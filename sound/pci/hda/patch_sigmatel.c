/*
 * Universal Interface for Intel High Definition Audio Codec
 *
 * HD audio interface patch for SigmaTel STAC92xx
 *
 * Copyright (c) 2005 Embedded Alley Solutions, Inc.
 * Matt Porter <mporter@embeddedalley.com>
 *
 * Based on patch_cmedia.c and patch_realtek.c
 * Copyright (c) 2004 Takashi Iwai <tiwai@suse.de>
 *
 *  This driver is free software; you can redistribute it and/or modify
 *  it under the terms of the GNU General Public License as published by
 *  the Free Software Foundation; either version 2 of the License, or
 *  (at your option) any later version.
 *
 *  This driver is distributed in the hope that it will be useful,
 *  but WITHOUT ANY WARRANTY; without even the implied warranty of
 *  MERCHANTABILITY or FITNESS FOR A PARTICULAR PURPOSE.  See the
 *  GNU General Public License for more details.
 *
 *  You should have received a copy of the GNU General Public License
 *  along with this program; if not, write to the Free Software
 *  Foundation, Inc., 59 Temple Place, Suite 330, Boston, MA  02111-1307 USA
 */

#include <linux/init.h>
#include <linux/delay.h>
#include <linux/slab.h>
#include <linux/pci.h>
#include <linux/dmi.h>
#include <sound/core.h>
#include <sound/asoundef.h>
#include <sound/jack.h>
#include "hda_codec.h"
#include "hda_local.h"
#include "hda_beep.h"

enum {
	STAC_VREF_EVENT	= 1,
	STAC_INSERT_EVENT,
	STAC_PWR_EVENT,
	STAC_HP_EVENT,
	STAC_LO_EVENT,
	STAC_MIC_EVENT,
};

enum {
	STAC_AUTO,
	STAC_REF,
	STAC_9200_OQO,
	STAC_9200_DELL_D21,
	STAC_9200_DELL_D22,
	STAC_9200_DELL_D23,
	STAC_9200_DELL_M21,
	STAC_9200_DELL_M22,
	STAC_9200_DELL_M23,
	STAC_9200_DELL_M24,
	STAC_9200_DELL_M25,
	STAC_9200_DELL_M26,
	STAC_9200_DELL_M27,
	STAC_9200_M4,
	STAC_9200_M4_2,
	STAC_9200_PANASONIC,
	STAC_9200_MODELS
};

enum {
	STAC_9205_AUTO,
	STAC_9205_REF,
	STAC_9205_DELL_M42,
	STAC_9205_DELL_M43,
	STAC_9205_DELL_M44,
	STAC_9205_EAPD,
	STAC_9205_MODELS
};

enum {
	STAC_92HD73XX_AUTO,
	STAC_92HD73XX_NO_JD, /* no jack-detection */
	STAC_92HD73XX_REF,
	STAC_92HD73XX_INTEL,
	STAC_DELL_M6_AMIC,
	STAC_DELL_M6_DMIC,
	STAC_DELL_M6_BOTH,
	STAC_DELL_EQ,
	STAC_ALIENWARE_M17X,
	STAC_92HD73XX_MODELS
};

enum {
	STAC_92HD83XXX_AUTO,
	STAC_92HD83XXX_REF,
	STAC_92HD83XXX_PWR_REF,
	STAC_DELL_S14,
	STAC_92HD83XXX_HP,
	STAC_92HD83XXX_MODELS
};

enum {
	STAC_92HD71BXX_AUTO,
	STAC_92HD71BXX_REF,
	STAC_DELL_M4_1,
	STAC_DELL_M4_2,
	STAC_DELL_M4_3,
	STAC_HP_M4,
	STAC_HP_DV4,
	STAC_HP_DV5,
	STAC_HP_HDX,
	STAC_HP_DV4_1222NR,
	STAC_92HD71BXX_MODELS
};

enum {
	STAC_925x_AUTO,
	STAC_925x_REF,
	STAC_M1,
	STAC_M1_2,
	STAC_M2,
	STAC_M2_2,
	STAC_M3,
	STAC_M5,
	STAC_M6,
	STAC_925x_MODELS
};

enum {
	STAC_922X_AUTO,
	STAC_D945_REF,
	STAC_D945GTP3,
	STAC_D945GTP5,
	STAC_INTEL_MAC_V1,
	STAC_INTEL_MAC_V2,
	STAC_INTEL_MAC_V3,
	STAC_INTEL_MAC_V4,
	STAC_INTEL_MAC_V5,
	STAC_INTEL_MAC_AUTO, /* This model is selected if no module parameter
			      * is given, one of the above models will be
			      * chosen according to the subsystem id. */
	/* for backward compatibility */
	STAC_MACMINI,
	STAC_MACBOOK,
	STAC_MACBOOK_PRO_V1,
	STAC_MACBOOK_PRO_V2,
	STAC_IMAC_INTEL,
	STAC_IMAC_INTEL_20,
	STAC_ECS_202,
	STAC_922X_DELL_D81,
	STAC_922X_DELL_D82,
	STAC_922X_DELL_M81,
	STAC_922X_DELL_M82,
	STAC_922X_MODELS
};

enum {
	STAC_927X_AUTO,
	STAC_D965_REF_NO_JD, /* no jack-detection */
	STAC_D965_REF,
	STAC_D965_3ST,
	STAC_D965_5ST,
	STAC_D965_5ST_NO_FP,
	STAC_DELL_3ST,
	STAC_DELL_BIOS,
	STAC_927X_VOLKNOB,
	STAC_927X_MODELS
};

enum {
	STAC_9872_AUTO,
	STAC_9872_VAIO,
	STAC_9872_MODELS
};

struct sigmatel_event {
	hda_nid_t nid;
	unsigned char type;
	unsigned char tag;
	int data;
};

struct sigmatel_jack {
	hda_nid_t nid;
	int type;
	struct snd_jack *jack;
};

struct sigmatel_mic_route {
	hda_nid_t pin;
	signed char mux_idx;
	signed char dmux_idx;
};

struct sigmatel_spec {
	struct snd_kcontrol_new *mixers[4];
	unsigned int num_mixers;

	int board_config;
	unsigned int eapd_switch: 1;
	unsigned int surr_switch: 1;
	unsigned int alt_switch: 1;
	unsigned int hp_detect: 1;
	unsigned int spdif_mute: 1;
	unsigned int check_volume_offset:1;
	unsigned int auto_mic:1;

	/* gpio lines */
	unsigned int eapd_mask;
	unsigned int gpio_mask;
	unsigned int gpio_dir;
	unsigned int gpio_data;
	unsigned int gpio_mute;
	unsigned int gpio_led;
	unsigned int gpio_led_polarity;

	/* stream */
	unsigned int stream_delay;

	/* analog loopback */
	struct snd_kcontrol_new *aloopback_ctl;
	unsigned char aloopback_mask;
	unsigned char aloopback_shift;

	/* power management */
	unsigned int num_pwrs;
	unsigned int *pwr_mapping;
	hda_nid_t *pwr_nids;
	hda_nid_t *dac_list;

	/* jack detection */
	struct snd_array jacks;

	/* events */
	struct snd_array events;

	/* playback */
	struct hda_input_mux *mono_mux;
	unsigned int cur_mmux;
	struct hda_multi_out multiout;
	hda_nid_t dac_nids[5];
	hda_nid_t hp_dacs[5];
	hda_nid_t speaker_dacs[5];

	int volume_offset;

	/* capture */
	hda_nid_t *adc_nids;
	unsigned int num_adcs;
	hda_nid_t *mux_nids;
	unsigned int num_muxes;
	hda_nid_t *dmic_nids;
	unsigned int num_dmics;
	hda_nid_t *dmux_nids;
	unsigned int num_dmuxes;
	hda_nid_t *smux_nids;
	unsigned int num_smuxes;
	unsigned int num_analog_muxes;

	unsigned long *capvols; /* amp-volume attr: HDA_COMPOSE_AMP_VAL() */
	unsigned long *capsws; /* amp-mute attr: HDA_COMPOSE_AMP_VAL() */
	unsigned int num_caps; /* number of capture volume/switch elements */

	struct sigmatel_mic_route ext_mic;
	struct sigmatel_mic_route int_mic;

	const char **spdif_labels;

	hda_nid_t dig_in_nid;
	hda_nid_t mono_nid;
	hda_nid_t anabeep_nid;
	hda_nid_t digbeep_nid;

	/* pin widgets */
	hda_nid_t *pin_nids;
	unsigned int num_pins;

	/* codec specific stuff */
	struct hda_verb *init;
	struct snd_kcontrol_new *mixer;

	/* capture source */
	struct hda_input_mux *dinput_mux;
	unsigned int cur_dmux[2];
	struct hda_input_mux *input_mux;
	unsigned int cur_mux[3];
	struct hda_input_mux *sinput_mux;
	unsigned int cur_smux[2];
	unsigned int cur_amux;
	hda_nid_t *amp_nids;
	unsigned int powerdown_adcs;

	/* i/o switches */
	unsigned int io_switch[2];
	unsigned int clfe_swap;
	hda_nid_t line_switch;	/* shared line-in for input and output */
	hda_nid_t mic_switch;	/* shared mic-in for input and output */
	hda_nid_t hp_switch; /* NID of HP as line-out */
	unsigned int aloopback;

	struct hda_pcm pcm_rec[2];	/* PCM information */

	/* dynamic controls and input_mux */
	struct auto_pin_cfg autocfg;
	struct snd_array kctls;
	struct hda_input_mux private_dimux;
	struct hda_input_mux private_imux;
	struct hda_input_mux private_smux;
	struct hda_input_mux private_mono_mux;
};

static hda_nid_t stac9200_adc_nids[1] = {
        0x03,
};

static hda_nid_t stac9200_mux_nids[1] = {
        0x0c,
};

static hda_nid_t stac9200_dac_nids[1] = {
        0x02,
};

static hda_nid_t stac92hd73xx_pwr_nids[8] = {
	0x0a, 0x0b, 0x0c, 0xd, 0x0e,
	0x0f, 0x10, 0x11
};

static hda_nid_t stac92hd73xx_slave_dig_outs[2] = {
	0x26, 0,
};

static hda_nid_t stac92hd73xx_adc_nids[2] = {
	0x1a, 0x1b
};

#define STAC92HD73XX_NUM_DMICS	2
static hda_nid_t stac92hd73xx_dmic_nids[STAC92HD73XX_NUM_DMICS + 1] = {
	0x13, 0x14, 0
};

#define STAC92HD73_DAC_COUNT 5

static hda_nid_t stac92hd73xx_mux_nids[2] = {
	0x20, 0x21,
};

static hda_nid_t stac92hd73xx_dmux_nids[2] = {
	0x20, 0x21,
};

static hda_nid_t stac92hd73xx_smux_nids[2] = {
	0x22, 0x23,
};

#define STAC92HD73XX_NUM_CAPS	2
static unsigned long stac92hd73xx_capvols[] = {
	HDA_COMPOSE_AMP_VAL(0x20, 3, 0, HDA_OUTPUT),
	HDA_COMPOSE_AMP_VAL(0x21, 3, 0, HDA_OUTPUT),
};
#define stac92hd73xx_capsws	stac92hd73xx_capvols

#define STAC92HD83_DAC_COUNT 3

static hda_nid_t stac92hd83xxx_mux_nids[2] = {
	0x17, 0x18,
};

static hda_nid_t stac92hd83xxx_adc_nids[2] = {
	0x15, 0x16,
};

static hda_nid_t stac92hd83xxx_pwr_nids[4] = {
	0xa, 0xb, 0xd, 0xe,
};

static hda_nid_t stac92hd83xxx_slave_dig_outs[2] = {
	0x1e, 0,
};

static unsigned int stac92hd83xxx_pwr_mapping[4] = {
	0x03, 0x0c, 0x20, 0x40,
};

#define STAC92HD83XXX_NUM_CAPS	2
static unsigned long stac92hd83xxx_capvols[] = {
	HDA_COMPOSE_AMP_VAL(0x17, 3, 0, HDA_OUTPUT),
	HDA_COMPOSE_AMP_VAL(0x18, 3, 0, HDA_OUTPUT),
};
#define stac92hd83xxx_capsws	stac92hd83xxx_capvols

static hda_nid_t stac92hd71bxx_pwr_nids[3] = {
	0x0a, 0x0d, 0x0f
};

static hda_nid_t stac92hd71bxx_adc_nids[2] = {
	0x12, 0x13,
};

static hda_nid_t stac92hd71bxx_mux_nids[2] = {
	0x1a, 0x1b
};

static hda_nid_t stac92hd71bxx_dmux_nids[2] = {
	0x1c, 0x1d,
};

static hda_nid_t stac92hd71bxx_smux_nids[2] = {
	0x24, 0x25,
};

#define STAC92HD71BXX_NUM_DMICS	2
static hda_nid_t stac92hd71bxx_dmic_nids[STAC92HD71BXX_NUM_DMICS + 1] = {
	0x18, 0x19, 0
};

static hda_nid_t stac92hd71bxx_slave_dig_outs[2] = {
	0x22, 0
};

#define STAC92HD71BXX_NUM_CAPS		2
static unsigned long stac92hd71bxx_capvols[] = {
	HDA_COMPOSE_AMP_VAL(0x1c, 3, 0, HDA_OUTPUT),
	HDA_COMPOSE_AMP_VAL(0x1d, 3, 0, HDA_OUTPUT),
};
#define stac92hd71bxx_capsws	stac92hd71bxx_capvols

static hda_nid_t stac925x_adc_nids[1] = {
        0x03,
};

static hda_nid_t stac925x_mux_nids[1] = {
        0x0f,
};

static hda_nid_t stac925x_dac_nids[1] = {
        0x02,
};

#define STAC925X_NUM_DMICS	1
static hda_nid_t stac925x_dmic_nids[STAC925X_NUM_DMICS + 1] = {
	0x15, 0
};

static hda_nid_t stac925x_dmux_nids[1] = {
	0x14,
};

static unsigned long stac925x_capvols[] = {
	HDA_COMPOSE_AMP_VAL(0x09, 3, 0, HDA_OUTPUT),
};
static unsigned long stac925x_capsws[] = {
	HDA_COMPOSE_AMP_VAL(0x14, 3, 0, HDA_OUTPUT),
};

static hda_nid_t stac922x_adc_nids[2] = {
        0x06, 0x07,
};

static hda_nid_t stac922x_mux_nids[2] = {
        0x12, 0x13,
};

#define STAC922X_NUM_CAPS	2
static unsigned long stac922x_capvols[] = {
	HDA_COMPOSE_AMP_VAL(0x17, 3, 0, HDA_INPUT),
	HDA_COMPOSE_AMP_VAL(0x18, 3, 0, HDA_INPUT),
};
#define stac922x_capsws		stac922x_capvols

static hda_nid_t stac927x_slave_dig_outs[2] = {
	0x1f, 0,
};

static hda_nid_t stac927x_adc_nids[3] = {
        0x07, 0x08, 0x09
};

static hda_nid_t stac927x_mux_nids[3] = {
        0x15, 0x16, 0x17
};

static hda_nid_t stac927x_smux_nids[1] = {
	0x21,
};

static hda_nid_t stac927x_dac_nids[6] = {
	0x02, 0x03, 0x04, 0x05, 0x06, 0
};

static hda_nid_t stac927x_dmux_nids[1] = {
	0x1b,
};

#define STAC927X_NUM_DMICS 2
static hda_nid_t stac927x_dmic_nids[STAC927X_NUM_DMICS + 1] = {
	0x13, 0x14, 0
};

#define STAC927X_NUM_CAPS	3
static unsigned long stac927x_capvols[] = {
	HDA_COMPOSE_AMP_VAL(0x18, 3, 0, HDA_INPUT),
	HDA_COMPOSE_AMP_VAL(0x19, 3, 0, HDA_INPUT),
	HDA_COMPOSE_AMP_VAL(0x1a, 3, 0, HDA_INPUT),
};
static unsigned long stac927x_capsws[] = {
	HDA_COMPOSE_AMP_VAL(0x1b, 3, 0, HDA_OUTPUT),
	HDA_COMPOSE_AMP_VAL(0x1c, 3, 0, HDA_OUTPUT),
	HDA_COMPOSE_AMP_VAL(0x1d, 3, 0, HDA_OUTPUT),
};

static const char *stac927x_spdif_labels[5] = {
	"Digital Playback", "ADAT", "Analog Mux 1",
	"Analog Mux 2", "Analog Mux 3"
};

static hda_nid_t stac9205_adc_nids[2] = {
        0x12, 0x13
};

static hda_nid_t stac9205_mux_nids[2] = {
        0x19, 0x1a
};

static hda_nid_t stac9205_dmux_nids[1] = {
	0x1d,
};

static hda_nid_t stac9205_smux_nids[1] = {
	0x21,
};

#define STAC9205_NUM_DMICS	2
static hda_nid_t stac9205_dmic_nids[STAC9205_NUM_DMICS + 1] = {
        0x17, 0x18, 0
};

#define STAC9205_NUM_CAPS	2
static unsigned long stac9205_capvols[] = {
	HDA_COMPOSE_AMP_VAL(0x1b, 3, 0, HDA_INPUT),
	HDA_COMPOSE_AMP_VAL(0x1c, 3, 0, HDA_INPUT),
};
static unsigned long stac9205_capsws[] = {
	HDA_COMPOSE_AMP_VAL(0x1d, 3, 0, HDA_OUTPUT),
	HDA_COMPOSE_AMP_VAL(0x1e, 3, 0, HDA_OUTPUT),
};

static hda_nid_t stac9200_pin_nids[8] = {
	0x08, 0x09, 0x0d, 0x0e, 
	0x0f, 0x10, 0x11, 0x12,
};

static hda_nid_t stac925x_pin_nids[8] = {
	0x07, 0x08, 0x0a, 0x0b, 
	0x0c, 0x0d, 0x10, 0x11,
};

static hda_nid_t stac922x_pin_nids[10] = {
	0x0a, 0x0b, 0x0c, 0x0d, 0x0e,
	0x0f, 0x10, 0x11, 0x15, 0x1b,
};

static hda_nid_t stac92hd73xx_pin_nids[13] = {
	0x0a, 0x0b, 0x0c, 0x0d, 0x0e,
	0x0f, 0x10, 0x11, 0x12, 0x13,
	0x14, 0x22, 0x23
};

static hda_nid_t stac92hd83xxx_pin_nids[10] = {
	0x0a, 0x0b, 0x0c, 0x0d, 0x0e,
	0x0f, 0x10, 0x11, 0x1f, 0x20,
};

static hda_nid_t stac92hd88xxx_pin_nids[10] = {
	0x0a, 0x0b, 0x0c, 0x0d,
	0x0f, 0x11, 0x1f, 0x20,
};

#define STAC92HD71BXX_NUM_PINS 13
static hda_nid_t stac92hd71bxx_pin_nids_4port[STAC92HD71BXX_NUM_PINS] = {
	0x0a, 0x0b, 0x0c, 0x0d, 0x00,
	0x00, 0x14, 0x18, 0x19, 0x1e,
	0x1f, 0x20, 0x27
};
static hda_nid_t stac92hd71bxx_pin_nids_6port[STAC92HD71BXX_NUM_PINS] = {
	0x0a, 0x0b, 0x0c, 0x0d, 0x0e,
	0x0f, 0x14, 0x18, 0x19, 0x1e,
	0x1f, 0x20, 0x27
};

static hda_nid_t stac927x_pin_nids[14] = {
	0x0a, 0x0b, 0x0c, 0x0d, 0x0e,
	0x0f, 0x10, 0x11, 0x12, 0x13,
	0x14, 0x21, 0x22, 0x23,
};

static hda_nid_t stac9205_pin_nids[12] = {
	0x0a, 0x0b, 0x0c, 0x0d, 0x0e,
	0x0f, 0x14, 0x16, 0x17, 0x18,
	0x21, 0x22,
};

static int stac92xx_dmux_enum_info(struct snd_kcontrol *kcontrol,
				   struct snd_ctl_elem_info *uinfo)
{
	struct hda_codec *codec = snd_kcontrol_chip(kcontrol);
	struct sigmatel_spec *spec = codec->spec;
	return snd_hda_input_mux_info(spec->dinput_mux, uinfo);
}

static int stac92xx_dmux_enum_get(struct snd_kcontrol *kcontrol,
				  struct snd_ctl_elem_value *ucontrol)
{
	struct hda_codec *codec = snd_kcontrol_chip(kcontrol);
	struct sigmatel_spec *spec = codec->spec;
	unsigned int dmux_idx = snd_ctl_get_ioffidx(kcontrol, &ucontrol->id);

	ucontrol->value.enumerated.item[0] = spec->cur_dmux[dmux_idx];
	return 0;
}

static int stac92xx_dmux_enum_put(struct snd_kcontrol *kcontrol,
				  struct snd_ctl_elem_value *ucontrol)
{
	struct hda_codec *codec = snd_kcontrol_chip(kcontrol);
	struct sigmatel_spec *spec = codec->spec;
	unsigned int dmux_idx = snd_ctl_get_ioffidx(kcontrol, &ucontrol->id);

	return snd_hda_input_mux_put(codec, spec->dinput_mux, ucontrol,
			spec->dmux_nids[dmux_idx], &spec->cur_dmux[dmux_idx]);
}

static int stac92xx_smux_enum_info(struct snd_kcontrol *kcontrol,
				   struct snd_ctl_elem_info *uinfo)
{
	struct hda_codec *codec = snd_kcontrol_chip(kcontrol);
	struct sigmatel_spec *spec = codec->spec;
	return snd_hda_input_mux_info(spec->sinput_mux, uinfo);
}

static int stac92xx_smux_enum_get(struct snd_kcontrol *kcontrol,
				  struct snd_ctl_elem_value *ucontrol)
{
	struct hda_codec *codec = snd_kcontrol_chip(kcontrol);
	struct sigmatel_spec *spec = codec->spec;
	unsigned int smux_idx = snd_ctl_get_ioffidx(kcontrol, &ucontrol->id);

	ucontrol->value.enumerated.item[0] = spec->cur_smux[smux_idx];
	return 0;
}

static int stac92xx_smux_enum_put(struct snd_kcontrol *kcontrol,
				  struct snd_ctl_elem_value *ucontrol)
{
	struct hda_codec *codec = snd_kcontrol_chip(kcontrol);
	struct sigmatel_spec *spec = codec->spec;
	struct hda_input_mux *smux = &spec->private_smux;
	unsigned int smux_idx = snd_ctl_get_ioffidx(kcontrol, &ucontrol->id);
	int err, val;
	hda_nid_t nid;

	err = snd_hda_input_mux_put(codec, spec->sinput_mux, ucontrol,
			spec->smux_nids[smux_idx], &spec->cur_smux[smux_idx]);
	if (err < 0)
		return err;

	if (spec->spdif_mute) {
		if (smux_idx == 0)
			nid = spec->multiout.dig_out_nid;
		else
			nid = codec->slave_dig_outs[smux_idx - 1];
		if (spec->cur_smux[smux_idx] == smux->num_items - 1)
			val = HDA_AMP_MUTE;
		else
			val = 0;
		/* un/mute SPDIF out */
		snd_hda_codec_amp_stereo(codec, nid, HDA_OUTPUT, 0,
					 HDA_AMP_MUTE, val);
	}
	return 0;
}

static unsigned int stac92xx_vref_set(struct hda_codec *codec,
					hda_nid_t nid, unsigned int new_vref)
{
	int error;
	unsigned int pincfg;
	pincfg = snd_hda_codec_read(codec, nid, 0,
				AC_VERB_GET_PIN_WIDGET_CONTROL, 0);

	pincfg &= 0xff;
	pincfg &= ~(AC_PINCTL_VREFEN | AC_PINCTL_IN_EN | AC_PINCTL_OUT_EN);
	pincfg |= new_vref;

	if (new_vref == AC_PINCTL_VREF_HIZ)
		pincfg |= AC_PINCTL_OUT_EN;
	else
		pincfg |= AC_PINCTL_IN_EN;

	error = snd_hda_codec_write_cache(codec, nid, 0,
					AC_VERB_SET_PIN_WIDGET_CONTROL, pincfg);
	if (error < 0)
		return error;
	else
		return 1;
}

static unsigned int stac92xx_vref_get(struct hda_codec *codec, hda_nid_t nid)
{
	unsigned int vref;
	vref = snd_hda_codec_read(codec, nid, 0,
				AC_VERB_GET_PIN_WIDGET_CONTROL, 0);
	vref &= AC_PINCTL_VREFEN;
	return vref;
}

static int stac92xx_mux_enum_info(struct snd_kcontrol *kcontrol, struct snd_ctl_elem_info *uinfo)
{
	struct hda_codec *codec = snd_kcontrol_chip(kcontrol);
	struct sigmatel_spec *spec = codec->spec;
	return snd_hda_input_mux_info(spec->input_mux, uinfo);
}

static int stac92xx_mux_enum_get(struct snd_kcontrol *kcontrol, struct snd_ctl_elem_value *ucontrol)
{
	struct hda_codec *codec = snd_kcontrol_chip(kcontrol);
	struct sigmatel_spec *spec = codec->spec;
	unsigned int adc_idx = snd_ctl_get_ioffidx(kcontrol, &ucontrol->id);

	ucontrol->value.enumerated.item[0] = spec->cur_mux[adc_idx];
	return 0;
}

static int stac92xx_mux_enum_put(struct snd_kcontrol *kcontrol, struct snd_ctl_elem_value *ucontrol)
{
	struct hda_codec *codec = snd_kcontrol_chip(kcontrol);
	struct sigmatel_spec *spec = codec->spec;
	unsigned int adc_idx = snd_ctl_get_ioffidx(kcontrol, &ucontrol->id);
	const struct hda_input_mux *imux = spec->input_mux;
	unsigned int idx, prev_idx;

	idx = ucontrol->value.enumerated.item[0];
	if (idx >= imux->num_items)
		idx = imux->num_items - 1;
	prev_idx = spec->cur_mux[adc_idx];
	if (prev_idx == idx)
		return 0;
	if (idx < spec->num_analog_muxes) {
		snd_hda_codec_write_cache(codec, spec->mux_nids[adc_idx], 0,
					  AC_VERB_SET_CONNECT_SEL,
					  imux->items[idx].index);
		if (prev_idx >= spec->num_analog_muxes) {
			imux = spec->dinput_mux;
			/* 0 = analog */
			snd_hda_codec_write_cache(codec,
						  spec->dmux_nids[adc_idx], 0,
						  AC_VERB_SET_CONNECT_SEL,
						  imux->items[0].index);
		}
	} else {
		imux = spec->dinput_mux;
		snd_hda_codec_write_cache(codec, spec->dmux_nids[adc_idx], 0,
					  AC_VERB_SET_CONNECT_SEL,
					  imux->items[idx - 1].index);
	}
	spec->cur_mux[adc_idx] = idx;
	return 1;
}

static int stac92xx_mono_mux_enum_info(struct snd_kcontrol *kcontrol,
	struct snd_ctl_elem_info *uinfo)
{
	struct hda_codec *codec = snd_kcontrol_chip(kcontrol);
	struct sigmatel_spec *spec = codec->spec;
	return snd_hda_input_mux_info(spec->mono_mux, uinfo);
}

static int stac92xx_mono_mux_enum_get(struct snd_kcontrol *kcontrol,
	struct snd_ctl_elem_value *ucontrol)
{
	struct hda_codec *codec = snd_kcontrol_chip(kcontrol);
	struct sigmatel_spec *spec = codec->spec;

	ucontrol->value.enumerated.item[0] = spec->cur_mmux;
	return 0;
}

static int stac92xx_mono_mux_enum_put(struct snd_kcontrol *kcontrol,
	struct snd_ctl_elem_value *ucontrol)
{
	struct hda_codec *codec = snd_kcontrol_chip(kcontrol);
	struct sigmatel_spec *spec = codec->spec;

	return snd_hda_input_mux_put(codec, spec->mono_mux, ucontrol,
				     spec->mono_nid, &spec->cur_mmux);
}

#define stac92xx_aloopback_info snd_ctl_boolean_mono_info

static int stac92xx_aloopback_get(struct snd_kcontrol *kcontrol,
	struct snd_ctl_elem_value *ucontrol)
{
	struct hda_codec *codec = snd_kcontrol_chip(kcontrol);
	unsigned int idx = snd_ctl_get_ioffidx(kcontrol, &ucontrol->id);
	struct sigmatel_spec *spec = codec->spec;

	ucontrol->value.integer.value[0] = !!(spec->aloopback &
					      (spec->aloopback_mask << idx));
	return 0;
}

static int stac92xx_aloopback_put(struct snd_kcontrol *kcontrol,
		struct snd_ctl_elem_value *ucontrol)
{
	struct hda_codec *codec = snd_kcontrol_chip(kcontrol);
	struct sigmatel_spec *spec = codec->spec;
	unsigned int idx = snd_ctl_get_ioffidx(kcontrol, &ucontrol->id);
	unsigned int dac_mode;
	unsigned int val, idx_val;

	idx_val = spec->aloopback_mask << idx;
	if (ucontrol->value.integer.value[0])
		val = spec->aloopback | idx_val;
	else
		val = spec->aloopback & ~idx_val;
	if (spec->aloopback == val)
		return 0;

	spec->aloopback = val;

	/* Only return the bits defined by the shift value of the
	 * first two bytes of the mask
	 */
	dac_mode = snd_hda_codec_read(codec, codec->afg, 0,
				      kcontrol->private_value & 0xFFFF, 0x0);
	dac_mode >>= spec->aloopback_shift;

	if (spec->aloopback & idx_val) {
		snd_hda_power_up(codec);
		dac_mode |= idx_val;
	} else {
		snd_hda_power_down(codec);
		dac_mode &= ~idx_val;
	}

	snd_hda_codec_write_cache(codec, codec->afg, 0,
		kcontrol->private_value >> 16, dac_mode);

	return 1;
}

static struct hda_verb stac9200_core_init[] = {
	/* set dac0mux for dac converter */
	{ 0x07, AC_VERB_SET_CONNECT_SEL, 0x00},
	{}
};

static struct hda_verb stac9200_eapd_init[] = {
	/* set dac0mux for dac converter */
	{0x07, AC_VERB_SET_CONNECT_SEL, 0x00},
	{0x08, AC_VERB_SET_EAPD_BTLENABLE, 0x02},
	{}
};

static struct hda_verb dell_eq_core_init[] = {
	/* set master volume to max value without distortion
	 * and direct control */
	{ 0x1f, AC_VERB_SET_VOLUME_KNOB_CONTROL, 0xec},
	{}
};

static struct hda_verb stac92hd73xx_core_init[] = {
	/* set master volume and direct control */
	{ 0x1f, AC_VERB_SET_VOLUME_KNOB_CONTROL, 0xff},
	{}
};

static struct hda_verb stac92hd83xxx_core_init[] = {
	/* power state controls amps */
	{ 0x01, AC_VERB_SET_EAPD, 1 << 2},
	{}
};

static struct hda_verb stac92hd71bxx_core_init[] = {
	/* set master volume and direct control */
	{ 0x28, AC_VERB_SET_VOLUME_KNOB_CONTROL, 0xff},
	{}
};

static struct hda_verb stac92hd71bxx_unmute_core_init[] = {
	/* unmute right and left channels for nodes 0x0f, 0xa, 0x0d */
	{ 0x0f, AC_VERB_SET_AMP_GAIN_MUTE, AMP_IN_UNMUTE(0)},
	{ 0x0a, AC_VERB_SET_AMP_GAIN_MUTE, AMP_IN_UNMUTE(0)},
	{ 0x0d, AC_VERB_SET_AMP_GAIN_MUTE, AMP_IN_UNMUTE(0)},
	{}
};

static struct hda_verb stac925x_core_init[] = {
	/* set dac0mux for dac converter */
	{ 0x06, AC_VERB_SET_CONNECT_SEL, 0x00},
	/* mute the master volume */
	{ 0x0e, AC_VERB_SET_AMP_GAIN_MUTE, AMP_OUT_MUTE },
	{}
};

static struct hda_verb stac922x_core_init[] = {
	/* set master volume and direct control */	
	{ 0x16, AC_VERB_SET_VOLUME_KNOB_CONTROL, 0xff},
	{}
};

static struct hda_verb d965_core_init[] = {
	/* set master volume and direct control */	
	{ 0x24, AC_VERB_SET_VOLUME_KNOB_CONTROL, 0xff},
	/* unmute node 0x1b */
	{ 0x1b, AC_VERB_SET_AMP_GAIN_MUTE, 0xb000},
	/* select node 0x03 as DAC */	
	{ 0x0b, AC_VERB_SET_CONNECT_SEL, 0x01},
	{}
};

static struct hda_verb dell_3st_core_init[] = {
	/* don't set delta bit */
	{0x24, AC_VERB_SET_VOLUME_KNOB_CONTROL, 0x7f},
	/* unmute node 0x1b */
	{0x1b, AC_VERB_SET_AMP_GAIN_MUTE, 0xb000},
	/* select node 0x03 as DAC */
	{0x0b, AC_VERB_SET_CONNECT_SEL, 0x01},
	{}
};

static struct hda_verb stac927x_core_init[] = {
	/* set master volume and direct control */	
	{ 0x24, AC_VERB_SET_VOLUME_KNOB_CONTROL, 0xff},
	/* enable analog pc beep path */
	{ 0x01, AC_VERB_SET_DIGI_CONVERT_2, 1 << 5},
	{}
};

static struct hda_verb stac927x_volknob_core_init[] = {
	/* don't set delta bit */
	{0x24, AC_VERB_SET_VOLUME_KNOB_CONTROL, 0x7f},
	/* enable analog pc beep path */
	{0x01, AC_VERB_SET_DIGI_CONVERT_2, 1 << 5},
	{}
};

static struct hda_verb stac9205_core_init[] = {
	/* set master volume and direct control */	
	{ 0x24, AC_VERB_SET_VOLUME_KNOB_CONTROL, 0xff},
	/* enable analog pc beep path */
	{ 0x01, AC_VERB_SET_DIGI_CONVERT_2, 1 << 5},
	{}
};

#define STAC_MONO_MUX \
	{ \
		.iface = SNDRV_CTL_ELEM_IFACE_MIXER, \
		.name = "Mono Mux", \
		.count = 1, \
		.info = stac92xx_mono_mux_enum_info, \
		.get = stac92xx_mono_mux_enum_get, \
		.put = stac92xx_mono_mux_enum_put, \
	}

#define STAC_ANALOG_LOOPBACK(verb_read, verb_write, cnt) \
	{ \
		.iface = SNDRV_CTL_ELEM_IFACE_MIXER, \
		.name  = "Analog Loopback", \
		.count = cnt, \
		.info  = stac92xx_aloopback_info, \
		.get   = stac92xx_aloopback_get, \
		.put   = stac92xx_aloopback_put, \
		.private_value = verb_read | (verb_write << 16), \
	}

#define DC_BIAS(xname, idx, nid) \
	{ \
		.iface = SNDRV_CTL_ELEM_IFACE_MIXER, \
		.name = xname, \
		.index = idx, \
		.info = stac92xx_dc_bias_info, \
		.get = stac92xx_dc_bias_get, \
		.put = stac92xx_dc_bias_put, \
		.private_value = nid, \
	}

static struct snd_kcontrol_new stac9200_mixer[] = {
	HDA_CODEC_VOLUME("Master Playback Volume", 0xb, 0, HDA_OUTPUT),
	HDA_CODEC_MUTE("Master Playback Switch", 0xb, 0, HDA_OUTPUT),
	HDA_CODEC_VOLUME("Capture Volume", 0x0a, 0, HDA_OUTPUT),
	HDA_CODEC_MUTE("Capture Switch", 0x0a, 0, HDA_OUTPUT),
	{ } /* end */
};

static struct snd_kcontrol_new stac92hd73xx_6ch_loopback[] = {
	STAC_ANALOG_LOOPBACK(0xFA0, 0x7A1, 3),
	{}
};

static struct snd_kcontrol_new stac92hd73xx_8ch_loopback[] = {
	STAC_ANALOG_LOOPBACK(0xFA0, 0x7A1, 4),
	{}
};

static struct snd_kcontrol_new stac92hd73xx_10ch_loopback[] = {
	STAC_ANALOG_LOOPBACK(0xFA0, 0x7A1, 5),
	{}
};


static struct snd_kcontrol_new stac92hd71bxx_loopback[] = {
	STAC_ANALOG_LOOPBACK(0xFA0, 0x7A0, 2)
};

static struct snd_kcontrol_new stac925x_mixer[] = {
	HDA_CODEC_VOLUME("Master Playback Volume", 0x0e, 0, HDA_OUTPUT),
	HDA_CODEC_MUTE("Master Playback Switch", 0x0e, 0, HDA_OUTPUT),
	{ } /* end */
};

static struct snd_kcontrol_new stac9205_loopback[] = {
	STAC_ANALOG_LOOPBACK(0xFE0, 0x7E0, 1),
	{}
};

static struct snd_kcontrol_new stac927x_loopback[] = {
	STAC_ANALOG_LOOPBACK(0xFEB, 0x7EB, 1),
	{}
};

static struct snd_kcontrol_new stac_dmux_mixer = {
	.iface = SNDRV_CTL_ELEM_IFACE_MIXER,
	.name = "Digital Input Source",
	/* count set later */
	.info = stac92xx_dmux_enum_info,
	.get = stac92xx_dmux_enum_get,
	.put = stac92xx_dmux_enum_put,
};

static struct snd_kcontrol_new stac_smux_mixer = {
	.iface = SNDRV_CTL_ELEM_IFACE_MIXER,
	.name = "IEC958 Playback Source",
	/* count set later */
	.info = stac92xx_smux_enum_info,
	.get = stac92xx_smux_enum_get,
	.put = stac92xx_smux_enum_put,
};

static const char *slave_vols[] = {
	"Front Playback Volume",
	"Surround Playback Volume",
	"Center Playback Volume",
	"LFE Playback Volume",
	"Side Playback Volume",
	"Headphone Playback Volume",
	"Speaker Playback Volume",
	NULL
};

static const char *slave_sws[] = {
	"Front Playback Switch",
	"Surround Playback Switch",
	"Center Playback Switch",
	"LFE Playback Switch",
	"Side Playback Switch",
	"Headphone Playback Switch",
	"Speaker Playback Switch",
	"IEC958 Playback Switch",
	NULL
};

static void stac92xx_free_kctls(struct hda_codec *codec);
static int stac92xx_add_jack(struct hda_codec *codec, hda_nid_t nid, int type);

static int stac92xx_build_controls(struct hda_codec *codec)
{
	struct sigmatel_spec *spec = codec->spec;
	struct auto_pin_cfg *cfg = &spec->autocfg;
	hda_nid_t nid;
	int err;
	int i;

	if (spec->mixer) {
		err = snd_hda_add_new_ctls(codec, spec->mixer);
		if (err < 0)
			return err;
	}

	for (i = 0; i < spec->num_mixers; i++) {
		err = snd_hda_add_new_ctls(codec, spec->mixers[i]);
		if (err < 0)
			return err;
	}
	if (!spec->auto_mic && spec->num_dmuxes > 0 &&
	    snd_hda_get_bool_hint(codec, "separate_dmux") == 1) {
		stac_dmux_mixer.count = spec->num_dmuxes;
		err = snd_hda_ctl_add(codec, 0,
				  snd_ctl_new1(&stac_dmux_mixer, codec));
		if (err < 0)
			return err;
	}
	if (spec->num_smuxes > 0) {
		int wcaps = get_wcaps(codec, spec->multiout.dig_out_nid);
		struct hda_input_mux *smux = &spec->private_smux;
		/* check for mute support on SPDIF out */
		if (wcaps & AC_WCAP_OUT_AMP) {
			smux->items[smux->num_items].label = "Off";
			smux->items[smux->num_items].index = 0;
			smux->num_items++;
			spec->spdif_mute = 1;
		}
		stac_smux_mixer.count = spec->num_smuxes;
		err = snd_hda_ctl_add(codec, 0,
				  snd_ctl_new1(&stac_smux_mixer, codec));
		if (err < 0)
			return err;
	}

	if (spec->multiout.dig_out_nid) {
		err = snd_hda_create_spdif_out_ctls(codec, spec->multiout.dig_out_nid);
		if (err < 0)
			return err;
		err = snd_hda_create_spdif_share_sw(codec,
						    &spec->multiout);
		if (err < 0)
			return err;
		spec->multiout.share_spdif = 1;
	}
	if (spec->dig_in_nid && !(spec->gpio_dir & 0x01)) {
		err = snd_hda_create_spdif_in_ctls(codec, spec->dig_in_nid);
		if (err < 0)
			return err;
	}

	/* if we have no master control, let's create it */
	if (!snd_hda_find_mixer_ctl(codec, "Master Playback Volume")) {
		unsigned int vmaster_tlv[4];
		snd_hda_set_vmaster_tlv(codec, spec->multiout.dac_nids[0],
					HDA_OUTPUT, vmaster_tlv);
		/* correct volume offset */
		vmaster_tlv[2] += vmaster_tlv[3] * spec->volume_offset;
		err = snd_hda_add_vmaster(codec, "Master Playback Volume",
					  vmaster_tlv, slave_vols);
		if (err < 0)
			return err;
	}
	if (!snd_hda_find_mixer_ctl(codec, "Master Playback Switch")) {
		err = snd_hda_add_vmaster(codec, "Master Playback Switch",
					  NULL, slave_sws);
		if (err < 0)
			return err;
	}

	if (spec->aloopback_ctl &&
	    snd_hda_get_bool_hint(codec, "loopback") == 1) {
		err = snd_hda_add_new_ctls(codec, spec->aloopback_ctl);
		if (err < 0)
			return err;
	}

	stac92xx_free_kctls(codec); /* no longer needed */

	/* create jack input elements */
	if (spec->hp_detect) {
		for (i = 0; i < cfg->hp_outs; i++) {
			int type = SND_JACK_HEADPHONE;
			nid = cfg->hp_pins[i];
			/* jack detection */
			if (cfg->hp_outs == i)
				type |= SND_JACK_LINEOUT;
			err = stac92xx_add_jack(codec, nid, type);
			if (err < 0)
				return err;
		}
	}
	for (i = 0; i < cfg->line_outs; i++) {
		err = stac92xx_add_jack(codec, cfg->line_out_pins[i],
					SND_JACK_LINEOUT);
		if (err < 0)
			return err;
	}
	for (i = 0; i < AUTO_PIN_LAST; i++) {
		nid = cfg->input_pins[i];
		if (nid) {
			err = stac92xx_add_jack(codec, nid,
						SND_JACK_MICROPHONE);
			if (err < 0)
				return err;
		}
	}

	return 0;	
}

static unsigned int ref9200_pin_configs[8] = {
	0x01c47010, 0x01447010, 0x0221401f, 0x01114010,
	0x02a19020, 0x01a19021, 0x90100140, 0x01813122,
};

static unsigned int gateway9200_m4_pin_configs[8] = {
	0x400000fe, 0x404500f4, 0x400100f0, 0x90110010,
	0x400100f1, 0x02a1902e, 0x500000f2, 0x500000f3,
};
static unsigned int gateway9200_m4_2_pin_configs[8] = {
	0x400000fe, 0x404500f4, 0x400100f0, 0x90110010,
	0x400100f1, 0x02a1902e, 0x500000f2, 0x500000f3,
};

/*
    STAC 9200 pin configs for
    102801A8
    102801DE
    102801E8
*/
static unsigned int dell9200_d21_pin_configs[8] = {
	0x400001f0, 0x400001f1, 0x02214030, 0x01014010, 
	0x02a19020, 0x01a19021, 0x90100140, 0x01813122,
};

/* 
    STAC 9200 pin configs for
    102801C0
    102801C1
*/
static unsigned int dell9200_d22_pin_configs[8] = {
	0x400001f0, 0x400001f1, 0x0221401f, 0x01014010, 
	0x01813020, 0x02a19021, 0x90100140, 0x400001f2,
};

/* 
    STAC 9200 pin configs for
    102801C4 (Dell Dimension E310)
    102801C5
    102801C7
    102801D9
    102801DA
    102801E3
*/
static unsigned int dell9200_d23_pin_configs[8] = {
	0x400001f0, 0x400001f1, 0x0221401f, 0x01014010, 
	0x01813020, 0x01a19021, 0x90100140, 0x400001f2, 
};


/* 
    STAC 9200-32 pin configs for
    102801B5 (Dell Inspiron 630m)
    102801D8 (Dell Inspiron 640m)
*/
static unsigned int dell9200_m21_pin_configs[8] = {
	0x40c003fa, 0x03441340, 0x0321121f, 0x90170310,
	0x408003fb, 0x03a11020, 0x401003fc, 0x403003fd,
};

/* 
    STAC 9200-32 pin configs for
    102801C2 (Dell Latitude D620)
    102801C8 
    102801CC (Dell Latitude D820)
    102801D4 
    102801D6 
*/
static unsigned int dell9200_m22_pin_configs[8] = {
	0x40c003fa, 0x0144131f, 0x0321121f, 0x90170310, 
	0x90a70321, 0x03a11020, 0x401003fb, 0x40f000fc,
};

/* 
    STAC 9200-32 pin configs for
    102801CE (Dell XPS M1710)
    102801CF (Dell Precision M90)
*/
static unsigned int dell9200_m23_pin_configs[8] = {
	0x40c003fa, 0x01441340, 0x0421421f, 0x90170310,
	0x408003fb, 0x04a1102e, 0x90170311, 0x403003fc,
};

/*
    STAC 9200-32 pin configs for 
    102801C9
    102801CA
    102801CB (Dell Latitude 120L)
    102801D3
*/
static unsigned int dell9200_m24_pin_configs[8] = {
	0x40c003fa, 0x404003fb, 0x0321121f, 0x90170310, 
	0x408003fc, 0x03a11020, 0x401003fd, 0x403003fe, 
};

/*
    STAC 9200-32 pin configs for
    102801BD (Dell Inspiron E1505n)
    102801EE
    102801EF
*/
static unsigned int dell9200_m25_pin_configs[8] = {
	0x40c003fa, 0x01441340, 0x0421121f, 0x90170310, 
	0x408003fb, 0x04a11020, 0x401003fc, 0x403003fd,
};

/*
    STAC 9200-32 pin configs for
    102801F5 (Dell Inspiron 1501)
    102801F6
*/
static unsigned int dell9200_m26_pin_configs[8] = {
	0x40c003fa, 0x404003fb, 0x0421121f, 0x90170310, 
	0x408003fc, 0x04a11020, 0x401003fd, 0x403003fe,
};

/*
    STAC 9200-32
    102801CD (Dell Inspiron E1705/9400)
*/
static unsigned int dell9200_m27_pin_configs[8] = {
	0x40c003fa, 0x01441340, 0x0421121f, 0x90170310,
	0x90170310, 0x04a11020, 0x90170310, 0x40f003fc,
};

static unsigned int oqo9200_pin_configs[8] = {
	0x40c000f0, 0x404000f1, 0x0221121f, 0x02211210,
	0x90170111, 0x90a70120, 0x400000f2, 0x400000f3,
};


static unsigned int *stac9200_brd_tbl[STAC_9200_MODELS] = {
	[STAC_REF] = ref9200_pin_configs,
	[STAC_9200_OQO] = oqo9200_pin_configs,
	[STAC_9200_DELL_D21] = dell9200_d21_pin_configs,
	[STAC_9200_DELL_D22] = dell9200_d22_pin_configs,
	[STAC_9200_DELL_D23] = dell9200_d23_pin_configs,
	[STAC_9200_DELL_M21] = dell9200_m21_pin_configs,
	[STAC_9200_DELL_M22] = dell9200_m22_pin_configs,
	[STAC_9200_DELL_M23] = dell9200_m23_pin_configs,
	[STAC_9200_DELL_M24] = dell9200_m24_pin_configs,
	[STAC_9200_DELL_M25] = dell9200_m25_pin_configs,
	[STAC_9200_DELL_M26] = dell9200_m26_pin_configs,
	[STAC_9200_DELL_M27] = dell9200_m27_pin_configs,
	[STAC_9200_M4] = gateway9200_m4_pin_configs,
	[STAC_9200_M4_2] = gateway9200_m4_2_pin_configs,
	[STAC_9200_PANASONIC] = ref9200_pin_configs,
};

static const char *stac9200_models[STAC_9200_MODELS] = {
	[STAC_AUTO] = "auto",
	[STAC_REF] = "ref",
	[STAC_9200_OQO] = "oqo",
	[STAC_9200_DELL_D21] = "dell-d21",
	[STAC_9200_DELL_D22] = "dell-d22",
	[STAC_9200_DELL_D23] = "dell-d23",
	[STAC_9200_DELL_M21] = "dell-m21",
	[STAC_9200_DELL_M22] = "dell-m22",
	[STAC_9200_DELL_M23] = "dell-m23",
	[STAC_9200_DELL_M24] = "dell-m24",
	[STAC_9200_DELL_M25] = "dell-m25",
	[STAC_9200_DELL_M26] = "dell-m26",
	[STAC_9200_DELL_M27] = "dell-m27",
	[STAC_9200_M4] = "gateway-m4",
	[STAC_9200_M4_2] = "gateway-m4-2",
	[STAC_9200_PANASONIC] = "panasonic",
};

static struct snd_pci_quirk stac9200_cfg_tbl[] = {
	/* SigmaTel reference board */
	SND_PCI_QUIRK(PCI_VENDOR_ID_INTEL, 0x2668,
		      "DFI LanParty", STAC_REF),
	SND_PCI_QUIRK(PCI_VENDOR_ID_DFI, 0x3101,
		      "DFI LanParty", STAC_REF),
	/* Dell laptops have BIOS problem */
	SND_PCI_QUIRK(PCI_VENDOR_ID_DELL, 0x01a8,
		      "unknown Dell", STAC_9200_DELL_D21),
	SND_PCI_QUIRK(PCI_VENDOR_ID_DELL, 0x01b5,
		      "Dell Inspiron 630m", STAC_9200_DELL_M21),
	SND_PCI_QUIRK(PCI_VENDOR_ID_DELL, 0x01bd,
		      "Dell Inspiron E1505n", STAC_9200_DELL_M25),
	SND_PCI_QUIRK(PCI_VENDOR_ID_DELL, 0x01c0,
		      "unknown Dell", STAC_9200_DELL_D22),
	SND_PCI_QUIRK(PCI_VENDOR_ID_DELL, 0x01c1,
		      "unknown Dell", STAC_9200_DELL_D22),
	SND_PCI_QUIRK(PCI_VENDOR_ID_DELL, 0x01c2,
		      "Dell Latitude D620", STAC_9200_DELL_M22),
	SND_PCI_QUIRK(PCI_VENDOR_ID_DELL, 0x01c5,
		      "unknown Dell", STAC_9200_DELL_D23),
	SND_PCI_QUIRK(PCI_VENDOR_ID_DELL, 0x01c7,
		      "unknown Dell", STAC_9200_DELL_D23),
	SND_PCI_QUIRK(PCI_VENDOR_ID_DELL, 0x01c8,
		      "unknown Dell", STAC_9200_DELL_M22),
	SND_PCI_QUIRK(PCI_VENDOR_ID_DELL, 0x01c9,
		      "unknown Dell", STAC_9200_DELL_M24),
	SND_PCI_QUIRK(PCI_VENDOR_ID_DELL, 0x01ca,
		      "unknown Dell", STAC_9200_DELL_M24),
	SND_PCI_QUIRK(PCI_VENDOR_ID_DELL, 0x01cb,
		      "Dell Latitude 120L", STAC_9200_DELL_M24),
	SND_PCI_QUIRK(PCI_VENDOR_ID_DELL, 0x01cc,
		      "Dell Latitude D820", STAC_9200_DELL_M22),
	SND_PCI_QUIRK(PCI_VENDOR_ID_DELL, 0x01cd,
		      "Dell Inspiron E1705/9400", STAC_9200_DELL_M27),
	SND_PCI_QUIRK(PCI_VENDOR_ID_DELL, 0x01ce,
		      "Dell XPS M1710", STAC_9200_DELL_M23),
	SND_PCI_QUIRK(PCI_VENDOR_ID_DELL, 0x01cf,
		      "Dell Precision M90", STAC_9200_DELL_M23),
	SND_PCI_QUIRK(PCI_VENDOR_ID_DELL, 0x01d3,
		      "unknown Dell", STAC_9200_DELL_M22),
	SND_PCI_QUIRK(PCI_VENDOR_ID_DELL, 0x01d4,
		      "unknown Dell", STAC_9200_DELL_M22),
	SND_PCI_QUIRK(PCI_VENDOR_ID_DELL, 0x01d6,
		      "unknown Dell", STAC_9200_DELL_M22),
	SND_PCI_QUIRK(PCI_VENDOR_ID_DELL, 0x01d8,
		      "Dell Inspiron 640m", STAC_9200_DELL_M21),
	SND_PCI_QUIRK(PCI_VENDOR_ID_DELL, 0x01d9,
		      "unknown Dell", STAC_9200_DELL_D23),
	SND_PCI_QUIRK(PCI_VENDOR_ID_DELL, 0x01da,
		      "unknown Dell", STAC_9200_DELL_D23),
	SND_PCI_QUIRK(PCI_VENDOR_ID_DELL, 0x01de,
		      "unknown Dell", STAC_9200_DELL_D21),
	SND_PCI_QUIRK(PCI_VENDOR_ID_DELL, 0x01e3,
		      "unknown Dell", STAC_9200_DELL_D23),
	SND_PCI_QUIRK(PCI_VENDOR_ID_DELL, 0x01e8,
		      "unknown Dell", STAC_9200_DELL_D21),
	SND_PCI_QUIRK(PCI_VENDOR_ID_DELL, 0x01ee,
		      "unknown Dell", STAC_9200_DELL_M25),
	SND_PCI_QUIRK(PCI_VENDOR_ID_DELL, 0x01ef,
		      "unknown Dell", STAC_9200_DELL_M25),
	SND_PCI_QUIRK(PCI_VENDOR_ID_DELL, 0x01f5,
		      "Dell Inspiron 1501", STAC_9200_DELL_M26),
	SND_PCI_QUIRK(PCI_VENDOR_ID_DELL, 0x01f6,
		      "unknown Dell", STAC_9200_DELL_M26),
	/* Panasonic */
	SND_PCI_QUIRK(0x10f7, 0x8338, "Panasonic CF-74", STAC_9200_PANASONIC),
	/* Gateway machines needs EAPD to be set on resume */
	SND_PCI_QUIRK(0x107b, 0x0205, "Gateway S-7110M", STAC_9200_M4),
	SND_PCI_QUIRK(0x107b, 0x0317, "Gateway MT3423, MX341*", STAC_9200_M4_2),
	SND_PCI_QUIRK(0x107b, 0x0318, "Gateway ML3019, MT3707", STAC_9200_M4_2),
	/* OQO Mobile */
	SND_PCI_QUIRK(0x1106, 0x3288, "OQO Model 2", STAC_9200_OQO),
	{} /* terminator */
};

static unsigned int ref925x_pin_configs[8] = {
	0x40c003f0, 0x424503f2, 0x01813022, 0x02a19021,
	0x90a70320, 0x02214210, 0x01019020, 0x9033032e,
};

static unsigned int stac925xM1_pin_configs[8] = {
	0x40c003f4, 0x424503f2, 0x400000f3, 0x02a19020,
	0x40a000f0, 0x90100210, 0x400003f1, 0x9033032e,
};

static unsigned int stac925xM1_2_pin_configs[8] = {
	0x40c003f4, 0x424503f2, 0x400000f3, 0x02a19020,
	0x40a000f0, 0x90100210, 0x400003f1, 0x9033032e,
};

static unsigned int stac925xM2_pin_configs[8] = {
	0x40c003f4, 0x424503f2, 0x400000f3, 0x02a19020,
	0x40a000f0, 0x90100210, 0x400003f1, 0x9033032e,
};

static unsigned int stac925xM2_2_pin_configs[8] = {
	0x40c003f4, 0x424503f2, 0x400000f3, 0x02a19020,
	0x40a000f0, 0x90100210, 0x400003f1, 0x9033032e,
};

static unsigned int stac925xM3_pin_configs[8] = {
	0x40c003f4, 0x424503f2, 0x400000f3, 0x02a19020,
	0x40a000f0, 0x90100210, 0x400003f1, 0x503303f3,
};

static unsigned int stac925xM5_pin_configs[8] = {
	0x40c003f4, 0x424503f2, 0x400000f3, 0x02a19020,
	0x40a000f0, 0x90100210, 0x400003f1, 0x9033032e,
};

static unsigned int stac925xM6_pin_configs[8] = {
	0x40c003f4, 0x424503f2, 0x400000f3, 0x02a19020,
	0x40a000f0, 0x90100210, 0x400003f1, 0x90330320,
};

static unsigned int *stac925x_brd_tbl[STAC_925x_MODELS] = {
	[STAC_REF] = ref925x_pin_configs,
	[STAC_M1] = stac925xM1_pin_configs,
	[STAC_M1_2] = stac925xM1_2_pin_configs,
	[STAC_M2] = stac925xM2_pin_configs,
	[STAC_M2_2] = stac925xM2_2_pin_configs,
	[STAC_M3] = stac925xM3_pin_configs,
	[STAC_M5] = stac925xM5_pin_configs,
	[STAC_M6] = stac925xM6_pin_configs,
};

static const char *stac925x_models[STAC_925x_MODELS] = {
	[STAC_925x_AUTO] = "auto",
	[STAC_REF] = "ref",
	[STAC_M1] = "m1",
	[STAC_M1_2] = "m1-2",
	[STAC_M2] = "m2",
	[STAC_M2_2] = "m2-2",
	[STAC_M3] = "m3",
	[STAC_M5] = "m5",
	[STAC_M6] = "m6",
};

static struct snd_pci_quirk stac925x_codec_id_cfg_tbl[] = {
	SND_PCI_QUIRK(0x107b, 0x0316, "Gateway M255", STAC_M2),
	SND_PCI_QUIRK(0x107b, 0x0366, "Gateway MP6954", STAC_M5),
	SND_PCI_QUIRK(0x107b, 0x0461, "Gateway NX560XL", STAC_M1),
	SND_PCI_QUIRK(0x107b, 0x0681, "Gateway NX860", STAC_M2),
	SND_PCI_QUIRK(0x107b, 0x0367, "Gateway MX6453", STAC_M1_2),
	/* Not sure about the brand name for those */
	SND_PCI_QUIRK(0x107b, 0x0281, "Gateway mobile", STAC_M1),
	SND_PCI_QUIRK(0x107b, 0x0507, "Gateway mobile", STAC_M3),
	SND_PCI_QUIRK(0x107b, 0x0281, "Gateway mobile", STAC_M6),
	SND_PCI_QUIRK(0x107b, 0x0685, "Gateway mobile", STAC_M2_2),
	{} /* terminator */
};

static struct snd_pci_quirk stac925x_cfg_tbl[] = {
	/* SigmaTel reference board */
	SND_PCI_QUIRK(PCI_VENDOR_ID_INTEL, 0x2668, "DFI LanParty", STAC_REF),
	SND_PCI_QUIRK(PCI_VENDOR_ID_DFI, 0x3101, "DFI LanParty", STAC_REF),
	SND_PCI_QUIRK(0x8384, 0x7632, "Stac9202 Reference Board", STAC_REF),

	/* Default table for unknown ID */
	SND_PCI_QUIRK(0x1002, 0x437b, "Gateway mobile", STAC_M2_2),

	{} /* terminator */
};

static unsigned int ref92hd73xx_pin_configs[13] = {
	0x02214030, 0x02a19040, 0x01a19020, 0x02214030,
	0x0181302e, 0x01014010, 0x01014020, 0x01014030,
	0x02319040, 0x90a000f0, 0x90a000f0, 0x01452050,
	0x01452050,
};

static unsigned int dell_m6_pin_configs[13] = {
	0x0321101f, 0x4f00000f, 0x4f0000f0, 0x90170110,
	0x03a11020, 0x0321101f, 0x4f0000f0, 0x4f0000f0,
	0x4f0000f0, 0x90a60160, 0x4f0000f0, 0x4f0000f0,
	0x4f0000f0,
};

static unsigned int alienware_m17x_pin_configs[13] = {
	0x0321101f, 0x0321101f, 0x03a11020, 0x03014020,
	0x90170110, 0x4f0000f0, 0x4f0000f0, 0x4f0000f0,
	0x4f0000f0, 0x90a60160, 0x4f0000f0, 0x4f0000f0,
	0x904601b0,
};

static unsigned int intel_dg45id_pin_configs[13] = {
	0x02214230, 0x02A19240, 0x01013214, 0x01014210,
	0x01A19250, 0x01011212, 0x01016211
};

static unsigned int *stac92hd73xx_brd_tbl[STAC_92HD73XX_MODELS] = {
	[STAC_92HD73XX_REF]	= ref92hd73xx_pin_configs,
	[STAC_DELL_M6_AMIC]	= dell_m6_pin_configs,
	[STAC_DELL_M6_DMIC]	= dell_m6_pin_configs,
	[STAC_DELL_M6_BOTH]	= dell_m6_pin_configs,
	[STAC_DELL_EQ]	= dell_m6_pin_configs,
	[STAC_ALIENWARE_M17X]	= alienware_m17x_pin_configs,
	[STAC_92HD73XX_INTEL]	= intel_dg45id_pin_configs,
};

static const char *stac92hd73xx_models[STAC_92HD73XX_MODELS] = {
	[STAC_92HD73XX_AUTO] = "auto",
	[STAC_92HD73XX_NO_JD] = "no-jd",
	[STAC_92HD73XX_REF] = "ref",
	[STAC_92HD73XX_INTEL] = "intel",
	[STAC_DELL_M6_AMIC] = "dell-m6-amic",
	[STAC_DELL_M6_DMIC] = "dell-m6-dmic",
	[STAC_DELL_M6_BOTH] = "dell-m6",
	[STAC_DELL_EQ] = "dell-eq",
	[STAC_ALIENWARE_M17X] = "alienware",
};

static struct snd_pci_quirk stac92hd73xx_cfg_tbl[] = {
	/* SigmaTel reference board */
	SND_PCI_QUIRK(PCI_VENDOR_ID_INTEL, 0x2668,
				"DFI LanParty", STAC_92HD73XX_REF),
	SND_PCI_QUIRK(PCI_VENDOR_ID_DFI, 0x3101,
				"DFI LanParty", STAC_92HD73XX_REF),
	SND_PCI_QUIRK(PCI_VENDOR_ID_INTEL, 0x5002,
				"Intel DG45ID", STAC_92HD73XX_INTEL),
	SND_PCI_QUIRK(PCI_VENDOR_ID_INTEL, 0x5003,
				"Intel DG45FC", STAC_92HD73XX_INTEL),
	SND_PCI_QUIRK(PCI_VENDOR_ID_DELL, 0x0254,
				"Dell Studio 1535", STAC_DELL_M6_DMIC),
	SND_PCI_QUIRK(PCI_VENDOR_ID_DELL, 0x0255,
				"unknown Dell", STAC_DELL_M6_DMIC),
	SND_PCI_QUIRK(PCI_VENDOR_ID_DELL, 0x0256,
				"unknown Dell", STAC_DELL_M6_BOTH),
	SND_PCI_QUIRK(PCI_VENDOR_ID_DELL, 0x0257,
				"unknown Dell", STAC_DELL_M6_BOTH),
	SND_PCI_QUIRK(PCI_VENDOR_ID_DELL, 0x025e,
				"unknown Dell", STAC_DELL_M6_AMIC),
	SND_PCI_QUIRK(PCI_VENDOR_ID_DELL, 0x025f,
				"unknown Dell", STAC_DELL_M6_AMIC),
	SND_PCI_QUIRK(PCI_VENDOR_ID_DELL, 0x0271,
				"unknown Dell", STAC_DELL_M6_DMIC),
	SND_PCI_QUIRK(PCI_VENDOR_ID_DELL, 0x0272,
				"unknown Dell", STAC_DELL_M6_DMIC),
	SND_PCI_QUIRK(PCI_VENDOR_ID_DELL, 0x029f,
				"Dell Studio 1537", STAC_DELL_M6_DMIC),
	SND_PCI_QUIRK(PCI_VENDOR_ID_DELL, 0x02a0,
				"Dell Studio 17", STAC_DELL_M6_DMIC),
	SND_PCI_QUIRK(PCI_VENDOR_ID_DELL, 0x02be,
				"Dell Studio 1555", STAC_DELL_M6_DMIC),
	SND_PCI_QUIRK(PCI_VENDOR_ID_DELL, 0x02bd,
				"Dell Studio 1557", STAC_DELL_M6_DMIC),
	SND_PCI_QUIRK(PCI_VENDOR_ID_DELL, 0x02fe,
				"Dell Studio XPS 1645", STAC_DELL_M6_BOTH),
	SND_PCI_QUIRK(PCI_VENDOR_ID_DELL, 0x0413,
				"Dell Studio 1558", STAC_DELL_M6_BOTH),
	{} /* terminator */
};

static struct snd_pci_quirk stac92hd73xx_codec_id_cfg_tbl[] = {
	SND_PCI_QUIRK(PCI_VENDOR_ID_DELL, 0x02a1,
		      "Alienware M17x", STAC_ALIENWARE_M17X),
	{} /* terminator */
};

static unsigned int ref92hd83xxx_pin_configs[10] = {
	0x02214030, 0x02211010, 0x02a19020, 0x02170130,
	0x01014050, 0x01819040, 0x01014020, 0x90a3014e,
	0x01451160, 0x98560170,
};

static unsigned int dell_s14_pin_configs[10] = {
	0x0221403f, 0x0221101f, 0x02a19020, 0x90170110,
	0x40f000f0, 0x40f000f0, 0x40f000f0, 0x90a60160,
	0x40f000f0, 0x40f000f0,
};

static unsigned int *stac92hd83xxx_brd_tbl[STAC_92HD83XXX_MODELS] = {
	[STAC_92HD83XXX_REF] = ref92hd83xxx_pin_configs,
	[STAC_92HD83XXX_PWR_REF] = ref92hd83xxx_pin_configs,
	[STAC_DELL_S14] = dell_s14_pin_configs,
};

static const char *stac92hd83xxx_models[STAC_92HD83XXX_MODELS] = {
	[STAC_92HD83XXX_AUTO] = "auto",
	[STAC_92HD83XXX_REF] = "ref",
	[STAC_92HD83XXX_PWR_REF] = "mic-ref",
	[STAC_DELL_S14] = "dell-s14",
	[STAC_92HD83XXX_HP] = "hp",
};

static struct snd_pci_quirk stac92hd83xxx_cfg_tbl[] = {
	/* SigmaTel reference board */
	SND_PCI_QUIRK(PCI_VENDOR_ID_INTEL, 0x2668,
		      "DFI LanParty", STAC_92HD83XXX_REF),
	SND_PCI_QUIRK(PCI_VENDOR_ID_DFI, 0x3101,
		      "DFI LanParty", STAC_92HD83XXX_REF),
	SND_PCI_QUIRK(PCI_VENDOR_ID_DELL, 0x02ba,
		      "unknown Dell", STAC_DELL_S14),
	SND_PCI_QUIRK_MASK(PCI_VENDOR_ID_HP, 0xff00, 0x3600,
		      "HP", STAC_92HD83XXX_HP),
	{} /* terminator */
};

static unsigned int ref92hd71bxx_pin_configs[STAC92HD71BXX_NUM_PINS] = {
	0x02214030, 0x02a19040, 0x01a19020, 0x01014010,
	0x0181302e, 0x01014010, 0x01019020, 0x90a000f0,
	0x90a000f0, 0x01452050, 0x01452050, 0x00000000,
	0x00000000
};

static unsigned int dell_m4_1_pin_configs[STAC92HD71BXX_NUM_PINS] = {
	0x0421101f, 0x04a11221, 0x40f000f0, 0x90170110,
	0x23a1902e, 0x23014250, 0x40f000f0, 0x90a000f0,
	0x40f000f0, 0x4f0000f0, 0x4f0000f0, 0x00000000,
	0x00000000
};

static unsigned int dell_m4_2_pin_configs[STAC92HD71BXX_NUM_PINS] = {
	0x0421101f, 0x04a11221, 0x90a70330, 0x90170110,
	0x23a1902e, 0x23014250, 0x40f000f0, 0x40f000f0,
	0x40f000f0, 0x044413b0, 0x044413b0, 0x00000000,
	0x00000000
};

static unsigned int dell_m4_3_pin_configs[STAC92HD71BXX_NUM_PINS] = {
	0x0421101f, 0x04a11221, 0x90a70330, 0x90170110,
	0x40f000f0, 0x40f000f0, 0x40f000f0, 0x90a000f0,
	0x40f000f0, 0x044413b0, 0x044413b0, 0x00000000,
	0x00000000
};

static unsigned int *stac92hd71bxx_brd_tbl[STAC_92HD71BXX_MODELS] = {
	[STAC_92HD71BXX_REF] = ref92hd71bxx_pin_configs,
	[STAC_DELL_M4_1]	= dell_m4_1_pin_configs,
	[STAC_DELL_M4_2]	= dell_m4_2_pin_configs,
	[STAC_DELL_M4_3]	= dell_m4_3_pin_configs,
	[STAC_HP_M4]		= NULL,
	[STAC_HP_DV4]		= NULL,
	[STAC_HP_DV5]		= NULL,
	[STAC_HP_HDX]           = NULL,
	[STAC_HP_DV4_1222NR]	= NULL,
};

static const char *stac92hd71bxx_models[STAC_92HD71BXX_MODELS] = {
	[STAC_92HD71BXX_AUTO] = "auto",
	[STAC_92HD71BXX_REF] = "ref",
	[STAC_DELL_M4_1] = "dell-m4-1",
	[STAC_DELL_M4_2] = "dell-m4-2",
	[STAC_DELL_M4_3] = "dell-m4-3",
	[STAC_HP_M4] = "hp-m4",
	[STAC_HP_DV4] = "hp-dv4",
	[STAC_HP_DV5] = "hp-dv5",
	[STAC_HP_HDX] = "hp-hdx",
	[STAC_HP_DV4_1222NR] = "hp-dv4-1222nr",
};

static struct snd_pci_quirk stac92hd71bxx_cfg_tbl[] = {
	/* SigmaTel reference board */
	SND_PCI_QUIRK(PCI_VENDOR_ID_INTEL, 0x2668,
		      "DFI LanParty", STAC_92HD71BXX_REF),
	SND_PCI_QUIRK(PCI_VENDOR_ID_DFI, 0x3101,
		      "DFI LanParty", STAC_92HD71BXX_REF),
	SND_PCI_QUIRK(PCI_VENDOR_ID_HP, 0x30fb,
		      "HP dv4-1222nr", STAC_HP_DV4_1222NR),
	SND_PCI_QUIRK_MASK(PCI_VENDOR_ID_HP, 0xfff0, 0x1720,
			  "HP", STAC_HP_DV5),
	SND_PCI_QUIRK_MASK(PCI_VENDOR_ID_HP, 0xfff0, 0x3080,
		      "HP", STAC_HP_DV5),
	SND_PCI_QUIRK_MASK(PCI_VENDOR_ID_HP, 0xfff0, 0x30f0,
		      "HP dv4-7", STAC_HP_DV4),
	SND_PCI_QUIRK_MASK(PCI_VENDOR_ID_HP, 0xfff0, 0x3600,
		      "HP dv4-7", STAC_HP_DV5),
	SND_PCI_QUIRK(PCI_VENDOR_ID_HP, 0x3610,
		      "HP HDX", STAC_HP_HDX),  /* HDX18 */
	SND_PCI_QUIRK(PCI_VENDOR_ID_HP, 0x361a,
		      "HP mini 1000", STAC_HP_M4),
	SND_PCI_QUIRK(PCI_VENDOR_ID_HP, 0x361b,
		      "HP HDX", STAC_HP_HDX),  /* HDX16 */
	SND_PCI_QUIRK_MASK(PCI_VENDOR_ID_HP, 0xfff0, 0x3620,
		      "HP dv6", STAC_HP_DV5),
	SND_PCI_QUIRK(PCI_VENDOR_ID_HP, 0x3061,
		      "HP dv6", STAC_HP_DV5), /* HP dv6-1110ax */
	SND_PCI_QUIRK_MASK(PCI_VENDOR_ID_HP, 0xfff0, 0x7010,
		      "HP", STAC_HP_DV5),
	SND_PCI_QUIRK(PCI_VENDOR_ID_DELL, 0x0233,
				"unknown Dell", STAC_DELL_M4_1),
	SND_PCI_QUIRK(PCI_VENDOR_ID_DELL, 0x0234,
				"unknown Dell", STAC_DELL_M4_1),
	SND_PCI_QUIRK(PCI_VENDOR_ID_DELL, 0x0250,
				"unknown Dell", STAC_DELL_M4_1),
	SND_PCI_QUIRK(PCI_VENDOR_ID_DELL, 0x024f,
				"unknown Dell", STAC_DELL_M4_1),
	SND_PCI_QUIRK(PCI_VENDOR_ID_DELL, 0x024d,
				"unknown Dell", STAC_DELL_M4_1),
	SND_PCI_QUIRK(PCI_VENDOR_ID_DELL, 0x0251,
				"unknown Dell", STAC_DELL_M4_1),
	SND_PCI_QUIRK(PCI_VENDOR_ID_DELL, 0x0277,
				"unknown Dell", STAC_DELL_M4_1),
	SND_PCI_QUIRK(PCI_VENDOR_ID_DELL, 0x0263,
				"unknown Dell", STAC_DELL_M4_2),
	SND_PCI_QUIRK(PCI_VENDOR_ID_DELL, 0x0265,
				"unknown Dell", STAC_DELL_M4_2),
	SND_PCI_QUIRK(PCI_VENDOR_ID_DELL, 0x0262,
				"unknown Dell", STAC_DELL_M4_2),
	SND_PCI_QUIRK(PCI_VENDOR_ID_DELL, 0x0264,
				"unknown Dell", STAC_DELL_M4_2),
	SND_PCI_QUIRK(PCI_VENDOR_ID_DELL, 0x02aa,
				"unknown Dell", STAC_DELL_M4_3),
	{} /* terminator */
};

static unsigned int ref922x_pin_configs[10] = {
	0x01014010, 0x01016011, 0x01012012, 0x0221401f,
	0x01813122, 0x01011014, 0x01441030, 0x01c41030,
	0x40000100, 0x40000100,
};

/*
    STAC 922X pin configs for
    102801A7
    102801AB
    102801A9
    102801D1
    102801D2
*/
static unsigned int dell_922x_d81_pin_configs[10] = {
	0x02214030, 0x01a19021, 0x01111012, 0x01114010,
	0x02a19020, 0x01117011, 0x400001f0, 0x400001f1,
	0x01813122, 0x400001f2,
};

/*
    STAC 922X pin configs for
    102801AC
    102801D0
*/
static unsigned int dell_922x_d82_pin_configs[10] = {
	0x02214030, 0x01a19021, 0x01111012, 0x01114010,
	0x02a19020, 0x01117011, 0x01451140, 0x400001f0,
	0x01813122, 0x400001f1,
};

/*
    STAC 922X pin configs for
    102801BF
*/
static unsigned int dell_922x_m81_pin_configs[10] = {
	0x0321101f, 0x01112024, 0x01111222, 0x91174220,
	0x03a11050, 0x01116221, 0x90a70330, 0x01452340, 
	0x40C003f1, 0x405003f0,
};

/*
    STAC 9221 A1 pin configs for
    102801D7 (Dell XPS M1210)
*/
static unsigned int dell_922x_m82_pin_configs[10] = {
	0x02211211, 0x408103ff, 0x02a1123e, 0x90100310, 
	0x408003f1, 0x0221121f, 0x03451340, 0x40c003f2, 
	0x508003f3, 0x405003f4, 
};

static unsigned int d945gtp3_pin_configs[10] = {
	0x0221401f, 0x01a19022, 0x01813021, 0x01014010,
	0x40000100, 0x40000100, 0x40000100, 0x40000100,
	0x02a19120, 0x40000100,
};

static unsigned int d945gtp5_pin_configs[10] = {
	0x0221401f, 0x01011012, 0x01813024, 0x01014010,
	0x01a19021, 0x01016011, 0x01452130, 0x40000100,
	0x02a19320, 0x40000100,
};

static unsigned int intel_mac_v1_pin_configs[10] = {
	0x0121e21f, 0x400000ff, 0x9017e110, 0x400000fd,
	0x400000fe, 0x0181e020, 0x1145e030, 0x11c5e240,
	0x400000fc, 0x400000fb,
};

static unsigned int intel_mac_v2_pin_configs[10] = {
	0x0121e21f, 0x90a7012e, 0x9017e110, 0x400000fd,
	0x400000fe, 0x0181e020, 0x1145e230, 0x500000fa,
	0x400000fc, 0x400000fb,
};

static unsigned int intel_mac_v3_pin_configs[10] = {
	0x0121e21f, 0x90a7012e, 0x9017e110, 0x400000fd,
	0x400000fe, 0x0181e020, 0x1145e230, 0x11c5e240,
	0x400000fc, 0x400000fb,
};

static unsigned int intel_mac_v4_pin_configs[10] = {
	0x0321e21f, 0x03a1e02e, 0x9017e110, 0x9017e11f,
	0x400000fe, 0x0381e020, 0x1345e230, 0x13c5e240,
	0x400000fc, 0x400000fb,
};

static unsigned int intel_mac_v5_pin_configs[10] = {
	0x0321e21f, 0x03a1e02e, 0x9017e110, 0x9017e11f,
	0x400000fe, 0x0381e020, 0x1345e230, 0x13c5e240,
	0x400000fc, 0x400000fb,
};

static unsigned int ecs202_pin_configs[10] = {
	0x0221401f, 0x02a19020, 0x01a19020, 0x01114010,
	0x408000f0, 0x01813022, 0x074510a0, 0x40c400f1,
	0x9037012e, 0x40e000f2,
};

static unsigned int *stac922x_brd_tbl[STAC_922X_MODELS] = {
	[STAC_D945_REF] = ref922x_pin_configs,
	[STAC_D945GTP3] = d945gtp3_pin_configs,
	[STAC_D945GTP5] = d945gtp5_pin_configs,
	[STAC_INTEL_MAC_V1] = intel_mac_v1_pin_configs,
	[STAC_INTEL_MAC_V2] = intel_mac_v2_pin_configs,
	[STAC_INTEL_MAC_V3] = intel_mac_v3_pin_configs,
	[STAC_INTEL_MAC_V4] = intel_mac_v4_pin_configs,
	[STAC_INTEL_MAC_V5] = intel_mac_v5_pin_configs,
	[STAC_INTEL_MAC_AUTO] = intel_mac_v3_pin_configs,
	/* for backward compatibility */
	[STAC_MACMINI] = intel_mac_v3_pin_configs,
	[STAC_MACBOOK] = intel_mac_v5_pin_configs,
	[STAC_MACBOOK_PRO_V1] = intel_mac_v3_pin_configs,
	[STAC_MACBOOK_PRO_V2] = intel_mac_v3_pin_configs,
	[STAC_IMAC_INTEL] = intel_mac_v2_pin_configs,
	[STAC_IMAC_INTEL_20] = intel_mac_v3_pin_configs,
	[STAC_ECS_202] = ecs202_pin_configs,
	[STAC_922X_DELL_D81] = dell_922x_d81_pin_configs,
	[STAC_922X_DELL_D82] = dell_922x_d82_pin_configs,	
	[STAC_922X_DELL_M81] = dell_922x_m81_pin_configs,
	[STAC_922X_DELL_M82] = dell_922x_m82_pin_configs,	
};

static const char *stac922x_models[STAC_922X_MODELS] = {
	[STAC_922X_AUTO] = "auto",
	[STAC_D945_REF]	= "ref",
	[STAC_D945GTP5]	= "5stack",
	[STAC_D945GTP3]	= "3stack",
	[STAC_INTEL_MAC_V1] = "intel-mac-v1",
	[STAC_INTEL_MAC_V2] = "intel-mac-v2",
	[STAC_INTEL_MAC_V3] = "intel-mac-v3",
	[STAC_INTEL_MAC_V4] = "intel-mac-v4",
	[STAC_INTEL_MAC_V5] = "intel-mac-v5",
	[STAC_INTEL_MAC_AUTO] = "intel-mac-auto",
	/* for backward compatibility */
	[STAC_MACMINI]	= "macmini",
	[STAC_MACBOOK]	= "macbook",
	[STAC_MACBOOK_PRO_V1]	= "macbook-pro-v1",
	[STAC_MACBOOK_PRO_V2]	= "macbook-pro",
	[STAC_IMAC_INTEL] = "imac-intel",
	[STAC_IMAC_INTEL_20] = "imac-intel-20",
	[STAC_ECS_202] = "ecs202",
	[STAC_922X_DELL_D81] = "dell-d81",
	[STAC_922X_DELL_D82] = "dell-d82",
	[STAC_922X_DELL_M81] = "dell-m81",
	[STAC_922X_DELL_M82] = "dell-m82",
};

static struct snd_pci_quirk stac922x_cfg_tbl[] = {
	/* SigmaTel reference board */
	SND_PCI_QUIRK(PCI_VENDOR_ID_INTEL, 0x2668,
		      "DFI LanParty", STAC_D945_REF),
	SND_PCI_QUIRK(PCI_VENDOR_ID_DFI, 0x3101,
		      "DFI LanParty", STAC_D945_REF),
	/* Intel 945G based systems */
	SND_PCI_QUIRK(PCI_VENDOR_ID_INTEL, 0x0101,
		      "Intel D945G", STAC_D945GTP3),
	SND_PCI_QUIRK(PCI_VENDOR_ID_INTEL, 0x0202,
		      "Intel D945G", STAC_D945GTP3),
	SND_PCI_QUIRK(PCI_VENDOR_ID_INTEL, 0x0606,
		      "Intel D945G", STAC_D945GTP3),
	SND_PCI_QUIRK(PCI_VENDOR_ID_INTEL, 0x0601,
		      "Intel D945G", STAC_D945GTP3),
	SND_PCI_QUIRK(PCI_VENDOR_ID_INTEL, 0x0111,
		      "Intel D945G", STAC_D945GTP3),
	SND_PCI_QUIRK(PCI_VENDOR_ID_INTEL, 0x1115,
		      "Intel D945G", STAC_D945GTP3),
	SND_PCI_QUIRK(PCI_VENDOR_ID_INTEL, 0x1116,
		      "Intel D945G", STAC_D945GTP3),
	SND_PCI_QUIRK(PCI_VENDOR_ID_INTEL, 0x1117,
		      "Intel D945G", STAC_D945GTP3),
	SND_PCI_QUIRK(PCI_VENDOR_ID_INTEL, 0x1118,
		      "Intel D945G", STAC_D945GTP3),
	SND_PCI_QUIRK(PCI_VENDOR_ID_INTEL, 0x1119,
		      "Intel D945G", STAC_D945GTP3),
	SND_PCI_QUIRK(PCI_VENDOR_ID_INTEL, 0x8826,
		      "Intel D945G", STAC_D945GTP3),
	SND_PCI_QUIRK(PCI_VENDOR_ID_INTEL, 0x5049,
		      "Intel D945G", STAC_D945GTP3),
	SND_PCI_QUIRK(PCI_VENDOR_ID_INTEL, 0x5055,
		      "Intel D945G", STAC_D945GTP3),
	SND_PCI_QUIRK(PCI_VENDOR_ID_INTEL, 0x5048,
		      "Intel D945G", STAC_D945GTP3),
	SND_PCI_QUIRK(PCI_VENDOR_ID_INTEL, 0x0110,
		      "Intel D945G", STAC_D945GTP3),
	/* Intel D945G 5-stack systems */
	SND_PCI_QUIRK(PCI_VENDOR_ID_INTEL, 0x0404,
		      "Intel D945G", STAC_D945GTP5),
	SND_PCI_QUIRK(PCI_VENDOR_ID_INTEL, 0x0303,
		      "Intel D945G", STAC_D945GTP5),
	SND_PCI_QUIRK(PCI_VENDOR_ID_INTEL, 0x0013,
		      "Intel D945G", STAC_D945GTP5),
	SND_PCI_QUIRK(PCI_VENDOR_ID_INTEL, 0x0417,
		      "Intel D945G", STAC_D945GTP5),
	/* Intel 945P based systems */
	SND_PCI_QUIRK(PCI_VENDOR_ID_INTEL, 0x0b0b,
		      "Intel D945P", STAC_D945GTP3),
	SND_PCI_QUIRK(PCI_VENDOR_ID_INTEL, 0x0112,
		      "Intel D945P", STAC_D945GTP3),
	SND_PCI_QUIRK(PCI_VENDOR_ID_INTEL, 0x0d0d,
		      "Intel D945P", STAC_D945GTP3),
	SND_PCI_QUIRK(PCI_VENDOR_ID_INTEL, 0x0909,
		      "Intel D945P", STAC_D945GTP3),
	SND_PCI_QUIRK(PCI_VENDOR_ID_INTEL, 0x0505,
		      "Intel D945P", STAC_D945GTP3),
	SND_PCI_QUIRK(PCI_VENDOR_ID_INTEL, 0x0707,
		      "Intel D945P", STAC_D945GTP5),
	/* other intel */
	SND_PCI_QUIRK(PCI_VENDOR_ID_INTEL, 0x0204,
		      "Intel D945", STAC_D945_REF),
	/* other systems  */
	/* Apple Intel Mac (Mac Mini, MacBook, MacBook Pro...) */
	SND_PCI_QUIRK(0x8384, 0x7680,
		      "Mac", STAC_INTEL_MAC_AUTO),
	/* Dell systems  */
	SND_PCI_QUIRK(PCI_VENDOR_ID_DELL, 0x01a7,
		      "unknown Dell", STAC_922X_DELL_D81),
	SND_PCI_QUIRK(PCI_VENDOR_ID_DELL, 0x01a9,
		      "unknown Dell", STAC_922X_DELL_D81),
	SND_PCI_QUIRK(PCI_VENDOR_ID_DELL, 0x01ab,
		      "unknown Dell", STAC_922X_DELL_D81),
	SND_PCI_QUIRK(PCI_VENDOR_ID_DELL, 0x01ac,
		      "unknown Dell", STAC_922X_DELL_D82),
	SND_PCI_QUIRK(PCI_VENDOR_ID_DELL, 0x01bf,
		      "unknown Dell", STAC_922X_DELL_M81),
	SND_PCI_QUIRK(PCI_VENDOR_ID_DELL, 0x01d0,
		      "unknown Dell", STAC_922X_DELL_D82),
	SND_PCI_QUIRK(PCI_VENDOR_ID_DELL, 0x01d1,
		      "unknown Dell", STAC_922X_DELL_D81),
	SND_PCI_QUIRK(PCI_VENDOR_ID_DELL, 0x01d2,
		      "unknown Dell", STAC_922X_DELL_D81),
	SND_PCI_QUIRK(PCI_VENDOR_ID_DELL, 0x01d7,
		      "Dell XPS M1210", STAC_922X_DELL_M82),
	/* ECS/PC Chips boards */
	SND_PCI_QUIRK_MASK(0x1019, 0xf000, 0x2000,
		      "ECS/PC chips", STAC_ECS_202),
	{} /* terminator */
};

static unsigned int ref927x_pin_configs[14] = {
	0x02214020, 0x02a19080, 0x0181304e, 0x01014010,
	0x01a19040, 0x01011012, 0x01016011, 0x0101201f, 
	0x183301f0, 0x18a001f0, 0x18a001f0, 0x01442070,
	0x01c42190, 0x40000100,
};

static unsigned int d965_3st_pin_configs[14] = {
	0x0221401f, 0x02a19120, 0x40000100, 0x01014011,
	0x01a19021, 0x01813024, 0x40000100, 0x40000100,
	0x40000100, 0x40000100, 0x40000100, 0x40000100,
	0x40000100, 0x40000100
};

static unsigned int d965_5st_pin_configs[14] = {
	0x02214020, 0x02a19080, 0x0181304e, 0x01014010,
	0x01a19040, 0x01011012, 0x01016011, 0x40000100,
	0x40000100, 0x40000100, 0x40000100, 0x01442070,
	0x40000100, 0x40000100
};

static unsigned int d965_5st_no_fp_pin_configs[14] = {
	0x40000100, 0x40000100, 0x0181304e, 0x01014010,
	0x01a19040, 0x01011012, 0x01016011, 0x40000100,
	0x40000100, 0x40000100, 0x40000100, 0x01442070,
	0x40000100, 0x40000100
};

static unsigned int dell_3st_pin_configs[14] = {
	0x02211230, 0x02a11220, 0x01a19040, 0x01114210,
	0x01111212, 0x01116211, 0x01813050, 0x01112214,
	0x403003fa, 0x90a60040, 0x90a60040, 0x404003fb,
	0x40c003fc, 0x40000100
};

static unsigned int *stac927x_brd_tbl[STAC_927X_MODELS] = {
	[STAC_D965_REF_NO_JD] = ref927x_pin_configs,
	[STAC_D965_REF]  = ref927x_pin_configs,
	[STAC_D965_3ST]  = d965_3st_pin_configs,
	[STAC_D965_5ST]  = d965_5st_pin_configs,
	[STAC_D965_5ST_NO_FP]  = d965_5st_no_fp_pin_configs,
	[STAC_DELL_3ST]  = dell_3st_pin_configs,
	[STAC_DELL_BIOS] = NULL,
	[STAC_927X_VOLKNOB] = NULL,
};

static const char *stac927x_models[STAC_927X_MODELS] = {
	[STAC_927X_AUTO]	= "auto",
	[STAC_D965_REF_NO_JD]	= "ref-no-jd",
	[STAC_D965_REF]		= "ref",
	[STAC_D965_3ST]		= "3stack",
	[STAC_D965_5ST]		= "5stack",
	[STAC_D965_5ST_NO_FP]	= "5stack-no-fp",
	[STAC_DELL_3ST]		= "dell-3stack",
	[STAC_DELL_BIOS]	= "dell-bios",
	[STAC_927X_VOLKNOB]	= "volknob",
};

static struct snd_pci_quirk stac927x_cfg_tbl[] = {
	/* SigmaTel reference board */
	SND_PCI_QUIRK(PCI_VENDOR_ID_INTEL, 0x2668,
		      "DFI LanParty", STAC_D965_REF),
	SND_PCI_QUIRK(PCI_VENDOR_ID_DFI, 0x3101,
		      "DFI LanParty", STAC_D965_REF),
	 /* Intel 946 based systems */
	SND_PCI_QUIRK(PCI_VENDOR_ID_INTEL, 0x3d01, "Intel D946", STAC_D965_3ST),
	SND_PCI_QUIRK(PCI_VENDOR_ID_INTEL, 0xa301, "Intel D946", STAC_D965_3ST),
	/* 965 based 3 stack systems */
	SND_PCI_QUIRK_MASK(PCI_VENDOR_ID_INTEL, 0xff00, 0x2100,
			   "Intel D965", STAC_D965_3ST),
	SND_PCI_QUIRK_MASK(PCI_VENDOR_ID_INTEL, 0xff00, 0x2000,
			   "Intel D965", STAC_D965_3ST),
	/* Dell 3 stack systems */
	SND_PCI_QUIRK(PCI_VENDOR_ID_DELL,  0x01dd, "Dell Dimension E520", STAC_DELL_3ST),
	SND_PCI_QUIRK(PCI_VENDOR_ID_DELL,  0x01ed, "Dell     ", STAC_DELL_3ST),
	SND_PCI_QUIRK(PCI_VENDOR_ID_DELL,  0x01f4, "Dell     ", STAC_DELL_3ST),
	/* Dell 3 stack systems with verb table in BIOS */
	SND_PCI_QUIRK(PCI_VENDOR_ID_DELL,  0x01f3, "Dell Inspiron 1420", STAC_DELL_BIOS),
	SND_PCI_QUIRK(PCI_VENDOR_ID_DELL,  0x01f7, "Dell XPS M1730", STAC_DELL_BIOS),
	SND_PCI_QUIRK(PCI_VENDOR_ID_DELL,  0x0227, "Dell Vostro 1400  ", STAC_DELL_BIOS),
	SND_PCI_QUIRK(PCI_VENDOR_ID_DELL,  0x022e, "Dell     ", STAC_DELL_BIOS),
	SND_PCI_QUIRK(PCI_VENDOR_ID_DELL,  0x022f, "Dell Inspiron 1525", STAC_DELL_BIOS),
	SND_PCI_QUIRK(PCI_VENDOR_ID_DELL,  0x0242, "Dell     ", STAC_DELL_BIOS),
	SND_PCI_QUIRK(PCI_VENDOR_ID_DELL,  0x0243, "Dell     ", STAC_DELL_BIOS),
	SND_PCI_QUIRK(PCI_VENDOR_ID_DELL,  0x02ff, "Dell     ", STAC_DELL_BIOS),
	SND_PCI_QUIRK(PCI_VENDOR_ID_DELL,  0x0209, "Dell XPS 1330", STAC_DELL_BIOS),
	/* 965 based 5 stack systems */
	SND_PCI_QUIRK_MASK(PCI_VENDOR_ID_INTEL, 0xff00, 0x2300,
			   "Intel D965", STAC_D965_5ST),
	SND_PCI_QUIRK_MASK(PCI_VENDOR_ID_INTEL, 0xff00, 0x2500,
			   "Intel D965", STAC_D965_5ST),
	/* volume-knob fixes */
	SND_PCI_QUIRK_VENDOR(0x10cf, "FSC", STAC_927X_VOLKNOB),
	{} /* terminator */
};

static unsigned int ref9205_pin_configs[12] = {
	0x40000100, 0x40000100, 0x01016011, 0x01014010,
	0x01813122, 0x01a19021, 0x01019020, 0x40000100,
	0x90a000f0, 0x90a000f0, 0x01441030, 0x01c41030
};

/*
    STAC 9205 pin configs for
    102801F1
    102801F2
    102801FC
    102801FD
    10280204
    1028021F
    10280228 (Dell Vostro 1500)
    10280229 (Dell Vostro 1700)
*/
static unsigned int dell_9205_m42_pin_configs[12] = {
	0x0321101F, 0x03A11020, 0x400003FA, 0x90170310,
	0x400003FB, 0x400003FC, 0x400003FD, 0x40F000F9,
	0x90A60330, 0x400003FF, 0x0144131F, 0x40C003FE,
};

/*
    STAC 9205 pin configs for
    102801F9
    102801FA
    102801FE
    102801FF (Dell Precision M4300)
    10280206
    10280200
    10280201
*/
static unsigned int dell_9205_m43_pin_configs[12] = {
	0x0321101f, 0x03a11020, 0x90a70330, 0x90170310,
	0x400000fe, 0x400000ff, 0x400000fd, 0x40f000f9,
	0x400000fa, 0x400000fc, 0x0144131f, 0x40c003f8,
};

static unsigned int dell_9205_m44_pin_configs[12] = {
	0x0421101f, 0x04a11020, 0x400003fa, 0x90170310,
	0x400003fb, 0x400003fc, 0x400003fd, 0x400003f9,
	0x90a60330, 0x400003ff, 0x01441340, 0x40c003fe,
};

static unsigned int *stac9205_brd_tbl[STAC_9205_MODELS] = {
	[STAC_9205_REF] = ref9205_pin_configs,
	[STAC_9205_DELL_M42] = dell_9205_m42_pin_configs,
	[STAC_9205_DELL_M43] = dell_9205_m43_pin_configs,
	[STAC_9205_DELL_M44] = dell_9205_m44_pin_configs,
	[STAC_9205_EAPD] = NULL,
};

static const char *stac9205_models[STAC_9205_MODELS] = {
	[STAC_9205_AUTO] = "auto",
	[STAC_9205_REF] = "ref",
	[STAC_9205_DELL_M42] = "dell-m42",
	[STAC_9205_DELL_M43] = "dell-m43",
	[STAC_9205_DELL_M44] = "dell-m44",
	[STAC_9205_EAPD] = "eapd",
};

static struct snd_pci_quirk stac9205_cfg_tbl[] = {
	/* SigmaTel reference board */
	SND_PCI_QUIRK(PCI_VENDOR_ID_INTEL, 0x2668,
		      "DFI LanParty", STAC_9205_REF),
	SND_PCI_QUIRK(PCI_VENDOR_ID_INTEL, 0xfb30,
		      "SigmaTel", STAC_9205_REF),
	SND_PCI_QUIRK(PCI_VENDOR_ID_DFI, 0x3101,
		      "DFI LanParty", STAC_9205_REF),
	/* Dell */
	SND_PCI_QUIRK(PCI_VENDOR_ID_DELL, 0x01f1,
		      "unknown Dell", STAC_9205_DELL_M42),
	SND_PCI_QUIRK(PCI_VENDOR_ID_DELL, 0x01f2,
		      "unknown Dell", STAC_9205_DELL_M42),
	SND_PCI_QUIRK(PCI_VENDOR_ID_DELL, 0x01f8,
		      "Dell Precision", STAC_9205_DELL_M43),
	SND_PCI_QUIRK(PCI_VENDOR_ID_DELL, 0x01f9,
		      "Dell Precision", STAC_9205_DELL_M43),
	SND_PCI_QUIRK(PCI_VENDOR_ID_DELL, 0x01fa,
		      "Dell Precision", STAC_9205_DELL_M43),
	SND_PCI_QUIRK(PCI_VENDOR_ID_DELL, 0x01fc,
		      "unknown Dell", STAC_9205_DELL_M42),
	SND_PCI_QUIRK(PCI_VENDOR_ID_DELL, 0x01fd,
		      "unknown Dell", STAC_9205_DELL_M42),
	SND_PCI_QUIRK(PCI_VENDOR_ID_DELL, 0x01fe,
		      "Dell Precision", STAC_9205_DELL_M43),
	SND_PCI_QUIRK(PCI_VENDOR_ID_DELL, 0x01ff,
		      "Dell Precision M4300", STAC_9205_DELL_M43),
	SND_PCI_QUIRK(PCI_VENDOR_ID_DELL, 0x0204,
		      "unknown Dell", STAC_9205_DELL_M42),
	SND_PCI_QUIRK(PCI_VENDOR_ID_DELL, 0x0206,
		      "Dell Precision", STAC_9205_DELL_M43),
	SND_PCI_QUIRK(PCI_VENDOR_ID_DELL, 0x021b,
		      "Dell Precision", STAC_9205_DELL_M43),
	SND_PCI_QUIRK(PCI_VENDOR_ID_DELL, 0x021c,
		      "Dell Precision", STAC_9205_DELL_M43),
	SND_PCI_QUIRK(PCI_VENDOR_ID_DELL, 0x021f,
		      "Dell Inspiron", STAC_9205_DELL_M44),
	SND_PCI_QUIRK(PCI_VENDOR_ID_DELL, 0x0228,
		      "Dell Vostro 1500", STAC_9205_DELL_M42),
	SND_PCI_QUIRK(PCI_VENDOR_ID_DELL, 0x0229,
		      "Dell Vostro 1700", STAC_9205_DELL_M42),
	/* Gateway */
	SND_PCI_QUIRK(0x107b, 0x0560, "Gateway T6834c", STAC_9205_EAPD),
	SND_PCI_QUIRK(0x107b, 0x0565, "Gateway T1616", STAC_9205_EAPD),
	{} /* terminator */
};

static void stac92xx_set_config_regs(struct hda_codec *codec,
				     unsigned int *pincfgs)
{
	int i;
	struct sigmatel_spec *spec = codec->spec;

	if (!pincfgs)
		return;

	for (i = 0; i < spec->num_pins; i++)
		if (spec->pin_nids[i] && pincfgs[i])
			snd_hda_codec_set_pincfg(codec, spec->pin_nids[i],
						 pincfgs[i]);
}

/*
 * Analog playback callbacks
 */
static int stac92xx_playback_pcm_open(struct hda_pcm_stream *hinfo,
				      struct hda_codec *codec,
				      struct snd_pcm_substream *substream)
{
	struct sigmatel_spec *spec = codec->spec;
	if (spec->stream_delay)
		msleep(spec->stream_delay);
	return snd_hda_multi_out_analog_open(codec, &spec->multiout, substream,
					     hinfo);
}

static int stac92xx_playback_pcm_prepare(struct hda_pcm_stream *hinfo,
					 struct hda_codec *codec,
					 unsigned int stream_tag,
					 unsigned int format,
					 struct snd_pcm_substream *substream)
{
	struct sigmatel_spec *spec = codec->spec;
	return snd_hda_multi_out_analog_prepare(codec, &spec->multiout, stream_tag, format, substream);
}

static int stac92xx_playback_pcm_cleanup(struct hda_pcm_stream *hinfo,
					struct hda_codec *codec,
					struct snd_pcm_substream *substream)
{
	struct sigmatel_spec *spec = codec->spec;
	return snd_hda_multi_out_analog_cleanup(codec, &spec->multiout);
}

/*
 * Digital playback callbacks
 */
static int stac92xx_dig_playback_pcm_open(struct hda_pcm_stream *hinfo,
					  struct hda_codec *codec,
					  struct snd_pcm_substream *substream)
{
	struct sigmatel_spec *spec = codec->spec;
	return snd_hda_multi_out_dig_open(codec, &spec->multiout);
}

static int stac92xx_dig_playback_pcm_close(struct hda_pcm_stream *hinfo,
					   struct hda_codec *codec,
					   struct snd_pcm_substream *substream)
{
	struct sigmatel_spec *spec = codec->spec;
	return snd_hda_multi_out_dig_close(codec, &spec->multiout);
}

static int stac92xx_dig_playback_pcm_prepare(struct hda_pcm_stream *hinfo,
					 struct hda_codec *codec,
					 unsigned int stream_tag,
					 unsigned int format,
					 struct snd_pcm_substream *substream)
{
	struct sigmatel_spec *spec = codec->spec;
	return snd_hda_multi_out_dig_prepare(codec, &spec->multiout,
					     stream_tag, format, substream);
}

static int stac92xx_dig_playback_pcm_cleanup(struct hda_pcm_stream *hinfo,
					struct hda_codec *codec,
					struct snd_pcm_substream *substream)
{
	struct sigmatel_spec *spec = codec->spec;
	return snd_hda_multi_out_dig_cleanup(codec, &spec->multiout);
}


/*
 * Analog capture callbacks
 */
static int stac92xx_capture_pcm_prepare(struct hda_pcm_stream *hinfo,
					struct hda_codec *codec,
					unsigned int stream_tag,
					unsigned int format,
					struct snd_pcm_substream *substream)
{
	struct sigmatel_spec *spec = codec->spec;
	hda_nid_t nid = spec->adc_nids[substream->number];

	if (spec->powerdown_adcs) {
		msleep(40);
		snd_hda_codec_write(codec, nid, 0,
			AC_VERB_SET_POWER_STATE, AC_PWRST_D0);
	}
	snd_hda_codec_setup_stream(codec, nid, stream_tag, 0, format);
	return 0;
}

static int stac92xx_capture_pcm_cleanup(struct hda_pcm_stream *hinfo,
					struct hda_codec *codec,
					struct snd_pcm_substream *substream)
{
	struct sigmatel_spec *spec = codec->spec;
	hda_nid_t nid = spec->adc_nids[substream->number];

	snd_hda_codec_cleanup_stream(codec, nid);
	if (spec->powerdown_adcs)
		snd_hda_codec_write(codec, nid, 0,
			AC_VERB_SET_POWER_STATE, AC_PWRST_D3);
	return 0;
}

static struct hda_pcm_stream stac92xx_pcm_digital_playback = {
	.substreams = 1,
	.channels_min = 2,
	.channels_max = 2,
	/* NID is set in stac92xx_build_pcms */
	.ops = {
		.open = stac92xx_dig_playback_pcm_open,
		.close = stac92xx_dig_playback_pcm_close,
		.prepare = stac92xx_dig_playback_pcm_prepare,
		.cleanup = stac92xx_dig_playback_pcm_cleanup
	},
};

static struct hda_pcm_stream stac92xx_pcm_digital_capture = {
	.substreams = 1,
	.channels_min = 2,
	.channels_max = 2,
	/* NID is set in stac92xx_build_pcms */
};

static struct hda_pcm_stream stac92xx_pcm_analog_playback = {
	.substreams = 1,
	.channels_min = 2,
	.channels_max = 8,
	.nid = 0x02, /* NID to query formats and rates */
	.ops = {
		.open = stac92xx_playback_pcm_open,
		.prepare = stac92xx_playback_pcm_prepare,
		.cleanup = stac92xx_playback_pcm_cleanup
	},
};

static struct hda_pcm_stream stac92xx_pcm_analog_alt_playback = {
	.substreams = 1,
	.channels_min = 2,
	.channels_max = 2,
	.nid = 0x06, /* NID to query formats and rates */
	.ops = {
		.open = stac92xx_playback_pcm_open,
		.prepare = stac92xx_playback_pcm_prepare,
		.cleanup = stac92xx_playback_pcm_cleanup
	},
};

static struct hda_pcm_stream stac92xx_pcm_analog_capture = {
	.channels_min = 2,
	.channels_max = 2,
	/* NID + .substreams is set in stac92xx_build_pcms */
	.ops = {
		.prepare = stac92xx_capture_pcm_prepare,
		.cleanup = stac92xx_capture_pcm_cleanup
	},
};

static int stac92xx_build_pcms(struct hda_codec *codec)
{
	struct sigmatel_spec *spec = codec->spec;
	struct hda_pcm *info = spec->pcm_rec;

	codec->num_pcms = 1;
	codec->pcm_info = info;

	info->name = "STAC92xx Analog";
	info->stream[SNDRV_PCM_STREAM_PLAYBACK] = stac92xx_pcm_analog_playback;
	info->stream[SNDRV_PCM_STREAM_PLAYBACK].nid =
		spec->multiout.dac_nids[0];
	info->stream[SNDRV_PCM_STREAM_CAPTURE] = stac92xx_pcm_analog_capture;
	info->stream[SNDRV_PCM_STREAM_CAPTURE].nid = spec->adc_nids[0];
	info->stream[SNDRV_PCM_STREAM_CAPTURE].substreams = spec->num_adcs;

	if (spec->alt_switch) {
		codec->num_pcms++;
		info++;
		info->name = "STAC92xx Analog Alt";
		info->stream[SNDRV_PCM_STREAM_PLAYBACK] = stac92xx_pcm_analog_alt_playback;
	}

	if (spec->multiout.dig_out_nid || spec->dig_in_nid) {
		codec->num_pcms++;
		info++;
		info->name = "STAC92xx Digital";
		info->pcm_type = spec->autocfg.dig_out_type[0];
		if (spec->multiout.dig_out_nid) {
			info->stream[SNDRV_PCM_STREAM_PLAYBACK] = stac92xx_pcm_digital_playback;
			info->stream[SNDRV_PCM_STREAM_PLAYBACK].nid = spec->multiout.dig_out_nid;
		}
		if (spec->dig_in_nid) {
			info->stream[SNDRV_PCM_STREAM_CAPTURE] = stac92xx_pcm_digital_capture;
			info->stream[SNDRV_PCM_STREAM_CAPTURE].nid = spec->dig_in_nid;
		}
	}

	return 0;
}

static unsigned int stac92xx_get_default_vref(struct hda_codec *codec,
					hda_nid_t nid)
{
	unsigned int pincap = snd_hda_query_pin_caps(codec, nid);
	pincap = (pincap & AC_PINCAP_VREF) >> AC_PINCAP_VREF_SHIFT;
	if (pincap & AC_PINCAP_VREF_100)
		return AC_PINCTL_VREF_100;
	if (pincap & AC_PINCAP_VREF_80)
		return AC_PINCTL_VREF_80;
	if (pincap & AC_PINCAP_VREF_50)
		return AC_PINCTL_VREF_50;
	if (pincap & AC_PINCAP_VREF_GRD)
		return AC_PINCTL_VREF_GRD;
	return 0;
}

static void stac92xx_auto_set_pinctl(struct hda_codec *codec, hda_nid_t nid, int pin_type)

{
	snd_hda_codec_write_cache(codec, nid, 0,
				  AC_VERB_SET_PIN_WIDGET_CONTROL, pin_type);
}

#define stac92xx_hp_switch_info		snd_ctl_boolean_mono_info

static int stac92xx_hp_switch_get(struct snd_kcontrol *kcontrol,
			struct snd_ctl_elem_value *ucontrol)
{
	struct hda_codec *codec = snd_kcontrol_chip(kcontrol);
	struct sigmatel_spec *spec = codec->spec;

	ucontrol->value.integer.value[0] = !!spec->hp_switch;
	return 0;
}

static void stac_issue_unsol_event(struct hda_codec *codec, hda_nid_t nid);

static int stac92xx_hp_switch_put(struct snd_kcontrol *kcontrol,
			struct snd_ctl_elem_value *ucontrol)
{
	struct hda_codec *codec = snd_kcontrol_chip(kcontrol);
	struct sigmatel_spec *spec = codec->spec;
	int nid = kcontrol->private_value;
 
	spec->hp_switch = ucontrol->value.integer.value[0] ? nid : 0;

	/* check to be sure that the ports are upto date with
	 * switch changes
	 */
	stac_issue_unsol_event(codec, nid);

	return 1;
}

static int stac92xx_dc_bias_info(struct snd_kcontrol *kcontrol,
				struct snd_ctl_elem_info *uinfo)
{
	int i;
	static char *texts[] = {
		"Mic In", "Line In", "Line Out"
	};

	struct hda_codec *codec = snd_kcontrol_chip(kcontrol);
	struct sigmatel_spec *spec = codec->spec;
	hda_nid_t nid = kcontrol->private_value;

	if (nid == spec->mic_switch || nid == spec->line_switch)
		i = 3;
	else
		i = 2;

	uinfo->type = SNDRV_CTL_ELEM_TYPE_ENUMERATED;
	uinfo->value.enumerated.items = i;
	uinfo->count = 1;
	if (uinfo->value.enumerated.item >= i)
		uinfo->value.enumerated.item = i-1;
	strcpy(uinfo->value.enumerated.name,
		texts[uinfo->value.enumerated.item]);

	return 0;
}

static int stac92xx_dc_bias_get(struct snd_kcontrol *kcontrol,
				struct snd_ctl_elem_value *ucontrol)
{
	struct hda_codec *codec = snd_kcontrol_chip(kcontrol);
	hda_nid_t nid = kcontrol->private_value;
	unsigned int vref = stac92xx_vref_get(codec, nid);

	if (vref == stac92xx_get_default_vref(codec, nid))
		ucontrol->value.enumerated.item[0] = 0;
	else if (vref == AC_PINCTL_VREF_GRD)
		ucontrol->value.enumerated.item[0] = 1;
	else if (vref == AC_PINCTL_VREF_HIZ)
		ucontrol->value.enumerated.item[0] = 2;

	return 0;
}

static int stac92xx_dc_bias_put(struct snd_kcontrol *kcontrol,
				struct snd_ctl_elem_value *ucontrol)
{
	struct hda_codec *codec = snd_kcontrol_chip(kcontrol);
	unsigned int new_vref = 0;
	int error;
	hda_nid_t nid = kcontrol->private_value;

	if (ucontrol->value.enumerated.item[0] == 0)
		new_vref = stac92xx_get_default_vref(codec, nid);
	else if (ucontrol->value.enumerated.item[0] == 1)
		new_vref = AC_PINCTL_VREF_GRD;
	else if (ucontrol->value.enumerated.item[0] == 2)
		new_vref = AC_PINCTL_VREF_HIZ;
	else
		return 0;

	if (new_vref != stac92xx_vref_get(codec, nid)) {
		error = stac92xx_vref_set(codec, nid, new_vref);
		return error;
	}

	return 0;
}

static int stac92xx_io_switch_info(struct snd_kcontrol *kcontrol,
				struct snd_ctl_elem_info *uinfo)
{
	static char *texts[2];
	struct hda_codec *codec = snd_kcontrol_chip(kcontrol);
	struct sigmatel_spec *spec = codec->spec;

	if (kcontrol->private_value == spec->line_switch)
		texts[0] = "Line In";
	else
		texts[0] = "Mic In";
	texts[1] = "Line Out";
	uinfo->type = SNDRV_CTL_ELEM_TYPE_ENUMERATED;
	uinfo->value.enumerated.items = 2;
	uinfo->count = 1;

	if (uinfo->value.enumerated.item >= 2)
		uinfo->value.enumerated.item = 1;
	strcpy(uinfo->value.enumerated.name,
		texts[uinfo->value.enumerated.item]);

	return 0;
}

static int stac92xx_io_switch_get(struct snd_kcontrol *kcontrol, struct snd_ctl_elem_value *ucontrol)
{
	struct hda_codec *codec = snd_kcontrol_chip(kcontrol);
	struct sigmatel_spec *spec = codec->spec;
	hda_nid_t nid = kcontrol->private_value;
	int io_idx = (nid == spec->mic_switch) ? 1 : 0;

	ucontrol->value.enumerated.item[0] = spec->io_switch[io_idx];
	return 0;
}

static int stac92xx_io_switch_put(struct snd_kcontrol *kcontrol, struct snd_ctl_elem_value *ucontrol)
{
        struct hda_codec *codec = snd_kcontrol_chip(kcontrol);
	struct sigmatel_spec *spec = codec->spec;
	hda_nid_t nid = kcontrol->private_value;
	int io_idx = (nid == spec->mic_switch) ? 1 : 0;
	unsigned short val = !!ucontrol->value.enumerated.item[0];

	spec->io_switch[io_idx] = val;

	if (val)
		stac92xx_auto_set_pinctl(codec, nid, AC_PINCTL_OUT_EN);
	else {
		unsigned int pinctl = AC_PINCTL_IN_EN;
		if (io_idx) /* set VREF for mic */
			pinctl |= stac92xx_get_default_vref(codec, nid);
		stac92xx_auto_set_pinctl(codec, nid, pinctl);
	}

	/* check the auto-mute again: we need to mute/unmute the speaker
	 * appropriately according to the pin direction
	 */
	if (spec->hp_detect)
		stac_issue_unsol_event(codec, nid);

        return 1;
}

#define stac92xx_clfe_switch_info snd_ctl_boolean_mono_info

static int stac92xx_clfe_switch_get(struct snd_kcontrol *kcontrol,
		struct snd_ctl_elem_value *ucontrol)
{
	struct hda_codec *codec = snd_kcontrol_chip(kcontrol);
	struct sigmatel_spec *spec = codec->spec;

	ucontrol->value.integer.value[0] = spec->clfe_swap;
	return 0;
}

static int stac92xx_clfe_switch_put(struct snd_kcontrol *kcontrol,
		struct snd_ctl_elem_value *ucontrol)
{
	struct hda_codec *codec = snd_kcontrol_chip(kcontrol);
	struct sigmatel_spec *spec = codec->spec;
	hda_nid_t nid = kcontrol->private_value & 0xff;
	unsigned int val = !!ucontrol->value.integer.value[0];

	if (spec->clfe_swap == val)
		return 0;

	spec->clfe_swap = val;

	snd_hda_codec_write_cache(codec, nid, 0, AC_VERB_SET_EAPD_BTLENABLE,
		spec->clfe_swap ? 0x4 : 0x0);

	return 1;
}

#define STAC_CODEC_HP_SWITCH(xname) \
	{ .iface = SNDRV_CTL_ELEM_IFACE_MIXER, \
	  .name = xname, \
	  .index = 0, \
	  .info = stac92xx_hp_switch_info, \
	  .get = stac92xx_hp_switch_get, \
	  .put = stac92xx_hp_switch_put, \
	}

#define STAC_CODEC_IO_SWITCH(xname, xpval) \
	{ .iface = SNDRV_CTL_ELEM_IFACE_MIXER, \
	  .name = xname, \
	  .index = 0, \
          .info = stac92xx_io_switch_info, \
          .get = stac92xx_io_switch_get, \
          .put = stac92xx_io_switch_put, \
          .private_value = xpval, \
	}

#define STAC_CODEC_CLFE_SWITCH(xname, xpval) \
	{ .iface = SNDRV_CTL_ELEM_IFACE_MIXER, \
	  .name = xname, \
	  .index = 0, \
	  .info = stac92xx_clfe_switch_info, \
	  .get = stac92xx_clfe_switch_get, \
	  .put = stac92xx_clfe_switch_put, \
	  .private_value = xpval, \
	}

enum {
	STAC_CTL_WIDGET_VOL,
	STAC_CTL_WIDGET_MUTE,
	STAC_CTL_WIDGET_MUTE_BEEP,
	STAC_CTL_WIDGET_MONO_MUX,
	STAC_CTL_WIDGET_HP_SWITCH,
	STAC_CTL_WIDGET_IO_SWITCH,
	STAC_CTL_WIDGET_CLFE_SWITCH,
	STAC_CTL_WIDGET_DC_BIAS
};

static struct snd_kcontrol_new stac92xx_control_templates[] = {
	HDA_CODEC_VOLUME(NULL, 0, 0, 0),
	HDA_CODEC_MUTE(NULL, 0, 0, 0),
	HDA_CODEC_MUTE_BEEP(NULL, 0, 0, 0),
	STAC_MONO_MUX,
	STAC_CODEC_HP_SWITCH(NULL),
	STAC_CODEC_IO_SWITCH(NULL, 0),
	STAC_CODEC_CLFE_SWITCH(NULL, 0),
	DC_BIAS(NULL, 0, 0),
};

/* add dynamic controls */
static struct snd_kcontrol_new *
stac_control_new(struct sigmatel_spec *spec,
		 struct snd_kcontrol_new *ktemp,
		 const char *name,
		 unsigned int subdev)
{
	struct snd_kcontrol_new *knew;

	snd_array_init(&spec->kctls, sizeof(*knew), 32);
	knew = snd_array_new(&spec->kctls);
	if (!knew)
		return NULL;
	*knew = *ktemp;
	knew->name = kstrdup(name, GFP_KERNEL);
	if (!knew->name) {
		/* roolback */
		memset(knew, 0, sizeof(*knew));
		spec->kctls.alloced--;
		return NULL;
	}
	knew->subdevice = subdev;
	return knew;
}

static int stac92xx_add_control_temp(struct sigmatel_spec *spec,
				     struct snd_kcontrol_new *ktemp,
				     int idx, const char *name,
				     unsigned long val)
{
	struct snd_kcontrol_new *knew = stac_control_new(spec, ktemp, name,
							 HDA_SUBDEV_AMP_FLAG);
	if (!knew)
		return -ENOMEM;
	knew->index = idx;
	knew->private_value = val;
	return 0;
}

static inline int stac92xx_add_control_idx(struct sigmatel_spec *spec,
					   int type, int idx, const char *name,
					   unsigned long val)
{
	return stac92xx_add_control_temp(spec,
					 &stac92xx_control_templates[type],
					 idx, name, val);
}


/* add dynamic controls */
static inline int stac92xx_add_control(struct sigmatel_spec *spec, int type,
				       const char *name, unsigned long val)
{
	return stac92xx_add_control_idx(spec, type, 0, name, val);
}

static struct snd_kcontrol_new stac_input_src_temp = {
	.iface = SNDRV_CTL_ELEM_IFACE_MIXER,
	.name = "Input Source",
	.info = stac92xx_mux_enum_info,
	.get = stac92xx_mux_enum_get,
	.put = stac92xx_mux_enum_put,
};

static inline int stac92xx_add_jack_mode_control(struct hda_codec *codec,
						hda_nid_t nid, int idx)
{
	int def_conf = snd_hda_codec_get_pincfg(codec, nid);
	int control = 0;
	struct sigmatel_spec *spec = codec->spec;
	char name[22];

	if (!((get_defcfg_connect(def_conf)) & AC_JACK_PORT_FIXED)) {
		if (stac92xx_get_default_vref(codec, nid) == AC_PINCTL_VREF_GRD
			&& nid == spec->line_switch)
			control = STAC_CTL_WIDGET_IO_SWITCH;
		else if (snd_hda_query_pin_caps(codec, nid)
			& (AC_PINCAP_VREF_GRD << AC_PINCAP_VREF_SHIFT))
			control = STAC_CTL_WIDGET_DC_BIAS;
		else if (nid == spec->mic_switch)
			control = STAC_CTL_WIDGET_IO_SWITCH;
	}

	if (control) {
		strcpy(name, auto_pin_cfg_labels[idx]);
		return stac92xx_add_control(codec->spec, control,
					strcat(name, " Jack Mode"), nid);
	}

	return 0;
}

static int stac92xx_add_input_source(struct sigmatel_spec *spec)
{
	struct snd_kcontrol_new *knew;
	struct hda_input_mux *imux = &spec->private_imux;

	if (spec->auto_mic)
		return 0; /* no need for input source */
	if (!spec->num_adcs || imux->num_items <= 1)
		return 0; /* no need for input source control */
	knew = stac_control_new(spec, &stac_input_src_temp,
				stac_input_src_temp.name, 0);
	if (!knew)
		return -ENOMEM;
	knew->count = spec->num_adcs;
	return 0;
}

/* check whether the line-input can be used as line-out */
static hda_nid_t check_line_out_switch(struct hda_codec *codec)
{
	struct sigmatel_spec *spec = codec->spec;
	struct auto_pin_cfg *cfg = &spec->autocfg;
	hda_nid_t nid;
	unsigned int pincap;

	if (cfg->line_out_type != AUTO_PIN_LINE_OUT)
		return 0;
	nid = cfg->input_pins[AUTO_PIN_LINE];
	pincap = snd_hda_query_pin_caps(codec, nid);
	if (pincap & AC_PINCAP_OUT)
		return nid;
	return 0;
}

/* check whether the mic-input can be used as line-out */
static hda_nid_t check_mic_out_switch(struct hda_codec *codec)
{
	struct sigmatel_spec *spec = codec->spec;
	struct auto_pin_cfg *cfg = &spec->autocfg;
	unsigned int def_conf, pincap;
	unsigned int mic_pin;

	if (cfg->line_out_type != AUTO_PIN_LINE_OUT)
		return 0;
	mic_pin = AUTO_PIN_MIC;
	for (;;) {
		hda_nid_t nid = cfg->input_pins[mic_pin];
		def_conf = snd_hda_codec_get_pincfg(codec, nid);
		/* some laptops have an internal analog microphone
		 * which can't be used as a output */
		if (get_defcfg_connect(def_conf) != AC_JACK_PORT_FIXED) {
			pincap = snd_hda_query_pin_caps(codec, nid);
			if (pincap & AC_PINCAP_OUT)
				return nid;
		}
		if (mic_pin == AUTO_PIN_MIC)
			mic_pin = AUTO_PIN_FRONT_MIC;
		else
			break;
	}
	return 0;
}

static int is_in_dac_nids(struct sigmatel_spec *spec, hda_nid_t nid)
{
	int i;
	
	for (i = 0; i < spec->multiout.num_dacs; i++) {
		if (spec->multiout.dac_nids[i] == nid)
			return 1;
	}

	return 0;
}

static int check_all_dac_nids(struct sigmatel_spec *spec, hda_nid_t nid)
{
	int i;
	if (is_in_dac_nids(spec, nid))
		return 1;
	for (i = 0; i < spec->autocfg.hp_outs; i++)
		if (spec->hp_dacs[i] == nid)
			return 1;
	for (i = 0; i < spec->autocfg.speaker_outs; i++)
		if (spec->speaker_dacs[i] == nid)
			return 1;
	return 0;
}

static hda_nid_t get_unassigned_dac(struct hda_codec *codec, hda_nid_t nid)
{
	struct sigmatel_spec *spec = codec->spec;
	int j, conn_len;
	hda_nid_t conn[HDA_MAX_CONNECTIONS];
	unsigned int wcaps, wtype;

	conn_len = snd_hda_get_connections(codec, nid, conn,
					   HDA_MAX_CONNECTIONS);
	/* 92HD88: trace back up the link of nids to find the DAC */
	while (conn_len == 1 && (get_wcaps_type(get_wcaps(codec, conn[0]))
					!= AC_WID_AUD_OUT)) {
		nid = conn[0];
		conn_len = snd_hda_get_connections(codec, nid, conn,
			HDA_MAX_CONNECTIONS);
	}
	for (j = 0; j < conn_len; j++) {
		wcaps = get_wcaps(codec, conn[j]);
		wtype = get_wcaps_type(wcaps);
		/* we check only analog outputs */
		if (wtype != AC_WID_AUD_OUT || (wcaps & AC_WCAP_DIGITAL))
			continue;
		/* if this route has a free DAC, assign it */
		if (!check_all_dac_nids(spec, conn[j])) {
			if (conn_len > 1) {
				/* select this DAC in the pin's input mux */
				snd_hda_codec_write_cache(codec, nid, 0,
						  AC_VERB_SET_CONNECT_SEL, j);
			}
			return conn[j];
		}
	}
	/* if all DACs are already assigned, connect to the primary DAC */
	if (conn_len > 1) {
		for (j = 0; j < conn_len; j++) {
			if (conn[j] == spec->multiout.dac_nids[0]) {
				snd_hda_codec_write_cache(codec, nid, 0,
						  AC_VERB_SET_CONNECT_SEL, j);
				break;
			}
		}
	}
	return 0;
}

static int add_spec_dacs(struct sigmatel_spec *spec, hda_nid_t nid);
static int add_spec_extra_dacs(struct sigmatel_spec *spec, hda_nid_t nid);

/*
 * Fill in the dac_nids table from the parsed pin configuration
 * This function only works when every pin in line_out_pins[]
 * contains atleast one DAC in its connection list. Some 92xx
 * codecs are not connected directly to a DAC, such as the 9200
 * and 9202/925x. For those, dac_nids[] must be hard-coded.
 */
static int stac92xx_auto_fill_dac_nids(struct hda_codec *codec)
{
	struct sigmatel_spec *spec = codec->spec;
	struct auto_pin_cfg *cfg = &spec->autocfg;
	int i;
	hda_nid_t nid, dac;
	
	for (i = 0; i < cfg->line_outs; i++) {
		nid = cfg->line_out_pins[i];
		dac = get_unassigned_dac(codec, nid);
		if (!dac) {
			if (spec->multiout.num_dacs > 0) {
				/* we have already working output pins,
				 * so let's drop the broken ones again
				 */
				cfg->line_outs = spec->multiout.num_dacs;
				break;
			}
			/* error out, no available DAC found */
			snd_printk(KERN_ERR
				   "%s: No available DAC for pin 0x%x\n",
				   __func__, nid);
			return -ENODEV;
		}
		add_spec_dacs(spec, dac);
	}

	for (i = 0; i < cfg->hp_outs; i++) {
		nid = cfg->hp_pins[i];
		dac = get_unassigned_dac(codec, nid);
		if (dac) {
			if (!spec->multiout.hp_nid)
				spec->multiout.hp_nid = dac;
			else
				add_spec_extra_dacs(spec, dac);
		}
		spec->hp_dacs[i] = dac;
	}

	for (i = 0; i < cfg->speaker_outs; i++) {
		nid = cfg->speaker_pins[i];
		dac = get_unassigned_dac(codec, nid);
		if (dac)
			add_spec_extra_dacs(spec, dac);
		spec->speaker_dacs[i] = dac;
	}

	/* add line-in as output */
	nid = check_line_out_switch(codec);
	if (nid) {
		dac = get_unassigned_dac(codec, nid);
		if (dac) {
			snd_printdd("STAC: Add line-in 0x%x as output %d\n",
				    nid, cfg->line_outs);
			cfg->line_out_pins[cfg->line_outs] = nid;
			cfg->line_outs++;
			spec->line_switch = nid;
			add_spec_dacs(spec, dac);
		}
	}
	/* add mic as output */
	nid = check_mic_out_switch(codec);
	if (nid) {
		dac = get_unassigned_dac(codec, nid);
		if (dac) {
			snd_printdd("STAC: Add mic-in 0x%x as output %d\n",
				    nid, cfg->line_outs);
			cfg->line_out_pins[cfg->line_outs] = nid;
			cfg->line_outs++;
			spec->mic_switch = nid;
			add_spec_dacs(spec, dac);
		}
	}

	snd_printd("stac92xx: dac_nids=%d (0x%x/0x%x/0x%x/0x%x/0x%x)\n",
		   spec->multiout.num_dacs,
		   spec->multiout.dac_nids[0],
		   spec->multiout.dac_nids[1],
		   spec->multiout.dac_nids[2],
		   spec->multiout.dac_nids[3],
		   spec->multiout.dac_nids[4]);

	return 0;
}

/* create volume control/switch for the given prefx type */
static int create_controls_idx(struct hda_codec *codec, const char *pfx,
			       int idx, hda_nid_t nid, int chs)
{
	struct sigmatel_spec *spec = codec->spec;
	char name[32];
	int err;

	if (!spec->check_volume_offset) {
		unsigned int caps, step, nums, db_scale;
		caps = query_amp_caps(codec, nid, HDA_OUTPUT);
		step = (caps & AC_AMPCAP_STEP_SIZE) >>
			AC_AMPCAP_STEP_SIZE_SHIFT;
		step = (step + 1) * 25; /* in .01dB unit */
		nums = (caps & AC_AMPCAP_NUM_STEPS) >>
			AC_AMPCAP_NUM_STEPS_SHIFT;
		db_scale = nums * step;
		/* if dB scale is over -64dB, and finer enough,
		 * let's reduce it to half
		 */
		if (db_scale > 6400 && nums >= 0x1f)
			spec->volume_offset = nums / 2;
		spec->check_volume_offset = 1;
	}

	sprintf(name, "%s Playback Volume", pfx);
	err = stac92xx_add_control_idx(spec, STAC_CTL_WIDGET_VOL, idx, name,
		HDA_COMPOSE_AMP_VAL_OFS(nid, chs, 0, HDA_OUTPUT,
					spec->volume_offset));
	if (err < 0)
		return err;
	sprintf(name, "%s Playback Switch", pfx);
	err = stac92xx_add_control_idx(spec, STAC_CTL_WIDGET_MUTE, idx, name,
				   HDA_COMPOSE_AMP_VAL(nid, chs, 0, HDA_OUTPUT));
	if (err < 0)
		return err;
	return 0;
}

#define create_controls(codec, pfx, nid, chs) \
	create_controls_idx(codec, pfx, 0, nid, chs)

static int add_spec_dacs(struct sigmatel_spec *spec, hda_nid_t nid)
{
	if (spec->multiout.num_dacs > 4) {
		printk(KERN_WARNING "stac92xx: No space for DAC 0x%x\n", nid);
		return 1;
	} else {
		spec->multiout.dac_nids[spec->multiout.num_dacs] = nid;
		spec->multiout.num_dacs++;
	}
	return 0;
}

static int add_spec_extra_dacs(struct sigmatel_spec *spec, hda_nid_t nid)
{
	int i;
	for (i = 0; i < ARRAY_SIZE(spec->multiout.extra_out_nid); i++) {
		if (!spec->multiout.extra_out_nid[i]) {
			spec->multiout.extra_out_nid[i] = nid;
			return 0;
		}
	}
	printk(KERN_WARNING "stac92xx: No space for extra DAC 0x%x\n", nid);
	return 1;
}

/* Create output controls
 * The mixer elements are named depending on the given type (AUTO_PIN_XXX_OUT)
 */
static int create_multi_out_ctls(struct hda_codec *codec, int num_outs,
				 const hda_nid_t *pins,
				 const hda_nid_t *dac_nids,
				 int type)
{
	struct sigmatel_spec *spec = codec->spec;
	static const char *chname[4] = {
		"Front", "Surround", NULL /*CLFE*/, "Side"
	};
	hda_nid_t nid;
	int i, err;
	unsigned int wid_caps;

	for (i = 0; i < num_outs && i < ARRAY_SIZE(chname); i++) {
		if (type == AUTO_PIN_HP_OUT && !spec->hp_detect) {
			wid_caps = get_wcaps(codec, pins[i]);
			if (wid_caps & AC_WCAP_UNSOL_CAP)
				spec->hp_detect = 1;
		}
		nid = dac_nids[i];
		if (!nid)
			continue;
		if (type != AUTO_PIN_HP_OUT && i == 2) {
			/* Center/LFE */
			err = create_controls(codec, "Center", nid, 1);
			if (err < 0)
				return err;
			err = create_controls(codec, "LFE", nid, 2);
			if (err < 0)
				return err;

			wid_caps = get_wcaps(codec, nid);

			if (wid_caps & AC_WCAP_LR_SWAP) {
				err = stac92xx_add_control(spec,
					STAC_CTL_WIDGET_CLFE_SWITCH,
					"Swap Center/LFE Playback Switch", nid);

				if (err < 0)
					return err;
			}

		} else {
			const char *name;
			int idx;
			switch (type) {
			case AUTO_PIN_HP_OUT:
				name = "Headphone";
				idx = i;
				break;
			case AUTO_PIN_SPEAKER_OUT:
				name = "Speaker";
				idx = i;
				break;
			default:
				name = chname[i];
				idx = 0;
				break;
			}
			err = create_controls_idx(codec, name, idx, nid, 3);
			if (err < 0)
				return err;
		}
	}
	return 0;
}

static int stac92xx_add_capvol_ctls(struct hda_codec *codec, unsigned long vol,
				    unsigned long sw, int idx)
{
	int err;
	err = stac92xx_add_control_idx(codec->spec, STAC_CTL_WIDGET_VOL, idx,
				       "Capture Volume", vol);
	if (err < 0)
		return err;
	err = stac92xx_add_control_idx(codec->spec, STAC_CTL_WIDGET_MUTE, idx,
				       "Capture Switch", sw);
	if (err < 0)
		return err;
	return 0;
}

/* add playback controls from the parsed DAC table */
static int stac92xx_auto_create_multi_out_ctls(struct hda_codec *codec,
					       const struct auto_pin_cfg *cfg)
{
	struct sigmatel_spec *spec = codec->spec;
	hda_nid_t nid;
	int err;
	int idx;

	err = create_multi_out_ctls(codec, cfg->line_outs, cfg->line_out_pins,
				    spec->multiout.dac_nids,
				    cfg->line_out_type);
	if (err < 0)
		return err;

	if (cfg->hp_outs > 1 && cfg->line_out_type == AUTO_PIN_LINE_OUT) {
		err = stac92xx_add_control(spec,
			STAC_CTL_WIDGET_HP_SWITCH,
			"Headphone as Line Out Switch",
			cfg->hp_pins[cfg->hp_outs - 1]);
		if (err < 0)
			return err;
	}

	for (idx = AUTO_PIN_MIC; idx <= AUTO_PIN_FRONT_LINE; idx++) {
		nid = cfg->input_pins[idx];
		if (nid) {
			err = stac92xx_add_jack_mode_control(codec, nid, idx);
			if (err < 0)
				return err;
		}
	}

	return 0;
}

/* add playback controls for Speaker and HP outputs */
static int stac92xx_auto_create_hp_ctls(struct hda_codec *codec,
					struct auto_pin_cfg *cfg)
{
	struct sigmatel_spec *spec = codec->spec;
	int err;

	err = create_multi_out_ctls(codec, cfg->hp_outs, cfg->hp_pins,
				    spec->hp_dacs, AUTO_PIN_HP_OUT);
	if (err < 0)
		return err;

	err = create_multi_out_ctls(codec, cfg->speaker_outs, cfg->speaker_pins,
				    spec->speaker_dacs, AUTO_PIN_SPEAKER_OUT);
	if (err < 0)
		return err;

	return 0;
}

/* labels for mono mux outputs */
static const char *stac92xx_mono_labels[4] = {
	"DAC0", "DAC1", "Mixer", "DAC2"
};

/* create mono mux for mono out on capable codecs */
static int stac92xx_auto_create_mono_output_ctls(struct hda_codec *codec)
{
	struct sigmatel_spec *spec = codec->spec;
	struct hda_input_mux *mono_mux = &spec->private_mono_mux;
	int i, num_cons;
	hda_nid_t con_lst[ARRAY_SIZE(stac92xx_mono_labels)];

	num_cons = snd_hda_get_connections(codec,
				spec->mono_nid,
				con_lst,
				HDA_MAX_NUM_INPUTS);
	if (num_cons <= 0 || num_cons > ARRAY_SIZE(stac92xx_mono_labels))
		return -EINVAL;

	for (i = 0; i < num_cons; i++) {
		mono_mux->items[mono_mux->num_items].label =
					stac92xx_mono_labels[i];
		mono_mux->items[mono_mux->num_items].index = i;
		mono_mux->num_items++;
	}

	return stac92xx_add_control(spec, STAC_CTL_WIDGET_MONO_MUX,
				"Mono Mux", spec->mono_nid);
}

/* create PC beep volume controls */
static int stac92xx_auto_create_beep_ctls(struct hda_codec *codec,
						hda_nid_t nid)
{
	struct sigmatel_spec *spec = codec->spec;
	u32 caps = query_amp_caps(codec, nid, HDA_OUTPUT);
	int err, type = STAC_CTL_WIDGET_MUTE_BEEP;

	if (spec->anabeep_nid == nid)
		type = STAC_CTL_WIDGET_MUTE;

	/* check for mute support for the the amp */
	if ((caps & AC_AMPCAP_MUTE) >> AC_AMPCAP_MUTE_SHIFT) {
		err = stac92xx_add_control(spec, type,
			"Beep Playback Switch",
			HDA_COMPOSE_AMP_VAL(nid, 1, 0, HDA_OUTPUT));
			if (err < 0)
				return err;
	}

	/* check to see if there is volume support for the amp */
	if ((caps & AC_AMPCAP_NUM_STEPS) >> AC_AMPCAP_NUM_STEPS_SHIFT) {
		err = stac92xx_add_control(spec, STAC_CTL_WIDGET_VOL,
			"Beep Playback Volume",
			HDA_COMPOSE_AMP_VAL(nid, 1, 0, HDA_OUTPUT));
			if (err < 0)
				return err;
	}
	return 0;
}

#ifdef CONFIG_SND_HDA_INPUT_BEEP
#define stac92xx_dig_beep_switch_info snd_ctl_boolean_mono_info

static int stac92xx_dig_beep_switch_get(struct snd_kcontrol *kcontrol,
					struct snd_ctl_elem_value *ucontrol)
{
	struct hda_codec *codec = snd_kcontrol_chip(kcontrol);
	ucontrol->value.integer.value[0] = codec->beep->enabled;
	return 0;
}

static int stac92xx_dig_beep_switch_put(struct snd_kcontrol *kcontrol,
					struct snd_ctl_elem_value *ucontrol)
{
	struct hda_codec *codec = snd_kcontrol_chip(kcontrol);
	return snd_hda_enable_beep_device(codec, ucontrol->value.integer.value[0]);
}

static struct snd_kcontrol_new stac92xx_dig_beep_ctrl = {
	.iface = SNDRV_CTL_ELEM_IFACE_MIXER,
	.info = stac92xx_dig_beep_switch_info,
	.get = stac92xx_dig_beep_switch_get,
	.put = stac92xx_dig_beep_switch_put,
};

static int stac92xx_beep_switch_ctl(struct hda_codec *codec)
{
	return stac92xx_add_control_temp(codec->spec, &stac92xx_dig_beep_ctrl,
					 0, "Beep Playback Switch", 0);
}
#endif

static int stac92xx_auto_create_mux_input_ctls(struct hda_codec *codec)
{
	struct sigmatel_spec *spec = codec->spec;
	int i, j, err = 0;

	for (i = 0; i < spec->num_muxes; i++) {
		hda_nid_t nid;
		unsigned int wcaps;
		unsigned long val;

		nid = spec->mux_nids[i];
		wcaps = get_wcaps(codec, nid);
		if (!(wcaps & AC_WCAP_OUT_AMP))
			continue;

		/* check whether already the same control was created as
		 * normal Capture Volume.
		 */
		val = HDA_COMPOSE_AMP_VAL(nid, 3, 0, HDA_OUTPUT);
		for (j = 0; j < spec->num_caps; j++) {
			if (spec->capvols[j] == val)
				break;
		}
		if (j < spec->num_caps)
			continue;

		err = stac92xx_add_control_idx(spec, STAC_CTL_WIDGET_VOL, i,
					       "Mux Capture Volume", val);
		if (err < 0)
			return err;
	}
	return 0;
};

static const char *stac92xx_spdif_labels[3] = {
	"Digital Playback", "Analog Mux 1", "Analog Mux 2",
};

static int stac92xx_auto_create_spdif_mux_ctls(struct hda_codec *codec)
{
	struct sigmatel_spec *spec = codec->spec;
	struct hda_input_mux *spdif_mux = &spec->private_smux;
	const char **labels = spec->spdif_labels;
	int i, num_cons;
	hda_nid_t con_lst[HDA_MAX_NUM_INPUTS];

	num_cons = snd_hda_get_connections(codec,
				spec->smux_nids[0],
				con_lst,
				HDA_MAX_NUM_INPUTS);
	if (num_cons <= 0)
		return -EINVAL;

	if (!labels)
		labels = stac92xx_spdif_labels;

	for (i = 0; i < num_cons; i++) {
		spdif_mux->items[spdif_mux->num_items].label = labels[i];
		spdif_mux->items[spdif_mux->num_items].index = i;
		spdif_mux->num_items++;
	}

	return 0;
}

/* labels for dmic mux inputs */
static const char *stac92xx_dmic_labels[5] = {
	"Analog Inputs", "Digital Mic 1", "Digital Mic 2",
	"Digital Mic 3", "Digital Mic 4"
};

static int get_connection_index(struct hda_codec *codec, hda_nid_t mux,
				hda_nid_t nid)
{
	hda_nid_t conn[HDA_MAX_NUM_INPUTS];
	int i, nums;

	nums = snd_hda_get_connections(codec, mux, conn, ARRAY_SIZE(conn));
	for (i = 0; i < nums; i++)
		if (conn[i] == nid)
			return i;
	return -1;
}

/* create a volume assigned to the given pin (only if supported) */
/* return 1 if the volume control is created */
static int create_elem_capture_vol(struct hda_codec *codec, hda_nid_t nid,
				   const char *label, int direction)
{
	unsigned int caps, nums;
	char name[32];
	int err;

	if (direction == HDA_OUTPUT)
		caps = AC_WCAP_OUT_AMP;
	else
		caps = AC_WCAP_IN_AMP;
	if (!(get_wcaps(codec, nid) & caps))
		return 0;
	caps = query_amp_caps(codec, nid, direction);
	nums = (caps & AC_AMPCAP_NUM_STEPS) >> AC_AMPCAP_NUM_STEPS_SHIFT;
	if (!nums)
		return 0;
	snprintf(name, sizeof(name), "%s Capture Volume", label);
	err = stac92xx_add_control(codec->spec, STAC_CTL_WIDGET_VOL, name,
				    HDA_COMPOSE_AMP_VAL(nid, 3, 0, direction));
	if (err < 0)
		return err;
	return 1;
}

/* create playback/capture controls for input pins on dmic capable codecs */
static int stac92xx_auto_create_dmic_input_ctls(struct hda_codec *codec,
						const struct auto_pin_cfg *cfg)
{
	struct sigmatel_spec *spec = codec->spec;
	struct hda_input_mux *imux = &spec->private_imux;
	struct hda_input_mux *dimux = &spec->private_dimux;
	int err, i, active_mics;
	unsigned int def_conf;

	dimux->items[dimux->num_items].label = stac92xx_dmic_labels[0];
	dimux->items[dimux->num_items].index = 0;
	dimux->num_items++;

	active_mics = 0;
	for (i = 0; i < spec->num_dmics; i++) {
		/* check the validity: sometimes it's a dead vendor-spec node */
		if (get_wcaps_type(get_wcaps(codec, spec->dmic_nids[i]))
		    != AC_WID_PIN)
			continue;
		def_conf = snd_hda_codec_get_pincfg(codec, spec->dmic_nids[i]);
		if (get_defcfg_connect(def_conf) != AC_JACK_PORT_NONE)
			active_mics++;
	}

	for (i = 0; i < spec->num_dmics; i++) {
		hda_nid_t nid;
		int index;
		const char *label;

		nid = spec->dmic_nids[i];
		if (get_wcaps_type(get_wcaps(codec, nid)) != AC_WID_PIN)
			continue;
		def_conf = snd_hda_codec_get_pincfg(codec, nid);
		if (get_defcfg_connect(def_conf) == AC_JACK_PORT_NONE)
			continue;

		index = get_connection_index(codec, spec->dmux_nids[0], nid);
		if (index < 0)
			continue;

		if (active_mics == 1)
			label = "Digital Mic";
		else
			label = stac92xx_dmic_labels[dimux->num_items];

		err = create_elem_capture_vol(codec, nid, label, HDA_INPUT);
		if (err < 0)
			return err;
		if (!err) {
			err = create_elem_capture_vol(codec, nid, label,
						      HDA_OUTPUT);
			if (err < 0)
				return err;
		}

		dimux->items[dimux->num_items].label = label;
		dimux->items[dimux->num_items].index = index;
		dimux->num_items++;
		if (snd_hda_get_bool_hint(codec, "separate_dmux") != 1) {
			imux->items[imux->num_items].label = label;
			imux->items[imux->num_items].index = index;
			imux->num_items++;
		}
	}

	return 0;
}

static int check_mic_pin(struct hda_codec *codec, hda_nid_t nid,
			 hda_nid_t *fixed, hda_nid_t *ext)
{
	unsigned int cfg;

	if (!nid)
		return 0;
	cfg = snd_hda_codec_get_pincfg(codec, nid);
	switch (get_defcfg_connect(cfg)) {
	case AC_JACK_PORT_FIXED:
		if (*fixed)
			return 1; /* already occupied */
		*fixed = nid;
		break;
	case AC_JACK_PORT_COMPLEX:
		if (*ext)
			return 1; /* already occupied */
		*ext = nid;
		break;
	}
	return 0;
}

static int set_mic_route(struct hda_codec *codec,
			 struct sigmatel_mic_route *mic,
			 hda_nid_t pin)
{
	struct sigmatel_spec *spec = codec->spec;
	struct auto_pin_cfg *cfg = &spec->autocfg;
	int i;

	mic->pin = pin;
	for (i = AUTO_PIN_MIC; i <= AUTO_PIN_FRONT_MIC; i++)
		if (pin == cfg->input_pins[i])
			break;
	if (i <= AUTO_PIN_FRONT_MIC) {
		/* analog pin */
		i = get_connection_index(codec, spec->mux_nids[0], pin);
		if (i < 0)
			return -1;
		mic->mux_idx = i;
		mic->dmux_idx = -1;
		if (spec->dmux_nids)
			mic->dmux_idx = get_connection_index(codec,
							     spec->dmux_nids[0],
							     spec->mux_nids[0]);
	}  else if (spec->dmux_nids) {
		/* digital pin */
		i = get_connection_index(codec, spec->dmux_nids[0], pin);
		if (i < 0)
			return -1;
		mic->dmux_idx = i;
		mic->mux_idx = -1;
		if (spec->mux_nids)
			mic->mux_idx = get_connection_index(codec,
							    spec->mux_nids[0],
							    spec->dmux_nids[0]);
	}
	return 0;
}

/* return non-zero if the device is for automatic mic switch */
static int stac_check_auto_mic(struct hda_codec *codec)
{
	struct sigmatel_spec *spec = codec->spec;
	struct auto_pin_cfg *cfg = &spec->autocfg;
	hda_nid_t fixed, ext;
	int i;

	for (i = AUTO_PIN_LINE; i < AUTO_PIN_LAST; i++) {
		if (cfg->input_pins[i])
			return 0; /* must be exclusively mics */
	}
	fixed = ext = 0;
	for (i = AUTO_PIN_MIC; i <= AUTO_PIN_FRONT_MIC; i++)
		if (check_mic_pin(codec, cfg->input_pins[i], &fixed, &ext))
			return 0;
	for (i = 0; i < spec->num_dmics; i++)
		if (check_mic_pin(codec, spec->dmic_nids[i], &fixed, &ext))
			return 0;
	if (!fixed || !ext)
		return 0;
	if (!(get_wcaps(codec, ext) & AC_WCAP_UNSOL_CAP))
		return 0; /* no unsol support */
	if (set_mic_route(codec, &spec->ext_mic, ext) ||
	    set_mic_route(codec, &spec->int_mic, fixed))
		return 0; /* something is wrong */
	return 1;
}

/* create playback/capture controls for input pins */
static int stac92xx_auto_create_analog_input_ctls(struct hda_codec *codec, const struct auto_pin_cfg *cfg)
{
	struct sigmatel_spec *spec = codec->spec;
	struct hda_input_mux *imux = &spec->private_imux;
	int i, j;

	for (i = 0; i < AUTO_PIN_LAST; i++) {
		hda_nid_t nid = cfg->input_pins[i];
		int index, err;

		if (!nid)
			continue;
		index = -1;
		for (j = 0; j < spec->num_muxes; j++) {
			index = get_connection_index(codec, spec->mux_nids[j],
						     nid);
			if (index >= 0)
				break;
		}
		if (index < 0)
			continue;

		err = create_elem_capture_vol(codec, nid,
					      auto_pin_cfg_labels[i],
					      HDA_INPUT);
		if (err < 0)
			return err;

		imux->items[imux->num_items].label = auto_pin_cfg_labels[i];
		imux->items[imux->num_items].index = index;
		imux->num_items++;
	}
	spec->num_analog_muxes = imux->num_items;

	if (imux->num_items) {
		/*
		 * Set the current input for the muxes.
		 * The STAC9221 has two input muxes with identical source
		 * NID lists.  Hopefully this won't get confused.
		 */
		for (i = 0; i < spec->num_muxes; i++) {
			snd_hda_codec_write_cache(codec, spec->mux_nids[i], 0,
						  AC_VERB_SET_CONNECT_SEL,
						  imux->items[0].index);
		}
	}

	return 0;
}

static void stac92xx_auto_init_multi_out(struct hda_codec *codec)
{
	struct sigmatel_spec *spec = codec->spec;
	int i;

	for (i = 0; i < spec->autocfg.line_outs; i++) {
		hda_nid_t nid = spec->autocfg.line_out_pins[i];
		stac92xx_auto_set_pinctl(codec, nid, AC_PINCTL_OUT_EN);
	}
}

static void stac92xx_auto_init_hp_out(struct hda_codec *codec)
{
	struct sigmatel_spec *spec = codec->spec;
	int i;

	for (i = 0; i < spec->autocfg.hp_outs; i++) {
		hda_nid_t pin;
		pin = spec->autocfg.hp_pins[i];
		if (pin) /* connect to front */
			stac92xx_auto_set_pinctl(codec, pin, AC_PINCTL_OUT_EN | AC_PINCTL_HP_EN);
	}
	for (i = 0; i < spec->autocfg.speaker_outs; i++) {
		hda_nid_t pin;
		pin = spec->autocfg.speaker_pins[i];
		if (pin) /* connect to front */
			stac92xx_auto_set_pinctl(codec, pin, AC_PINCTL_OUT_EN);
	}
}

static int is_dual_headphones(struct hda_codec *codec)
{
	struct sigmatel_spec *spec = codec->spec;
	int i, valid_hps;

	if (spec->autocfg.line_out_type != AUTO_PIN_SPEAKER_OUT ||
	    spec->autocfg.hp_outs <= 1)
		return 0;
	valid_hps = 0;
	for (i = 0; i < spec->autocfg.hp_outs; i++) {
		hda_nid_t nid = spec->autocfg.hp_pins[i];
		unsigned int cfg = snd_hda_codec_get_pincfg(codec, nid);
		if (get_defcfg_location(cfg) & AC_JACK_LOC_SEPARATE)
			continue;
		valid_hps++;
	}
	return (valid_hps > 1);
}


static int stac92xx_parse_auto_config(struct hda_codec *codec, hda_nid_t dig_out, hda_nid_t dig_in)
{
	struct sigmatel_spec *spec = codec->spec;
	int hp_swap = 0;
	int i, err;

	if ((err = snd_hda_parse_pin_def_config(codec,
						&spec->autocfg,
						spec->dmic_nids)) < 0)
		return err;
	if (! spec->autocfg.line_outs)
		return 0; /* can't find valid pin config */

	/* If we have no real line-out pin and multiple hp-outs, HPs should
	 * be set up as multi-channel outputs.
	 */
	if (is_dual_headphones(codec)) {
		/* Copy hp_outs to line_outs, backup line_outs in
		 * speaker_outs so that the following routines can handle
		 * HP pins as primary outputs.
		 */
		snd_printdd("stac92xx: Enabling multi-HPs workaround\n");
		memcpy(spec->autocfg.speaker_pins, spec->autocfg.line_out_pins,
		       sizeof(spec->autocfg.line_out_pins));
		spec->autocfg.speaker_outs = spec->autocfg.line_outs;
		memcpy(spec->autocfg.line_out_pins, spec->autocfg.hp_pins,
		       sizeof(spec->autocfg.hp_pins));
		spec->autocfg.line_outs = spec->autocfg.hp_outs;
		spec->autocfg.line_out_type = AUTO_PIN_HP_OUT;
		spec->autocfg.hp_outs = 0;
		hp_swap = 1;
	}
	if (spec->autocfg.mono_out_pin) {
		int dir = get_wcaps(codec, spec->autocfg.mono_out_pin) &
			(AC_WCAP_OUT_AMP | AC_WCAP_IN_AMP);
		u32 caps = query_amp_caps(codec,
				spec->autocfg.mono_out_pin, dir);
		hda_nid_t conn_list[1];

		/* get the mixer node and then the mono mux if it exists */
		if (snd_hda_get_connections(codec,
				spec->autocfg.mono_out_pin, conn_list, 1) &&
				snd_hda_get_connections(codec, conn_list[0],
				conn_list, 1) > 0) {

				int wcaps = get_wcaps(codec, conn_list[0]);
				int wid_type = get_wcaps_type(wcaps);
				/* LR swap check, some stac925x have a mux that
 				 * changes the DACs output path instead of the
 				 * mono-mux path.
 				 */
				if (wid_type == AC_WID_AUD_SEL &&
						!(wcaps & AC_WCAP_LR_SWAP))
					spec->mono_nid = conn_list[0];
		}
		if (dir) {
			hda_nid_t nid = spec->autocfg.mono_out_pin;

			/* most mono outs have a least a mute/unmute switch */
			dir = (dir & AC_WCAP_OUT_AMP) ? HDA_OUTPUT : HDA_INPUT;
			err = stac92xx_add_control(spec, STAC_CTL_WIDGET_MUTE,
				"Mono Playback Switch",
				HDA_COMPOSE_AMP_VAL(nid, 1, 0, dir));
			if (err < 0)
				return err;
			/* check for volume support for the amp */
			if ((caps & AC_AMPCAP_NUM_STEPS)
					>> AC_AMPCAP_NUM_STEPS_SHIFT) {
				err = stac92xx_add_control(spec,
					STAC_CTL_WIDGET_VOL,
					"Mono Playback Volume",
				HDA_COMPOSE_AMP_VAL(nid, 1, 0, dir));
				if (err < 0)
					return err;
			}
		}

		stac92xx_auto_set_pinctl(codec, spec->autocfg.mono_out_pin,
					 AC_PINCTL_OUT_EN);
	}

	if (!spec->multiout.num_dacs) {
		err = stac92xx_auto_fill_dac_nids(codec);
		if (err < 0)
			return err;
		err = stac92xx_auto_create_multi_out_ctls(codec,
							  &spec->autocfg);
		if (err < 0)
			return err;
	}

	/* setup analog beep controls */
	if (spec->anabeep_nid > 0) {
		err = stac92xx_auto_create_beep_ctls(codec,
			spec->anabeep_nid);
		if (err < 0)
			return err;
	}

	/* setup digital beep controls and input device */
#ifdef CONFIG_SND_HDA_INPUT_BEEP
	if (spec->digbeep_nid > 0) {
		hda_nid_t nid = spec->digbeep_nid;
		unsigned int caps;

		err = stac92xx_auto_create_beep_ctls(codec, nid);
		if (err < 0)
			return err;
		err = snd_hda_attach_beep_device(codec, nid);
		if (err < 0)
			return err;
		if (codec->beep) {
			/* IDT/STAC codecs have linear beep tone parameter */
			codec->beep->linear_tone = 1;
			/* if no beep switch is available, make its own one */
			caps = query_amp_caps(codec, nid, HDA_OUTPUT);
			if (!(caps & AC_AMPCAP_MUTE)) {
				err = stac92xx_beep_switch_ctl(codec);
				if (err < 0)
					return err;
			}
		}
	}
#endif

	err = stac92xx_auto_create_hp_ctls(codec, &spec->autocfg);
	if (err < 0)
		return err;

	/* All output parsing done, now restore the swapped hp pins */
	if (hp_swap) {
		memcpy(spec->autocfg.hp_pins, spec->autocfg.line_out_pins,
		       sizeof(spec->autocfg.hp_pins));
		spec->autocfg.hp_outs = spec->autocfg.line_outs;
		spec->autocfg.line_out_type = AUTO_PIN_HP_OUT;
		spec->autocfg.line_outs = 0;
	}

	if (stac_check_auto_mic(codec)) {
		spec->auto_mic = 1;
		/* only one capture for auto-mic */
		spec->num_adcs = 1;
		spec->num_caps = 1;
		spec->num_muxes = 1;
	}

	for (i = 0; i < spec->num_caps; i++) {
		err = stac92xx_add_capvol_ctls(codec, spec->capvols[i],
					       spec->capsws[i], i);
		if (err < 0)
			return err;
	}

	err = stac92xx_auto_create_analog_input_ctls(codec, &spec->autocfg);
	if (err < 0)
		return err;

	if (spec->mono_nid > 0) {
		err = stac92xx_auto_create_mono_output_ctls(codec);
		if (err < 0)
			return err;
	}
	if (spec->num_dmics > 0 && !spec->dinput_mux)
		if ((err = stac92xx_auto_create_dmic_input_ctls(codec,
						&spec->autocfg)) < 0)
			return err;
	if (spec->num_muxes > 0) {
		err = stac92xx_auto_create_mux_input_ctls(codec);
		if (err < 0)
			return err;
	}
	if (spec->num_smuxes > 0) {
		err = stac92xx_auto_create_spdif_mux_ctls(codec);
		if (err < 0)
			return err;
	}

	err = stac92xx_add_input_source(spec);
	if (err < 0)
		return err;

	spec->multiout.max_channels = spec->multiout.num_dacs * 2;
	if (spec->multiout.max_channels > 2)
		spec->surr_switch = 1;

	if (spec->autocfg.dig_outs)
		spec->multiout.dig_out_nid = dig_out;
	if (dig_in && spec->autocfg.dig_in_pin)
		spec->dig_in_nid = dig_in;

	if (spec->kctls.list)
		spec->mixers[spec->num_mixers++] = spec->kctls.list;

	spec->input_mux = &spec->private_imux;
	if (!spec->dinput_mux)
		spec->dinput_mux = &spec->private_dimux;
	spec->sinput_mux = &spec->private_smux;
	spec->mono_mux = &spec->private_mono_mux;
	return 1;
}

/* add playback controls for HP output */
static int stac9200_auto_create_hp_ctls(struct hda_codec *codec,
					struct auto_pin_cfg *cfg)
{
	struct sigmatel_spec *spec = codec->spec;
	hda_nid_t pin = cfg->hp_pins[0];
	unsigned int wid_caps;

	if (! pin)
		return 0;

	wid_caps = get_wcaps(codec, pin);
	if (wid_caps & AC_WCAP_UNSOL_CAP)
		spec->hp_detect = 1;

	return 0;
}

/* add playback controls for LFE output */
static int stac9200_auto_create_lfe_ctls(struct hda_codec *codec,
					struct auto_pin_cfg *cfg)
{
	struct sigmatel_spec *spec = codec->spec;
	int err;
	hda_nid_t lfe_pin = 0x0;
	int i;

	/*
	 * search speaker outs and line outs for a mono speaker pin
	 * with an amp.  If one is found, add LFE controls
	 * for it.
	 */
	for (i = 0; i < spec->autocfg.speaker_outs && lfe_pin == 0x0; i++) {
		hda_nid_t pin = spec->autocfg.speaker_pins[i];
		unsigned int wcaps = get_wcaps(codec, pin);
		wcaps &= (AC_WCAP_STEREO | AC_WCAP_OUT_AMP);
		if (wcaps == AC_WCAP_OUT_AMP)
			/* found a mono speaker with an amp, must be lfe */
			lfe_pin = pin;
	}

	/* if speaker_outs is 0, then speakers may be in line_outs */
	if (lfe_pin == 0 && spec->autocfg.speaker_outs == 0) {
		for (i = 0; i < spec->autocfg.line_outs && lfe_pin == 0x0; i++) {
			hda_nid_t pin = spec->autocfg.line_out_pins[i];
			unsigned int defcfg;
			defcfg = snd_hda_codec_get_pincfg(codec, pin);
			if (get_defcfg_device(defcfg) == AC_JACK_SPEAKER) {
				unsigned int wcaps = get_wcaps(codec, pin);
				wcaps &= (AC_WCAP_STEREO | AC_WCAP_OUT_AMP);
				if (wcaps == AC_WCAP_OUT_AMP)
					/* found a mono speaker with an amp,
					   must be lfe */
					lfe_pin = pin;
			}
		}
	}

	if (lfe_pin) {
		err = create_controls(codec, "LFE", lfe_pin, 1);
		if (err < 0)
			return err;
	}

	return 0;
}

static int stac9200_parse_auto_config(struct hda_codec *codec)
{
	struct sigmatel_spec *spec = codec->spec;
	int err;

	if ((err = snd_hda_parse_pin_def_config(codec, &spec->autocfg, NULL)) < 0)
		return err;

	if ((err = stac92xx_auto_create_analog_input_ctls(codec, &spec->autocfg)) < 0)
		return err;

	if ((err = stac9200_auto_create_hp_ctls(codec, &spec->autocfg)) < 0)
		return err;

	if ((err = stac9200_auto_create_lfe_ctls(codec, &spec->autocfg)) < 0)
		return err;

	if (spec->num_muxes > 0) {
		err = stac92xx_auto_create_mux_input_ctls(codec);
		if (err < 0)
			return err;
	}

	err = stac92xx_add_input_source(spec);
	if (err < 0)
		return err;

	if (spec->autocfg.dig_outs)
		spec->multiout.dig_out_nid = 0x05;
	if (spec->autocfg.dig_in_pin)
		spec->dig_in_nid = 0x04;

	if (spec->kctls.list)
		spec->mixers[spec->num_mixers++] = spec->kctls.list;

	spec->input_mux = &spec->private_imux;
	spec->dinput_mux = &spec->private_dimux;

	return 1;
}

/*
 * Early 2006 Intel Macintoshes with STAC9220X5 codecs seem to have a
 * funky external mute control using GPIO pins.
 */

static void stac_gpio_set(struct hda_codec *codec, unsigned int mask,
			  unsigned int dir_mask, unsigned int data)
{
	unsigned int gpiostate, gpiomask, gpiodir;

	gpiostate = snd_hda_codec_read(codec, codec->afg, 0,
				       AC_VERB_GET_GPIO_DATA, 0);
	gpiostate = (gpiostate & ~dir_mask) | (data & dir_mask);

	gpiomask = snd_hda_codec_read(codec, codec->afg, 0,
				      AC_VERB_GET_GPIO_MASK, 0);
	gpiomask |= mask;

	gpiodir = snd_hda_codec_read(codec, codec->afg, 0,
				     AC_VERB_GET_GPIO_DIRECTION, 0);
	gpiodir |= dir_mask;

	/* Configure GPIOx as CMOS */
	snd_hda_codec_write(codec, codec->afg, 0, 0x7e7, 0);

	snd_hda_codec_write(codec, codec->afg, 0,
			    AC_VERB_SET_GPIO_MASK, gpiomask);
	snd_hda_codec_read(codec, codec->afg, 0,
			   AC_VERB_SET_GPIO_DIRECTION, gpiodir); /* sync */

	msleep(1);

	snd_hda_codec_read(codec, codec->afg, 0,
			   AC_VERB_SET_GPIO_DATA, gpiostate); /* sync */
}

#ifdef CONFIG_SND_HDA_INPUT_JACK
static void stac92xx_free_jack_priv(struct snd_jack *jack)
{
	struct sigmatel_jack *jacks = jack->private_data;
	jacks->nid = 0;
	jacks->jack = NULL;
}
#endif

static int stac92xx_add_jack(struct hda_codec *codec,
		hda_nid_t nid, int type)
{
#ifdef CONFIG_SND_HDA_INPUT_JACK
	struct sigmatel_spec *spec = codec->spec;
	struct sigmatel_jack *jack;
	int def_conf = snd_hda_codec_get_pincfg(codec, nid);
	int connectivity = get_defcfg_connect(def_conf);
	char name[32];
	int err;

	if (connectivity && connectivity != AC_JACK_PORT_FIXED)
		return 0;

	snd_array_init(&spec->jacks, sizeof(*jack), 32);
	jack = snd_array_new(&spec->jacks);
	if (!jack)
		return -ENOMEM;
	jack->nid = nid;
	jack->type = type;

	snprintf(name, sizeof(name), "%s at %s %s Jack",
		snd_hda_get_jack_type(def_conf),
		snd_hda_get_jack_connectivity(def_conf),
		snd_hda_get_jack_location(def_conf));

	err = snd_jack_new(codec->bus->card, name, type, &jack->jack);
	if (err < 0) {
		jack->nid = 0;
		return err;
	}
	jack->jack->private_data = jack;
	jack->jack->private_free = stac92xx_free_jack_priv;
#endif
	return 0;
}

static int stac_add_event(struct sigmatel_spec *spec, hda_nid_t nid,
			  unsigned char type, int data)
{
	struct sigmatel_event *event;

	snd_array_init(&spec->events, sizeof(*event), 32);
	event = snd_array_new(&spec->events);
	if (!event)
		return -ENOMEM;
	event->nid = nid;
	event->type = type;
	event->tag = spec->events.used;
	event->data = data;

	return event->tag;
}

static struct sigmatel_event *stac_get_event(struct hda_codec *codec,
					     hda_nid_t nid)
{
	struct sigmatel_spec *spec = codec->spec;
	struct sigmatel_event *event = spec->events.list;
	int i;

	for (i = 0; i < spec->events.used; i++, event++) {
		if (event->nid == nid)
			return event;
	}
	return NULL;
}

static struct sigmatel_event *stac_get_event_from_tag(struct hda_codec *codec,
						      unsigned char tag)
{
	struct sigmatel_spec *spec = codec->spec;
	struct sigmatel_event *event = spec->events.list;
	int i;

	for (i = 0; i < spec->events.used; i++, event++) {
		if (event->tag == tag)
			return event;
	}
	return NULL;
}

/* check if given nid is a valid pin and no other events are assigned
 * to it.  If OK, assign the event, set the unsol flag, and returns 1.
 * Otherwise, returns zero.
 */
static int enable_pin_detect(struct hda_codec *codec, hda_nid_t nid,
			     unsigned int type)
{
	struct sigmatel_event *event;
	int tag;

	if (!(get_wcaps(codec, nid) & AC_WCAP_UNSOL_CAP))
		return 0;
	event = stac_get_event(codec, nid);
	if (event) {
		if (event->type != type)
			return 0;
		tag = event->tag;
	} else {
		tag = stac_add_event(codec->spec, nid, type, 0);
		if (tag < 0)
			return 0;
	}
	snd_hda_codec_write_cache(codec, nid, 0,
				  AC_VERB_SET_UNSOLICITED_ENABLE,
				  AC_USRSP_EN | tag);
	return 1;
}

static int is_nid_hp_pin(struct auto_pin_cfg *cfg, hda_nid_t nid)
{
	int i;
	for (i = 0; i < cfg->hp_outs; i++)
		if (cfg->hp_pins[i] == nid)
			return 1; /* nid is a HP-Out */

	return 0; /* nid is not a HP-Out */
};

static void stac92xx_power_down(struct hda_codec *codec)
{
	struct sigmatel_spec *spec = codec->spec;

	/* power down inactive DACs */
	hda_nid_t *dac;
	for (dac = spec->dac_list; *dac; dac++)
		if (!check_all_dac_nids(spec, *dac))
			snd_hda_codec_write(codec, *dac, 0,
					AC_VERB_SET_POWER_STATE, AC_PWRST_D3);
}

static void stac_toggle_power_map(struct hda_codec *codec, hda_nid_t nid,
				  int enable);

static inline int get_int_hint(struct hda_codec *codec, const char *key,
			       int *valp)
{
	const char *p;
	p = snd_hda_get_hint(codec, key);
	if (p) {
		unsigned long val;
		if (!strict_strtoul(p, 0, &val)) {
			*valp = val;
			return 1;
		}
	}
	return 0;
}

/* override some hints from the hwdep entry */
static void stac_store_hints(struct hda_codec *codec)
{
	struct sigmatel_spec *spec = codec->spec;
	int val;

	val = snd_hda_get_bool_hint(codec, "hp_detect");
	if (val >= 0)
		spec->hp_detect = val;
	if (get_int_hint(codec, "gpio_mask", &spec->gpio_mask)) {
		spec->eapd_mask = spec->gpio_dir = spec->gpio_data =
			spec->gpio_mask;
	}
	if (get_int_hint(codec, "gpio_dir", &spec->gpio_dir))
		spec->gpio_mask &= spec->gpio_mask;
	if (get_int_hint(codec, "gpio_data", &spec->gpio_data))
		spec->gpio_dir &= spec->gpio_mask;
	if (get_int_hint(codec, "eapd_mask", &spec->eapd_mask))
		spec->eapd_mask &= spec->gpio_mask;
	if (get_int_hint(codec, "gpio_mute", &spec->gpio_mute))
		spec->gpio_mute &= spec->gpio_mask;
	val = snd_hda_get_bool_hint(codec, "eapd_switch");
	if (val >= 0)
		spec->eapd_switch = val;
	get_int_hint(codec, "gpio_led_polarity", &spec->gpio_led_polarity);
	if (get_int_hint(codec, "gpio_led", &spec->gpio_led)) {
		spec->gpio_mask |= spec->gpio_led;
		spec->gpio_dir |= spec->gpio_led;
		if (spec->gpio_led_polarity)
			spec->gpio_data |= spec->gpio_led;
	}
}

static int stac92xx_init(struct hda_codec *codec)
{
	struct sigmatel_spec *spec = codec->spec;
	struct auto_pin_cfg *cfg = &spec->autocfg;
	unsigned int gpio;
	int i;

	snd_hda_sequence_write(codec, spec->init);

	/* power down adcs initially */
	if (spec->powerdown_adcs)
		for (i = 0; i < spec->num_adcs; i++)
			snd_hda_codec_write(codec,
				spec->adc_nids[i], 0,
				AC_VERB_SET_POWER_STATE, AC_PWRST_D3);

	/* override some hints */
	stac_store_hints(codec);

	/* set up GPIO */
	gpio = spec->gpio_data;
	/* turn on EAPD statically when spec->eapd_switch isn't set.
	 * otherwise, unsol event will turn it on/off dynamically
	 */
	if (!spec->eapd_switch)
		gpio |= spec->eapd_mask;
	stac_gpio_set(codec, spec->gpio_mask, spec->gpio_dir, gpio);

	/* set up pins */
	if (spec->hp_detect) {
		/* Enable unsolicited responses on the HP widget */
		for (i = 0; i < cfg->hp_outs; i++) {
			hda_nid_t nid = cfg->hp_pins[i];
			enable_pin_detect(codec, nid, STAC_HP_EVENT);
		}
		if (cfg->line_out_type == AUTO_PIN_LINE_OUT &&
		    cfg->speaker_outs > 0) {
			/* enable pin-detect for line-outs as well */
			for (i = 0; i < cfg->line_outs; i++) {
				hda_nid_t nid = cfg->line_out_pins[i];
				enable_pin_detect(codec, nid, STAC_LO_EVENT);
			}
		}

		/* force to enable the first line-out; the others are set up
		 * in unsol_event
		 */
		stac92xx_auto_set_pinctl(codec, spec->autocfg.line_out_pins[0],
				AC_PINCTL_OUT_EN);
		/* fake event to set up pins */
		if (cfg->hp_pins[0])
			stac_issue_unsol_event(codec, cfg->hp_pins[0]);
		else if (cfg->line_out_pins[0])
			stac_issue_unsol_event(codec, cfg->line_out_pins[0]);
	} else {
		stac92xx_auto_init_multi_out(codec);
		stac92xx_auto_init_hp_out(codec);
		for (i = 0; i < cfg->hp_outs; i++)
			stac_toggle_power_map(codec, cfg->hp_pins[i], 1);
	}
	if (spec->auto_mic) {
		/* initialize connection to analog input */
		if (spec->dmux_nids)
			snd_hda_codec_write_cache(codec, spec->dmux_nids[0], 0,
					  AC_VERB_SET_CONNECT_SEL, 0);
		if (enable_pin_detect(codec, spec->ext_mic.pin, STAC_MIC_EVENT))
			stac_issue_unsol_event(codec, spec->ext_mic.pin);
	}
	for (i = 0; i < AUTO_PIN_LAST; i++) {
		hda_nid_t nid = cfg->input_pins[i];
		if (nid) {
			unsigned int pinctl, conf;
			if (i == AUTO_PIN_MIC || i == AUTO_PIN_FRONT_MIC) {
				/* for mic pins, force to initialize */
				pinctl = stac92xx_get_default_vref(codec, nid);
				pinctl |= AC_PINCTL_IN_EN;
				stac92xx_auto_set_pinctl(codec, nid, pinctl);
			} else {
				pinctl = snd_hda_codec_read(codec, nid, 0,
					AC_VERB_GET_PIN_WIDGET_CONTROL, 0);
				/* if PINCTL already set then skip */
				/* Also, if both INPUT and OUTPUT are set,
				 * it must be a BIOS bug; need to override, too
				 */
				if (!(pinctl & AC_PINCTL_IN_EN) ||
				    (pinctl & AC_PINCTL_OUT_EN)) {
					pinctl &= ~AC_PINCTL_OUT_EN;
					pinctl |= AC_PINCTL_IN_EN;
					stac92xx_auto_set_pinctl(codec, nid,
								 pinctl);
				}
			}
			conf = snd_hda_codec_get_pincfg(codec, nid);
			if (get_defcfg_connect(conf) != AC_JACK_PORT_FIXED) {
				if (enable_pin_detect(codec, nid,
						      STAC_INSERT_EVENT))
					stac_issue_unsol_event(codec, nid);
			}
		}
	}
	for (i = 0; i < spec->num_dmics; i++)
		stac92xx_auto_set_pinctl(codec, spec->dmic_nids[i],
					AC_PINCTL_IN_EN);
	if (cfg->dig_out_pins[0])
		stac92xx_auto_set_pinctl(codec, cfg->dig_out_pins[0],
					 AC_PINCTL_OUT_EN);
	if (cfg->dig_in_pin)
		stac92xx_auto_set_pinctl(codec, cfg->dig_in_pin,
					 AC_PINCTL_IN_EN);
	for (i = 0; i < spec->num_pwrs; i++)  {
		hda_nid_t nid = spec->pwr_nids[i];
		int pinctl, def_conf;

		/* power on when no jack detection is available */
		if (!spec->hp_detect) {
			stac_toggle_power_map(codec, nid, 1);
			continue;
		}

		if (is_nid_hp_pin(cfg, nid))
			continue; /* already has an unsol event */

		pinctl = snd_hda_codec_read(codec, nid, 0,
					    AC_VERB_GET_PIN_WIDGET_CONTROL, 0);
		/* outputs are only ports capable of power management
		 * any attempts on powering down a input port cause the
		 * referenced VREF to act quirky.
		 */
		if (pinctl & AC_PINCTL_IN_EN) {
			stac_toggle_power_map(codec, nid, 1);
			continue;
		}
		def_conf = snd_hda_codec_get_pincfg(codec, nid);
		def_conf = get_defcfg_connect(def_conf);
		/* skip any ports that don't have jacks since presence
 		 * detection is useless */
		if (def_conf != AC_JACK_PORT_COMPLEX) {
			if (def_conf != AC_JACK_PORT_NONE)
				stac_toggle_power_map(codec, nid, 1);
			continue;
		}
		if (enable_pin_detect(codec, nid, STAC_PWR_EVENT))
			stac_issue_unsol_event(codec, nid);
	}

#ifdef CONFIG_SND_HDA_POWER_SAVE
	/* sync mute LED */
	if (spec->gpio_led && codec->patch_ops.check_power_status)
		codec->patch_ops.check_power_status(codec, 0x01);
#endif	
	if (spec->dac_list)
		stac92xx_power_down(codec);
	return 0;
}

static void stac92xx_free_jacks(struct hda_codec *codec)
{
#ifdef CONFIG_SND_HDA_INPUT_JACK
	/* free jack instances manually when clearing/reconfiguring */
	struct sigmatel_spec *spec = codec->spec;
	if (!codec->bus->shutdown && spec->jacks.list) {
		struct sigmatel_jack *jacks = spec->jacks.list;
		int i;
		for (i = 0; i < spec->jacks.used; i++, jacks++) {
			if (jacks->jack)
				snd_device_free(codec->bus->card, jacks->jack);
		}
	}
	snd_array_free(&spec->jacks);
#endif
}

static void stac92xx_free_kctls(struct hda_codec *codec)
{
	struct sigmatel_spec *spec = codec->spec;

	if (spec->kctls.list) {
		struct snd_kcontrol_new *kctl = spec->kctls.list;
		int i;
		for (i = 0; i < spec->kctls.used; i++)
			kfree(kctl[i].name);
	}
	snd_array_free(&spec->kctls);
}

static void stac92xx_shutup(struct hda_codec *codec)
{
	struct sigmatel_spec *spec = codec->spec;

	snd_hda_shutup_pins(codec);

	if (spec->eapd_mask)
		stac_gpio_set(codec, spec->gpio_mask,
				spec->gpio_dir, spec->gpio_data &
				~spec->eapd_mask);
}

static void stac92xx_free(struct hda_codec *codec)
{
	struct sigmatel_spec *spec = codec->spec;

	if (! spec)
		return;

	stac92xx_shutup(codec);
	stac92xx_free_jacks(codec);
	snd_array_free(&spec->events);

	kfree(spec);
	snd_hda_detach_beep_device(codec);
}

static void stac92xx_set_pinctl(struct hda_codec *codec, hda_nid_t nid,
				unsigned int flag)
{
	unsigned int old_ctl, pin_ctl;

	pin_ctl = snd_hda_codec_read(codec, nid,
			0, AC_VERB_GET_PIN_WIDGET_CONTROL, 0x00);

	if (pin_ctl & AC_PINCTL_IN_EN) {
		/*
		 * we need to check the current set-up direction of
		 * shared input pins since they can be switched via
		 * "xxx as Output" mixer switch
		 */
		struct sigmatel_spec *spec = codec->spec;
		if (nid == spec->line_switch || nid == spec->mic_switch)
			return;
	}

	old_ctl = pin_ctl;
	/* if setting pin direction bits, clear the current
	   direction bits first */
	if (flag & (AC_PINCTL_IN_EN | AC_PINCTL_OUT_EN))
		pin_ctl &= ~(AC_PINCTL_IN_EN | AC_PINCTL_OUT_EN);
	
	pin_ctl |= flag;
	if (old_ctl != pin_ctl)
		snd_hda_codec_write_cache(codec, nid, 0,
					  AC_VERB_SET_PIN_WIDGET_CONTROL,
					  pin_ctl);
}

static void stac92xx_reset_pinctl(struct hda_codec *codec, hda_nid_t nid,
				  unsigned int flag)
{
	unsigned int pin_ctl = snd_hda_codec_read(codec, nid,
			0, AC_VERB_GET_PIN_WIDGET_CONTROL, 0x00);
	if (pin_ctl & flag)
		snd_hda_codec_write_cache(codec, nid, 0,
					  AC_VERB_SET_PIN_WIDGET_CONTROL,
					  pin_ctl & ~flag);
}

static inline int get_pin_presence(struct hda_codec *codec, hda_nid_t nid)
{
	if (!nid)
		return 0;
	return snd_hda_jack_detect(codec, nid);
}

static void stac92xx_line_out_detect(struct hda_codec *codec,
				     int presence)
{
	struct sigmatel_spec *spec = codec->spec;
	struct auto_pin_cfg *cfg = &spec->autocfg;
	int i;

	for (i = 0; i < cfg->line_outs; i++) {
		if (presence)
			break;
		presence = get_pin_presence(codec, cfg->line_out_pins[i]);
		if (presence) {
			unsigned int pinctl;
			pinctl = snd_hda_codec_read(codec,
						    cfg->line_out_pins[i], 0,
					    AC_VERB_GET_PIN_WIDGET_CONTROL, 0);
			if (pinctl & AC_PINCTL_IN_EN)
				presence = 0; /* mic- or line-input */
		}
	}

	if (presence) {
		/* disable speakers */
		for (i = 0; i < cfg->speaker_outs; i++)
			stac92xx_reset_pinctl(codec, cfg->speaker_pins[i],
						AC_PINCTL_OUT_EN);
		if (spec->eapd_mask && spec->eapd_switch)
			stac_gpio_set(codec, spec->gpio_mask,
				spec->gpio_dir, spec->gpio_data &
				~spec->eapd_mask);
	} else {
		/* enable speakers */
		for (i = 0; i < cfg->speaker_outs; i++)
			stac92xx_set_pinctl(codec, cfg->speaker_pins[i],
						AC_PINCTL_OUT_EN);
		if (spec->eapd_mask && spec->eapd_switch)
			stac_gpio_set(codec, spec->gpio_mask,
				spec->gpio_dir, spec->gpio_data |
				spec->eapd_mask);
	}
} 

/* return non-zero if the hp-pin of the given array index isn't
 * a jack-detection target
 */
static int no_hp_sensing(struct sigmatel_spec *spec, int i)
{
	struct auto_pin_cfg *cfg = &spec->autocfg;

	/* ignore sensing of shared line and mic jacks */
	if (cfg->hp_pins[i] == spec->line_switch)
		return 1;
	if (cfg->hp_pins[i] == spec->mic_switch)
		return 1;
	/* ignore if the pin is set as line-out */
	if (cfg->hp_pins[i] == spec->hp_switch)
		return 1;
	return 0;
}

static void stac92xx_hp_detect(struct hda_codec *codec)
{
	struct sigmatel_spec *spec = codec->spec;
	struct auto_pin_cfg *cfg = &spec->autocfg;
	int i, presence;

	presence = 0;
	if (spec->gpio_mute)
		presence = !(snd_hda_codec_read(codec, codec->afg, 0,
			AC_VERB_GET_GPIO_DATA, 0) & spec->gpio_mute);

	for (i = 0; i < cfg->hp_outs; i++) {
		if (presence)
			break;
		if (no_hp_sensing(spec, i))
			continue;
		presence = get_pin_presence(codec, cfg->hp_pins[i]);
		if (presence) {
			unsigned int pinctl;
			pinctl = snd_hda_codec_read(codec, cfg->hp_pins[i], 0,
					    AC_VERB_GET_PIN_WIDGET_CONTROL, 0);
			if (pinctl & AC_PINCTL_IN_EN)
				presence = 0; /* mic- or line-input */
		}
	}

	if (presence) {
		/* disable lineouts */
		if (spec->hp_switch)
			stac92xx_reset_pinctl(codec, spec->hp_switch,
					      AC_PINCTL_OUT_EN);
		for (i = 0; i < cfg->line_outs; i++)
			stac92xx_reset_pinctl(codec, cfg->line_out_pins[i],
						AC_PINCTL_OUT_EN);
	} else {
		/* enable lineouts */
		if (spec->hp_switch)
			stac92xx_set_pinctl(codec, spec->hp_switch,
					    AC_PINCTL_OUT_EN);
		for (i = 0; i < cfg->line_outs; i++)
			stac92xx_set_pinctl(codec, cfg->line_out_pins[i],
						AC_PINCTL_OUT_EN);
	}
	stac92xx_line_out_detect(codec, presence);
	/* toggle hp outs */
	for (i = 0; i < cfg->hp_outs; i++) {
		unsigned int val = AC_PINCTL_OUT_EN | AC_PINCTL_HP_EN;
		if (no_hp_sensing(spec, i))
			continue;
		if (presence)
			stac92xx_set_pinctl(codec, cfg->hp_pins[i], val);
#if 0 /* FIXME */
/* Resetting the pinctl like below may lead to (a sort of) regressions
 * on some devices since they use the HP pin actually for line/speaker
 * outs although the default pin config shows a different pin (that is
 * wrong and useless).
 *
 * So, it's basically a problem of default pin configs, likely a BIOS issue.
 * But, disabling the code below just works around it, and I'm too tired of
 * bug reports with such devices... 
 */
		else
			stac92xx_reset_pinctl(codec, cfg->hp_pins[i], val);
#endif /* FIXME */
	}
} 

static void stac_toggle_power_map(struct hda_codec *codec, hda_nid_t nid,
				  int enable)
{
	struct sigmatel_spec *spec = codec->spec;
	unsigned int idx, val;

	for (idx = 0; idx < spec->num_pwrs; idx++) {
		if (spec->pwr_nids[idx] == nid)
			break;
	}
	if (idx >= spec->num_pwrs)
		return;

	/* several codecs have two power down bits */
	if (spec->pwr_mapping)
		idx = spec->pwr_mapping[idx];
	else
		idx = 1 << idx;

	val = snd_hda_codec_read(codec, codec->afg, 0, 0x0fec, 0x0) & 0xff;
	if (enable)
		val &= ~idx;
	else
		val |= idx;

	/* power down unused output ports */
	snd_hda_codec_write(codec, codec->afg, 0, 0x7ec, val);
}

static void stac92xx_pin_sense(struct hda_codec *codec, hda_nid_t nid)
{
	stac_toggle_power_map(codec, nid, get_pin_presence(codec, nid));
}

static void stac92xx_report_jack(struct hda_codec *codec, hda_nid_t nid)
{
	struct sigmatel_spec *spec = codec->spec;
	struct sigmatel_jack *jacks = spec->jacks.list;

	if (jacks) {
		int i;
		for (i = 0; i < spec->jacks.used; i++) {
			if (jacks->nid == nid) {
				unsigned int pin_ctl =
					snd_hda_codec_read(codec, nid,
					0, AC_VERB_GET_PIN_WIDGET_CONTROL,
					 0x00);
				int type = jacks->type;
				if (type == (SND_JACK_LINEOUT
						| SND_JACK_HEADPHONE))
					type = (pin_ctl & AC_PINCTL_HP_EN)
					? SND_JACK_HEADPHONE : SND_JACK_LINEOUT;
				snd_jack_report(jacks->jack,
					get_pin_presence(codec, nid)
					? type : 0);
			}
			jacks++;
		}
	}
}

static void stac92xx_mic_detect(struct hda_codec *codec)
{
	struct sigmatel_spec *spec = codec->spec;
	struct sigmatel_mic_route *mic;

	if (get_pin_presence(codec, spec->ext_mic.pin))
		mic = &spec->ext_mic;
	else
		mic = &spec->int_mic;
	if (mic->dmux_idx >= 0)
		snd_hda_codec_write_cache(codec, spec->dmux_nids[0], 0,
					  AC_VERB_SET_CONNECT_SEL,
					  mic->dmux_idx);
	if (mic->mux_idx >= 0)
		snd_hda_codec_write_cache(codec, spec->mux_nids[0], 0,
					  AC_VERB_SET_CONNECT_SEL,
					  mic->mux_idx);
}

static void stac_issue_unsol_event(struct hda_codec *codec, hda_nid_t nid)
{
	struct sigmatel_event *event = stac_get_event(codec, nid);
	if (!event)
		return;
	codec->patch_ops.unsol_event(codec, (unsigned)event->tag << 26);
}

static void stac92xx_unsol_event(struct hda_codec *codec, unsigned int res)
{
	struct sigmatel_spec *spec = codec->spec;
	struct sigmatel_event *event;
	int tag, data;

	tag = (res >> 26) & 0x7f;
	event = stac_get_event_from_tag(codec, tag);
	if (!event)
		return;

	switch (event->type) {
	case STAC_HP_EVENT:
	case STAC_LO_EVENT:
		stac92xx_hp_detect(codec);
		break;
	case STAC_MIC_EVENT:
		stac92xx_mic_detect(codec);
		break;
	}

	switch (event->type) {
	case STAC_HP_EVENT:
	case STAC_LO_EVENT:
	case STAC_MIC_EVENT:
	case STAC_INSERT_EVENT:
	case STAC_PWR_EVENT:
		if (spec->num_pwrs > 0)
			stac92xx_pin_sense(codec, event->nid);
		stac92xx_report_jack(codec, event->nid);

		switch (codec->subsystem_id) {
		case 0x103c308f:
			if (event->nid == 0xb) {
				int pin = AC_PINCTL_IN_EN;

				if (get_pin_presence(codec, 0xa)
						&& get_pin_presence(codec, 0xb))
					pin |= AC_PINCTL_VREF_80;
				if (!get_pin_presence(codec, 0xb))
					pin |= AC_PINCTL_VREF_80;

				/* toggle VREF state based on mic + hp pin
				 * status
				 */
				stac92xx_auto_set_pinctl(codec, 0x0a, pin);
			}
		}
		break;
	case STAC_VREF_EVENT:
		data = snd_hda_codec_read(codec, codec->afg, 0,
					  AC_VERB_GET_GPIO_DATA, 0);
		/* toggle VREF state based on GPIOx status */
		snd_hda_codec_write(codec, codec->afg, 0, 0x7e0,
				    !!(data & (1 << event->data)));
		break;
	}
}

static int hp_blike_system(u32 subsystem_id);

static void set_hp_led_gpio(struct hda_codec *codec)
{
	struct sigmatel_spec *spec = codec->spec;
<<<<<<< HEAD
	switch (codec->vendor_id) {
	case 0x111d7608:
		/* GPIO 0 */
		spec->gpio_led = 0x01;
		break;
	case 0x111d7600:
	case 0x111d7601:
	case 0x111d7602:
	case 0x111d7603:
		/* GPIO 3 */
		spec->gpio_led = 0x08;
		break;
	}
=======
	unsigned int gpio;

	if (spec->gpio_led)
		return;

	gpio = snd_hda_param_read(codec, codec->afg, AC_PAR_GPIO_CAP);
	gpio &= AC_GPIO_IO_COUNT;
	if (gpio > 3)
		spec->gpio_led = 0x08; /* GPIO 3 */
	else
		spec->gpio_led = 0x01; /* GPIO 0 */
>>>>>>> 2da30e70
}

/*
 * This method searches for the mute LED GPIO configuration
 * provided as OEM string in SMBIOS. The format of that string
 * is HP_Mute_LED_P_G or HP_Mute_LED_P
 * where P can be 0 or 1 and defines mute LED GPIO control state (low/high)
 * that corresponds to the NOT muted state of the master volume
 * and G is the index of the GPIO to use as the mute LED control (0..9)
 * If _G portion is missing it is assigned based on the codec ID
 *
 * So, HP B-series like systems may have HP_Mute_LED_0 (current models)
 * or  HP_Mute_LED_0_3 (future models) OEM SMBIOS strings
 *
 *
 * The dv-series laptops don't seem to have the HP_Mute_LED* strings in
 * SMBIOS - at least the ones I have seen do not have them - which include
 * my own system (HP Pavilion dv6-1110ax) and my cousin's
 * HP Pavilion dv9500t CTO.
 * Need more information on whether it is true across the entire series.
 * -- kunal
 */
static int find_mute_led_gpio(struct hda_codec *codec, int default_polarity)
{
	struct sigmatel_spec *spec = codec->spec;
	const struct dmi_device *dev = NULL;

	if ((codec->subsystem_id >> 16) == PCI_VENDOR_ID_HP) {
		while ((dev = dmi_find_device(DMI_DEV_TYPE_OEM_STRING,
								NULL, dev))) {
			if (sscanf(dev->name, "HP_Mute_LED_%d_%d",
				  &spec->gpio_led_polarity,
				  &spec->gpio_led) == 2) {
				spec->gpio_led = 1 << spec->gpio_led;
				return 1;
			}
			if (sscanf(dev->name, "HP_Mute_LED_%d",
				  &spec->gpio_led_polarity) == 1) {
				set_hp_led_gpio(codec);
				return 1;
			}
		}

		/*
		 * Fallback case - if we don't find the DMI strings,
		 * we statically set the GPIO - if not a B-series system.
		 */
		if (!hp_blike_system(codec->subsystem_id)) {
			set_hp_led_gpio(codec);
<<<<<<< HEAD
			spec->gpio_led_polarity = 1;
=======
			spec->gpio_led_polarity = default_polarity;
>>>>>>> 2da30e70
			return 1;
		}
	}
	return 0;
}

static int hp_blike_system(u32 subsystem_id)
{
	switch (subsystem_id) {
	case 0x103c1520:
	case 0x103c1521:
	case 0x103c1523:
	case 0x103c1524:
	case 0x103c1525:
	case 0x103c1722:
	case 0x103c1723:
	case 0x103c1724:
	case 0x103c1725:
	case 0x103c1726:
	case 0x103c1727:
	case 0x103c1728:
	case 0x103c1729:
	case 0x103c172a:
	case 0x103c172b:
	case 0x103c307e:
	case 0x103c307f:
	case 0x103c3080:
	case 0x103c3081:
	case 0x103c7007:
	case 0x103c7008:
		return 1;
	}
	return 0;
}

#ifdef CONFIG_PROC_FS
static void stac92hd_proc_hook(struct snd_info_buffer *buffer,
			       struct hda_codec *codec, hda_nid_t nid)
{
	if (nid == codec->afg)
		snd_iprintf(buffer, "Power-Map: 0x%02x\n", 
			    snd_hda_codec_read(codec, nid, 0, 0x0fec, 0x0));
}

static void analog_loop_proc_hook(struct snd_info_buffer *buffer,
				  struct hda_codec *codec,
				  unsigned int verb)
{
	snd_iprintf(buffer, "Analog Loopback: 0x%02x\n",
		    snd_hda_codec_read(codec, codec->afg, 0, verb, 0));
}

/* stac92hd71bxx, stac92hd73xx */
static void stac92hd7x_proc_hook(struct snd_info_buffer *buffer,
				 struct hda_codec *codec, hda_nid_t nid)
{
	stac92hd_proc_hook(buffer, codec, nid);
	if (nid == codec->afg)
		analog_loop_proc_hook(buffer, codec, 0xfa0);
}

static void stac9205_proc_hook(struct snd_info_buffer *buffer,
			       struct hda_codec *codec, hda_nid_t nid)
{
	if (nid == codec->afg)
		analog_loop_proc_hook(buffer, codec, 0xfe0);
}

static void stac927x_proc_hook(struct snd_info_buffer *buffer,
			       struct hda_codec *codec, hda_nid_t nid)
{
	if (nid == codec->afg)
		analog_loop_proc_hook(buffer, codec, 0xfeb);
}
#else
#define stac92hd_proc_hook	NULL
#define stac92hd7x_proc_hook	NULL
#define stac9205_proc_hook	NULL
#define stac927x_proc_hook	NULL
#endif

#ifdef SND_HDA_NEEDS_RESUME
static int stac92xx_resume(struct hda_codec *codec)
{
	struct sigmatel_spec *spec = codec->spec;

	stac92xx_init(codec);
	snd_hda_codec_resume_amp(codec);
	snd_hda_codec_resume_cache(codec);
	/* fake event to set up pins again to override cached values */
	if (spec->hp_detect) {
		if (spec->autocfg.hp_pins[0])
			stac_issue_unsol_event(codec, spec->autocfg.hp_pins[0]);
		else if (spec->autocfg.line_out_pins[0])
			stac_issue_unsol_event(codec,
					       spec->autocfg.line_out_pins[0]);
	}
#ifdef CONFIG_SND_HDA_POWER_SAVE
	/* sync mute LED */
	if (spec->gpio_led && codec->patch_ops.check_power_status)
		codec->patch_ops.check_power_status(codec, 0x01);
#endif	
	return 0;
}

/*
 * using power check for controlling mute led of HP notebooks
 * check for mute state only on Speakers (nid = 0x10)
 *
 * For this feature CONFIG_SND_HDA_POWER_SAVE is needed, otherwise
 * the LED is NOT working properly !
 *
 * Changed name to reflect that it now works for any designated
 * model, not just HP HDX.
 */

#ifdef CONFIG_SND_HDA_POWER_SAVE
static int stac92xx_hp_check_power_status(struct hda_codec *codec,
					      hda_nid_t nid)
{
	struct sigmatel_spec *spec = codec->spec;
	int i, muted = 1;

	for (i = 0; i < spec->multiout.num_dacs; i++) {
		nid = spec->multiout.dac_nids[i];
		if (!(snd_hda_codec_amp_read(codec, nid, 0, HDA_OUTPUT, 0) &
		      HDA_AMP_MUTE)) {
			muted = 0; /* something heard */
			break;
		}
	}
	if (muted)
		spec->gpio_data &= ~spec->gpio_led; /* orange */
	else
		spec->gpio_data |= spec->gpio_led; /* white */

	if (!spec->gpio_led_polarity) {
		/* LED state is inverted on these systems */
		spec->gpio_data ^= spec->gpio_led;
	}

	stac_gpio_set(codec, spec->gpio_mask, spec->gpio_dir, spec->gpio_data);
	return 0;
}
#endif

static int stac92xx_suspend(struct hda_codec *codec, pm_message_t state)
{
	stac92xx_shutup(codec);
	return 0;
}
#endif

static struct hda_codec_ops stac92xx_patch_ops = {
	.build_controls = stac92xx_build_controls,
	.build_pcms = stac92xx_build_pcms,
	.init = stac92xx_init,
	.free = stac92xx_free,
	.unsol_event = stac92xx_unsol_event,
#ifdef SND_HDA_NEEDS_RESUME
	.suspend = stac92xx_suspend,
	.resume = stac92xx_resume,
#endif
	.reboot_notify = stac92xx_shutup,
};

static int patch_stac9200(struct hda_codec *codec)
{
	struct sigmatel_spec *spec;
	int err;

	spec  = kzalloc(sizeof(*spec), GFP_KERNEL);
	if (spec == NULL)
		return -ENOMEM;

	codec->no_trigger_sense = 1;
	codec->spec = spec;
	spec->num_pins = ARRAY_SIZE(stac9200_pin_nids);
	spec->pin_nids = stac9200_pin_nids;
	spec->board_config = snd_hda_check_board_config(codec, STAC_9200_MODELS,
							stac9200_models,
							stac9200_cfg_tbl);
	if (spec->board_config < 0)
		snd_printdd(KERN_INFO "hda_codec: %s: BIOS auto-probing.\n",
			    codec->chip_name);
	else
		stac92xx_set_config_regs(codec,
					 stac9200_brd_tbl[spec->board_config]);

	spec->multiout.max_channels = 2;
	spec->multiout.num_dacs = 1;
	spec->multiout.dac_nids = stac9200_dac_nids;
	spec->adc_nids = stac9200_adc_nids;
	spec->mux_nids = stac9200_mux_nids;
	spec->num_muxes = 1;
	spec->num_dmics = 0;
	spec->num_adcs = 1;
	spec->num_pwrs = 0;

	if (spec->board_config == STAC_9200_M4 ||
	    spec->board_config == STAC_9200_M4_2 ||
	    spec->board_config == STAC_9200_OQO)
		spec->init = stac9200_eapd_init;
	else
		spec->init = stac9200_core_init;
	spec->mixer = stac9200_mixer;

	if (spec->board_config == STAC_9200_PANASONIC) {
		spec->gpio_mask = spec->gpio_dir = 0x09;
		spec->gpio_data = 0x00;
	}

	err = stac9200_parse_auto_config(codec);
	if (err < 0) {
		stac92xx_free(codec);
		return err;
	}

	/* CF-74 has no headphone detection, and the driver should *NOT*
	 * do detection and HP/speaker toggle because the hardware does it.
	 */
	if (spec->board_config == STAC_9200_PANASONIC)
		spec->hp_detect = 0;

	codec->patch_ops = stac92xx_patch_ops;

	return 0;
}

static int patch_stac925x(struct hda_codec *codec)
{
	struct sigmatel_spec *spec;
	int err;

	spec  = kzalloc(sizeof(*spec), GFP_KERNEL);
	if (spec == NULL)
		return -ENOMEM;

	codec->no_trigger_sense = 1;
	codec->spec = spec;
	spec->num_pins = ARRAY_SIZE(stac925x_pin_nids);
	spec->pin_nids = stac925x_pin_nids;

	/* Check first for codec ID */
	spec->board_config = snd_hda_check_board_codec_sid_config(codec,
							STAC_925x_MODELS,
							stac925x_models,
							stac925x_codec_id_cfg_tbl);

	/* Now checks for PCI ID, if codec ID is not found */
	if (spec->board_config < 0)
		spec->board_config = snd_hda_check_board_config(codec,
							STAC_925x_MODELS,
							stac925x_models,
							stac925x_cfg_tbl);
 again:
	if (spec->board_config < 0)
		snd_printdd(KERN_INFO "hda_codec: %s: BIOS auto-probing.\n",
			    codec->chip_name);
	else
		stac92xx_set_config_regs(codec,
					 stac925x_brd_tbl[spec->board_config]);

	spec->multiout.max_channels = 2;
	spec->multiout.num_dacs = 1;
	spec->multiout.dac_nids = stac925x_dac_nids;
	spec->adc_nids = stac925x_adc_nids;
	spec->mux_nids = stac925x_mux_nids;
	spec->num_muxes = 1;
	spec->num_adcs = 1;
	spec->num_pwrs = 0;
	switch (codec->vendor_id) {
	case 0x83847632: /* STAC9202  */
	case 0x83847633: /* STAC9202D */
	case 0x83847636: /* STAC9251  */
	case 0x83847637: /* STAC9251D */
		spec->num_dmics = STAC925X_NUM_DMICS;
		spec->dmic_nids = stac925x_dmic_nids;
		spec->num_dmuxes = ARRAY_SIZE(stac925x_dmux_nids);
		spec->dmux_nids = stac925x_dmux_nids;
		break;
	default:
		spec->num_dmics = 0;
		break;
	}

	spec->init = stac925x_core_init;
	spec->mixer = stac925x_mixer;
	spec->num_caps = 1;
	spec->capvols = stac925x_capvols;
	spec->capsws = stac925x_capsws;

	err = stac92xx_parse_auto_config(codec, 0x8, 0x7);
	if (!err) {
		if (spec->board_config < 0) {
			printk(KERN_WARNING "hda_codec: No auto-config is "
			       "available, default to model=ref\n");
			spec->board_config = STAC_925x_REF;
			goto again;
		}
		err = -EINVAL;
	}
	if (err < 0) {
		stac92xx_free(codec);
		return err;
	}

	codec->patch_ops = stac92xx_patch_ops;

	return 0;
}

static int patch_stac92hd73xx(struct hda_codec *codec)
{
	struct sigmatel_spec *spec;
	hda_nid_t conn[STAC92HD73_DAC_COUNT + 2];
	int err = 0;
	int num_dacs;

	spec  = kzalloc(sizeof(*spec), GFP_KERNEL);
	if (spec == NULL)
		return -ENOMEM;

	codec->no_trigger_sense = 1;
	codec->spec = spec;
	codec->slave_dig_outs = stac92hd73xx_slave_dig_outs;
	spec->num_pins = ARRAY_SIZE(stac92hd73xx_pin_nids);
	spec->pin_nids = stac92hd73xx_pin_nids;
	spec->board_config = snd_hda_check_board_config(codec,
							STAC_92HD73XX_MODELS,
							stac92hd73xx_models,
							stac92hd73xx_cfg_tbl);
	/* check codec subsystem id if not found */
	if (spec->board_config < 0)
		spec->board_config =
			snd_hda_check_board_codec_sid_config(codec,
				STAC_92HD73XX_MODELS, stac92hd73xx_models,
				stac92hd73xx_codec_id_cfg_tbl);
again:
	if (spec->board_config < 0)
		snd_printdd(KERN_INFO "hda_codec: %s: BIOS auto-probing.\n",
			    codec->chip_name);
	else
		stac92xx_set_config_regs(codec,
				stac92hd73xx_brd_tbl[spec->board_config]);

	num_dacs = snd_hda_get_connections(codec, 0x0a,
			conn, STAC92HD73_DAC_COUNT + 2) - 1;

	if (num_dacs < 3 || num_dacs > 5) {
		printk(KERN_WARNING "hda_codec: Could not determine "
		       "number of channels defaulting to DAC count\n");
		num_dacs = STAC92HD73_DAC_COUNT;
	}
	spec->init = stac92hd73xx_core_init;
	switch (num_dacs) {
	case 0x3: /* 6 Channel */
		spec->aloopback_ctl = stac92hd73xx_6ch_loopback;
		break;
	case 0x4: /* 8 Channel */
		spec->aloopback_ctl = stac92hd73xx_8ch_loopback;
		break;
	case 0x5: /* 10 Channel */
		spec->aloopback_ctl = stac92hd73xx_10ch_loopback;
		break;
	}
	spec->multiout.dac_nids = spec->dac_nids;

	spec->aloopback_mask = 0x01;
	spec->aloopback_shift = 8;

	spec->digbeep_nid = 0x1c;
	spec->mux_nids = stac92hd73xx_mux_nids;
	spec->adc_nids = stac92hd73xx_adc_nids;
	spec->dmic_nids = stac92hd73xx_dmic_nids;
	spec->dmux_nids = stac92hd73xx_dmux_nids;
	spec->smux_nids = stac92hd73xx_smux_nids;

	spec->num_muxes = ARRAY_SIZE(stac92hd73xx_mux_nids);
	spec->num_adcs = ARRAY_SIZE(stac92hd73xx_adc_nids);
	spec->num_dmuxes = ARRAY_SIZE(stac92hd73xx_dmux_nids);

	spec->num_caps = STAC92HD73XX_NUM_CAPS;
	spec->capvols = stac92hd73xx_capvols;
	spec->capsws = stac92hd73xx_capsws;

	switch (spec->board_config) {
	case STAC_DELL_EQ:
		spec->init = dell_eq_core_init;
		/* fallthru */
	case STAC_DELL_M6_AMIC:
	case STAC_DELL_M6_DMIC:
	case STAC_DELL_M6_BOTH:
		spec->num_smuxes = 0;
		spec->eapd_switch = 0;

		switch (spec->board_config) {
		case STAC_DELL_M6_AMIC: /* Analog Mics */
			snd_hda_codec_set_pincfg(codec, 0x0b, 0x90A70170);
			spec->num_dmics = 0;
			break;
		case STAC_DELL_M6_DMIC: /* Digital Mics */
			snd_hda_codec_set_pincfg(codec, 0x13, 0x90A60160);
			spec->num_dmics = 1;
			break;
		case STAC_DELL_M6_BOTH: /* Both */
			snd_hda_codec_set_pincfg(codec, 0x0b, 0x90A70170);
			snd_hda_codec_set_pincfg(codec, 0x13, 0x90A60160);
			spec->num_dmics = 1;
			break;
		}
		break;
	case STAC_ALIENWARE_M17X:
		spec->num_dmics = STAC92HD73XX_NUM_DMICS;
		spec->num_smuxes = ARRAY_SIZE(stac92hd73xx_smux_nids);
		spec->eapd_switch = 0;
		break;
	default:
		spec->num_dmics = STAC92HD73XX_NUM_DMICS;
		spec->num_smuxes = ARRAY_SIZE(stac92hd73xx_smux_nids);
		spec->eapd_switch = 1;
		break;
	}
	if (spec->board_config != STAC_92HD73XX_REF) {
		/* GPIO0 High = Enable EAPD */
		spec->eapd_mask = spec->gpio_mask = spec->gpio_dir = 0x1;
		spec->gpio_data = 0x01;
	}

	spec->num_pwrs = ARRAY_SIZE(stac92hd73xx_pwr_nids);
	spec->pwr_nids = stac92hd73xx_pwr_nids;

	err = stac92xx_parse_auto_config(codec, 0x25, 0x27);

	if (!err) {
		if (spec->board_config < 0) {
			printk(KERN_WARNING "hda_codec: No auto-config is "
			       "available, default to model=ref\n");
			spec->board_config = STAC_92HD73XX_REF;
			goto again;
		}
		err = -EINVAL;
	}

	if (err < 0) {
		stac92xx_free(codec);
		return err;
	}

	if (spec->board_config == STAC_92HD73XX_NO_JD)
		spec->hp_detect = 0;

	codec->patch_ops = stac92xx_patch_ops;

	codec->proc_widget_hook = stac92hd7x_proc_hook;

	return 0;
}

static int patch_stac92hd83xxx(struct hda_codec *codec)
{
	struct sigmatel_spec *spec;
	hda_nid_t conn[STAC92HD83_DAC_COUNT + 1];
	int err;
	int num_dacs;

	spec  = kzalloc(sizeof(*spec), GFP_KERNEL);
	if (spec == NULL)
		return -ENOMEM;

	codec->no_trigger_sense = 1;
	codec->spec = spec;
	codec->slave_dig_outs = stac92hd83xxx_slave_dig_outs;
	spec->digbeep_nid = 0x21;
	spec->mux_nids = stac92hd83xxx_mux_nids;
	spec->num_muxes = ARRAY_SIZE(stac92hd83xxx_mux_nids);
	spec->adc_nids = stac92hd83xxx_adc_nids;
	spec->num_adcs = ARRAY_SIZE(stac92hd83xxx_adc_nids);
	spec->pwr_nids = stac92hd83xxx_pwr_nids;
	spec->pwr_mapping = stac92hd83xxx_pwr_mapping;
	spec->num_pwrs = ARRAY_SIZE(stac92hd83xxx_pwr_nids);
	spec->multiout.dac_nids = spec->dac_nids;

	spec->init = stac92hd83xxx_core_init;
	spec->num_pins = ARRAY_SIZE(stac92hd83xxx_pin_nids);
	spec->pin_nids = stac92hd83xxx_pin_nids;
	spec->num_caps = STAC92HD83XXX_NUM_CAPS;
	spec->capvols = stac92hd83xxx_capvols;
	spec->capsws = stac92hd83xxx_capsws;

	spec->board_config = snd_hda_check_board_config(codec,
							STAC_92HD83XXX_MODELS,
							stac92hd83xxx_models,
							stac92hd83xxx_cfg_tbl);
again:
	if (spec->board_config < 0)
		snd_printdd(KERN_INFO "hda_codec: %s: BIOS auto-probing.\n",
			    codec->chip_name);
	else
		stac92xx_set_config_regs(codec,
				stac92hd83xxx_brd_tbl[spec->board_config]);

	switch (codec->vendor_id) {
	case 0x111d7666:
	case 0x111d7667:
	case 0x111d7668:
	case 0x111d7669:
		spec->num_pins = ARRAY_SIZE(stac92hd88xxx_pin_nids);
		spec->pin_nids = stac92hd88xxx_pin_nids;
		spec->mono_nid = 0;
		spec->digbeep_nid = 0;
		spec->num_pwrs = 0;
		break;
	case 0x111d7604:
	case 0x111d76d4:
	case 0x111d7605:
	case 0x111d76d5:
		if (spec->board_config == STAC_92HD83XXX_PWR_REF)
			break;
		spec->num_pwrs = 0;
		break;
	}

	codec->patch_ops = stac92xx_patch_ops;

	if (find_mute_led_gpio(codec, 0))
		snd_printd("mute LED gpio %d polarity %d\n",
				spec->gpio_led,
				spec->gpio_led_polarity);

#ifdef CONFIG_SND_HDA_POWER_SAVE
	if (spec->gpio_led) {
		spec->gpio_mask |= spec->gpio_led;
		spec->gpio_dir |= spec->gpio_led;
		spec->gpio_data |= spec->gpio_led;
		/* register check_power_status callback. */
		codec->patch_ops.check_power_status =
			stac92xx_hp_check_power_status;
	}
#endif	

	err = stac92xx_parse_auto_config(codec, 0x1d, 0);
	if (!err) {
		if (spec->board_config < 0) {
			printk(KERN_WARNING "hda_codec: No auto-config is "
			       "available, default to model=ref\n");
			spec->board_config = STAC_92HD83XXX_REF;
			goto again;
		}
		err = -EINVAL;
	}

	if (err < 0) {
		stac92xx_free(codec);
		return err;
	}

	/* docking output support */
	num_dacs = snd_hda_get_connections(codec, 0xF,
				conn, STAC92HD83_DAC_COUNT + 1) - 1;
	/* skip non-DAC connections */
	while (num_dacs >= 0 &&
			(get_wcaps_type(get_wcaps(codec, conn[num_dacs]))
					!= AC_WID_AUD_OUT))
		num_dacs--;
	/* set port E and F to select the last DAC */
	if (num_dacs >= 0) {
		snd_hda_codec_write_cache(codec, 0xE, 0,
			AC_VERB_SET_CONNECT_SEL, num_dacs);
		snd_hda_codec_write_cache(codec, 0xF, 0,
			AC_VERB_SET_CONNECT_SEL, num_dacs);
	}

	codec->proc_widget_hook = stac92hd_proc_hook;

	return 0;
}

/* get the pin connection (fixed, none, etc) */
static unsigned int stac_get_defcfg_connect(struct hda_codec *codec, int idx)
{
	struct sigmatel_spec *spec = codec->spec;
	unsigned int cfg;

	cfg = snd_hda_codec_get_pincfg(codec, spec->pin_nids[idx]);
	return get_defcfg_connect(cfg);
}

static int stac92hd71bxx_connected_ports(struct hda_codec *codec,
					 hda_nid_t *nids, int num_nids)
{
	struct sigmatel_spec *spec = codec->spec;
	int idx, num;
	unsigned int def_conf;

	for (num = 0; num < num_nids; num++) {
		for (idx = 0; idx < spec->num_pins; idx++)
			if (spec->pin_nids[idx] == nids[num])
				break;
		if (idx >= spec->num_pins)
			break;
		def_conf = stac_get_defcfg_connect(codec, idx);
		if (def_conf == AC_JACK_PORT_NONE)
			break;
	}
	return num;
}

static int stac92hd71bxx_connected_smuxes(struct hda_codec *codec,
					  hda_nid_t dig0pin)
{
	struct sigmatel_spec *spec = codec->spec;
	int idx;

	for (idx = 0; idx < spec->num_pins; idx++)
		if (spec->pin_nids[idx] == dig0pin)
			break;
	if ((idx + 2) >= spec->num_pins)
		return 0;

	/* dig1pin case */
	if (stac_get_defcfg_connect(codec, idx + 1) != AC_JACK_PORT_NONE)
		return 2;

	/* dig0pin + dig2pin case */
	if (stac_get_defcfg_connect(codec, idx + 2) != AC_JACK_PORT_NONE)
		return 2;
	if (stac_get_defcfg_connect(codec, idx) != AC_JACK_PORT_NONE)
		return 1;
	else
		return 0;
}

/* HP dv7 bass switch - GPIO5 */
#define stac_hp_bass_gpio_info	snd_ctl_boolean_mono_info
static int stac_hp_bass_gpio_get(struct snd_kcontrol *kcontrol,
				 struct snd_ctl_elem_value *ucontrol)
{
	struct hda_codec *codec = snd_kcontrol_chip(kcontrol);
	struct sigmatel_spec *spec = codec->spec;
	ucontrol->value.integer.value[0] = !!(spec->gpio_data & 0x20);
	return 0;
}

static int stac_hp_bass_gpio_put(struct snd_kcontrol *kcontrol,
				 struct snd_ctl_elem_value *ucontrol)
{
	struct hda_codec *codec = snd_kcontrol_chip(kcontrol);
	struct sigmatel_spec *spec = codec->spec;
	unsigned int gpio_data;

	gpio_data = (spec->gpio_data & ~0x20) |
		(ucontrol->value.integer.value[0] ? 0x20 : 0);
	if (gpio_data == spec->gpio_data)
		return 0;
	spec->gpio_data = gpio_data;
	stac_gpio_set(codec, spec->gpio_mask, spec->gpio_dir, spec->gpio_data);
	return 1;
}

static struct snd_kcontrol_new stac_hp_bass_sw_ctrl = {
	.iface = SNDRV_CTL_ELEM_IFACE_MIXER,
	.info = stac_hp_bass_gpio_info,
	.get = stac_hp_bass_gpio_get,
	.put = stac_hp_bass_gpio_put,
};

static int stac_add_hp_bass_switch(struct hda_codec *codec)
{
	struct sigmatel_spec *spec = codec->spec;

	if (!stac_control_new(spec, &stac_hp_bass_sw_ctrl,
			      "Bass Speaker Playback Switch", 0))
		return -ENOMEM;

	spec->gpio_mask |= 0x20;
	spec->gpio_dir |= 0x20;
	spec->gpio_data |= 0x20;
	return 0;
}

static int patch_stac92hd71bxx(struct hda_codec *codec)
{
	struct sigmatel_spec *spec;
	struct hda_verb *unmute_init = stac92hd71bxx_unmute_core_init;
	unsigned int pin_cfg;
	int err = 0;

	spec  = kzalloc(sizeof(*spec), GFP_KERNEL);
	if (spec == NULL)
		return -ENOMEM;

	codec->no_trigger_sense = 1;
	codec->spec = spec;
	codec->patch_ops = stac92xx_patch_ops;
	spec->num_pins = STAC92HD71BXX_NUM_PINS;
	switch (codec->vendor_id) {
	case 0x111d76b6:
	case 0x111d76b7:
		spec->pin_nids = stac92hd71bxx_pin_nids_4port;
		break;
	case 0x111d7603:
	case 0x111d7608:
		/* On 92HD75Bx 0x27 isn't a pin nid */
		spec->num_pins--;
		/* fallthrough */
	default:
		spec->pin_nids = stac92hd71bxx_pin_nids_6port;
	}
	spec->num_pwrs = ARRAY_SIZE(stac92hd71bxx_pwr_nids);
	spec->board_config = snd_hda_check_board_config(codec,
							STAC_92HD71BXX_MODELS,
							stac92hd71bxx_models,
							stac92hd71bxx_cfg_tbl);
again:
	if (spec->board_config < 0)
		snd_printdd(KERN_INFO "hda_codec: %s: BIOS auto-probing.\n",
			    codec->chip_name);
	else
		stac92xx_set_config_regs(codec,
				stac92hd71bxx_brd_tbl[spec->board_config]);

	if (spec->board_config != STAC_92HD71BXX_REF) {
		/* GPIO0 = EAPD */
		spec->gpio_mask = 0x01;
		spec->gpio_dir = 0x01;
		spec->gpio_data = 0x01;
	}

	spec->dmic_nids = stac92hd71bxx_dmic_nids;
	spec->dmux_nids = stac92hd71bxx_dmux_nids;

	spec->num_caps = STAC92HD71BXX_NUM_CAPS;
	spec->capvols = stac92hd71bxx_capvols;
	spec->capsws = stac92hd71bxx_capsws;

	switch (codec->vendor_id) {
	case 0x111d76b6: /* 4 Port without Analog Mixer */
	case 0x111d76b7:
		unmute_init++;
		/* fallthru */
	case 0x111d76b4: /* 6 Port without Analog Mixer */
	case 0x111d76b5:
		spec->init = stac92hd71bxx_core_init;
		codec->slave_dig_outs = stac92hd71bxx_slave_dig_outs;
		spec->num_dmics = stac92hd71bxx_connected_ports(codec,
					stac92hd71bxx_dmic_nids,
					STAC92HD71BXX_NUM_DMICS);
		break;
	case 0x111d7608: /* 5 Port with Analog Mixer */
		switch (spec->board_config) {
		case STAC_HP_M4:
			/* Enable VREF power saving on GPIO1 detect */
			err = stac_add_event(spec, codec->afg,
					     STAC_VREF_EVENT, 0x02);
			if (err < 0)
				return err;
			snd_hda_codec_write_cache(codec, codec->afg, 0,
				AC_VERB_SET_GPIO_UNSOLICITED_RSP_MASK, 0x02);
			snd_hda_codec_write_cache(codec, codec->afg, 0,
				AC_VERB_SET_UNSOLICITED_ENABLE,
				AC_USRSP_EN | err);
			spec->gpio_mask |= 0x02;
			break;
		}
		if ((codec->revision_id & 0xf) == 0 ||
		    (codec->revision_id & 0xf) == 1)
			spec->stream_delay = 40; /* 40 milliseconds */

		/* no output amps */
		spec->num_pwrs = 0;
		/* disable VSW */
		spec->init = stac92hd71bxx_core_init;
		unmute_init++;
		snd_hda_codec_set_pincfg(codec, 0x0f, 0x40f000f0);
		snd_hda_codec_set_pincfg(codec, 0x19, 0x40f000f3);
		stac92hd71bxx_dmic_nids[STAC92HD71BXX_NUM_DMICS - 1] = 0;
		spec->num_dmics = stac92hd71bxx_connected_ports(codec,
					stac92hd71bxx_dmic_nids,
					STAC92HD71BXX_NUM_DMICS - 1);
		break;
	case 0x111d7603: /* 6 Port with Analog Mixer */
		if ((codec->revision_id & 0xf) == 1)
			spec->stream_delay = 40; /* 40 milliseconds */

		/* no output amps */
		spec->num_pwrs = 0;
		/* fallthru */
	default:
		spec->init = stac92hd71bxx_core_init;
		codec->slave_dig_outs = stac92hd71bxx_slave_dig_outs;
		spec->num_dmics = stac92hd71bxx_connected_ports(codec,
					stac92hd71bxx_dmic_nids,
					STAC92HD71BXX_NUM_DMICS);
		break;
	}

	if (get_wcaps(codec, 0xa) & AC_WCAP_IN_AMP)
		snd_hda_sequence_write_cache(codec, unmute_init);

	/* Some HP machines seem to have unstable codec communications
	 * especially with ATI fglrx driver.  For recovering from the
	 * CORB/RIRB stall, allow the BUS reset and keep always sync
	 */
	if (spec->board_config == STAC_HP_DV5) {
		codec->bus->sync_write = 1;
		codec->bus->allow_bus_reset = 1;
	}

	spec->aloopback_ctl = stac92hd71bxx_loopback;
	spec->aloopback_mask = 0x50;
	spec->aloopback_shift = 0;

	spec->powerdown_adcs = 1;
	spec->digbeep_nid = 0x26;
	spec->mux_nids = stac92hd71bxx_mux_nids;
	spec->adc_nids = stac92hd71bxx_adc_nids;
	spec->smux_nids = stac92hd71bxx_smux_nids;
	spec->pwr_nids = stac92hd71bxx_pwr_nids;

	spec->num_muxes = ARRAY_SIZE(stac92hd71bxx_mux_nids);
	spec->num_adcs = ARRAY_SIZE(stac92hd71bxx_adc_nids);
	spec->num_dmuxes = ARRAY_SIZE(stac92hd71bxx_dmux_nids);
	spec->num_smuxes = stac92hd71bxx_connected_smuxes(codec, 0x1e);

	snd_printdd("Found board config: %d\n", spec->board_config);

	switch (spec->board_config) {
	case STAC_HP_M4:
		/* enable internal microphone */
		snd_hda_codec_set_pincfg(codec, 0x0e, 0x01813040);
		stac92xx_auto_set_pinctl(codec, 0x0e,
			AC_PINCTL_IN_EN | AC_PINCTL_VREF_80);
		/* fallthru */
	case STAC_DELL_M4_2:
		spec->num_dmics = 0;
		spec->num_smuxes = 0;
		spec->num_dmuxes = 0;
		break;
	case STAC_DELL_M4_1:
	case STAC_DELL_M4_3:
		spec->num_dmics = 1;
		spec->num_smuxes = 0;
		spec->num_dmuxes = 1;
		break;
	case STAC_HP_DV4_1222NR:
		spec->num_dmics = 1;
		/* I don't know if it needs 1 or 2 smuxes - will wait for
		 * bug reports to fix if needed
		 */
		spec->num_smuxes = 1;
		spec->num_dmuxes = 1;
		/* fallthrough */
	case STAC_HP_DV4:
		spec->gpio_led = 0x01;
		/* fallthrough */
	case STAC_HP_DV5:
		snd_hda_codec_set_pincfg(codec, 0x0d, 0x90170010);
		stac92xx_auto_set_pinctl(codec, 0x0d, AC_PINCTL_OUT_EN);
		/* HP dv6 gives the headphone pin as a line-out.  Thus we
		 * need to set hp_detect flag here to force to enable HP
		 * detection.
		 */
		spec->hp_detect = 1;
		break;
	case STAC_HP_HDX:
		spec->num_dmics = 1;
		spec->num_dmuxes = 1;
		spec->num_smuxes = 1;
		spec->gpio_led = 0x08;
		break;
	}

	if (hp_blike_system(codec->subsystem_id)) {
		pin_cfg = snd_hda_codec_get_pincfg(codec, 0x0f);
		if (get_defcfg_device(pin_cfg) == AC_JACK_LINE_OUT ||
			get_defcfg_device(pin_cfg) == AC_JACK_SPEAKER  ||
			get_defcfg_device(pin_cfg) == AC_JACK_HP_OUT) {
			/* It was changed in the BIOS to just satisfy MS DTM.
			 * Lets turn it back into slaved HP
			 */
			pin_cfg = (pin_cfg & (~AC_DEFCFG_DEVICE))
					| (AC_JACK_HP_OUT <<
						AC_DEFCFG_DEVICE_SHIFT);
			pin_cfg = (pin_cfg & (~(AC_DEFCFG_DEF_ASSOC
							| AC_DEFCFG_SEQUENCE)))
								| 0x1f;
			snd_hda_codec_set_pincfg(codec, 0x0f, pin_cfg);
		}
	}

	if (find_mute_led_gpio(codec, 1))
		snd_printd("mute LED gpio %d polarity %d\n",
				spec->gpio_led,
				spec->gpio_led_polarity);

#ifdef CONFIG_SND_HDA_POWER_SAVE
	if (spec->gpio_led) {
		spec->gpio_mask |= spec->gpio_led;
		spec->gpio_dir |= spec->gpio_led;
		spec->gpio_data |= spec->gpio_led;
		/* register check_power_status callback. */
		codec->patch_ops.check_power_status =
			stac92xx_hp_check_power_status;
	}
#endif	

	spec->multiout.dac_nids = spec->dac_nids;

	err = stac92xx_parse_auto_config(codec, 0x21, 0);
	if (!err) {
		if (spec->board_config < 0) {
			printk(KERN_WARNING "hda_codec: No auto-config is "
			       "available, default to model=ref\n");
			spec->board_config = STAC_92HD71BXX_REF;
			goto again;
		}
		err = -EINVAL;
	}

	if (err < 0) {
		stac92xx_free(codec);
		return err;
	}

	/* enable bass on HP dv7 */
	if (spec->board_config == STAC_HP_DV4 ||
	    spec->board_config == STAC_HP_DV5) {
		unsigned int cap;
		cap = snd_hda_param_read(codec, 0x1, AC_PAR_GPIO_CAP);
		cap &= AC_GPIO_IO_COUNT;
		if (cap >= 6)
			stac_add_hp_bass_switch(codec);
	}

	codec->proc_widget_hook = stac92hd7x_proc_hook;

	return 0;
}

static int patch_stac922x(struct hda_codec *codec)
{
	struct sigmatel_spec *spec;
	int err;

	spec  = kzalloc(sizeof(*spec), GFP_KERNEL);
	if (spec == NULL)
		return -ENOMEM;

	codec->no_trigger_sense = 1;
	codec->spec = spec;
	spec->num_pins = ARRAY_SIZE(stac922x_pin_nids);
	spec->pin_nids = stac922x_pin_nids;
	spec->board_config = snd_hda_check_board_config(codec, STAC_922X_MODELS,
							stac922x_models,
							stac922x_cfg_tbl);
	if (spec->board_config == STAC_INTEL_MAC_AUTO) {
		spec->gpio_mask = spec->gpio_dir = 0x03;
		spec->gpio_data = 0x03;
		/* Intel Macs have all same PCI SSID, so we need to check
		 * codec SSID to distinguish the exact models
		 */
		printk(KERN_INFO "hda_codec: STAC922x, Apple subsys_id=%x\n", codec->subsystem_id);
		switch (codec->subsystem_id) {

		case 0x106b0800:
			spec->board_config = STAC_INTEL_MAC_V1;
			break;
		case 0x106b0600:
		case 0x106b0700:
			spec->board_config = STAC_INTEL_MAC_V2;
			break;
		case 0x106b0e00:
		case 0x106b0f00:
		case 0x106b1600:
		case 0x106b1700:
		case 0x106b0200:
		case 0x106b1e00:
			spec->board_config = STAC_INTEL_MAC_V3;
			break;
		case 0x106b1a00:
		case 0x00000100:
			spec->board_config = STAC_INTEL_MAC_V4;
			break;
		case 0x106b0a00:
		case 0x106b2200:
			spec->board_config = STAC_INTEL_MAC_V5;
			break;
		default:
			spec->board_config = STAC_INTEL_MAC_V3;
			break;
		}
	}

 again:
	if (spec->board_config < 0)
		snd_printdd(KERN_INFO "hda_codec: %s: BIOS auto-probing.\n",
			    codec->chip_name);
	else
		stac92xx_set_config_regs(codec,
				stac922x_brd_tbl[spec->board_config]);

	spec->adc_nids = stac922x_adc_nids;
	spec->mux_nids = stac922x_mux_nids;
	spec->num_muxes = ARRAY_SIZE(stac922x_mux_nids);
	spec->num_adcs = ARRAY_SIZE(stac922x_adc_nids);
	spec->num_dmics = 0;
	spec->num_pwrs = 0;

	spec->init = stac922x_core_init;

	spec->num_caps = STAC922X_NUM_CAPS;
	spec->capvols = stac922x_capvols;
	spec->capsws = stac922x_capsws;

	spec->multiout.dac_nids = spec->dac_nids;
	
	err = stac92xx_parse_auto_config(codec, 0x08, 0x09);
	if (!err) {
		if (spec->board_config < 0) {
			printk(KERN_WARNING "hda_codec: No auto-config is "
			       "available, default to model=ref\n");
			spec->board_config = STAC_D945_REF;
			goto again;
		}
		err = -EINVAL;
	}
	if (err < 0) {
		stac92xx_free(codec);
		return err;
	}

	codec->patch_ops = stac92xx_patch_ops;

	/* Fix Mux capture level; max to 2 */
	snd_hda_override_amp_caps(codec, 0x12, HDA_OUTPUT,
				  (0 << AC_AMPCAP_OFFSET_SHIFT) |
				  (2 << AC_AMPCAP_NUM_STEPS_SHIFT) |
				  (0x27 << AC_AMPCAP_STEP_SIZE_SHIFT) |
				  (0 << AC_AMPCAP_MUTE_SHIFT));

	return 0;
}

static int patch_stac927x(struct hda_codec *codec)
{
	struct sigmatel_spec *spec;
	int err;

	spec  = kzalloc(sizeof(*spec), GFP_KERNEL);
	if (spec == NULL)
		return -ENOMEM;

	codec->no_trigger_sense = 1;
	codec->spec = spec;
	codec->slave_dig_outs = stac927x_slave_dig_outs;
	spec->num_pins = ARRAY_SIZE(stac927x_pin_nids);
	spec->pin_nids = stac927x_pin_nids;
	spec->board_config = snd_hda_check_board_config(codec, STAC_927X_MODELS,
							stac927x_models,
							stac927x_cfg_tbl);
 again:
	if (spec->board_config < 0)
		snd_printdd(KERN_INFO "hda_codec: %s: BIOS auto-probing.\n",
			    codec->chip_name);
	else
		stac92xx_set_config_regs(codec,
				stac927x_brd_tbl[spec->board_config]);

	spec->digbeep_nid = 0x23;
	spec->adc_nids = stac927x_adc_nids;
	spec->num_adcs = ARRAY_SIZE(stac927x_adc_nids);
	spec->mux_nids = stac927x_mux_nids;
	spec->num_muxes = ARRAY_SIZE(stac927x_mux_nids);
	spec->smux_nids = stac927x_smux_nids;
	spec->num_smuxes = ARRAY_SIZE(stac927x_smux_nids);
	spec->spdif_labels = stac927x_spdif_labels;
	spec->dac_list = stac927x_dac_nids;
	spec->multiout.dac_nids = spec->dac_nids;

	if (spec->board_config != STAC_D965_REF) {
		/* GPIO0 High = Enable EAPD */
		spec->eapd_mask = spec->gpio_mask = 0x01;
		spec->gpio_dir = spec->gpio_data = 0x01;
	}

	switch (spec->board_config) {
	case STAC_D965_3ST:
	case STAC_D965_5ST:
		/* GPIO0 High = Enable EAPD */
		spec->num_dmics = 0;
		spec->init = d965_core_init;
		break;
	case STAC_DELL_BIOS:
		switch (codec->subsystem_id) {
		case 0x10280209:
		case 0x1028022e:
			/* correct the device field to SPDIF out */
			snd_hda_codec_set_pincfg(codec, 0x21, 0x01442070);
			break;
		}
		/* configure the analog microphone on some laptops */
		snd_hda_codec_set_pincfg(codec, 0x0c, 0x90a79130);
		/* correct the front output jack as a hp out */
		snd_hda_codec_set_pincfg(codec, 0x0f, 0x0227011f);
		/* correct the front input jack as a mic */
		snd_hda_codec_set_pincfg(codec, 0x0e, 0x02a79130);
		/* fallthru */
	case STAC_DELL_3ST:
		if (codec->subsystem_id != 0x1028022f) {
			/* GPIO2 High = Enable EAPD */
			spec->eapd_mask = spec->gpio_mask = 0x04;
			spec->gpio_dir = spec->gpio_data = 0x04;
		}
		spec->dmic_nids = stac927x_dmic_nids;
		spec->num_dmics = STAC927X_NUM_DMICS;

		spec->init = dell_3st_core_init;
		spec->dmux_nids = stac927x_dmux_nids;
		spec->num_dmuxes = ARRAY_SIZE(stac927x_dmux_nids);
		break;
	case STAC_927X_VOLKNOB:
		spec->num_dmics = 0;
		spec->init = stac927x_volknob_core_init;
		break;
	default:
		spec->num_dmics = 0;
		spec->init = stac927x_core_init;
		break;
	}

	spec->num_caps = STAC927X_NUM_CAPS;
	spec->capvols = stac927x_capvols;
	spec->capsws = stac927x_capsws;

	spec->num_pwrs = 0;
	spec->aloopback_ctl = stac927x_loopback;
	spec->aloopback_mask = 0x40;
	spec->aloopback_shift = 0;
	spec->eapd_switch = 1;

	err = stac92xx_parse_auto_config(codec, 0x1e, 0x20);
	if (!err) {
		if (spec->board_config < 0) {
			printk(KERN_WARNING "hda_codec: No auto-config is "
			       "available, default to model=ref\n");
			spec->board_config = STAC_D965_REF;
			goto again;
		}
		err = -EINVAL;
	}
	if (err < 0) {
		stac92xx_free(codec);
		return err;
	}

	codec->patch_ops = stac92xx_patch_ops;

	codec->proc_widget_hook = stac927x_proc_hook;

	/*
	 * !!FIXME!!
	 * The STAC927x seem to require fairly long delays for certain
	 * command sequences.  With too short delays (even if the answer
	 * is set to RIRB properly), it results in the silence output
	 * on some hardwares like Dell.
	 *
	 * The below flag enables the longer delay (see get_response
	 * in hda_intel.c).
	 */
	codec->bus->needs_damn_long_delay = 1;

	/* no jack detecion for ref-no-jd model */
	if (spec->board_config == STAC_D965_REF_NO_JD)
		spec->hp_detect = 0;

	return 0;
}

static int patch_stac9205(struct hda_codec *codec)
{
	struct sigmatel_spec *spec;
	int err;

	spec  = kzalloc(sizeof(*spec), GFP_KERNEL);
	if (spec == NULL)
		return -ENOMEM;

	codec->no_trigger_sense = 1;
	codec->spec = spec;
	spec->num_pins = ARRAY_SIZE(stac9205_pin_nids);
	spec->pin_nids = stac9205_pin_nids;
	spec->board_config = snd_hda_check_board_config(codec, STAC_9205_MODELS,
							stac9205_models,
							stac9205_cfg_tbl);
 again:
	if (spec->board_config < 0)
		snd_printdd(KERN_INFO "hda_codec: %s: BIOS auto-probing.\n",
			    codec->chip_name);
	else
		stac92xx_set_config_regs(codec,
					 stac9205_brd_tbl[spec->board_config]);

	spec->digbeep_nid = 0x23;
	spec->adc_nids = stac9205_adc_nids;
	spec->num_adcs = ARRAY_SIZE(stac9205_adc_nids);
	spec->mux_nids = stac9205_mux_nids;
	spec->num_muxes = ARRAY_SIZE(stac9205_mux_nids);
	spec->smux_nids = stac9205_smux_nids;
	spec->num_smuxes = ARRAY_SIZE(stac9205_smux_nids);
	spec->dmic_nids = stac9205_dmic_nids;
	spec->num_dmics = STAC9205_NUM_DMICS;
	spec->dmux_nids = stac9205_dmux_nids;
	spec->num_dmuxes = ARRAY_SIZE(stac9205_dmux_nids);
	spec->num_pwrs = 0;

	spec->init = stac9205_core_init;
	spec->aloopback_ctl = stac9205_loopback;

	spec->num_caps = STAC9205_NUM_CAPS;
	spec->capvols = stac9205_capvols;
	spec->capsws = stac9205_capsws;

	spec->aloopback_mask = 0x40;
	spec->aloopback_shift = 0;
	/* Turn on/off EAPD per HP plugging */
	if (spec->board_config != STAC_9205_EAPD)
		spec->eapd_switch = 1;
	spec->multiout.dac_nids = spec->dac_nids;
	
	switch (spec->board_config){
	case STAC_9205_DELL_M43:
		/* Enable SPDIF in/out */
		snd_hda_codec_set_pincfg(codec, 0x1f, 0x01441030);
		snd_hda_codec_set_pincfg(codec, 0x20, 0x1c410030);

		/* Enable unsol response for GPIO4/Dock HP connection */
		err = stac_add_event(spec, codec->afg, STAC_VREF_EVENT, 0x01);
		if (err < 0)
			return err;
		snd_hda_codec_write_cache(codec, codec->afg, 0,
			AC_VERB_SET_GPIO_UNSOLICITED_RSP_MASK, 0x10);
		snd_hda_codec_write_cache(codec, codec->afg, 0,
					  AC_VERB_SET_UNSOLICITED_ENABLE,
					  AC_USRSP_EN | err);

		spec->gpio_dir = 0x0b;
		spec->eapd_mask = 0x01;
		spec->gpio_mask = 0x1b;
		spec->gpio_mute = 0x10;
		/* GPIO0 High = EAPD, GPIO1 Low = Headphone Mute,
		 * GPIO3 Low = DRM
		 */
		spec->gpio_data = 0x01;
		break;
	case STAC_9205_REF:
		/* SPDIF-In enabled */
		break;
	default:
		/* GPIO0 High = EAPD */
		spec->eapd_mask = spec->gpio_mask = spec->gpio_dir = 0x1;
		spec->gpio_data = 0x01;
		break;
	}

	err = stac92xx_parse_auto_config(codec, 0x1f, 0x20);
	if (!err) {
		if (spec->board_config < 0) {
			printk(KERN_WARNING "hda_codec: No auto-config is "
			       "available, default to model=ref\n");
			spec->board_config = STAC_9205_REF;
			goto again;
		}
		err = -EINVAL;
	}
	if (err < 0) {
		stac92xx_free(codec);
		return err;
	}

	codec->patch_ops = stac92xx_patch_ops;

	codec->proc_widget_hook = stac9205_proc_hook;

	return 0;
}

/*
 * STAC9872 hack
 */

static struct hda_verb stac9872_core_init[] = {
	{0x15, AC_VERB_SET_CONNECT_SEL, 0x1}, /* mic-sel: 0a,0d,14,02 */
	{0x15, AC_VERB_SET_AMP_GAIN_MUTE, AMP_OUT_UNMUTE}, /* Mic-in -> 0x9 */
	{}
};

static hda_nid_t stac9872_pin_nids[] = {
	0x0a, 0x0b, 0x0c, 0x0d, 0x0e, 0x0f,
	0x11, 0x13, 0x14,
};

static hda_nid_t stac9872_adc_nids[] = {
	0x8 /*,0x6*/
};

static hda_nid_t stac9872_mux_nids[] = {
	0x15
};

static unsigned long stac9872_capvols[] = {
	HDA_COMPOSE_AMP_VAL(0x09, 3, 0, HDA_INPUT),
};
#define stac9872_capsws		stac9872_capvols

static unsigned int stac9872_vaio_pin_configs[9] = {
	0x03211020, 0x411111f0, 0x411111f0, 0x03a15030,
	0x411111f0, 0x90170110, 0x411111f0, 0x411111f0,
	0x90a7013e
};

static const char *stac9872_models[STAC_9872_MODELS] = {
	[STAC_9872_AUTO] = "auto",
	[STAC_9872_VAIO] = "vaio",
};

static unsigned int *stac9872_brd_tbl[STAC_9872_MODELS] = {
	[STAC_9872_VAIO] = stac9872_vaio_pin_configs,
};

static struct snd_pci_quirk stac9872_cfg_tbl[] = {
	SND_PCI_QUIRK_MASK(0x104d, 0xfff0, 0x81e0,
			   "Sony VAIO F/S", STAC_9872_VAIO),
	{} /* terminator */
};

static int patch_stac9872(struct hda_codec *codec)
{
	struct sigmatel_spec *spec;
	int err;

	spec  = kzalloc(sizeof(*spec), GFP_KERNEL);
	if (spec == NULL)
		return -ENOMEM;
	codec->no_trigger_sense = 1;
	codec->spec = spec;
	spec->num_pins = ARRAY_SIZE(stac9872_pin_nids);
	spec->pin_nids = stac9872_pin_nids;

	spec->board_config = snd_hda_check_board_config(codec, STAC_9872_MODELS,
							stac9872_models,
							stac9872_cfg_tbl);
	if (spec->board_config < 0)
		snd_printdd(KERN_INFO "hda_codec: %s: BIOS auto-probing.\n",
			    codec->chip_name);
	else
		stac92xx_set_config_regs(codec,
					 stac9872_brd_tbl[spec->board_config]);

	spec->multiout.dac_nids = spec->dac_nids;
	spec->num_adcs = ARRAY_SIZE(stac9872_adc_nids);
	spec->adc_nids = stac9872_adc_nids;
	spec->num_muxes = ARRAY_SIZE(stac9872_mux_nids);
	spec->mux_nids = stac9872_mux_nids;
	spec->init = stac9872_core_init;
	spec->num_caps = 1;
	spec->capvols = stac9872_capvols;
	spec->capsws = stac9872_capsws;

	err = stac92xx_parse_auto_config(codec, 0x10, 0x12);
	if (err < 0) {
		stac92xx_free(codec);
		return -EINVAL;
	}
	spec->input_mux = &spec->private_imux;
	codec->patch_ops = stac92xx_patch_ops;
	return 0;
}


/*
 * patch entries
 */
static struct hda_codec_preset snd_hda_preset_sigmatel[] = {
 	{ .id = 0x83847690, .name = "STAC9200", .patch = patch_stac9200 },
 	{ .id = 0x83847882, .name = "STAC9220 A1", .patch = patch_stac922x },
 	{ .id = 0x83847680, .name = "STAC9221 A1", .patch = patch_stac922x },
 	{ .id = 0x83847880, .name = "STAC9220 A2", .patch = patch_stac922x },
 	{ .id = 0x83847681, .name = "STAC9220D/9223D A2", .patch = patch_stac922x },
 	{ .id = 0x83847682, .name = "STAC9221 A2", .patch = patch_stac922x },
 	{ .id = 0x83847683, .name = "STAC9221D A2", .patch = patch_stac922x },
 	{ .id = 0x83847618, .name = "STAC9227", .patch = patch_stac927x },
 	{ .id = 0x83847619, .name = "STAC9227", .patch = patch_stac927x },
 	{ .id = 0x83847616, .name = "STAC9228", .patch = patch_stac927x },
 	{ .id = 0x83847617, .name = "STAC9228", .patch = patch_stac927x },
 	{ .id = 0x83847614, .name = "STAC9229", .patch = patch_stac927x },
 	{ .id = 0x83847615, .name = "STAC9229", .patch = patch_stac927x },
 	{ .id = 0x83847620, .name = "STAC9274", .patch = patch_stac927x },
 	{ .id = 0x83847621, .name = "STAC9274D", .patch = patch_stac927x },
 	{ .id = 0x83847622, .name = "STAC9273X", .patch = patch_stac927x },
 	{ .id = 0x83847623, .name = "STAC9273D", .patch = patch_stac927x },
 	{ .id = 0x83847624, .name = "STAC9272X", .patch = patch_stac927x },
 	{ .id = 0x83847625, .name = "STAC9272D", .patch = patch_stac927x },
 	{ .id = 0x83847626, .name = "STAC9271X", .patch = patch_stac927x },
 	{ .id = 0x83847627, .name = "STAC9271D", .patch = patch_stac927x },
 	{ .id = 0x83847628, .name = "STAC9274X5NH", .patch = patch_stac927x },
 	{ .id = 0x83847629, .name = "STAC9274D5NH", .patch = patch_stac927x },
	{ .id = 0x83847632, .name = "STAC9202",  .patch = patch_stac925x },
	{ .id = 0x83847633, .name = "STAC9202D", .patch = patch_stac925x },
	{ .id = 0x83847634, .name = "STAC9250", .patch = patch_stac925x },
	{ .id = 0x83847635, .name = "STAC9250D", .patch = patch_stac925x },
	{ .id = 0x83847636, .name = "STAC9251", .patch = patch_stac925x },
	{ .id = 0x83847637, .name = "STAC9250D", .patch = patch_stac925x },
	{ .id = 0x83847645, .name = "92HD206X", .patch = patch_stac927x },
	{ .id = 0x83847646, .name = "92HD206D", .patch = patch_stac927x },
 	/* The following does not take into account .id=0x83847661 when subsys =
 	 * 104D0C00 which is STAC9225s. Because of this, some SZ Notebooks are
 	 * currently not fully supported.
 	 */
 	{ .id = 0x83847661, .name = "CXD9872RD/K", .patch = patch_stac9872 },
 	{ .id = 0x83847662, .name = "STAC9872AK", .patch = patch_stac9872 },
 	{ .id = 0x83847664, .name = "CXD9872AKD", .patch = patch_stac9872 },
	{ .id = 0x83847698, .name = "STAC9205", .patch = patch_stac9205 },
 	{ .id = 0x838476a0, .name = "STAC9205", .patch = patch_stac9205 },
 	{ .id = 0x838476a1, .name = "STAC9205D", .patch = patch_stac9205 },
 	{ .id = 0x838476a2, .name = "STAC9204", .patch = patch_stac9205 },
 	{ .id = 0x838476a3, .name = "STAC9204D", .patch = patch_stac9205 },
 	{ .id = 0x838476a4, .name = "STAC9255", .patch = patch_stac9205 },
 	{ .id = 0x838476a5, .name = "STAC9255D", .patch = patch_stac9205 },
 	{ .id = 0x838476a6, .name = "STAC9254", .patch = patch_stac9205 },
 	{ .id = 0x838476a7, .name = "STAC9254D", .patch = patch_stac9205 },
	{ .id = 0x111d7603, .name = "92HD75B3X5", .patch = patch_stac92hd71bxx},
	{ .id = 0x111d7604, .name = "92HD83C1X5", .patch = patch_stac92hd83xxx},
	{ .id = 0x111d76d4, .name = "92HD83C1C5", .patch = patch_stac92hd83xxx},
	{ .id = 0x111d7605, .name = "92HD81B1X5", .patch = patch_stac92hd83xxx},
	{ .id = 0x111d76d5, .name = "92HD81B1C5", .patch = patch_stac92hd83xxx},
	{ .id = 0x111d7666, .name = "92HD88B3", .patch = patch_stac92hd83xxx},
	{ .id = 0x111d7667, .name = "92HD88B1", .patch = patch_stac92hd83xxx},
	{ .id = 0x111d7668, .name = "92HD88B2", .patch = patch_stac92hd83xxx},
	{ .id = 0x111d7669, .name = "92HD88B4", .patch = patch_stac92hd83xxx},
	{ .id = 0x111d7608, .name = "92HD75B2X5", .patch = patch_stac92hd71bxx},
	{ .id = 0x111d7674, .name = "92HD73D1X5", .patch = patch_stac92hd73xx },
	{ .id = 0x111d7675, .name = "92HD73C1X5", .patch = patch_stac92hd73xx },
	{ .id = 0x111d7676, .name = "92HD73E1X5", .patch = patch_stac92hd73xx },
	{ .id = 0x111d76b0, .name = "92HD71B8X", .patch = patch_stac92hd71bxx },
	{ .id = 0x111d76b1, .name = "92HD71B8X", .patch = patch_stac92hd71bxx },
	{ .id = 0x111d76b2, .name = "92HD71B7X", .patch = patch_stac92hd71bxx },
	{ .id = 0x111d76b3, .name = "92HD71B7X", .patch = patch_stac92hd71bxx },
	{ .id = 0x111d76b4, .name = "92HD71B6X", .patch = patch_stac92hd71bxx },
	{ .id = 0x111d76b5, .name = "92HD71B6X", .patch = patch_stac92hd71bxx },
	{ .id = 0x111d76b6, .name = "92HD71B5X", .patch = patch_stac92hd71bxx },
	{ .id = 0x111d76b7, .name = "92HD71B5X", .patch = patch_stac92hd71bxx },
	{} /* terminator */
};

MODULE_ALIAS("snd-hda-codec-id:8384*");
MODULE_ALIAS("snd-hda-codec-id:111d*");

MODULE_LICENSE("GPL");
MODULE_DESCRIPTION("IDT/Sigmatel HD-audio codec");

static struct hda_codec_preset_list sigmatel_list = {
	.preset = snd_hda_preset_sigmatel,
	.owner = THIS_MODULE,
};

static int __init patch_sigmatel_init(void)
{
	return snd_hda_add_codec_preset(&sigmatel_list);
}

static void __exit patch_sigmatel_exit(void)
{
	snd_hda_delete_codec_preset(&sigmatel_list);
}

module_init(patch_sigmatel_init)
module_exit(patch_sigmatel_exit)<|MERGE_RESOLUTION|>--- conflicted
+++ resolved
@@ -4767,21 +4767,6 @@
 static void set_hp_led_gpio(struct hda_codec *codec)
 {
 	struct sigmatel_spec *spec = codec->spec;
-<<<<<<< HEAD
-	switch (codec->vendor_id) {
-	case 0x111d7608:
-		/* GPIO 0 */
-		spec->gpio_led = 0x01;
-		break;
-	case 0x111d7600:
-	case 0x111d7601:
-	case 0x111d7602:
-	case 0x111d7603:
-		/* GPIO 3 */
-		spec->gpio_led = 0x08;
-		break;
-	}
-=======
 	unsigned int gpio;
 
 	if (spec->gpio_led)
@@ -4793,7 +4778,6 @@
 		spec->gpio_led = 0x08; /* GPIO 3 */
 	else
 		spec->gpio_led = 0x01; /* GPIO 0 */
->>>>>>> 2da30e70
 }
 
 /*
@@ -4843,11 +4827,7 @@
 		 */
 		if (!hp_blike_system(codec->subsystem_id)) {
 			set_hp_led_gpio(codec);
-<<<<<<< HEAD
-			spec->gpio_led_polarity = 1;
-=======
 			spec->gpio_led_polarity = default_polarity;
->>>>>>> 2da30e70
 			return 1;
 		}
 	}
