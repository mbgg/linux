/* SPDX-License-Identifier: (GPL-2.0-only OR BSD-3-Clause) */
/*
 * This file is provided under a dual BSD/GPLv2 license. When using or
 * redistributing this file, you may do so under either license.
 *
 * Copyright(c) 2021 Advanced Micro Devices, Inc. All rights reserved.
 *
 * Author: Ajit Kumar Pandey <AjitKumar.Pandey@amd.com>
 */

#ifndef __SOF_AMD_ACP_H
#define __SOF_AMD_ACP_H

#include "../sof-priv.h"

#define ACP_MAX_STREAM	8

#define ACP_DSP_BAR	0

#define ACP_HW_SEM_RETRY_COUNT			10000
#define ACP_REG_POLL_INTERVAL                   500
#define ACP_REG_POLL_TIMEOUT_US                 2000
#define ACP_DMA_COMPLETE_TIMEOUT_US		5000

#define ACP_PGFSM_CNTL_POWER_ON_MASK		0x01
#define ACP_PGFSM_STATUS_MASK			0x03
#define ACP_POWERED_ON				0x00
#define ACP_ASSERT_RESET			0x01
#define ACP_RELEASE_RESET			0x00
#define ACP_SOFT_RESET_DONE_MASK		0x00010001

#define ACP_DSP_INTR_EN_MASK			0x00000001
#define ACP3X_SRAM_PTE_OFFSET			0x02050000
#define ACP6X_SRAM_PTE_OFFSET			0x03800000
#define PAGE_SIZE_4K_ENABLE			0x2
#define ACP_PAGE_SIZE				0x1000
#define ACP_DMA_CH_RUN				0x02
#define ACP_MAX_DESC_CNT			0x02
#define DSP_FW_RUN_ENABLE			0x01
#define ACP_SHA_RUN				0x01
#define ACP_SHA_RESET				0x02
#define ACP_DMA_CH_RST				0x01
#define ACP_DMA_CH_GRACEFUL_RST_EN		0x10
#define ACP_ATU_CACHE_INVALID			0x01
#define ACP_MAX_DESC				128
#define ACPBUS_REG_BASE_OFFSET			ACP_DMA_CNTL_0

#define ACP_DEFAULT_DRAM_LENGTH			0x00080000
#define ACP3X_SCRATCH_MEMORY_ADDRESS		0x02050000
#define ACP_SYSTEM_MEMORY_WINDOW		0x4000000
#define ACP_IRAM_BASE_ADDRESS			0x000000
#define ACP_DATA_RAM_BASE_ADDRESS		0x01000000
#define ACP_DRAM_PAGE_COUNT			128

#define ACP_DSP_TO_HOST_IRQ			0x04

#define HOST_BRIDGE_CZN				0x1630
#define HOST_BRIDGE_RMB				0x14B5
#define ACP_SHA_STAT				0x8000
#define ACP_PSP_TIMEOUT_COUNTER			5
#define ACP_EXT_INTR_ERROR_STAT			0x20000000
#define MP0_C2PMSG_114_REG			0x3810AC8
#define MP0_C2PMSG_73_REG			0x3810A24
#define MBOX_ACP_SHA_DMA_COMMAND		0x70000
#define MBOX_DELAY				1000
#define MBOX_READY_MASK				0x80000000
#define MBOX_STATUS_MASK			0xFFFF

#define BOX_SIZE_512				0x200
#define BOX_SIZE_1024				0x400

struct  acp_atu_grp_pte {
	u32 low;
	u32 high;
};

union dma_tx_cnt {
	struct {
		unsigned int count : 19;
		unsigned int reserved : 12;
		unsigned ioc : 1;
	} bitfields, bits;
	unsigned int u32_all;
	signed int i32_all;
};

struct dma_descriptor {
	unsigned int src_addr;
	unsigned int dest_addr;
	union dma_tx_cnt tx_cnt;
	unsigned int reserved;
};

/* Scratch memory structure for communication b/w host and dsp */
struct  scratch_ipc_conf {
	/* Debug memory */
	u8 sof_debug_box[1024];
	/* Exception memory*/
	u8 sof_except_box[1024];
	/* Stream buffer */
	u8 sof_stream_box[1024];
	/* Trace buffer */
	u8 sof_trace_box[1024];
	/* Host msg flag */
	u32 sof_host_msg_write;
	/* Host ack flag*/
	u32 sof_host_ack_write;
	/* DSP msg flag */
	u32 sof_dsp_msg_write;
	/* Dsp ack flag */
	u32 sof_dsp_ack_write;
};

struct  scratch_reg_conf {
	struct scratch_ipc_conf info;
	struct acp_atu_grp_pte grp1_pte[16];
	struct acp_atu_grp_pte grp2_pte[16];
	struct acp_atu_grp_pte grp3_pte[16];
	struct acp_atu_grp_pte grp4_pte[16];
	struct acp_atu_grp_pte grp5_pte[16];
	struct acp_atu_grp_pte grp6_pte[16];
	struct acp_atu_grp_pte grp7_pte[16];
	struct acp_atu_grp_pte grp8_pte[16];
	struct dma_descriptor dma_desc[64];
	unsigned int reg_offset[8];
	unsigned int buf_size[8];
	u8 acp_tx_fifo_buf[256];
	u8 acp_rx_fifo_buf[256];
	unsigned int    reserve[];
};

struct acp_dsp_stream {
	struct list_head list;
	struct snd_sof_dev *sdev;
	struct snd_pcm_substream *substream;
	struct snd_dma_buffer *dmab;
	int num_pages;
	int stream_tag;
	int active;
	unsigned int reg_offset;
};

struct sof_amd_acp_desc {
	unsigned int rev;
	unsigned int host_bridge_id;
	unsigned int i2s_mode;
	u32 pgfsm_base;
	u32 ext_intr_stat;
	u32 dsp_intr_base;
	u32 sram_pte_offset;
	u32 i2s_pin_config_offset;
	u32 hw_semaphore_offset;
	u32 acp_clkmux_sel;
	u32 fusion_dsp_offset;
};

/* Common device data struct for ACP devices */
struct acp_dev_data {
	struct snd_sof_dev  *dev;
	unsigned int fw_bin_size;
	unsigned int fw_data_bin_size;
	u32 fw_bin_page_count;
	dma_addr_t sha_dma_addr;
	u8 *bin_buf;
	dma_addr_t dma_addr;
	u8 *data_buf;
	struct dma_descriptor dscr_info[ACP_MAX_DESC];
	struct acp_dsp_stream stream_buf[ACP_MAX_STREAM];
	struct acp_dsp_stream *dtrace_stream;
	struct pci_dev *smn_dev;
};

void memcpy_to_scratch(struct snd_sof_dev *sdev, u32 offset, unsigned int *src, size_t bytes);
void memcpy_from_scratch(struct snd_sof_dev *sdev, u32 offset, unsigned int *dst, size_t bytes);

int acp_dma_status(struct acp_dev_data *adata, unsigned char ch);
int configure_and_run_dma(struct acp_dev_data *adata, unsigned int src_addr,
			  unsigned int dest_addr, int dsp_data_size);
int configure_and_run_sha_dma(struct acp_dev_data *adata, void *image_addr,
			      unsigned int start_addr, unsigned int dest_addr,
			      unsigned int image_length);

/* ACP device probe/remove */
int amd_sof_acp_probe(struct snd_sof_dev *sdev);
int amd_sof_acp_remove(struct snd_sof_dev *sdev);

/* DSP Loader callbacks */
int acp_sof_dsp_run(struct snd_sof_dev *sdev);
int acp_dsp_pre_fw_run(struct snd_sof_dev *sdev);
int acp_get_bar_index(struct snd_sof_dev *sdev, u32 type);

/* Block IO callbacks */
int acp_dsp_block_write(struct snd_sof_dev *sdev, enum snd_sof_fw_blk_type blk_type,
			u32 offset, void *src, size_t size);
int acp_dsp_block_read(struct snd_sof_dev *sdev, enum snd_sof_fw_blk_type blk_type,
		       u32 offset, void *dest, size_t size);

/* IPC callbacks */
irqreturn_t acp_sof_ipc_irq_thread(int irq, void *context);
int acp_sof_ipc_msg_data(struct snd_sof_dev *sdev, struct snd_pcm_substream *substream,
			 void *p, size_t sz);
int acp_sof_ipc_send_msg(struct snd_sof_dev *sdev,
			 struct snd_sof_ipc_msg *msg);
int acp_sof_ipc_get_mailbox_offset(struct snd_sof_dev *sdev);
int acp_sof_ipc_get_window_offset(struct snd_sof_dev *sdev, u32 id);
void acp_mailbox_write(struct snd_sof_dev *sdev, u32 offset, void *message, size_t bytes);
void acp_mailbox_read(struct snd_sof_dev *sdev, u32 offset, void *message, size_t bytes);

/* ACP - DSP  stream callbacks */
int acp_dsp_stream_config(struct snd_sof_dev *sdev, struct acp_dsp_stream *stream);
int acp_dsp_stream_init(struct snd_sof_dev *sdev);
struct acp_dsp_stream *acp_dsp_stream_get(struct snd_sof_dev *sdev, int tag);
int acp_dsp_stream_put(struct snd_sof_dev *sdev, struct acp_dsp_stream *acp_stream);

/*
 * DSP PCM Operations.
 */
int acp_pcm_open(struct snd_sof_dev *sdev, struct snd_pcm_substream *substream);
int acp_pcm_close(struct snd_sof_dev *sdev, struct snd_pcm_substream *substream);
int acp_pcm_hw_params(struct snd_sof_dev *sdev, struct snd_pcm_substream *substream,
		      struct snd_pcm_hw_params *params,
		      struct snd_sof_platform_stream_params *platform_params);

extern struct snd_sof_dsp_ops sof_acp_common_ops;

extern struct snd_sof_dsp_ops sof_renoir_ops;
int sof_renoir_ops_init(struct snd_sof_dev *sdev);
extern struct snd_sof_dsp_ops sof_rembrandt_ops;
int sof_rembrandt_ops_init(struct snd_sof_dev *sdev);

int acp_dai_probe(struct snd_soc_dai *dai);
struct snd_soc_acpi_mach *amd_sof_machine_select(struct snd_sof_dev *sdev);
/* Machine configuration */
int snd_amd_acp_find_config(struct pci_dev *pci);

/* Trace */
int acp_sof_trace_init(struct snd_sof_dev *sdev, struct snd_dma_buffer *dmab,
		       struct sof_ipc_dma_trace_params_ext *dtrace_params);
int acp_sof_trace_release(struct snd_sof_dev *sdev);

/* PM Callbacks */
int amd_sof_acp_suspend(struct snd_sof_dev *sdev, u32 target_state);
int amd_sof_acp_resume(struct snd_sof_dev *sdev);
<<<<<<< HEAD

struct sof_amd_acp_desc {
	unsigned int host_bridge_id;
};
=======
>>>>>>> 9fecab24

static inline const struct sof_amd_acp_desc *get_chip_info(struct snd_sof_pdata *pdata)
{
	const struct sof_dev_desc *desc = pdata->desc;

	return desc->chip_info;
}
#endif<|MERGE_RESOLUTION|>--- conflicted
+++ resolved
@@ -241,13 +241,6 @@
 /* PM Callbacks */
 int amd_sof_acp_suspend(struct snd_sof_dev *sdev, u32 target_state);
 int amd_sof_acp_resume(struct snd_sof_dev *sdev);
-<<<<<<< HEAD
-
-struct sof_amd_acp_desc {
-	unsigned int host_bridge_id;
-};
-=======
->>>>>>> 9fecab24
 
 static inline const struct sof_amd_acp_desc *get_chip_info(struct snd_sof_pdata *pdata)
 {
