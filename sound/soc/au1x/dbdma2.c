/*
 * Au12x0/Au1550 PSC ALSA ASoC audio support.
 *
 * (c) 2007-2008 MSC Vertriebsges.m.b.H.,
 *	Manuel Lauss <manuel.lauss@gmail.com>
 *
 * This program is free software; you can redistribute it and/or modify
 * it under the terms of the GNU General Public License version 2 as
 * published by the Free Software Foundation.
 *
 * DMA glue for Au1x-PSC audio.
 *
 */


#include <linux/module.h>
#include <linux/init.h>
#include <linux/platform_device.h>
#include <linux/slab.h>
#include <linux/dma-mapping.h>

#include <sound/core.h>
#include <sound/pcm.h>
#include <sound/pcm_params.h>
#include <sound/soc.h>

#include <asm/mach-au1x00/au1000.h>
#include <asm/mach-au1x00/au1xxx_dbdma.h>
#include <asm/mach-au1x00/au1xxx_psc.h>

#include "psc.h"

/*#define PCM_DEBUG*/

#define MSG(x...)	printk(KERN_INFO "au1xpsc_pcm: " x)
#ifdef PCM_DEBUG
#define DBG		MSG
#else
#define DBG(x...)	do {} while (0)
#endif

struct au1xpsc_audio_dmadata {
	/* DDMA control data */
	unsigned int ddma_id;		/* DDMA direction ID for this PSC */
	u32 ddma_chan;			/* DDMA context */

	/* PCM context (for irq handlers) */
	struct snd_pcm_substream *substream;
	unsigned long curr_period;	/* current segment DDMA is working on */
	unsigned long q_period;		/* queue period(s) */
	dma_addr_t dma_area;		/* address of queued DMA area */
	dma_addr_t dma_area_s;		/* start address of DMA area */
	unsigned long pos;		/* current byte position being played */
	unsigned long periods;		/* number of SG segments in total */
	unsigned long period_bytes;	/* size in bytes of one SG segment */

	/* runtime data */
	int msbits;
};

/*
 * These settings are somewhat okay, at least on my machine audio plays
 * almost skip-free. Especially the 64kB buffer seems to help a LOT.
 */
#define AU1XPSC_PERIOD_MIN_BYTES	1024
#define AU1XPSC_BUFFER_MIN_BYTES	65536

#define AU1XPSC_PCM_FMTS					\
	(SNDRV_PCM_FMTBIT_S8     | SNDRV_PCM_FMTBIT_U8 |	\
	 SNDRV_PCM_FMTBIT_S16_LE | SNDRV_PCM_FMTBIT_S16_BE |	\
	 SNDRV_PCM_FMTBIT_U16_LE | SNDRV_PCM_FMTBIT_U16_BE |	\
	 SNDRV_PCM_FMTBIT_S32_LE | SNDRV_PCM_FMTBIT_S32_BE |	\
	 SNDRV_PCM_FMTBIT_U32_LE | SNDRV_PCM_FMTBIT_U32_BE |	\
	 0)

/* PCM hardware DMA capabilities - platform specific */
static const struct snd_pcm_hardware au1xpsc_pcm_hardware = {
	.info		  = SNDRV_PCM_INFO_MMAP | SNDRV_PCM_INFO_MMAP_VALID |
			    SNDRV_PCM_INFO_INTERLEAVED | SNDRV_PCM_INFO_BATCH,
	.formats	  = AU1XPSC_PCM_FMTS,
	.period_bytes_min = AU1XPSC_PERIOD_MIN_BYTES,
	.period_bytes_max = 4096 * 1024 - 1,
	.periods_min	  = 2,
	.periods_max	  = 4096,	/* 2 to as-much-as-you-like */
	.buffer_bytes_max = 4096 * 1024 - 1,
	.fifo_size	  = 16,		/* fifo entries of AC97/I2S PSC */
};

static void au1x_pcm_queue_tx(struct au1xpsc_audio_dmadata *cd)
{
	au1xxx_dbdma_put_source(cd->ddma_chan, cd->dma_area,
				cd->period_bytes, DDMA_FLAGS_IE);

	/* update next-to-queue period */
	++cd->q_period;
	cd->dma_area += cd->period_bytes;
	if (cd->q_period >= cd->periods) {
		cd->q_period = 0;
		cd->dma_area = cd->dma_area_s;
	}
}

static void au1x_pcm_queue_rx(struct au1xpsc_audio_dmadata *cd)
{
	au1xxx_dbdma_put_dest(cd->ddma_chan, cd->dma_area,
			      cd->period_bytes, DDMA_FLAGS_IE);

	/* update next-to-queue period */
	++cd->q_period;
	cd->dma_area += cd->period_bytes;
	if (cd->q_period >= cd->periods) {
		cd->q_period = 0;
		cd->dma_area = cd->dma_area_s;
	}
}

static void au1x_pcm_dmatx_cb(int irq, void *dev_id)
{
	struct au1xpsc_audio_dmadata *cd = dev_id;

	cd->pos += cd->period_bytes;
	if (++cd->curr_period >= cd->periods) {
		cd->pos = 0;
		cd->curr_period = 0;
	}
	snd_pcm_period_elapsed(cd->substream);
	au1x_pcm_queue_tx(cd);
}

static void au1x_pcm_dmarx_cb(int irq, void *dev_id)
{
	struct au1xpsc_audio_dmadata *cd = dev_id;

	cd->pos += cd->period_bytes;
	if (++cd->curr_period >= cd->periods) {
		cd->pos = 0;
		cd->curr_period = 0;
	}
	snd_pcm_period_elapsed(cd->substream);
	au1x_pcm_queue_rx(cd);
}

static void au1x_pcm_dbdma_free(struct au1xpsc_audio_dmadata *pcd)
{
	if (pcd->ddma_chan) {
		au1xxx_dbdma_stop(pcd->ddma_chan);
		au1xxx_dbdma_reset(pcd->ddma_chan);
		au1xxx_dbdma_chan_free(pcd->ddma_chan);
		pcd->ddma_chan = 0;
		pcd->msbits = 0;
	}
}

/* in case of missing DMA ring or changed TX-source / RX-dest bit widths,
 * allocate (or reallocate) a 2-descriptor DMA ring with bit depth according
 * to ALSA-supplied sample depth.  This is due to limitations in the dbdma api
 * (cannot adjust source/dest widths of already allocated descriptor ring).
 */
static int au1x_pcm_dbdma_realloc(struct au1xpsc_audio_dmadata *pcd,
				 int stype, int msbits)
{
	/* DMA only in 8/16/32 bit widths */
	if (msbits == 24)
		msbits = 32;

	/* check current config: correct bits and descriptors allocated? */
	if ((pcd->ddma_chan) && (msbits == pcd->msbits))
		goto out;	/* all ok! */

	au1x_pcm_dbdma_free(pcd);

	if (stype == SNDRV_PCM_STREAM_CAPTURE)
		pcd->ddma_chan = au1xxx_dbdma_chan_alloc(pcd->ddma_id,
					DSCR_CMD0_ALWAYS,
					au1x_pcm_dmarx_cb, (void *)pcd);
	else
		pcd->ddma_chan = au1xxx_dbdma_chan_alloc(DSCR_CMD0_ALWAYS,
					pcd->ddma_id,
					au1x_pcm_dmatx_cb, (void *)pcd);

	if (!pcd->ddma_chan)
		return -ENOMEM;

	au1xxx_dbdma_set_devwidth(pcd->ddma_chan, msbits);
	au1xxx_dbdma_ring_alloc(pcd->ddma_chan, 2);

	pcd->msbits = msbits;

	au1xxx_dbdma_stop(pcd->ddma_chan);
	au1xxx_dbdma_reset(pcd->ddma_chan);

out:
	return 0;
}

static inline struct au1xpsc_audio_dmadata *to_dmadata(struct snd_pcm_substream *ss)
{
	struct snd_soc_pcm_runtime *rtd = ss->private_data;
	struct au1xpsc_audio_dmadata *pcd =
				snd_soc_platform_get_drvdata(rtd->platform);
	return &pcd[ss->stream];
}

static int au1xpsc_pcm_hw_params(struct snd_pcm_substream *substream,
				 struct snd_pcm_hw_params *params)
{
	struct snd_pcm_runtime *runtime = substream->runtime;
	struct au1xpsc_audio_dmadata *pcd;
	int stype, ret;

	ret = snd_pcm_lib_malloc_pages(substream, params_buffer_bytes(params));
	if (ret < 0)
		goto out;

	stype = substream->stream;
	pcd = to_dmadata(substream);

	DBG("runtime->dma_area = 0x%08lx dma_addr_t = 0x%08lx dma_size = %d "
	    "runtime->min_align %d\n",
		(unsigned long)runtime->dma_area,
		(unsigned long)runtime->dma_addr, runtime->dma_bytes,
		runtime->min_align);

	DBG("bits %d  frags %d  frag_bytes %d  is_rx %d\n", params->msbits,
		params_periods(params), params_period_bytes(params), stype);

	ret = au1x_pcm_dbdma_realloc(pcd, stype, params->msbits);
	if (ret) {
		MSG("DDMA channel (re)alloc failed!\n");
		goto out;
	}

	pcd->substream = substream;
	pcd->period_bytes = params_period_bytes(params);
	pcd->periods = params_periods(params);
	pcd->dma_area_s = pcd->dma_area = runtime->dma_addr;
	pcd->q_period = 0;
	pcd->curr_period = 0;
	pcd->pos = 0;

	ret = 0;
out:
	return ret;
}

static int au1xpsc_pcm_hw_free(struct snd_pcm_substream *substream)
{
	snd_pcm_lib_free_pages(substream);
	return 0;
}

static int au1xpsc_pcm_prepare(struct snd_pcm_substream *substream)
{
	struct au1xpsc_audio_dmadata *pcd = to_dmadata(substream);

	au1xxx_dbdma_reset(pcd->ddma_chan);

	if (substream->stream == SNDRV_PCM_STREAM_CAPTURE) {
		au1x_pcm_queue_rx(pcd);
		au1x_pcm_queue_rx(pcd);
	} else {
		au1x_pcm_queue_tx(pcd);
		au1x_pcm_queue_tx(pcd);
	}

	return 0;
}

static int au1xpsc_pcm_trigger(struct snd_pcm_substream *substream, int cmd)
{
	u32 c = to_dmadata(substream)->ddma_chan;

	switch (cmd) {
	case SNDRV_PCM_TRIGGER_START:
	case SNDRV_PCM_TRIGGER_RESUME:
		au1xxx_dbdma_start(c);
		break;
	case SNDRV_PCM_TRIGGER_STOP:
	case SNDRV_PCM_TRIGGER_SUSPEND:
		au1xxx_dbdma_stop(c);
		break;
	default:
		return -EINVAL;
	}
	return 0;
}

static snd_pcm_uframes_t
au1xpsc_pcm_pointer(struct snd_pcm_substream *substream)
{
	return bytes_to_frames(substream->runtime, to_dmadata(substream)->pos);
}

static int au1xpsc_pcm_open(struct snd_pcm_substream *substream)
{
	struct au1xpsc_audio_dmadata *pcd = to_dmadata(substream);
	struct snd_soc_pcm_runtime *rtd = substream->private_data;
	int stype = substream->stream, *dmaids;

	dmaids = snd_soc_dai_get_dma_data(rtd->cpu_dai, substream);
	if (!dmaids)
		return -ENODEV;	/* whoa, has ordering changed? */

	pcd->ddma_id = dmaids[stype];

	snd_soc_set_runtime_hwparams(substream, &au1xpsc_pcm_hardware);
	return 0;
}

static int au1xpsc_pcm_close(struct snd_pcm_substream *substream)
{
	au1x_pcm_dbdma_free(to_dmadata(substream));
	return 0;
}

static struct snd_pcm_ops au1xpsc_pcm_ops = {
	.open		= au1xpsc_pcm_open,
	.close		= au1xpsc_pcm_close,
	.ioctl		= snd_pcm_lib_ioctl,
	.hw_params	= au1xpsc_pcm_hw_params,
	.hw_free	= au1xpsc_pcm_hw_free,
	.prepare	= au1xpsc_pcm_prepare,
	.trigger	= au1xpsc_pcm_trigger,
	.pointer	= au1xpsc_pcm_pointer,
};

static void au1xpsc_pcm_free_dma_buffers(struct snd_pcm *pcm)
{
	snd_pcm_lib_preallocate_free_for_all(pcm);
}

static int au1xpsc_pcm_new(struct snd_soc_pcm_runtime *rtd)
{
	struct snd_card *card = rtd->card->snd_card;
	struct snd_pcm *pcm = rtd->pcm;

	snd_pcm_lib_preallocate_pages_for_all(pcm, SNDRV_DMA_TYPE_DEV,
		card->dev, AU1XPSC_BUFFER_MIN_BYTES, (4096 * 1024) - 1);

	return 0;
}

/* au1xpsc audio platform */
static struct snd_soc_platform_driver au1xpsc_soc_platform = {
	.ops		= &au1xpsc_pcm_ops,
	.pcm_new	= au1xpsc_pcm_new,
	.pcm_free	= au1xpsc_pcm_free_dma_buffers,
};

static int __devinit au1xpsc_pcm_drvprobe(struct platform_device *pdev)
{
	struct au1xpsc_audio_dmadata *dmadata;
<<<<<<< HEAD
	int ret;
=======
>>>>>>> dcd6c922

	dmadata = devm_kzalloc(&pdev->dev,
			       2 * sizeof(struct au1xpsc_audio_dmadata),
			       GFP_KERNEL);
	if (!dmadata)
		return -ENOMEM;

	platform_set_drvdata(pdev, dmadata);

<<<<<<< HEAD
	ret = snd_soc_register_platform(&pdev->dev, &au1xpsc_soc_platform);
	if (ret)
		kfree(dmadata);

	return ret;
=======
	return snd_soc_register_platform(&pdev->dev, &au1xpsc_soc_platform);
>>>>>>> dcd6c922
}

static int __devexit au1xpsc_pcm_drvremove(struct platform_device *pdev)
{
	snd_soc_unregister_platform(&pdev->dev);

	return 0;
}

static struct platform_driver au1xpsc_pcm_driver = {
	.driver	= {
		.name	= "au1xpsc-pcm",
		.owner	= THIS_MODULE,
	},
	.probe		= au1xpsc_pcm_drvprobe,
	.remove		= __devexit_p(au1xpsc_pcm_drvremove),
};

<<<<<<< HEAD
static int __init au1xpsc_audio_dbdma_load(void)
{
	return platform_driver_register(&au1xpsc_pcm_driver);
}

static void __exit au1xpsc_audio_dbdma_unload(void)
{
	platform_driver_unregister(&au1xpsc_pcm_driver);
}

module_init(au1xpsc_audio_dbdma_load);
module_exit(au1xpsc_audio_dbdma_unload);
=======
module_platform_driver(au1xpsc_pcm_driver);
>>>>>>> dcd6c922

MODULE_LICENSE("GPL");
MODULE_DESCRIPTION("Au12x0/Au1550 PSC Audio DMA driver");
MODULE_AUTHOR("Manuel Lauss");<|MERGE_RESOLUTION|>--- conflicted
+++ resolved
@@ -350,10 +350,6 @@
 static int __devinit au1xpsc_pcm_drvprobe(struct platform_device *pdev)
 {
 	struct au1xpsc_audio_dmadata *dmadata;
-<<<<<<< HEAD
-	int ret;
-=======
->>>>>>> dcd6c922
 
 	dmadata = devm_kzalloc(&pdev->dev,
 			       2 * sizeof(struct au1xpsc_audio_dmadata),
@@ -363,15 +359,7 @@
 
 	platform_set_drvdata(pdev, dmadata);
 
-<<<<<<< HEAD
-	ret = snd_soc_register_platform(&pdev->dev, &au1xpsc_soc_platform);
-	if (ret)
-		kfree(dmadata);
-
-	return ret;
-=======
 	return snd_soc_register_platform(&pdev->dev, &au1xpsc_soc_platform);
->>>>>>> dcd6c922
 }
 
 static int __devexit au1xpsc_pcm_drvremove(struct platform_device *pdev)
@@ -390,22 +378,7 @@
 	.remove		= __devexit_p(au1xpsc_pcm_drvremove),
 };
 
-<<<<<<< HEAD
-static int __init au1xpsc_audio_dbdma_load(void)
-{
-	return platform_driver_register(&au1xpsc_pcm_driver);
-}
-
-static void __exit au1xpsc_audio_dbdma_unload(void)
-{
-	platform_driver_unregister(&au1xpsc_pcm_driver);
-}
-
-module_init(au1xpsc_audio_dbdma_load);
-module_exit(au1xpsc_audio_dbdma_unload);
-=======
 module_platform_driver(au1xpsc_pcm_driver);
->>>>>>> dcd6c922
 
 MODULE_LICENSE("GPL");
 MODULE_DESCRIPTION("Au12x0/Au1550 PSC Audio DMA driver");
