--- conflicted
+++ resolved
@@ -527,15 +527,8 @@
 	u32 slot_width = word_width;
 	int adir = tx ? RX : TX;
 	u32 pins, bclk;
-<<<<<<< HEAD
-	int ret, i;
-
-	if (sai->slots)
-		slots = sai->slots;
-=======
 	u32 watermark;
 	int ret, i;
->>>>>>> 9fecab24
 
 	if (sai->slot_width)
 		slot_width = sai->slot_width;
@@ -629,9 +622,6 @@
 				   FSL_SAI_CR5_FBT_MASK, val_cr5);
 	}
 
-<<<<<<< HEAD
-	if (hweight8(dl_cfg[dl_cfg_idx].mask[tx]) <= 1)
-=======
 	/*
 	 * Combine mode has limation:
 	 * - Can't used for singel dataline/FIFO case except the FIFO0
@@ -641,7 +631,6 @@
 	 * So for common usage, all multi fifo case disable the combine mode.
 	 */
 	if (hweight8(dl_cfg[dl_cfg_idx].mask[tx]) <= 1 || sai->is_multi_fifo_dma)
->>>>>>> 9fecab24
 		regmap_update_bits(sai->regmap, FSL_SAI_xCR4(tx, ofs),
 				   FSL_SAI_CR4_FCOMB_MASK, 0);
 	else
@@ -652,8 +641,6 @@
 	dma_params->addr = sai->res->start + FSL_SAI_xDR0(tx) +
 			   dl_cfg[dl_cfg_idx].start_off[tx] * 0x4;
 
-<<<<<<< HEAD
-=======
 	if (sai->is_multi_fifo_dma) {
 		sai->audio_config[tx].words_per_fifo = min(slots, channels);
 		if (tx) {
@@ -674,7 +661,6 @@
 				   watermark);
 	}
 
->>>>>>> 9fecab24
 	/* Find a proper tcre setting */
 	for (i = 0; i < sai->soc_data->pins; i++) {
 		trce_mask = (1 << (i + 1)) - 1;
@@ -1346,11 +1332,7 @@
 		sai->mclk_clk[i] = devm_clk_get(dev, tmp);
 		if (IS_ERR(sai->mclk_clk[i])) {
 			dev_err(dev, "failed to get mclk%d clock: %ld\n",
-<<<<<<< HEAD
-					i + 1, PTR_ERR(sai->mclk_clk[i]));
-=======
 					i, PTR_ERR(sai->mclk_clk[i]));
->>>>>>> 9fecab24
 			sai->mclk_clk[i] = NULL;
 		}
 	}
@@ -1363,14 +1345,11 @@
 	fsl_asoc_get_pll_clocks(&pdev->dev, &sai->pll8k_clk,
 				&sai->pll11k_clk);
 
-<<<<<<< HEAD
-=======
 	/* Use Multi FIFO mode depending on the support from SDMA script */
 	ret = of_property_read_u32_array(np, "dmas", dmas, 4);
 	if (!sai->soc_data->use_edma && !ret && dmas[2] == IMX_DMATYPE_MULTI_SAI)
 		sai->is_multi_fifo_dma = true;
 
->>>>>>> 9fecab24
 	/* read dataline mask for rx and tx*/
 	ret = fsl_sai_read_dlcfg(sai);
 	if (ret < 0) {
