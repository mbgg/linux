// SPDX-License-Identifier: GPL-2.0-or-later
/*
 * Copyright 2014 Emilio López <emilio@elopez.com.ar>
 * Copyright 2014 Jon Smirl <jonsmirl@gmail.com>
 * Copyright 2015 Maxime Ripard <maxime.ripard@free-electrons.com>
 * Copyright 2015 Adam Sampson <ats@offog.org>
 * Copyright 2016 Chen-Yu Tsai <wens@csie.org>
 *
 * Based on the Allwinner SDK driver, released under the GPL.
 */

#include <linux/init.h>
#include <linux/kernel.h>
#include <linux/module.h>
#include <linux/platform_device.h>
#include <linux/delay.h>
#include <linux/slab.h>
#include <linux/of.h>
#include <linux/of_address.h>
#include <linux/of_device.h>
#include <linux/of_platform.h>
#include <linux/clk.h>
#include <linux/regmap.h>
#include <linux/reset.h>
#include <linux/gpio/consumer.h>

#include <sound/core.h>
#include <sound/pcm.h>
#include <sound/pcm_params.h>
#include <sound/soc.h>
#include <sound/tlv.h>
#include <sound/initval.h>
#include <sound/dmaengine_pcm.h>

/* Codec DAC digital controls and FIFO registers */
#define SUN4I_CODEC_DAC_DPC			(0x00)
#define SUN4I_CODEC_DAC_DPC_EN_DA			(31)
#define SUN4I_CODEC_DAC_DPC_DVOL			(12)
#define SUN4I_CODEC_DAC_FIFOC			(0x04)
#define SUN4I_CODEC_DAC_FIFOC_DAC_FS			(29)
#define SUN4I_CODEC_DAC_FIFOC_FIR_VERSION		(28)
#define SUN4I_CODEC_DAC_FIFOC_SEND_LASAT		(26)
#define SUN4I_CODEC_DAC_FIFOC_TX_FIFO_MODE		(24)
#define SUN4I_CODEC_DAC_FIFOC_DRQ_CLR_CNT		(21)
#define SUN4I_CODEC_DAC_FIFOC_TX_TRIG_LEVEL		(8)
#define SUN4I_CODEC_DAC_FIFOC_MONO_EN			(6)
#define SUN4I_CODEC_DAC_FIFOC_TX_SAMPLE_BITS		(5)
#define SUN4I_CODEC_DAC_FIFOC_DAC_DRQ_EN		(4)
#define SUN4I_CODEC_DAC_FIFOC_FIFO_FLUSH		(0)
#define SUN4I_CODEC_DAC_FIFOS			(0x08)
#define SUN4I_CODEC_DAC_TXDATA			(0x0c)

/* Codec DAC side analog signal controls */
#define SUN4I_CODEC_DAC_ACTL			(0x10)
#define SUN4I_CODEC_DAC_ACTL_DACAENR			(31)
#define SUN4I_CODEC_DAC_ACTL_DACAENL			(30)
#define SUN4I_CODEC_DAC_ACTL_MIXEN			(29)
#define SUN4I_CODEC_DAC_ACTL_LNG			(26)
#define SUN4I_CODEC_DAC_ACTL_FMG			(23)
#define SUN4I_CODEC_DAC_ACTL_MICG			(20)
#define SUN4I_CODEC_DAC_ACTL_LLNS			(19)
#define SUN4I_CODEC_DAC_ACTL_RLNS			(18)
#define SUN4I_CODEC_DAC_ACTL_LFMS			(17)
#define SUN4I_CODEC_DAC_ACTL_RFMS			(16)
#define SUN4I_CODEC_DAC_ACTL_LDACLMIXS			(15)
#define SUN4I_CODEC_DAC_ACTL_RDACRMIXS			(14)
#define SUN4I_CODEC_DAC_ACTL_LDACRMIXS			(13)
#define SUN4I_CODEC_DAC_ACTL_MIC1LS			(12)
#define SUN4I_CODEC_DAC_ACTL_MIC1RS			(11)
#define SUN4I_CODEC_DAC_ACTL_MIC2LS			(10)
#define SUN4I_CODEC_DAC_ACTL_MIC2RS			(9)
#define SUN4I_CODEC_DAC_ACTL_DACPAS			(8)
#define SUN4I_CODEC_DAC_ACTL_MIXPAS			(7)
#define SUN4I_CODEC_DAC_ACTL_PA_MUTE			(6)
#define SUN4I_CODEC_DAC_ACTL_PA_VOL			(0)
#define SUN4I_CODEC_DAC_TUNE			(0x14)
#define SUN4I_CODEC_DAC_DEBUG			(0x18)

/* Codec ADC digital controls and FIFO registers */
#define SUN4I_CODEC_ADC_FIFOC			(0x1c)
#define SUN4I_CODEC_ADC_FIFOC_ADC_FS			(29)
#define SUN4I_CODEC_ADC_FIFOC_EN_AD			(28)
#define SUN4I_CODEC_ADC_FIFOC_RX_FIFO_MODE		(24)
#define SUN4I_CODEC_ADC_FIFOC_RX_TRIG_LEVEL		(8)
#define SUN4I_CODEC_ADC_FIFOC_MONO_EN			(7)
#define SUN4I_CODEC_ADC_FIFOC_RX_SAMPLE_BITS		(6)
#define SUN4I_CODEC_ADC_FIFOC_ADC_DRQ_EN		(4)
#define SUN4I_CODEC_ADC_FIFOC_FIFO_FLUSH		(0)
#define SUN4I_CODEC_ADC_FIFOS			(0x20)
#define SUN4I_CODEC_ADC_RXDATA			(0x24)

/* Codec ADC side analog signal controls */
#define SUN4I_CODEC_ADC_ACTL			(0x28)
#define SUN4I_CODEC_ADC_ACTL_ADC_R_EN			(31)
#define SUN4I_CODEC_ADC_ACTL_ADC_L_EN			(30)
#define SUN4I_CODEC_ADC_ACTL_PREG1EN			(29)
#define SUN4I_CODEC_ADC_ACTL_PREG2EN			(28)
#define SUN4I_CODEC_ADC_ACTL_VMICEN			(27)
#define SUN4I_CODEC_ADC_ACTL_PREG1			(25)
#define SUN4I_CODEC_ADC_ACTL_PREG2			(23)
#define SUN4I_CODEC_ADC_ACTL_VADCG			(20)
#define SUN4I_CODEC_ADC_ACTL_ADCIS			(17)
#define SUN4I_CODEC_ADC_ACTL_LNPREG			(13)
#define SUN4I_CODEC_ADC_ACTL_PA_EN			(4)
#define SUN4I_CODEC_ADC_ACTL_DDE			(3)
#define SUN4I_CODEC_ADC_DEBUG			(0x2c)

/* FIFO counters */
#define SUN4I_CODEC_DAC_TXCNT			(0x30)
#define SUN4I_CODEC_ADC_RXCNT			(0x34)

/* Calibration register (sun7i only) */
#define SUN7I_CODEC_AC_DAC_CAL			(0x38)

/* Microphone controls (sun7i only) */
#define SUN7I_CODEC_AC_MIC_PHONE_CAL		(0x3c)

#define SUN7I_CODEC_AC_MIC_PHONE_CAL_PREG1		(29)
#define SUN7I_CODEC_AC_MIC_PHONE_CAL_PREG2		(26)

/*
 * sun6i specific registers
 *
 * sun6i shares the same digital control and FIFO registers as sun4i,
 * but only the DAC digital controls are at the same offset. The others
 * have been moved around to accommodate extra analog controls.
 */

/* Codec DAC digital controls and FIFO registers */
#define SUN6I_CODEC_ADC_FIFOC			(0x10)
#define SUN6I_CODEC_ADC_FIFOC_EN_AD			(28)
#define SUN6I_CODEC_ADC_FIFOS			(0x14)
#define SUN6I_CODEC_ADC_RXDATA			(0x18)

/* Output mixer and gain controls */
#define SUN6I_CODEC_OM_DACA_CTRL		(0x20)
#define SUN6I_CODEC_OM_DACA_CTRL_DACAREN		(31)
#define SUN6I_CODEC_OM_DACA_CTRL_DACALEN		(30)
#define SUN6I_CODEC_OM_DACA_CTRL_RMIXEN			(29)
#define SUN6I_CODEC_OM_DACA_CTRL_LMIXEN			(28)
#define SUN6I_CODEC_OM_DACA_CTRL_RMIX_MIC1		(23)
#define SUN6I_CODEC_OM_DACA_CTRL_RMIX_MIC2		(22)
#define SUN6I_CODEC_OM_DACA_CTRL_RMIX_PHONE		(21)
#define SUN6I_CODEC_OM_DACA_CTRL_RMIX_PHONEP		(20)
#define SUN6I_CODEC_OM_DACA_CTRL_RMIX_LINEINR		(19)
#define SUN6I_CODEC_OM_DACA_CTRL_RMIX_DACR		(18)
#define SUN6I_CODEC_OM_DACA_CTRL_RMIX_DACL		(17)
#define SUN6I_CODEC_OM_DACA_CTRL_LMIX_MIC1		(16)
#define SUN6I_CODEC_OM_DACA_CTRL_LMIX_MIC2		(15)
#define SUN6I_CODEC_OM_DACA_CTRL_LMIX_PHONE		(14)
#define SUN6I_CODEC_OM_DACA_CTRL_LMIX_PHONEN		(13)
#define SUN6I_CODEC_OM_DACA_CTRL_LMIX_LINEINL		(12)
#define SUN6I_CODEC_OM_DACA_CTRL_LMIX_DACL		(11)
#define SUN6I_CODEC_OM_DACA_CTRL_LMIX_DACR		(10)
#define SUN6I_CODEC_OM_DACA_CTRL_RHPIS			(9)
#define SUN6I_CODEC_OM_DACA_CTRL_LHPIS			(8)
#define SUN6I_CODEC_OM_DACA_CTRL_RHPPAMUTE		(7)
#define SUN6I_CODEC_OM_DACA_CTRL_LHPPAMUTE		(6)
#define SUN6I_CODEC_OM_DACA_CTRL_HPVOL			(0)
#define SUN6I_CODEC_OM_PA_CTRL			(0x24)
#define SUN6I_CODEC_OM_PA_CTRL_HPPAEN			(31)
#define SUN6I_CODEC_OM_PA_CTRL_HPCOM_CTL		(29)
#define SUN6I_CODEC_OM_PA_CTRL_COMPTEN			(28)
#define SUN6I_CODEC_OM_PA_CTRL_MIC1G			(15)
#define SUN6I_CODEC_OM_PA_CTRL_MIC2G			(12)
#define SUN6I_CODEC_OM_PA_CTRL_LINEING			(9)
#define SUN6I_CODEC_OM_PA_CTRL_PHONEG			(6)
#define SUN6I_CODEC_OM_PA_CTRL_PHONEPG			(3)
#define SUN6I_CODEC_OM_PA_CTRL_PHONENG			(0)

/* Microphone, line out and phone out controls */
#define SUN6I_CODEC_MIC_CTRL			(0x28)
#define SUN6I_CODEC_MIC_CTRL_HBIASEN			(31)
#define SUN6I_CODEC_MIC_CTRL_MBIASEN			(30)
#define SUN6I_CODEC_MIC_CTRL_MIC1AMPEN			(28)
#define SUN6I_CODEC_MIC_CTRL_MIC1BOOST			(25)
#define SUN6I_CODEC_MIC_CTRL_MIC2AMPEN			(24)
#define SUN6I_CODEC_MIC_CTRL_MIC2BOOST			(21)
#define SUN6I_CODEC_MIC_CTRL_MIC2SLT			(20)
#define SUN6I_CODEC_MIC_CTRL_LINEOUTLEN			(19)
#define SUN6I_CODEC_MIC_CTRL_LINEOUTREN			(18)
#define SUN6I_CODEC_MIC_CTRL_LINEOUTLSRC		(17)
#define SUN6I_CODEC_MIC_CTRL_LINEOUTRSRC		(16)
#define SUN6I_CODEC_MIC_CTRL_LINEOUTVC			(11)
#define SUN6I_CODEC_MIC_CTRL_PHONEPREG			(8)

/* ADC mixer controls */
#define SUN6I_CODEC_ADC_ACTL			(0x2c)
#define SUN6I_CODEC_ADC_ACTL_ADCREN			(31)
#define SUN6I_CODEC_ADC_ACTL_ADCLEN			(30)
#define SUN6I_CODEC_ADC_ACTL_ADCRG			(27)
#define SUN6I_CODEC_ADC_ACTL_ADCLG			(24)
#define SUN6I_CODEC_ADC_ACTL_RADCMIX_MIC1		(13)
#define SUN6I_CODEC_ADC_ACTL_RADCMIX_MIC2		(12)
#define SUN6I_CODEC_ADC_ACTL_RADCMIX_PHONE		(11)
#define SUN6I_CODEC_ADC_ACTL_RADCMIX_PHONEP		(10)
#define SUN6I_CODEC_ADC_ACTL_RADCMIX_LINEINR		(9)
#define SUN6I_CODEC_ADC_ACTL_RADCMIX_OMIXR		(8)
#define SUN6I_CODEC_ADC_ACTL_RADCMIX_OMIXL		(7)
#define SUN6I_CODEC_ADC_ACTL_LADCMIX_MIC1		(6)
#define SUN6I_CODEC_ADC_ACTL_LADCMIX_MIC2		(5)
#define SUN6I_CODEC_ADC_ACTL_LADCMIX_PHONE		(4)
#define SUN6I_CODEC_ADC_ACTL_LADCMIX_PHONEN		(3)
#define SUN6I_CODEC_ADC_ACTL_LADCMIX_LINEINL		(2)
#define SUN6I_CODEC_ADC_ACTL_LADCMIX_OMIXL		(1)
#define SUN6I_CODEC_ADC_ACTL_LADCMIX_OMIXR		(0)

/* Analog performance tuning controls */
#define SUN6I_CODEC_ADDA_TUNE			(0x30)

/* Calibration controls */
#define SUN6I_CODEC_CALIBRATION			(0x34)

/* FIFO counters */
#define SUN6I_CODEC_DAC_TXCNT			(0x40)
#define SUN6I_CODEC_ADC_RXCNT			(0x44)

/* headset jack detection and button support registers */
#define SUN6I_CODEC_HMIC_CTL			(0x50)
#define SUN6I_CODEC_HMIC_DATA			(0x54)

/* TODO sun6i DAP (Digital Audio Processing) bits */

/* FIFO counters moved on A23 */
#define SUN8I_A23_CODEC_DAC_TXCNT		(0x1c)
#define SUN8I_A23_CODEC_ADC_RXCNT		(0x20)

/* TX FIFO moved on H3 */
#define SUN8I_H3_CODEC_DAC_TXDATA		(0x20)
#define SUN8I_H3_CODEC_DAC_DBG			(0x48)
#define SUN8I_H3_CODEC_ADC_DBG			(0x4c)

/* TODO H3 DAP (Digital Audio Processing) bits */

struct sun4i_codec {
	struct device	*dev;
	struct regmap	*regmap;
	struct clk	*clk_apb;
	struct clk	*clk_module;
	struct reset_control *rst;
	struct gpio_desc *gpio_pa;

	/* ADC_FIFOC register is at different offset on different SoCs */
	struct regmap_field *reg_adc_fifoc;

	struct snd_dmaengine_dai_dma_data	capture_dma_data;
	struct snd_dmaengine_dai_dma_data	playback_dma_data;
};

static void sun4i_codec_start_playback(struct sun4i_codec *scodec)
{
	/* Flush TX FIFO */
	regmap_set_bits(scodec->regmap, SUN4I_CODEC_DAC_FIFOC,
			BIT(SUN4I_CODEC_DAC_FIFOC_FIFO_FLUSH));

	/* Enable DAC DRQ */
	regmap_set_bits(scodec->regmap, SUN4I_CODEC_DAC_FIFOC,
			BIT(SUN4I_CODEC_DAC_FIFOC_DAC_DRQ_EN));
}

static void sun4i_codec_stop_playback(struct sun4i_codec *scodec)
{
	/* Disable DAC DRQ */
	regmap_clear_bits(scodec->regmap, SUN4I_CODEC_DAC_FIFOC,
			  BIT(SUN4I_CODEC_DAC_FIFOC_DAC_DRQ_EN));
}

static void sun4i_codec_start_capture(struct sun4i_codec *scodec)
{
	/* Enable ADC DRQ */
	regmap_field_set_bits(scodec->reg_adc_fifoc,
			      BIT(SUN4I_CODEC_ADC_FIFOC_ADC_DRQ_EN));
}

static void sun4i_codec_stop_capture(struct sun4i_codec *scodec)
{
	/* Disable ADC DRQ */
	regmap_field_clear_bits(scodec->reg_adc_fifoc,
				 BIT(SUN4I_CODEC_ADC_FIFOC_ADC_DRQ_EN));
}

static int sun4i_codec_trigger(struct snd_pcm_substream *substream, int cmd,
			       struct snd_soc_dai *dai)
{
	struct snd_soc_pcm_runtime *rtd = asoc_substream_to_rtd(substream);
	struct sun4i_codec *scodec = snd_soc_card_get_drvdata(rtd->card);

	switch (cmd) {
	case SNDRV_PCM_TRIGGER_START:
	case SNDRV_PCM_TRIGGER_RESUME:
	case SNDRV_PCM_TRIGGER_PAUSE_RELEASE:
		if (substream->stream == SNDRV_PCM_STREAM_PLAYBACK)
			sun4i_codec_start_playback(scodec);
		else
			sun4i_codec_start_capture(scodec);
		break;

	case SNDRV_PCM_TRIGGER_STOP:
	case SNDRV_PCM_TRIGGER_SUSPEND:
	case SNDRV_PCM_TRIGGER_PAUSE_PUSH:
		if (substream->stream == SNDRV_PCM_STREAM_PLAYBACK)
			sun4i_codec_stop_playback(scodec);
		else
			sun4i_codec_stop_capture(scodec);
		break;

	default:
		return -EINVAL;
	}

	return 0;
}

static int sun4i_codec_prepare_capture(struct snd_pcm_substream *substream,
				       struct snd_soc_dai *dai)
{
	struct snd_soc_pcm_runtime *rtd = asoc_substream_to_rtd(substream);
	struct sun4i_codec *scodec = snd_soc_card_get_drvdata(rtd->card);


	/* Flush RX FIFO */
	regmap_field_set_bits(scodec->reg_adc_fifoc,
				 BIT(SUN4I_CODEC_ADC_FIFOC_FIFO_FLUSH));


	/* Set RX FIFO trigger level */
	regmap_field_update_bits(scodec->reg_adc_fifoc,
				 0xf << SUN4I_CODEC_ADC_FIFOC_RX_TRIG_LEVEL,
				 0x7 << SUN4I_CODEC_ADC_FIFOC_RX_TRIG_LEVEL);

	/*
	 * FIXME: Undocumented in the datasheet, but
	 *        Allwinner's code mentions that it is
	 *        related to microphone gain
	 */
	if (of_device_is_compatible(scodec->dev->of_node,
				    "allwinner,sun4i-a10-codec") ||
	    of_device_is_compatible(scodec->dev->of_node,
				    "allwinner,sun7i-a20-codec")) {
		regmap_update_bits(scodec->regmap, SUN4I_CODEC_ADC_ACTL,
				   0x3 << 25,
				   0x1 << 25);
	}

	if (of_device_is_compatible(scodec->dev->of_node,
				    "allwinner,sun7i-a20-codec"))
		/* FIXME: Undocumented bits */
		regmap_update_bits(scodec->regmap, SUN4I_CODEC_DAC_TUNE,
				   0x3 << 8,
				   0x1 << 8);

	return 0;
}

static int sun4i_codec_prepare_playback(struct snd_pcm_substream *substream,
					struct snd_soc_dai *dai)
{
	struct snd_soc_pcm_runtime *rtd = asoc_substream_to_rtd(substream);
	struct sun4i_codec *scodec = snd_soc_card_get_drvdata(rtd->card);
	u32 val;

	/* Flush the TX FIFO */
	regmap_set_bits(scodec->regmap, SUN4I_CODEC_DAC_FIFOC,
			   BIT(SUN4I_CODEC_DAC_FIFOC_FIFO_FLUSH));

	/* Set TX FIFO Empty Trigger Level */
	regmap_update_bits(scodec->regmap, SUN4I_CODEC_DAC_FIFOC,
			   0x3f << SUN4I_CODEC_DAC_FIFOC_TX_TRIG_LEVEL,
			   0xf << SUN4I_CODEC_DAC_FIFOC_TX_TRIG_LEVEL);

	if (substream->runtime->rate > 32000)
		/* Use 64 bits FIR filter */
		val = 0;
	else
		/* Use 32 bits FIR filter */
		val = BIT(SUN4I_CODEC_DAC_FIFOC_FIR_VERSION);

	regmap_update_bits(scodec->regmap, SUN4I_CODEC_DAC_FIFOC,
			   BIT(SUN4I_CODEC_DAC_FIFOC_FIR_VERSION),
			   val);

	/* Send zeros when we have an underrun */
	regmap_clear_bits(scodec->regmap, SUN4I_CODEC_DAC_FIFOC,
			   BIT(SUN4I_CODEC_DAC_FIFOC_SEND_LASAT));

	return 0;
};

static int sun4i_codec_prepare(struct snd_pcm_substream *substream,
			       struct snd_soc_dai *dai)
{
	if (substream->stream == SNDRV_PCM_STREAM_PLAYBACK)
		return sun4i_codec_prepare_playback(substream, dai);

	return sun4i_codec_prepare_capture(substream, dai);
}

static unsigned long sun4i_codec_get_mod_freq(struct snd_pcm_hw_params *params)
{
	unsigned int rate = params_rate(params);

	switch (rate) {
	case 176400:
	case 88200:
	case 44100:
	case 33075:
	case 22050:
	case 14700:
	case 11025:
	case 7350:
		return 22579200;

	case 192000:
	case 96000:
	case 48000:
	case 32000:
	case 24000:
	case 16000:
	case 12000:
	case 8000:
		return 24576000;

	default:
		return 0;
	}
}

static int sun4i_codec_get_hw_rate(struct snd_pcm_hw_params *params)
{
	unsigned int rate = params_rate(params);

	switch (rate) {
	case 192000:
	case 176400:
		return 6;

	case 96000:
	case 88200:
		return 7;

	case 48000:
	case 44100:
		return 0;

	case 32000:
	case 33075:
		return 1;

	case 24000:
	case 22050:
		return 2;

	case 16000:
	case 14700:
		return 3;

	case 12000:
	case 11025:
		return 4;

	case 8000:
	case 7350:
		return 5;

	default:
		return -EINVAL;
	}
}

static int sun4i_codec_hw_params_capture(struct sun4i_codec *scodec,
					 struct snd_pcm_hw_params *params,
					 unsigned int hwrate)
{
	/* Set ADC sample rate */
	regmap_field_update_bits(scodec->reg_adc_fifoc,
				 7 << SUN4I_CODEC_ADC_FIFOC_ADC_FS,
				 hwrate << SUN4I_CODEC_ADC_FIFOC_ADC_FS);

	/* Set the number of channels we want to use */
	if (params_channels(params) == 1)
		regmap_field_set_bits(scodec->reg_adc_fifoc,
					 BIT(SUN4I_CODEC_ADC_FIFOC_MONO_EN));
	else
		regmap_field_clear_bits(scodec->reg_adc_fifoc,
					 BIT(SUN4I_CODEC_ADC_FIFOC_MONO_EN));

	/* Set the number of sample bits to either 16 or 24 bits */
	if (hw_param_interval(params, SNDRV_PCM_HW_PARAM_SAMPLE_BITS)->min == 32) {
		regmap_field_set_bits(scodec->reg_adc_fifoc,
				   BIT(SUN4I_CODEC_ADC_FIFOC_RX_SAMPLE_BITS));

		regmap_field_clear_bits(scodec->reg_adc_fifoc,
				   BIT(SUN4I_CODEC_ADC_FIFOC_RX_FIFO_MODE));

		scodec->capture_dma_data.addr_width = DMA_SLAVE_BUSWIDTH_4_BYTES;
	} else {
		regmap_field_clear_bits(scodec->reg_adc_fifoc,
				   BIT(SUN4I_CODEC_ADC_FIFOC_RX_SAMPLE_BITS));

		/* Fill most significant bits with valid data MSB */
		regmap_field_set_bits(scodec->reg_adc_fifoc,
				   BIT(SUN4I_CODEC_ADC_FIFOC_RX_FIFO_MODE));

		scodec->capture_dma_data.addr_width = DMA_SLAVE_BUSWIDTH_2_BYTES;
	}

	return 0;
}

static int sun4i_codec_hw_params_playback(struct sun4i_codec *scodec,
					  struct snd_pcm_hw_params *params,
					  unsigned int hwrate)
{
	u32 val;

	/* Set DAC sample rate */
	regmap_update_bits(scodec->regmap, SUN4I_CODEC_DAC_FIFOC,
			   7 << SUN4I_CODEC_DAC_FIFOC_DAC_FS,
			   hwrate << SUN4I_CODEC_DAC_FIFOC_DAC_FS);

	/* Set the number of channels we want to use */
	if (params_channels(params) == 1)
		val = BIT(SUN4I_CODEC_DAC_FIFOC_MONO_EN);
	else
		val = 0;

	regmap_update_bits(scodec->regmap, SUN4I_CODEC_DAC_FIFOC,
			   BIT(SUN4I_CODEC_DAC_FIFOC_MONO_EN),
			   val);

	/* Set the number of sample bits to either 16 or 24 bits */
	if (hw_param_interval(params, SNDRV_PCM_HW_PARAM_SAMPLE_BITS)->min == 32) {
		regmap_set_bits(scodec->regmap, SUN4I_CODEC_DAC_FIFOC,
				   BIT(SUN4I_CODEC_DAC_FIFOC_TX_SAMPLE_BITS));

		/* Set TX FIFO mode to padding the LSBs with 0 */
		regmap_clear_bits(scodec->regmap, SUN4I_CODEC_DAC_FIFOC,
				   BIT(SUN4I_CODEC_DAC_FIFOC_TX_FIFO_MODE));

		scodec->playback_dma_data.addr_width = DMA_SLAVE_BUSWIDTH_4_BYTES;
	} else {
		regmap_clear_bits(scodec->regmap, SUN4I_CODEC_DAC_FIFOC,
				   BIT(SUN4I_CODEC_DAC_FIFOC_TX_SAMPLE_BITS));

		/* Set TX FIFO mode to repeat the MSB */
		regmap_set_bits(scodec->regmap, SUN4I_CODEC_DAC_FIFOC,
				   BIT(SUN4I_CODEC_DAC_FIFOC_TX_FIFO_MODE));

		scodec->playback_dma_data.addr_width = DMA_SLAVE_BUSWIDTH_2_BYTES;
	}

	return 0;
}

static int sun4i_codec_hw_params(struct snd_pcm_substream *substream,
				 struct snd_pcm_hw_params *params,
				 struct snd_soc_dai *dai)
{
	struct snd_soc_pcm_runtime *rtd = asoc_substream_to_rtd(substream);
	struct sun4i_codec *scodec = snd_soc_card_get_drvdata(rtd->card);
	unsigned long clk_freq;
	int ret, hwrate;

	clk_freq = sun4i_codec_get_mod_freq(params);
	if (!clk_freq)
		return -EINVAL;

	ret = clk_set_rate(scodec->clk_module, clk_freq);
	if (ret)
		return ret;

	hwrate = sun4i_codec_get_hw_rate(params);
	if (hwrate < 0)
		return hwrate;

	if (substream->stream == SNDRV_PCM_STREAM_PLAYBACK)
		return sun4i_codec_hw_params_playback(scodec, params,
						      hwrate);

	return sun4i_codec_hw_params_capture(scodec, params,
					     hwrate);
}


static unsigned int sun4i_codec_src_rates[] = {
	8000, 11025, 12000, 16000, 22050, 24000, 32000,
	44100, 48000, 96000, 192000
};


static struct snd_pcm_hw_constraint_list sun4i_codec_constraints = {
	.count  = ARRAY_SIZE(sun4i_codec_src_rates),
	.list   = sun4i_codec_src_rates,
};


static int sun4i_codec_startup(struct snd_pcm_substream *substream,
			       struct snd_soc_dai *dai)
{
	struct snd_soc_pcm_runtime *rtd = asoc_substream_to_rtd(substream);
	struct sun4i_codec *scodec = snd_soc_card_get_drvdata(rtd->card);

	snd_pcm_hw_constraint_list(substream->runtime, 0,
				SNDRV_PCM_HW_PARAM_RATE, &sun4i_codec_constraints);

	/*
	 * Stop issuing DRQ when we have room for less than 16 samples
	 * in our TX FIFO
	 */
	regmap_set_bits(scodec->regmap, SUN4I_CODEC_DAC_FIFOC,
			   3 << SUN4I_CODEC_DAC_FIFOC_DRQ_CLR_CNT);

	return clk_prepare_enable(scodec->clk_module);
}

static void sun4i_codec_shutdown(struct snd_pcm_substream *substream,
				 struct snd_soc_dai *dai)
{
	struct snd_soc_pcm_runtime *rtd = asoc_substream_to_rtd(substream);
	struct sun4i_codec *scodec = snd_soc_card_get_drvdata(rtd->card);

	clk_disable_unprepare(scodec->clk_module);
}

static const struct snd_soc_dai_ops sun4i_codec_dai_ops = {
	.startup	= sun4i_codec_startup,
	.shutdown	= sun4i_codec_shutdown,
	.trigger	= sun4i_codec_trigger,
	.hw_params	= sun4i_codec_hw_params,
	.prepare	= sun4i_codec_prepare,
};

static struct snd_soc_dai_driver sun4i_codec_dai = {
	.name	= "Codec",
	.ops	= &sun4i_codec_dai_ops,
	.playback = {
		.stream_name	= "Codec Playback",
		.channels_min	= 1,
		.channels_max	= 2,
		.rate_min	= 8000,
		.rate_max	= 192000,
		.rates		= SNDRV_PCM_RATE_CONTINUOUS,
		.formats	= SNDRV_PCM_FMTBIT_S16_LE |
				  SNDRV_PCM_FMTBIT_S32_LE,
		.sig_bits	= 24,
	},
	.capture = {
		.stream_name	= "Codec Capture",
		.channels_min	= 1,
		.channels_max	= 2,
		.rate_min	= 8000,
		.rate_max	= 48000,
		.rates		= SNDRV_PCM_RATE_CONTINUOUS,
		.formats	= SNDRV_PCM_FMTBIT_S16_LE |
				  SNDRV_PCM_FMTBIT_S32_LE,
		.sig_bits	= 24,
	},
};

/*** sun4i Codec ***/
static const struct snd_kcontrol_new sun4i_codec_pa_mute =
	SOC_DAPM_SINGLE("Switch", SUN4I_CODEC_DAC_ACTL,
			SUN4I_CODEC_DAC_ACTL_PA_MUTE, 1, 0);

static DECLARE_TLV_DB_SCALE(sun4i_codec_pa_volume_scale, -6300, 100, 1);
static DECLARE_TLV_DB_SCALE(sun4i_codec_linein_loopback_gain_scale, -150, 150,
			    0);
static DECLARE_TLV_DB_SCALE(sun4i_codec_linein_preamp_gain_scale, -1200, 300,
			    0);
static DECLARE_TLV_DB_SCALE(sun4i_codec_fmin_loopback_gain_scale, -450, 150,
			    0);
static DECLARE_TLV_DB_SCALE(sun4i_codec_micin_loopback_gain_scale, -450, 150,
			    0);
static DECLARE_TLV_DB_RANGE(sun4i_codec_micin_preamp_gain_scale,
			    0, 0, TLV_DB_SCALE_ITEM(0, 0, 0),
			    1, 7, TLV_DB_SCALE_ITEM(3500, 300, 0));
static DECLARE_TLV_DB_RANGE(sun7i_codec_micin_preamp_gain_scale,
			    0, 0, TLV_DB_SCALE_ITEM(0, 0, 0),
			    1, 7, TLV_DB_SCALE_ITEM(2400, 300, 0));

static const struct snd_kcontrol_new sun4i_codec_controls[] = {
	SOC_SINGLE_TLV("Power Amplifier Volume", SUN4I_CODEC_DAC_ACTL,
		       SUN4I_CODEC_DAC_ACTL_PA_VOL, 0x3F, 0,
		       sun4i_codec_pa_volume_scale),
	SOC_SINGLE_TLV("Line Playback Volume", SUN4I_CODEC_DAC_ACTL,
		       SUN4I_CODEC_DAC_ACTL_LNG, 1, 0,
		       sun4i_codec_linein_loopback_gain_scale),
	SOC_SINGLE_TLV("Line Boost Volume", SUN4I_CODEC_ADC_ACTL,
		       SUN4I_CODEC_ADC_ACTL_LNPREG, 7, 0,
		       sun4i_codec_linein_preamp_gain_scale),
	SOC_SINGLE_TLV("FM Playback Volume", SUN4I_CODEC_DAC_ACTL,
		       SUN4I_CODEC_DAC_ACTL_FMG, 3, 0,
		       sun4i_codec_fmin_loopback_gain_scale),
	SOC_SINGLE_TLV("Mic Playback Volume", SUN4I_CODEC_DAC_ACTL,
		       SUN4I_CODEC_DAC_ACTL_MICG, 7, 0,
		       sun4i_codec_micin_loopback_gain_scale),
	SOC_SINGLE_TLV("Mic1 Boost Volume", SUN4I_CODEC_ADC_ACTL,
		       SUN4I_CODEC_ADC_ACTL_PREG1, 3, 0,
		       sun4i_codec_micin_preamp_gain_scale),
	SOC_SINGLE_TLV("Mic2 Boost Volume", SUN4I_CODEC_ADC_ACTL,
		       SUN4I_CODEC_ADC_ACTL_PREG2, 3, 0,
		       sun4i_codec_micin_preamp_gain_scale),
};

static const struct snd_kcontrol_new sun7i_codec_controls[] = {
	SOC_SINGLE_TLV("Power Amplifier Volume", SUN4I_CODEC_DAC_ACTL,
		       SUN4I_CODEC_DAC_ACTL_PA_VOL, 0x3F, 0,
		       sun4i_codec_pa_volume_scale),
	SOC_SINGLE_TLV("Line Playback Volume", SUN4I_CODEC_DAC_ACTL,
		       SUN4I_CODEC_DAC_ACTL_LNG, 1, 0,
		       sun4i_codec_linein_loopback_gain_scale),
	SOC_SINGLE_TLV("Line Boost Volume", SUN4I_CODEC_ADC_ACTL,
		       SUN4I_CODEC_ADC_ACTL_LNPREG, 7, 0,
		       sun4i_codec_linein_preamp_gain_scale),
	SOC_SINGLE_TLV("FM Playback Volume", SUN4I_CODEC_DAC_ACTL,
		       SUN4I_CODEC_DAC_ACTL_FMG, 3, 0,
		       sun4i_codec_fmin_loopback_gain_scale),
	SOC_SINGLE_TLV("Mic Playback Volume", SUN4I_CODEC_DAC_ACTL,
		       SUN4I_CODEC_DAC_ACTL_MICG, 7, 0,
		       sun4i_codec_micin_loopback_gain_scale),
	SOC_SINGLE_TLV("Mic1 Boost Volume", SUN7I_CODEC_AC_MIC_PHONE_CAL,
		       SUN7I_CODEC_AC_MIC_PHONE_CAL_PREG1, 7, 0,
		       sun7i_codec_micin_preamp_gain_scale),
	SOC_SINGLE_TLV("Mic2 Boost Volume", SUN7I_CODEC_AC_MIC_PHONE_CAL,
		       SUN7I_CODEC_AC_MIC_PHONE_CAL_PREG2, 7, 0,
		       sun7i_codec_micin_preamp_gain_scale),
};

static const struct snd_kcontrol_new sun4i_codec_mixer_controls[] = {
	SOC_DAPM_SINGLE("Left Mixer Left DAC Playback Switch",
			SUN4I_CODEC_DAC_ACTL, SUN4I_CODEC_DAC_ACTL_LDACLMIXS,
			1, 0),
	SOC_DAPM_SINGLE("Right Mixer Right DAC Playback Switch",
			SUN4I_CODEC_DAC_ACTL, SUN4I_CODEC_DAC_ACTL_RDACRMIXS,
			1, 0),
	SOC_DAPM_SINGLE("Right Mixer Left DAC Playback Switch",
			SUN4I_CODEC_DAC_ACTL,
			SUN4I_CODEC_DAC_ACTL_LDACRMIXS, 1, 0),
	SOC_DAPM_DOUBLE("Line Playback Switch", SUN4I_CODEC_DAC_ACTL,
			SUN4I_CODEC_DAC_ACTL_LLNS,
			SUN4I_CODEC_DAC_ACTL_RLNS, 1, 0),
	SOC_DAPM_DOUBLE("FM Playback Switch", SUN4I_CODEC_DAC_ACTL,
			SUN4I_CODEC_DAC_ACTL_LFMS,
			SUN4I_CODEC_DAC_ACTL_RFMS, 1, 0),
	SOC_DAPM_DOUBLE("Mic1 Playback Switch", SUN4I_CODEC_DAC_ACTL,
			SUN4I_CODEC_DAC_ACTL_MIC1LS,
			SUN4I_CODEC_DAC_ACTL_MIC1RS, 1, 0),
	SOC_DAPM_DOUBLE("Mic2 Playback Switch", SUN4I_CODEC_DAC_ACTL,
			SUN4I_CODEC_DAC_ACTL_MIC2LS,
			SUN4I_CODEC_DAC_ACTL_MIC2RS, 1, 0),
};

static const struct snd_kcontrol_new sun4i_codec_pa_mixer_controls[] = {
	SOC_DAPM_SINGLE("DAC Playback Switch", SUN4I_CODEC_DAC_ACTL,
			SUN4I_CODEC_DAC_ACTL_DACPAS, 1, 0),
	SOC_DAPM_SINGLE("Mixer Playback Switch", SUN4I_CODEC_DAC_ACTL,
			SUN4I_CODEC_DAC_ACTL_MIXPAS, 1, 0),
};

static const struct snd_soc_dapm_widget sun4i_codec_codec_dapm_widgets[] = {
	/* Digital parts of the ADCs */
	SND_SOC_DAPM_SUPPLY("ADC", SUN4I_CODEC_ADC_FIFOC,
			    SUN4I_CODEC_ADC_FIFOC_EN_AD, 0,
			    NULL, 0),

	/* Digital parts of the DACs */
	SND_SOC_DAPM_SUPPLY("DAC", SUN4I_CODEC_DAC_DPC,
			    SUN4I_CODEC_DAC_DPC_EN_DA, 0,
			    NULL, 0),

	/* Analog parts of the ADCs */
	SND_SOC_DAPM_ADC("Left ADC", "Codec Capture", SUN4I_CODEC_ADC_ACTL,
			 SUN4I_CODEC_ADC_ACTL_ADC_L_EN, 0),
	SND_SOC_DAPM_ADC("Right ADC", "Codec Capture", SUN4I_CODEC_ADC_ACTL,
			 SUN4I_CODEC_ADC_ACTL_ADC_R_EN, 0),

	/* Analog parts of the DACs */
	SND_SOC_DAPM_DAC("Left DAC", "Codec Playback", SUN4I_CODEC_DAC_ACTL,
			 SUN4I_CODEC_DAC_ACTL_DACAENL, 0),
	SND_SOC_DAPM_DAC("Right DAC", "Codec Playback", SUN4I_CODEC_DAC_ACTL,
			 SUN4I_CODEC_DAC_ACTL_DACAENR, 0),

	/* Mixers */
	SND_SOC_DAPM_MIXER("Left Mixer", SND_SOC_NOPM, 0, 0,
			   sun4i_codec_mixer_controls,
			   ARRAY_SIZE(sun4i_codec_mixer_controls)),
	SND_SOC_DAPM_MIXER("Right Mixer", SND_SOC_NOPM, 0, 0,
			   sun4i_codec_mixer_controls,
			   ARRAY_SIZE(sun4i_codec_mixer_controls)),

	/* Global Mixer Enable */
	SND_SOC_DAPM_SUPPLY("Mixer Enable", SUN4I_CODEC_DAC_ACTL,
			    SUN4I_CODEC_DAC_ACTL_MIXEN, 0, NULL, 0),

	/* VMIC */
	SND_SOC_DAPM_SUPPLY("VMIC", SUN4I_CODEC_ADC_ACTL,
			    SUN4I_CODEC_ADC_ACTL_VMICEN, 0, NULL, 0),

	/* Mic Pre-Amplifiers */
	SND_SOC_DAPM_PGA("MIC1 Pre-Amplifier", SUN4I_CODEC_ADC_ACTL,
			 SUN4I_CODEC_ADC_ACTL_PREG1EN, 0, NULL, 0),
	SND_SOC_DAPM_PGA("MIC2 Pre-Amplifier", SUN4I_CODEC_ADC_ACTL,
			 SUN4I_CODEC_ADC_ACTL_PREG2EN, 0, NULL, 0),

	/* Power Amplifier */
	SND_SOC_DAPM_MIXER("Power Amplifier", SUN4I_CODEC_ADC_ACTL,
			   SUN4I_CODEC_ADC_ACTL_PA_EN, 0,
			   sun4i_codec_pa_mixer_controls,
			   ARRAY_SIZE(sun4i_codec_pa_mixer_controls)),
	SND_SOC_DAPM_SWITCH("Power Amplifier Mute", SND_SOC_NOPM, 0, 0,
			    &sun4i_codec_pa_mute),

	SND_SOC_DAPM_INPUT("Line Right"),
	SND_SOC_DAPM_INPUT("Line Left"),
	SND_SOC_DAPM_INPUT("FM Right"),
	SND_SOC_DAPM_INPUT("FM Left"),
	SND_SOC_DAPM_INPUT("Mic1"),
	SND_SOC_DAPM_INPUT("Mic2"),

	SND_SOC_DAPM_OUTPUT("HP Right"),
	SND_SOC_DAPM_OUTPUT("HP Left"),
};

static const struct snd_soc_dapm_route sun4i_codec_codec_dapm_routes[] = {
	/* Left ADC / DAC Routes */
	{ "Left ADC", NULL, "ADC" },
	{ "Left DAC", NULL, "DAC" },

	/* Right ADC / DAC Routes */
	{ "Right ADC", NULL, "ADC" },
	{ "Right DAC", NULL, "DAC" },

	/* Right Mixer Routes */
	{ "Right Mixer", NULL, "Mixer Enable" },
	{ "Right Mixer", "Right Mixer Left DAC Playback Switch", "Left DAC" },
	{ "Right Mixer", "Right Mixer Right DAC Playback Switch", "Right DAC" },
	{ "Right Mixer", "Line Playback Switch", "Line Right" },
	{ "Right Mixer", "FM Playback Switch", "FM Right" },
	{ "Right Mixer", "Mic1 Playback Switch", "MIC1 Pre-Amplifier" },
	{ "Right Mixer", "Mic2 Playback Switch", "MIC2 Pre-Amplifier" },

	/* Left Mixer Routes */
	{ "Left Mixer", NULL, "Mixer Enable" },
	{ "Left Mixer", "Left Mixer Left DAC Playback Switch", "Left DAC" },
	{ "Left Mixer", "Line Playback Switch", "Line Left" },
	{ "Left Mixer", "FM Playback Switch", "FM Left" },
	{ "Left Mixer", "Mic1 Playback Switch", "MIC1 Pre-Amplifier" },
	{ "Left Mixer", "Mic2 Playback Switch", "MIC2 Pre-Amplifier" },

	/* Power Amplifier Routes */
	{ "Power Amplifier", "Mixer Playback Switch", "Left Mixer" },
	{ "Power Amplifier", "Mixer Playback Switch", "Right Mixer" },
	{ "Power Amplifier", "DAC Playback Switch", "Left DAC" },
	{ "Power Amplifier", "DAC Playback Switch", "Right DAC" },

	/* Headphone Output Routes */
	{ "Power Amplifier Mute", "Switch", "Power Amplifier" },
	{ "HP Right", NULL, "Power Amplifier Mute" },
	{ "HP Left", NULL, "Power Amplifier Mute" },

	/* Mic1 Routes */
	{ "Left ADC", NULL, "MIC1 Pre-Amplifier" },
	{ "Right ADC", NULL, "MIC1 Pre-Amplifier" },
	{ "MIC1 Pre-Amplifier", NULL, "Mic1"},
	{ "Mic1", NULL, "VMIC" },

	/* Mic2 Routes */
	{ "Left ADC", NULL, "MIC2 Pre-Amplifier" },
	{ "Right ADC", NULL, "MIC2 Pre-Amplifier" },
	{ "MIC2 Pre-Amplifier", NULL, "Mic2"},
	{ "Mic2", NULL, "VMIC" },
};

static const struct snd_soc_component_driver sun4i_codec_codec = {
	.controls		= sun4i_codec_controls,
	.num_controls		= ARRAY_SIZE(sun4i_codec_controls),
	.dapm_widgets		= sun4i_codec_codec_dapm_widgets,
	.num_dapm_widgets	= ARRAY_SIZE(sun4i_codec_codec_dapm_widgets),
	.dapm_routes		= sun4i_codec_codec_dapm_routes,
	.num_dapm_routes	= ARRAY_SIZE(sun4i_codec_codec_dapm_routes),
	.idle_bias_on		= 1,
	.use_pmdown_time	= 1,
	.endianness		= 1,
};

static const struct snd_soc_component_driver sun7i_codec_codec = {
	.controls		= sun7i_codec_controls,
	.num_controls		= ARRAY_SIZE(sun7i_codec_controls),
	.dapm_widgets		= sun4i_codec_codec_dapm_widgets,
	.num_dapm_widgets	= ARRAY_SIZE(sun4i_codec_codec_dapm_widgets),
	.dapm_routes		= sun4i_codec_codec_dapm_routes,
	.num_dapm_routes	= ARRAY_SIZE(sun4i_codec_codec_dapm_routes),
	.idle_bias_on		= 1,
	.use_pmdown_time	= 1,
	.endianness		= 1,
};

/*** sun6i Codec ***/

/* mixer controls */
static const struct snd_kcontrol_new sun6i_codec_mixer_controls[] = {
	SOC_DAPM_DOUBLE("DAC Playback Switch",
			SUN6I_CODEC_OM_DACA_CTRL,
			SUN6I_CODEC_OM_DACA_CTRL_LMIX_DACL,
			SUN6I_CODEC_OM_DACA_CTRL_RMIX_DACR, 1, 0),
	SOC_DAPM_DOUBLE("DAC Reversed Playback Switch",
			SUN6I_CODEC_OM_DACA_CTRL,
			SUN6I_CODEC_OM_DACA_CTRL_LMIX_DACR,
			SUN6I_CODEC_OM_DACA_CTRL_RMIX_DACL, 1, 0),
	SOC_DAPM_DOUBLE("Line In Playback Switch",
			SUN6I_CODEC_OM_DACA_CTRL,
			SUN6I_CODEC_OM_DACA_CTRL_LMIX_LINEINL,
			SUN6I_CODEC_OM_DACA_CTRL_RMIX_LINEINR, 1, 0),
	SOC_DAPM_DOUBLE("Mic1 Playback Switch",
			SUN6I_CODEC_OM_DACA_CTRL,
			SUN6I_CODEC_OM_DACA_CTRL_LMIX_MIC1,
			SUN6I_CODEC_OM_DACA_CTRL_RMIX_MIC1, 1, 0),
	SOC_DAPM_DOUBLE("Mic2 Playback Switch",
			SUN6I_CODEC_OM_DACA_CTRL,
			SUN6I_CODEC_OM_DACA_CTRL_LMIX_MIC2,
			SUN6I_CODEC_OM_DACA_CTRL_RMIX_MIC2, 1, 0),
};

/* ADC mixer controls */
static const struct snd_kcontrol_new sun6i_codec_adc_mixer_controls[] = {
	SOC_DAPM_DOUBLE("Mixer Capture Switch",
			SUN6I_CODEC_ADC_ACTL,
			SUN6I_CODEC_ADC_ACTL_LADCMIX_OMIXL,
			SUN6I_CODEC_ADC_ACTL_RADCMIX_OMIXR, 1, 0),
	SOC_DAPM_DOUBLE("Mixer Reversed Capture Switch",
			SUN6I_CODEC_ADC_ACTL,
			SUN6I_CODEC_ADC_ACTL_LADCMIX_OMIXR,
			SUN6I_CODEC_ADC_ACTL_RADCMIX_OMIXL, 1, 0),
	SOC_DAPM_DOUBLE("Line In Capture Switch",
			SUN6I_CODEC_ADC_ACTL,
			SUN6I_CODEC_ADC_ACTL_LADCMIX_LINEINL,
			SUN6I_CODEC_ADC_ACTL_RADCMIX_LINEINR, 1, 0),
	SOC_DAPM_DOUBLE("Mic1 Capture Switch",
			SUN6I_CODEC_ADC_ACTL,
			SUN6I_CODEC_ADC_ACTL_LADCMIX_MIC1,
			SUN6I_CODEC_ADC_ACTL_RADCMIX_MIC1, 1, 0),
	SOC_DAPM_DOUBLE("Mic2 Capture Switch",
			SUN6I_CODEC_ADC_ACTL,
			SUN6I_CODEC_ADC_ACTL_LADCMIX_MIC2,
			SUN6I_CODEC_ADC_ACTL_RADCMIX_MIC2, 1, 0),
};

/* headphone controls */
static const char * const sun6i_codec_hp_src_enum_text[] = {
	"DAC", "Mixer",
};

static SOC_ENUM_DOUBLE_DECL(sun6i_codec_hp_src_enum,
			    SUN6I_CODEC_OM_DACA_CTRL,
			    SUN6I_CODEC_OM_DACA_CTRL_LHPIS,
			    SUN6I_CODEC_OM_DACA_CTRL_RHPIS,
			    sun6i_codec_hp_src_enum_text);

static const struct snd_kcontrol_new sun6i_codec_hp_src[] = {
	SOC_DAPM_ENUM("Headphone Source Playback Route",
		      sun6i_codec_hp_src_enum),
};

/* microphone controls */
static const char * const sun6i_codec_mic2_src_enum_text[] = {
	"Mic2", "Mic3",
};

static SOC_ENUM_SINGLE_DECL(sun6i_codec_mic2_src_enum,
			    SUN6I_CODEC_MIC_CTRL,
			    SUN6I_CODEC_MIC_CTRL_MIC2SLT,
			    sun6i_codec_mic2_src_enum_text);

static const struct snd_kcontrol_new sun6i_codec_mic2_src[] = {
	SOC_DAPM_ENUM("Mic2 Amplifier Source Route",
		      sun6i_codec_mic2_src_enum),
};

/* line out controls */
static const char * const sun6i_codec_lineout_src_enum_text[] = {
	"Stereo", "Mono Differential",
};

static SOC_ENUM_DOUBLE_DECL(sun6i_codec_lineout_src_enum,
			    SUN6I_CODEC_MIC_CTRL,
			    SUN6I_CODEC_MIC_CTRL_LINEOUTLSRC,
			    SUN6I_CODEC_MIC_CTRL_LINEOUTRSRC,
			    sun6i_codec_lineout_src_enum_text);

static const struct snd_kcontrol_new sun6i_codec_lineout_src[] = {
	SOC_DAPM_ENUM("Line Out Source Playback Route",
		      sun6i_codec_lineout_src_enum),
};

/* volume / mute controls */
static const DECLARE_TLV_DB_SCALE(sun6i_codec_dvol_scale, -7308, 116, 0);
static const DECLARE_TLV_DB_SCALE(sun6i_codec_hp_vol_scale, -6300, 100, 1);
static const DECLARE_TLV_DB_SCALE(sun6i_codec_out_mixer_pregain_scale,
				  -450, 150, 0);
static const DECLARE_TLV_DB_RANGE(sun6i_codec_lineout_vol_scale,
	0, 1, TLV_DB_SCALE_ITEM(TLV_DB_GAIN_MUTE, 0, 1),
	2, 31, TLV_DB_SCALE_ITEM(-4350, 150, 0),
);
static const DECLARE_TLV_DB_RANGE(sun6i_codec_mic_gain_scale,
	0, 0, TLV_DB_SCALE_ITEM(0, 0, 0),
	1, 7, TLV_DB_SCALE_ITEM(2400, 300, 0),
);

static const struct snd_kcontrol_new sun6i_codec_codec_widgets[] = {
	SOC_SINGLE_TLV("DAC Playback Volume", SUN4I_CODEC_DAC_DPC,
		       SUN4I_CODEC_DAC_DPC_DVOL, 0x3f, 1,
		       sun6i_codec_dvol_scale),
	SOC_SINGLE_TLV("Headphone Playback Volume",
		       SUN6I_CODEC_OM_DACA_CTRL,
		       SUN6I_CODEC_OM_DACA_CTRL_HPVOL, 0x3f, 0,
		       sun6i_codec_hp_vol_scale),
	SOC_SINGLE_TLV("Line Out Playback Volume",
		       SUN6I_CODEC_MIC_CTRL,
		       SUN6I_CODEC_MIC_CTRL_LINEOUTVC, 0x1f, 0,
		       sun6i_codec_lineout_vol_scale),
	SOC_DOUBLE("Headphone Playback Switch",
		   SUN6I_CODEC_OM_DACA_CTRL,
		   SUN6I_CODEC_OM_DACA_CTRL_LHPPAMUTE,
		   SUN6I_CODEC_OM_DACA_CTRL_RHPPAMUTE, 1, 0),
	SOC_DOUBLE("Line Out Playback Switch",
		   SUN6I_CODEC_MIC_CTRL,
		   SUN6I_CODEC_MIC_CTRL_LINEOUTLEN,
		   SUN6I_CODEC_MIC_CTRL_LINEOUTREN, 1, 0),
	/* Mixer pre-gains */
	SOC_SINGLE_TLV("Line In Playback Volume",
		       SUN6I_CODEC_OM_PA_CTRL, SUN6I_CODEC_OM_PA_CTRL_LINEING,
		       0x7, 0, sun6i_codec_out_mixer_pregain_scale),
	SOC_SINGLE_TLV("Mic1 Playback Volume",
		       SUN6I_CODEC_OM_PA_CTRL, SUN6I_CODEC_OM_PA_CTRL_MIC1G,
		       0x7, 0, sun6i_codec_out_mixer_pregain_scale),
	SOC_SINGLE_TLV("Mic2 Playback Volume",
		       SUN6I_CODEC_OM_PA_CTRL, SUN6I_CODEC_OM_PA_CTRL_MIC2G,
		       0x7, 0, sun6i_codec_out_mixer_pregain_scale),

	/* Microphone Amp boost gains */
	SOC_SINGLE_TLV("Mic1 Boost Volume", SUN6I_CODEC_MIC_CTRL,
		       SUN6I_CODEC_MIC_CTRL_MIC1BOOST, 0x7, 0,
		       sun6i_codec_mic_gain_scale),
	SOC_SINGLE_TLV("Mic2 Boost Volume", SUN6I_CODEC_MIC_CTRL,
		       SUN6I_CODEC_MIC_CTRL_MIC2BOOST, 0x7, 0,
		       sun6i_codec_mic_gain_scale),
	SOC_DOUBLE_TLV("ADC Capture Volume",
		       SUN6I_CODEC_ADC_ACTL, SUN6I_CODEC_ADC_ACTL_ADCLG,
		       SUN6I_CODEC_ADC_ACTL_ADCRG, 0x7, 0,
		       sun6i_codec_out_mixer_pregain_scale),
};

static const struct snd_soc_dapm_widget sun6i_codec_codec_dapm_widgets[] = {
	/* Microphone inputs */
	SND_SOC_DAPM_INPUT("MIC1"),
	SND_SOC_DAPM_INPUT("MIC2"),
	SND_SOC_DAPM_INPUT("MIC3"),

	/* Microphone Bias */
	SND_SOC_DAPM_SUPPLY("HBIAS", SUN6I_CODEC_MIC_CTRL,
			    SUN6I_CODEC_MIC_CTRL_HBIASEN, 0, NULL, 0),
	SND_SOC_DAPM_SUPPLY("MBIAS", SUN6I_CODEC_MIC_CTRL,
			    SUN6I_CODEC_MIC_CTRL_MBIASEN, 0, NULL, 0),

	/* Mic input path */
	SND_SOC_DAPM_MUX("Mic2 Amplifier Source Route",
			 SND_SOC_NOPM, 0, 0, sun6i_codec_mic2_src),
	SND_SOC_DAPM_PGA("Mic1 Amplifier", SUN6I_CODEC_MIC_CTRL,
			 SUN6I_CODEC_MIC_CTRL_MIC1AMPEN, 0, NULL, 0),
	SND_SOC_DAPM_PGA("Mic2 Amplifier", SUN6I_CODEC_MIC_CTRL,
			 SUN6I_CODEC_MIC_CTRL_MIC2AMPEN, 0, NULL, 0),

	/* Line In */
	SND_SOC_DAPM_INPUT("LINEIN"),

	/* Digital parts of the ADCs */
	SND_SOC_DAPM_SUPPLY("ADC Enable", SUN6I_CODEC_ADC_FIFOC,
			    SUN6I_CODEC_ADC_FIFOC_EN_AD, 0,
			    NULL, 0),

	/* Analog parts of the ADCs */
	SND_SOC_DAPM_ADC("Left ADC", "Codec Capture", SUN6I_CODEC_ADC_ACTL,
			 SUN6I_CODEC_ADC_ACTL_ADCLEN, 0),
	SND_SOC_DAPM_ADC("Right ADC", "Codec Capture", SUN6I_CODEC_ADC_ACTL,
			 SUN6I_CODEC_ADC_ACTL_ADCREN, 0),

	/* ADC Mixers */
	SOC_MIXER_ARRAY("Left ADC Mixer", SND_SOC_NOPM, 0, 0,
			sun6i_codec_adc_mixer_controls),
	SOC_MIXER_ARRAY("Right ADC Mixer", SND_SOC_NOPM, 0, 0,
			sun6i_codec_adc_mixer_controls),

	/* Digital parts of the DACs */
	SND_SOC_DAPM_SUPPLY("DAC Enable", SUN4I_CODEC_DAC_DPC,
			    SUN4I_CODEC_DAC_DPC_EN_DA, 0,
			    NULL, 0),

	/* Analog parts of the DACs */
	SND_SOC_DAPM_DAC("Left DAC", "Codec Playback",
			 SUN6I_CODEC_OM_DACA_CTRL,
			 SUN6I_CODEC_OM_DACA_CTRL_DACALEN, 0),
	SND_SOC_DAPM_DAC("Right DAC", "Codec Playback",
			 SUN6I_CODEC_OM_DACA_CTRL,
			 SUN6I_CODEC_OM_DACA_CTRL_DACAREN, 0),

	/* Mixers */
	SOC_MIXER_ARRAY("Left Mixer", SUN6I_CODEC_OM_DACA_CTRL,
			SUN6I_CODEC_OM_DACA_CTRL_LMIXEN, 0,
			sun6i_codec_mixer_controls),
	SOC_MIXER_ARRAY("Right Mixer", SUN6I_CODEC_OM_DACA_CTRL,
			SUN6I_CODEC_OM_DACA_CTRL_RMIXEN, 0,
			sun6i_codec_mixer_controls),

	/* Headphone output path */
	SND_SOC_DAPM_MUX("Headphone Source Playback Route",
			 SND_SOC_NOPM, 0, 0, sun6i_codec_hp_src),
	SND_SOC_DAPM_OUT_DRV("Headphone Amp", SUN6I_CODEC_OM_PA_CTRL,
			     SUN6I_CODEC_OM_PA_CTRL_HPPAEN, 0, NULL, 0),
	SND_SOC_DAPM_SUPPLY("HPCOM Protection", SUN6I_CODEC_OM_PA_CTRL,
			    SUN6I_CODEC_OM_PA_CTRL_COMPTEN, 0, NULL, 0),
	SND_SOC_DAPM_REG(snd_soc_dapm_supply, "HPCOM", SUN6I_CODEC_OM_PA_CTRL,
			 SUN6I_CODEC_OM_PA_CTRL_HPCOM_CTL, 0x3, 0x3, 0),
	SND_SOC_DAPM_OUTPUT("HP"),

	/* Line Out path */
	SND_SOC_DAPM_MUX("Line Out Source Playback Route",
			 SND_SOC_NOPM, 0, 0, sun6i_codec_lineout_src),
	SND_SOC_DAPM_OUTPUT("LINEOUT"),
};

static const struct snd_soc_dapm_route sun6i_codec_codec_dapm_routes[] = {
	/* DAC Routes */
	{ "Left DAC", NULL, "DAC Enable" },
	{ "Right DAC", NULL, "DAC Enable" },

	/* Microphone Routes */
	{ "Mic1 Amplifier", NULL, "MIC1"},
	{ "Mic2 Amplifier Source Route", "Mic2", "MIC2" },
	{ "Mic2 Amplifier Source Route", "Mic3", "MIC3" },
	{ "Mic2 Amplifier", NULL, "Mic2 Amplifier Source Route"},

	/* Left Mixer Routes */
	{ "Left Mixer", "DAC Playback Switch", "Left DAC" },
	{ "Left Mixer", "DAC Reversed Playback Switch", "Right DAC" },
	{ "Left Mixer", "Line In Playback Switch", "LINEIN" },
	{ "Left Mixer", "Mic1 Playback Switch", "Mic1 Amplifier" },
	{ "Left Mixer", "Mic2 Playback Switch", "Mic2 Amplifier" },

	/* Right Mixer Routes */
	{ "Right Mixer", "DAC Playback Switch", "Right DAC" },
	{ "Right Mixer", "DAC Reversed Playback Switch", "Left DAC" },
	{ "Right Mixer", "Line In Playback Switch", "LINEIN" },
	{ "Right Mixer", "Mic1 Playback Switch", "Mic1 Amplifier" },
	{ "Right Mixer", "Mic2 Playback Switch", "Mic2 Amplifier" },

	/* Left ADC Mixer Routes */
	{ "Left ADC Mixer", "Mixer Capture Switch", "Left Mixer" },
	{ "Left ADC Mixer", "Mixer Reversed Capture Switch", "Right Mixer" },
	{ "Left ADC Mixer", "Line In Capture Switch", "LINEIN" },
	{ "Left ADC Mixer", "Mic1 Capture Switch", "Mic1 Amplifier" },
	{ "Left ADC Mixer", "Mic2 Capture Switch", "Mic2 Amplifier" },

	/* Right ADC Mixer Routes */
	{ "Right ADC Mixer", "Mixer Capture Switch", "Right Mixer" },
	{ "Right ADC Mixer", "Mixer Reversed Capture Switch", "Left Mixer" },
	{ "Right ADC Mixer", "Line In Capture Switch", "LINEIN" },
	{ "Right ADC Mixer", "Mic1 Capture Switch", "Mic1 Amplifier" },
	{ "Right ADC Mixer", "Mic2 Capture Switch", "Mic2 Amplifier" },

	/* Headphone Routes */
	{ "Headphone Source Playback Route", "DAC", "Left DAC" },
	{ "Headphone Source Playback Route", "DAC", "Right DAC" },
	{ "Headphone Source Playback Route", "Mixer", "Left Mixer" },
	{ "Headphone Source Playback Route", "Mixer", "Right Mixer" },
	{ "Headphone Amp", NULL, "Headphone Source Playback Route" },
	{ "HP", NULL, "Headphone Amp" },
	{ "HPCOM", NULL, "HPCOM Protection" },

	/* Line Out Routes */
	{ "Line Out Source Playback Route", "Stereo", "Left Mixer" },
	{ "Line Out Source Playback Route", "Stereo", "Right Mixer" },
	{ "Line Out Source Playback Route", "Mono Differential", "Left Mixer" },
	{ "Line Out Source Playback Route", "Mono Differential", "Right Mixer" },
	{ "LINEOUT", NULL, "Line Out Source Playback Route" },

	/* ADC Routes */
	{ "Left ADC", NULL, "ADC Enable" },
	{ "Right ADC", NULL, "ADC Enable" },
	{ "Left ADC", NULL, "Left ADC Mixer" },
	{ "Right ADC", NULL, "Right ADC Mixer" },
};

static const struct snd_soc_component_driver sun6i_codec_codec = {
	.controls		= sun6i_codec_codec_widgets,
	.num_controls		= ARRAY_SIZE(sun6i_codec_codec_widgets),
	.dapm_widgets		= sun6i_codec_codec_dapm_widgets,
	.num_dapm_widgets	= ARRAY_SIZE(sun6i_codec_codec_dapm_widgets),
	.dapm_routes		= sun6i_codec_codec_dapm_routes,
	.num_dapm_routes	= ARRAY_SIZE(sun6i_codec_codec_dapm_routes),
	.idle_bias_on		= 1,
	.use_pmdown_time	= 1,
	.endianness		= 1,
};

/* sun8i A23 codec */
static const struct snd_kcontrol_new sun8i_a23_codec_codec_controls[] = {
	SOC_SINGLE_TLV("DAC Playback Volume", SUN4I_CODEC_DAC_DPC,
		       SUN4I_CODEC_DAC_DPC_DVOL, 0x3f, 1,
		       sun6i_codec_dvol_scale),
};

static const struct snd_soc_dapm_widget sun8i_a23_codec_codec_widgets[] = {
	/* Digital parts of the ADCs */
	SND_SOC_DAPM_SUPPLY("ADC Enable", SUN6I_CODEC_ADC_FIFOC,
			    SUN6I_CODEC_ADC_FIFOC_EN_AD, 0, NULL, 0),
	/* Digital parts of the DACs */
	SND_SOC_DAPM_SUPPLY("DAC Enable", SUN4I_CODEC_DAC_DPC,
			    SUN4I_CODEC_DAC_DPC_EN_DA, 0, NULL, 0),

};

static const struct snd_soc_component_driver sun8i_a23_codec_codec = {
	.controls		= sun8i_a23_codec_codec_controls,
	.num_controls		= ARRAY_SIZE(sun8i_a23_codec_codec_controls),
	.dapm_widgets		= sun8i_a23_codec_codec_widgets,
	.num_dapm_widgets	= ARRAY_SIZE(sun8i_a23_codec_codec_widgets),
	.idle_bias_on		= 1,
	.use_pmdown_time	= 1,
	.endianness		= 1,
};

static const struct snd_soc_component_driver sun4i_codec_component = {
	.name			= "sun4i-codec",
	.legacy_dai_naming	= 1,
<<<<<<< HEAD
=======
#ifdef CONFIG_DEBUG_FS
	.debugfs_prefix		= "cpu",
#endif
>>>>>>> 9fecab24
};

#define SUN4I_CODEC_RATES	SNDRV_PCM_RATE_CONTINUOUS
#define SUN4I_CODEC_FORMATS	(SNDRV_PCM_FMTBIT_S16_LE | \
				 SNDRV_PCM_FMTBIT_S32_LE)

static int sun4i_codec_dai_probe(struct snd_soc_dai *dai)
{
	struct snd_soc_card *card = snd_soc_dai_get_drvdata(dai);
	struct sun4i_codec *scodec = snd_soc_card_get_drvdata(card);

	snd_soc_dai_init_dma_data(dai, &scodec->playback_dma_data,
				  &scodec->capture_dma_data);

	return 0;
}

static struct snd_soc_dai_driver dummy_cpu_dai = {
	.name	= "sun4i-codec-cpu-dai",
	.probe	= sun4i_codec_dai_probe,
	.playback = {
		.stream_name	= "Playback",
		.channels_min	= 1,
		.channels_max	= 2,
		.rates		= SUN4I_CODEC_RATES,
		.formats	= SUN4I_CODEC_FORMATS,
		.sig_bits	= 24,
	},
	.capture = {
		.stream_name	= "Capture",
		.channels_min	= 1,
		.channels_max	= 2,
		.rates 		= SUN4I_CODEC_RATES,
		.formats 	= SUN4I_CODEC_FORMATS,
		.sig_bits	= 24,
	 },
};

static struct snd_soc_dai_link *sun4i_codec_create_link(struct device *dev,
							int *num_links)
{
	struct snd_soc_dai_link *link = devm_kzalloc(dev, sizeof(*link),
						     GFP_KERNEL);
	struct snd_soc_dai_link_component *dlc = devm_kzalloc(dev,
						3 * sizeof(*dlc), GFP_KERNEL);
	if (!link || !dlc)
		return NULL;

	link->cpus	= &dlc[0];
	link->codecs	= &dlc[1];
	link->platforms	= &dlc[2];

	link->num_cpus		= 1;
	link->num_codecs	= 1;
	link->num_platforms	= 1;

	link->name		= "cdc";
	link->stream_name	= "CDC PCM";
	link->codecs->dai_name	= "Codec";
	link->cpus->dai_name	= dev_name(dev);
	link->codecs->name	= dev_name(dev);
	link->platforms->name	= dev_name(dev);
	link->dai_fmt		= SND_SOC_DAIFMT_I2S;

	*num_links = 1;

	return link;
};

static int sun4i_codec_spk_event(struct snd_soc_dapm_widget *w,
				 struct snd_kcontrol *k, int event)
{
	struct sun4i_codec *scodec = snd_soc_card_get_drvdata(w->dapm->card);

	gpiod_set_value_cansleep(scodec->gpio_pa,
				 !!SND_SOC_DAPM_EVENT_ON(event));

	if (SND_SOC_DAPM_EVENT_ON(event)) {
		/*
		 * Need a delay to wait for DAC to push the data. 700ms seems
		 * to be the best compromise not to feel this delay while
		 * playing a sound.
		 */
		msleep(700);
	}

	return 0;
}

static const struct snd_soc_dapm_widget sun4i_codec_card_dapm_widgets[] = {
	SND_SOC_DAPM_SPK("Speaker", sun4i_codec_spk_event),
};

static const struct snd_soc_dapm_route sun4i_codec_card_dapm_routes[] = {
	{ "Speaker", NULL, "HP Right" },
	{ "Speaker", NULL, "HP Left" },
};

static struct snd_soc_card *sun4i_codec_create_card(struct device *dev)
{
	struct snd_soc_card *card;

	card = devm_kzalloc(dev, sizeof(*card), GFP_KERNEL);
	if (!card)
		return ERR_PTR(-ENOMEM);

	card->dai_link = sun4i_codec_create_link(dev, &card->num_links);
	if (!card->dai_link)
		return ERR_PTR(-ENOMEM);

	card->dev		= dev;
	card->owner		= THIS_MODULE;
	card->name		= "sun4i-codec";
	card->dapm_widgets	= sun4i_codec_card_dapm_widgets;
	card->num_dapm_widgets	= ARRAY_SIZE(sun4i_codec_card_dapm_widgets);
	card->dapm_routes	= sun4i_codec_card_dapm_routes;
	card->num_dapm_routes	= ARRAY_SIZE(sun4i_codec_card_dapm_routes);

	return card;
};

static const struct snd_soc_dapm_widget sun6i_codec_card_dapm_widgets[] = {
	SND_SOC_DAPM_HP("Headphone", NULL),
	SND_SOC_DAPM_LINE("Line In", NULL),
	SND_SOC_DAPM_LINE("Line Out", NULL),
	SND_SOC_DAPM_MIC("Headset Mic", NULL),
	SND_SOC_DAPM_MIC("Mic", NULL),
	SND_SOC_DAPM_SPK("Speaker", sun4i_codec_spk_event),
};

static struct snd_soc_card *sun6i_codec_create_card(struct device *dev)
{
	struct snd_soc_card *card;
	int ret;

	card = devm_kzalloc(dev, sizeof(*card), GFP_KERNEL);
	if (!card)
		return ERR_PTR(-ENOMEM);

	card->dai_link = sun4i_codec_create_link(dev, &card->num_links);
	if (!card->dai_link)
		return ERR_PTR(-ENOMEM);

	card->dev		= dev;
	card->owner		= THIS_MODULE;
	card->name		= "A31 Audio Codec";
	card->dapm_widgets	= sun6i_codec_card_dapm_widgets;
	card->num_dapm_widgets	= ARRAY_SIZE(sun6i_codec_card_dapm_widgets);
	card->fully_routed	= true;

	ret = snd_soc_of_parse_audio_routing(card, "allwinner,audio-routing");
	if (ret)
		dev_warn(dev, "failed to parse audio-routing: %d\n", ret);

	return card;
};

/* Connect digital side enables to analog side widgets */
static const struct snd_soc_dapm_route sun8i_codec_card_routes[] = {
	/* ADC Routes */
	{ "Left ADC", NULL, "ADC Enable" },
	{ "Right ADC", NULL, "ADC Enable" },
	{ "Codec Capture", NULL, "Left ADC" },
	{ "Codec Capture", NULL, "Right ADC" },

	/* DAC Routes */
	{ "Left DAC", NULL, "DAC Enable" },
	{ "Right DAC", NULL, "DAC Enable" },
	{ "Left DAC", NULL, "Codec Playback" },
	{ "Right DAC", NULL, "Codec Playback" },
};

static struct snd_soc_aux_dev aux_dev = {
	.dlc = COMP_EMPTY(),
};

static struct snd_soc_card *sun8i_a23_codec_create_card(struct device *dev)
{
	struct snd_soc_card *card;
	int ret;

	card = devm_kzalloc(dev, sizeof(*card), GFP_KERNEL);
	if (!card)
		return ERR_PTR(-ENOMEM);

	aux_dev.dlc.of_node = of_parse_phandle(dev->of_node,
						 "allwinner,codec-analog-controls",
						 0);
	if (!aux_dev.dlc.of_node) {
		dev_err(dev, "Can't find analog controls for codec.\n");
		return ERR_PTR(-EINVAL);
	}

	card->dai_link = sun4i_codec_create_link(dev, &card->num_links);
	if (!card->dai_link)
		return ERR_PTR(-ENOMEM);

	card->dev		= dev;
	card->owner		= THIS_MODULE;
	card->name		= "A23 Audio Codec";
	card->dapm_widgets	= sun6i_codec_card_dapm_widgets;
	card->num_dapm_widgets	= ARRAY_SIZE(sun6i_codec_card_dapm_widgets);
	card->dapm_routes	= sun8i_codec_card_routes;
	card->num_dapm_routes	= ARRAY_SIZE(sun8i_codec_card_routes);
	card->aux_dev		= &aux_dev;
	card->num_aux_devs	= 1;
	card->fully_routed	= true;

	ret = snd_soc_of_parse_audio_routing(card, "allwinner,audio-routing");
	if (ret)
		dev_warn(dev, "failed to parse audio-routing: %d\n", ret);

	return card;
};

static struct snd_soc_card *sun8i_h3_codec_create_card(struct device *dev)
{
	struct snd_soc_card *card;
	int ret;

	card = devm_kzalloc(dev, sizeof(*card), GFP_KERNEL);
	if (!card)
		return ERR_PTR(-ENOMEM);

	aux_dev.dlc.of_node = of_parse_phandle(dev->of_node,
						 "allwinner,codec-analog-controls",
						 0);
	if (!aux_dev.dlc.of_node) {
		dev_err(dev, "Can't find analog controls for codec.\n");
		return ERR_PTR(-EINVAL);
	}

	card->dai_link = sun4i_codec_create_link(dev, &card->num_links);
	if (!card->dai_link)
		return ERR_PTR(-ENOMEM);

	card->dev		= dev;
	card->owner		= THIS_MODULE;
	card->name		= "H3 Audio Codec";
	card->dapm_widgets	= sun6i_codec_card_dapm_widgets;
	card->num_dapm_widgets	= ARRAY_SIZE(sun6i_codec_card_dapm_widgets);
	card->dapm_routes	= sun8i_codec_card_routes;
	card->num_dapm_routes	= ARRAY_SIZE(sun8i_codec_card_routes);
	card->aux_dev		= &aux_dev;
	card->num_aux_devs	= 1;
	card->fully_routed	= true;

	ret = snd_soc_of_parse_audio_routing(card, "allwinner,audio-routing");
	if (ret)
		dev_warn(dev, "failed to parse audio-routing: %d\n", ret);

	return card;
};

static struct snd_soc_card *sun8i_v3s_codec_create_card(struct device *dev)
{
	struct snd_soc_card *card;
	int ret;

	card = devm_kzalloc(dev, sizeof(*card), GFP_KERNEL);
	if (!card)
		return ERR_PTR(-ENOMEM);

	aux_dev.dlc.of_node = of_parse_phandle(dev->of_node,
						 "allwinner,codec-analog-controls",
						 0);
	if (!aux_dev.dlc.of_node) {
		dev_err(dev, "Can't find analog controls for codec.\n");
		return ERR_PTR(-EINVAL);
	}

	card->dai_link = sun4i_codec_create_link(dev, &card->num_links);
	if (!card->dai_link)
		return ERR_PTR(-ENOMEM);

	card->dev		= dev;
	card->owner		= THIS_MODULE;
	card->name		= "V3s Audio Codec";
	card->dapm_widgets	= sun6i_codec_card_dapm_widgets;
	card->num_dapm_widgets	= ARRAY_SIZE(sun6i_codec_card_dapm_widgets);
	card->dapm_routes	= sun8i_codec_card_routes;
	card->num_dapm_routes	= ARRAY_SIZE(sun8i_codec_card_routes);
	card->aux_dev		= &aux_dev;
	card->num_aux_devs	= 1;
	card->fully_routed	= true;

	ret = snd_soc_of_parse_audio_routing(card, "allwinner,audio-routing");
	if (ret)
		dev_warn(dev, "failed to parse audio-routing: %d\n", ret);

	return card;
};

static const struct regmap_config sun4i_codec_regmap_config = {
	.reg_bits	= 32,
	.reg_stride	= 4,
	.val_bits	= 32,
	.max_register	= SUN4I_CODEC_ADC_RXCNT,
};

static const struct regmap_config sun6i_codec_regmap_config = {
	.reg_bits	= 32,
	.reg_stride	= 4,
	.val_bits	= 32,
	.max_register	= SUN6I_CODEC_HMIC_DATA,
};

static const struct regmap_config sun7i_codec_regmap_config = {
	.reg_bits	= 32,
	.reg_stride	= 4,
	.val_bits	= 32,
	.max_register	= SUN7I_CODEC_AC_MIC_PHONE_CAL,
};

static const struct regmap_config sun8i_a23_codec_regmap_config = {
	.reg_bits	= 32,
	.reg_stride	= 4,
	.val_bits	= 32,
	.max_register	= SUN8I_A23_CODEC_ADC_RXCNT,
};

static const struct regmap_config sun8i_h3_codec_regmap_config = {
	.reg_bits	= 32,
	.reg_stride	= 4,
	.val_bits	= 32,
	.max_register	= SUN8I_H3_CODEC_ADC_DBG,
};

static const struct regmap_config sun8i_v3s_codec_regmap_config = {
	.reg_bits	= 32,
	.reg_stride	= 4,
	.val_bits	= 32,
	.max_register	= SUN8I_H3_CODEC_ADC_DBG,
};

struct sun4i_codec_quirks {
	const struct regmap_config *regmap_config;
	const struct snd_soc_component_driver *codec;
	struct snd_soc_card * (*create_card)(struct device *dev);
	struct reg_field reg_adc_fifoc;	/* used for regmap_field */
	unsigned int reg_dac_txdata;	/* TX FIFO offset for DMA config */
	unsigned int reg_adc_rxdata;	/* RX FIFO offset for DMA config */
	bool has_reset;
};

static const struct sun4i_codec_quirks sun4i_codec_quirks = {
	.regmap_config	= &sun4i_codec_regmap_config,
	.codec		= &sun4i_codec_codec,
	.create_card	= sun4i_codec_create_card,
	.reg_adc_fifoc	= REG_FIELD(SUN4I_CODEC_ADC_FIFOC, 0, 31),
	.reg_dac_txdata	= SUN4I_CODEC_DAC_TXDATA,
	.reg_adc_rxdata	= SUN4I_CODEC_ADC_RXDATA,
};

static const struct sun4i_codec_quirks sun6i_a31_codec_quirks = {
	.regmap_config	= &sun6i_codec_regmap_config,
	.codec		= &sun6i_codec_codec,
	.create_card	= sun6i_codec_create_card,
	.reg_adc_fifoc	= REG_FIELD(SUN6I_CODEC_ADC_FIFOC, 0, 31),
	.reg_dac_txdata	= SUN4I_CODEC_DAC_TXDATA,
	.reg_adc_rxdata	= SUN6I_CODEC_ADC_RXDATA,
	.has_reset	= true,
};

static const struct sun4i_codec_quirks sun7i_codec_quirks = {
	.regmap_config	= &sun7i_codec_regmap_config,
	.codec		= &sun7i_codec_codec,
	.create_card	= sun4i_codec_create_card,
	.reg_adc_fifoc	= REG_FIELD(SUN4I_CODEC_ADC_FIFOC, 0, 31),
	.reg_dac_txdata	= SUN4I_CODEC_DAC_TXDATA,
	.reg_adc_rxdata	= SUN4I_CODEC_ADC_RXDATA,
};

static const struct sun4i_codec_quirks sun8i_a23_codec_quirks = {
	.regmap_config	= &sun8i_a23_codec_regmap_config,
	.codec		= &sun8i_a23_codec_codec,
	.create_card	= sun8i_a23_codec_create_card,
	.reg_adc_fifoc	= REG_FIELD(SUN6I_CODEC_ADC_FIFOC, 0, 31),
	.reg_dac_txdata	= SUN4I_CODEC_DAC_TXDATA,
	.reg_adc_rxdata	= SUN6I_CODEC_ADC_RXDATA,
	.has_reset	= true,
};

static const struct sun4i_codec_quirks sun8i_h3_codec_quirks = {
	.regmap_config	= &sun8i_h3_codec_regmap_config,
	/*
	 * TODO Share the codec structure with A23 for now.
	 * This should be split out when adding digital audio
	 * processing support for the H3.
	 */
	.codec		= &sun8i_a23_codec_codec,
	.create_card	= sun8i_h3_codec_create_card,
	.reg_adc_fifoc	= REG_FIELD(SUN6I_CODEC_ADC_FIFOC, 0, 31),
	.reg_dac_txdata	= SUN8I_H3_CODEC_DAC_TXDATA,
	.reg_adc_rxdata	= SUN6I_CODEC_ADC_RXDATA,
	.has_reset	= true,
};

static const struct sun4i_codec_quirks sun8i_v3s_codec_quirks = {
	.regmap_config	= &sun8i_v3s_codec_regmap_config,
	/*
	 * TODO The codec structure should be split out, like
	 * H3, when adding digital audio processing support.
	 */
	.codec		= &sun8i_a23_codec_codec,
	.create_card	= sun8i_v3s_codec_create_card,
	.reg_adc_fifoc	= REG_FIELD(SUN6I_CODEC_ADC_FIFOC, 0, 31),
	.reg_dac_txdata	= SUN8I_H3_CODEC_DAC_TXDATA,
	.reg_adc_rxdata	= SUN6I_CODEC_ADC_RXDATA,
	.has_reset	= true,
};

static const struct of_device_id sun4i_codec_of_match[] = {
	{
		.compatible = "allwinner,sun4i-a10-codec",
		.data = &sun4i_codec_quirks,
	},
	{
		.compatible = "allwinner,sun6i-a31-codec",
		.data = &sun6i_a31_codec_quirks,
	},
	{
		.compatible = "allwinner,sun7i-a20-codec",
		.data = &sun7i_codec_quirks,
	},
	{
		.compatible = "allwinner,sun8i-a23-codec",
		.data = &sun8i_a23_codec_quirks,
	},
	{
		.compatible = "allwinner,sun8i-h3-codec",
		.data = &sun8i_h3_codec_quirks,
	},
	{
		.compatible = "allwinner,sun8i-v3s-codec",
		.data = &sun8i_v3s_codec_quirks,
	},
	{}
};
MODULE_DEVICE_TABLE(of, sun4i_codec_of_match);

static int sun4i_codec_probe(struct platform_device *pdev)
{
	struct snd_soc_card *card;
	struct sun4i_codec *scodec;
	const struct sun4i_codec_quirks *quirks;
	struct resource *res;
	void __iomem *base;
	int ret;

	scodec = devm_kzalloc(&pdev->dev, sizeof(*scodec), GFP_KERNEL);
	if (!scodec)
		return -ENOMEM;

	scodec->dev = &pdev->dev;

	base = devm_platform_get_and_ioremap_resource(pdev, 0, &res);
	if (IS_ERR(base))
		return PTR_ERR(base);

	quirks = of_device_get_match_data(&pdev->dev);
	if (quirks == NULL) {
		dev_err(&pdev->dev, "Failed to determine the quirks to use\n");
		return -ENODEV;
	}

	scodec->regmap = devm_regmap_init_mmio(&pdev->dev, base,
					       quirks->regmap_config);
	if (IS_ERR(scodec->regmap)) {
		dev_err(&pdev->dev, "Failed to create our regmap\n");
		return PTR_ERR(scodec->regmap);
	}

	/* Get the clocks from the DT */
	scodec->clk_apb = devm_clk_get(&pdev->dev, "apb");
	if (IS_ERR(scodec->clk_apb)) {
		dev_err(&pdev->dev, "Failed to get the APB clock\n");
		return PTR_ERR(scodec->clk_apb);
	}

	scodec->clk_module = devm_clk_get(&pdev->dev, "codec");
	if (IS_ERR(scodec->clk_module)) {
		dev_err(&pdev->dev, "Failed to get the module clock\n");
		return PTR_ERR(scodec->clk_module);
	}

	if (quirks->has_reset) {
		scodec->rst = devm_reset_control_get_exclusive(&pdev->dev,
							       NULL);
		if (IS_ERR(scodec->rst)) {
			dev_err(&pdev->dev, "Failed to get reset control\n");
			return PTR_ERR(scodec->rst);
		}
	}

	scodec->gpio_pa = devm_gpiod_get_optional(&pdev->dev, "allwinner,pa",
						  GPIOD_OUT_LOW);
	if (IS_ERR(scodec->gpio_pa)) {
		ret = PTR_ERR(scodec->gpio_pa);
		dev_err_probe(&pdev->dev, ret, "Failed to get pa gpio\n");
		return ret;
	}

	/* reg_field setup */
	scodec->reg_adc_fifoc = devm_regmap_field_alloc(&pdev->dev,
							scodec->regmap,
							quirks->reg_adc_fifoc);
	if (IS_ERR(scodec->reg_adc_fifoc)) {
		ret = PTR_ERR(scodec->reg_adc_fifoc);
		dev_err(&pdev->dev, "Failed to create regmap fields: %d\n",
			ret);
		return ret;
	}

	/* Enable the bus clock */
	if (clk_prepare_enable(scodec->clk_apb)) {
		dev_err(&pdev->dev, "Failed to enable the APB clock\n");
		return -EINVAL;
	}

	/* Deassert the reset control */
	if (scodec->rst) {
		ret = reset_control_deassert(scodec->rst);
		if (ret) {
			dev_err(&pdev->dev,
				"Failed to deassert the reset control\n");
			goto err_clk_disable;
		}
	}

	/* DMA configuration for TX FIFO */
	scodec->playback_dma_data.addr = res->start + quirks->reg_dac_txdata;
	scodec->playback_dma_data.maxburst = 8;
	scodec->playback_dma_data.addr_width = DMA_SLAVE_BUSWIDTH_2_BYTES;

	/* DMA configuration for RX FIFO */
	scodec->capture_dma_data.addr = res->start + quirks->reg_adc_rxdata;
	scodec->capture_dma_data.maxburst = 8;
	scodec->capture_dma_data.addr_width = DMA_SLAVE_BUSWIDTH_2_BYTES;

	ret = devm_snd_soc_register_component(&pdev->dev, quirks->codec,
				     &sun4i_codec_dai, 1);
	if (ret) {
		dev_err(&pdev->dev, "Failed to register our codec\n");
		goto err_assert_reset;
	}

	ret = devm_snd_soc_register_component(&pdev->dev,
					      &sun4i_codec_component,
					      &dummy_cpu_dai, 1);
	if (ret) {
		dev_err(&pdev->dev, "Failed to register our DAI\n");
		goto err_assert_reset;
	}

	ret = devm_snd_dmaengine_pcm_register(&pdev->dev, NULL, 0);
	if (ret) {
		dev_err(&pdev->dev, "Failed to register against DMAEngine\n");
		goto err_assert_reset;
	}

	card = quirks->create_card(&pdev->dev);
	if (IS_ERR(card)) {
		ret = PTR_ERR(card);
		dev_err(&pdev->dev, "Failed to create our card\n");
		goto err_assert_reset;
	}

	snd_soc_card_set_drvdata(card, scodec);

	ret = snd_soc_register_card(card);
	if (ret) {
		dev_err_probe(&pdev->dev, ret, "Failed to register our card\n");
		goto err_assert_reset;
	}

	return 0;

err_assert_reset:
	if (scodec->rst)
		reset_control_assert(scodec->rst);
err_clk_disable:
	clk_disable_unprepare(scodec->clk_apb);
	return ret;
}

static int sun4i_codec_remove(struct platform_device *pdev)
{
	struct snd_soc_card *card = platform_get_drvdata(pdev);
	struct sun4i_codec *scodec = snd_soc_card_get_drvdata(card);

	snd_soc_unregister_card(card);
	if (scodec->rst)
		reset_control_assert(scodec->rst);
	clk_disable_unprepare(scodec->clk_apb);

	return 0;
}

static struct platform_driver sun4i_codec_driver = {
	.driver = {
		.name = "sun4i-codec",
		.of_match_table = sun4i_codec_of_match,
	},
	.probe = sun4i_codec_probe,
	.remove = sun4i_codec_remove,
};
module_platform_driver(sun4i_codec_driver);

MODULE_DESCRIPTION("Allwinner A10 codec driver");
MODULE_AUTHOR("Emilio López <emilio@elopez.com.ar>");
MODULE_AUTHOR("Jon Smirl <jonsmirl@gmail.com>");
MODULE_AUTHOR("Maxime Ripard <maxime.ripard@free-electrons.com>");
MODULE_AUTHOR("Chen-Yu Tsai <wens@csie.org>");
MODULE_LICENSE("GPL");<|MERGE_RESOLUTION|>--- conflicted
+++ resolved
@@ -1232,12 +1232,9 @@
 static const struct snd_soc_component_driver sun4i_codec_component = {
 	.name			= "sun4i-codec",
 	.legacy_dai_naming	= 1,
-<<<<<<< HEAD
-=======
 #ifdef CONFIG_DEBUG_FS
 	.debugfs_prefix		= "cpu",
 #endif
->>>>>>> 9fecab24
 };
 
 #define SUN4I_CODEC_RATES	SNDRV_PCM_RATE_CONTINUOUS
