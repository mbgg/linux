--- conflicted
+++ resolved
@@ -196,11 +196,7 @@
 	struct clk				*pclk;
 	struct clk				*gclk;
 	unsigned int				fmt;
-<<<<<<< HEAD
-	int					gclk_enabled:1;
-=======
 	unsigned int				gclk_enabled:1;
->>>>>>> 9fecab24
 };
 
 static inline int mchp_spdiftx_is_running(struct mchp_spdiftx_dev *dev)
