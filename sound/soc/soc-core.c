/*
 * soc-core.c  --  ALSA SoC Audio Layer
 *
 * Copyright 2005 Wolfson Microelectronics PLC.
 * Copyright 2005 Openedhand Ltd.
 * Copyright (C) 2010 Slimlogic Ltd.
 * Copyright (C) 2010 Texas Instruments Inc.
 *
 * Author: Liam Girdwood <lrg@slimlogic.co.uk>
 *         with code, comments and ideas from :-
 *         Richard Purdie <richard@openedhand.com>
 *
 *  This program is free software; you can redistribute  it and/or modify it
 *  under  the terms of  the GNU General  Public License as published by the
 *  Free Software Foundation;  either version 2 of the  License, or (at your
 *  option) any later version.
 *
 *  TODO:
 *   o Add hw rules to enforce rates, etc.
 *   o More testing with other codecs/machines.
 *   o Add more codecs and platforms to ensure good API coverage.
 *   o Support TDM on PCM and I2S
 */

#include <linux/module.h>
#include <linux/moduleparam.h>
#include <linux/init.h>
#include <linux/delay.h>
#include <linux/pm.h>
#include <linux/bitops.h>
#include <linux/debugfs.h>
#include <linux/platform_device.h>
#include <linux/slab.h>
#include <sound/ac97_codec.h>
#include <sound/core.h>
#include <sound/pcm.h>
#include <sound/pcm_params.h>
#include <sound/soc.h>
#include <sound/soc-dapm.h>
#include <sound/initval.h>

#define NAME_SIZE	32

static DEFINE_MUTEX(pcm_mutex);
static DECLARE_WAIT_QUEUE_HEAD(soc_pm_waitq);

#ifdef CONFIG_DEBUG_FS
static struct dentry *debugfs_root;
#endif

static DEFINE_MUTEX(client_mutex);
static LIST_HEAD(card_list);
static LIST_HEAD(dai_list);
static LIST_HEAD(platform_list);
static LIST_HEAD(codec_list);

static int snd_soc_register_card(struct snd_soc_card *card);
static int snd_soc_unregister_card(struct snd_soc_card *card);
static int soc_new_pcm(struct snd_soc_pcm_runtime *rtd, int num);

/*
 * This is a timeout to do a DAPM powerdown after a stream is closed().
 * It can be used to eliminate pops between different playback streams, e.g.
 * between two audio tracks.
 */
static int pmdown_time = 5000;
module_param(pmdown_time, int, 0);
MODULE_PARM_DESC(pmdown_time, "DAPM stream powerdown time (msecs)");

/*
 * This function forces any delayed work to be queued and run.
 */
static int run_delayed_work(struct delayed_work *dwork)
{
	int ret;

	/* cancel any work waiting to be queued. */
	ret = cancel_delayed_work(dwork);

	/* if there was any work waiting then we run it now and
	 * wait for it's completion */
	if (ret) {
		schedule_delayed_work(dwork, 0);
		flush_scheduled_work();
	}
	return ret;
}

/* codec register dump */
static ssize_t soc_codec_reg_show(struct snd_soc_codec *codec, char *buf)
{
	int ret, i, step = 1, count = 0;

	if (!codec->driver->reg_cache_size)
		return 0;

	if (codec->driver->reg_cache_step)
		step = codec->driver->reg_cache_step;

	count += sprintf(buf, "%s registers\n", codec->name);
	for (i = 0; i < codec->driver->reg_cache_size; i += step) {
		if (codec->driver->readable_register && !codec->driver->readable_register(i))
			continue;

		count += sprintf(buf + count, "%2x: ", i);
		if (count >= PAGE_SIZE - 1)
			break;

<<<<<<< HEAD
		if (codec->display_register) {
			count += codec->display_register(codec, buf + count,
=======
		if (codec->driver->display_register) {
			count += codec->driver->display_register(codec, buf + count,
>>>>>>> 45f53cc9
							 PAGE_SIZE - count, i);
		} else {
			/* If the read fails it's almost certainly due to
			 * the register being volatile and the device being
			 * powered off.
			 */
<<<<<<< HEAD
			ret = codec->read(codec, i);
=======
			ret = codec->driver->read(codec, i);
>>>>>>> 45f53cc9
			if (ret >= 0)
				count += snprintf(buf + count,
						  PAGE_SIZE - count,
						  "%4x", ret);
			else
				count += snprintf(buf + count,
						  PAGE_SIZE - count,
						  "<no data: %d>", ret);
		}

		if (count >= PAGE_SIZE - 1)
			break;

		count += snprintf(buf + count, PAGE_SIZE - count, "\n");
		if (count >= PAGE_SIZE - 1)
			break;
	}

	/* Truncate count; min() would cause a warning */
	if (count >= PAGE_SIZE)
		count = PAGE_SIZE - 1;

	return count;
}
static ssize_t codec_reg_show(struct device *dev,
	struct device_attribute *attr, char *buf)
{
	struct snd_soc_pcm_runtime *rtd =
			container_of(dev, struct snd_soc_pcm_runtime, dev);

	return soc_codec_reg_show(rtd->codec, buf);
}

static DEVICE_ATTR(codec_reg, 0444, codec_reg_show, NULL);

static ssize_t pmdown_time_show(struct device *dev,
				struct device_attribute *attr, char *buf)
{
	struct snd_soc_pcm_runtime *rtd =
			container_of(dev, struct snd_soc_pcm_runtime, dev);

	return sprintf(buf, "%ld\n", rtd->pmdown_time);
}

static ssize_t pmdown_time_set(struct device *dev,
			       struct device_attribute *attr,
			       const char *buf, size_t count)
{
	struct snd_soc_pcm_runtime *rtd =
			container_of(dev, struct snd_soc_pcm_runtime, dev);

	strict_strtol(buf, 10, &rtd->pmdown_time);

	return count;
}

static DEVICE_ATTR(pmdown_time, 0644, pmdown_time_show, pmdown_time_set);

#ifdef CONFIG_DEBUG_FS
static int codec_reg_open_file(struct inode *inode, struct file *file)
{
	file->private_data = inode->i_private;
	return 0;
}

static ssize_t codec_reg_read_file(struct file *file, char __user *user_buf,
			       size_t count, loff_t *ppos)
{
	ssize_t ret;
	struct snd_soc_codec *codec = file->private_data;
	char *buf = kmalloc(PAGE_SIZE, GFP_KERNEL);
	if (!buf)
		return -ENOMEM;
	ret = soc_codec_reg_show(codec, buf);
	if (ret >= 0)
		ret = simple_read_from_buffer(user_buf, count, ppos, buf, ret);
	kfree(buf);
	return ret;
}

static ssize_t codec_reg_write_file(struct file *file,
		const char __user *user_buf, size_t count, loff_t *ppos)
{
	char buf[32];
	int buf_size;
	char *start = buf;
	unsigned long reg, value;
	int step = 1;
	struct snd_soc_codec *codec = file->private_data;

	buf_size = min(count, (sizeof(buf)-1));
	if (copy_from_user(buf, user_buf, buf_size))
		return -EFAULT;
	buf[buf_size] = 0;

	if (codec->driver->reg_cache_step)
		step = codec->driver->reg_cache_step;

	while (*start == ' ')
		start++;
	reg = simple_strtoul(start, &start, 16);
	if ((reg >= codec->driver->reg_cache_size) || (reg % step))
		return -EINVAL;
	while (*start == ' ')
		start++;
	if (strict_strtoul(start, 16, &value))
		return -EINVAL;
	codec->driver->write(codec, reg, value);
	return buf_size;
}

static const struct file_operations codec_reg_fops = {
	.open = codec_reg_open_file,
	.read = codec_reg_read_file,
	.write = codec_reg_write_file,
	.llseek = default_llseek,
};

static void soc_init_codec_debugfs(struct snd_soc_codec *codec)
{
	codec->debugfs_codec_root = debugfs_create_dir(codec->name ,
						       debugfs_root);
	if (!codec->debugfs_codec_root) {
		printk(KERN_WARNING
		       "ASoC: Failed to create codec debugfs directory\n");
		return;
	}

	codec->debugfs_reg = debugfs_create_file("codec_reg", 0644,
						 codec->debugfs_codec_root,
						 codec, &codec_reg_fops);
	if (!codec->debugfs_reg)
		printk(KERN_WARNING
		       "ASoC: Failed to create codec register debugfs file\n");

	codec->debugfs_pop_time = debugfs_create_u32("dapm_pop_time", 0644,
						     codec->debugfs_codec_root,
						     &codec->pop_time);
	if (!codec->debugfs_pop_time)
		printk(KERN_WARNING
		       "Failed to create pop time debugfs file\n");

	codec->debugfs_dapm = debugfs_create_dir("dapm",
						 codec->debugfs_codec_root);
	if (!codec->debugfs_dapm)
		printk(KERN_WARNING
		       "Failed to create DAPM debugfs directory\n");

	snd_soc_dapm_debugfs_init(codec);
}

static void soc_cleanup_codec_debugfs(struct snd_soc_codec *codec)
{
	debugfs_remove_recursive(codec->debugfs_codec_root);
}

static ssize_t codec_list_read_file(struct file *file, char __user *user_buf,
				    size_t count, loff_t *ppos)
{
	char *buf = kmalloc(PAGE_SIZE, GFP_KERNEL);
	ssize_t len, ret = 0;
	struct snd_soc_codec *codec;

	if (!buf)
		return -ENOMEM;

	list_for_each_entry(codec, &codec_list, list) {
		len = snprintf(buf + ret, PAGE_SIZE - ret, "%s\n",
			       codec->name);
		if (len >= 0)
			ret += len;
		if (ret > PAGE_SIZE) {
			ret = PAGE_SIZE;
			break;
		}
	}

	if (ret >= 0)
		ret = simple_read_from_buffer(user_buf, count, ppos, buf, ret);

	kfree(buf);

	return ret;
}

static const struct file_operations codec_list_fops = {
	.read = codec_list_read_file,
	.llseek = default_llseek,/* read accesses f_pos */
};

static ssize_t dai_list_read_file(struct file *file, char __user *user_buf,
				  size_t count, loff_t *ppos)
{
	char *buf = kmalloc(PAGE_SIZE, GFP_KERNEL);
	ssize_t len, ret = 0;
	struct snd_soc_dai *dai;

	if (!buf)
		return -ENOMEM;

	list_for_each_entry(dai, &dai_list, list) {
		len = snprintf(buf + ret, PAGE_SIZE - ret, "%s\n", dai->name);
		if (len >= 0)
			ret += len;
		if (ret > PAGE_SIZE) {
			ret = PAGE_SIZE;
			break;
		}
	}

	ret = simple_read_from_buffer(user_buf, count, ppos, buf, ret);

	kfree(buf);

	return ret;
}

static const struct file_operations dai_list_fops = {
	.read = dai_list_read_file,
	.llseek = default_llseek,/* read accesses f_pos */
};

static ssize_t platform_list_read_file(struct file *file,
				       char __user *user_buf,
				       size_t count, loff_t *ppos)
{
	char *buf = kmalloc(PAGE_SIZE, GFP_KERNEL);
	ssize_t len, ret = 0;
	struct snd_soc_platform *platform;

	if (!buf)
		return -ENOMEM;

	list_for_each_entry(platform, &platform_list, list) {
		len = snprintf(buf + ret, PAGE_SIZE - ret, "%s\n",
			       platform->name);
		if (len >= 0)
			ret += len;
		if (ret > PAGE_SIZE) {
			ret = PAGE_SIZE;
			break;
		}
	}

	ret = simple_read_from_buffer(user_buf, count, ppos, buf, ret);

	kfree(buf);

	return ret;
}

static const struct file_operations platform_list_fops = {
	.read = platform_list_read_file,
	.llseek = default_llseek,/* read accesses f_pos */
};

#else

static inline void soc_init_codec_debugfs(struct snd_soc_codec *codec)
{
}

static inline void soc_cleanup_codec_debugfs(struct snd_soc_codec *codec)
{
}
#endif

#ifdef CONFIG_SND_SOC_AC97_BUS
/* unregister ac97 codec */
static int soc_ac97_dev_unregister(struct snd_soc_codec *codec)
{
	if (codec->ac97->dev.bus)
		device_unregister(&codec->ac97->dev);
	return 0;
}

/* stop no dev release warning */
static void soc_ac97_device_release(struct device *dev){}

/* register ac97 codec to bus */
static int soc_ac97_dev_register(struct snd_soc_codec *codec)
{
	int err;

	codec->ac97->dev.bus = &ac97_bus_type;
	codec->ac97->dev.parent = codec->card->dev;
	codec->ac97->dev.release = soc_ac97_device_release;

	dev_set_name(&codec->ac97->dev, "%d-%d:%s",
		     codec->card->snd_card->number, 0, codec->name);
	err = device_register(&codec->ac97->dev);
	if (err < 0) {
		snd_printk(KERN_ERR "Can't register ac97 bus\n");
		codec->ac97->dev.bus = NULL;
		return err;
	}
	return 0;
}
#endif

static int soc_pcm_apply_symmetry(struct snd_pcm_substream *substream)
{
	struct snd_soc_pcm_runtime *rtd = substream->private_data;
	struct snd_soc_dai *cpu_dai = rtd->cpu_dai;
	struct snd_soc_dai *codec_dai = rtd->codec_dai;
	int ret;

	if (codec_dai->driver->symmetric_rates || cpu_dai->driver->symmetric_rates ||
			rtd->dai_link->symmetric_rates) {
		dev_dbg(&rtd->dev, "Symmetry forces %dHz rate\n",
				rtd->rate);

		ret = snd_pcm_hw_constraint_minmax(substream->runtime,
						   SNDRV_PCM_HW_PARAM_RATE,
						   rtd->rate,
						   rtd->rate);
		if (ret < 0) {
			dev_err(&rtd->dev,
				"Unable to apply rate symmetry constraint: %d\n", ret);
			return ret;
		}
	}

	return 0;
}

/*
 * Called by ALSA when a PCM substream is opened, the runtime->hw record is
 * then initialized and any private data can be allocated. This also calls
 * startup for the cpu DAI, platform, machine and codec DAI.
 */
static int soc_pcm_open(struct snd_pcm_substream *substream)
{
	struct snd_soc_pcm_runtime *rtd = substream->private_data;
	struct snd_pcm_runtime *runtime = substream->runtime;
	struct snd_soc_platform *platform = rtd->platform;
	struct snd_soc_dai *cpu_dai = rtd->cpu_dai;
	struct snd_soc_dai *codec_dai = rtd->codec_dai;
	struct snd_soc_dai_driver *cpu_dai_drv = cpu_dai->driver;
	struct snd_soc_dai_driver *codec_dai_drv = codec_dai->driver;
	int ret = 0;

	mutex_lock(&pcm_mutex);

	/* startup the audio subsystem */
	if (cpu_dai->driver->ops->startup) {
		ret = cpu_dai->driver->ops->startup(substream, cpu_dai);
		if (ret < 0) {
			printk(KERN_ERR "asoc: can't open interface %s\n",
				cpu_dai->name);
			goto out;
		}
	}

	if (platform->driver->ops->open) {
		ret = platform->driver->ops->open(substream);
		if (ret < 0) {
			printk(KERN_ERR "asoc: can't open platform %s\n", platform->name);
			goto platform_err;
		}
	}

	if (codec_dai->driver->ops->startup) {
		ret = codec_dai->driver->ops->startup(substream, codec_dai);
		if (ret < 0) {
			printk(KERN_ERR "asoc: can't open codec %s\n",
				codec_dai->name);
			goto codec_dai_err;
		}
	}

	if (rtd->dai_link->ops && rtd->dai_link->ops->startup) {
		ret = rtd->dai_link->ops->startup(substream);
		if (ret < 0) {
			printk(KERN_ERR "asoc: %s startup failed\n", rtd->dai_link->name);
			goto machine_err;
		}
	}

	/* Check that the codec and cpu DAI's are compatible */
	if (substream->stream == SNDRV_PCM_STREAM_PLAYBACK) {
		runtime->hw.rate_min =
			max(codec_dai_drv->playback.rate_min,
			    cpu_dai_drv->playback.rate_min);
		runtime->hw.rate_max =
			min(codec_dai_drv->playback.rate_max,
			    cpu_dai_drv->playback.rate_max);
		runtime->hw.channels_min =
			max(codec_dai_drv->playback.channels_min,
				cpu_dai_drv->playback.channels_min);
		runtime->hw.channels_max =
			min(codec_dai_drv->playback.channels_max,
				cpu_dai_drv->playback.channels_max);
		runtime->hw.formats =
			codec_dai_drv->playback.formats & cpu_dai_drv->playback.formats;
		runtime->hw.rates =
			codec_dai_drv->playback.rates & cpu_dai_drv->playback.rates;
		if (codec_dai_drv->playback.rates
			   & (SNDRV_PCM_RATE_KNOT | SNDRV_PCM_RATE_CONTINUOUS))
			runtime->hw.rates |= cpu_dai_drv->playback.rates;
		if (cpu_dai_drv->playback.rates
			   & (SNDRV_PCM_RATE_KNOT | SNDRV_PCM_RATE_CONTINUOUS))
			runtime->hw.rates |= codec_dai_drv->playback.rates;
	} else {
		runtime->hw.rate_min =
			max(codec_dai_drv->capture.rate_min,
			    cpu_dai_drv->capture.rate_min);
		runtime->hw.rate_max =
			min(codec_dai_drv->capture.rate_max,
			    cpu_dai_drv->capture.rate_max);
		runtime->hw.channels_min =
			max(codec_dai_drv->capture.channels_min,
				cpu_dai_drv->capture.channels_min);
		runtime->hw.channels_max =
			min(codec_dai_drv->capture.channels_max,
				cpu_dai_drv->capture.channels_max);
		runtime->hw.formats =
			codec_dai_drv->capture.formats & cpu_dai_drv->capture.formats;
		runtime->hw.rates =
			codec_dai_drv->capture.rates & cpu_dai_drv->capture.rates;
		if (codec_dai_drv->capture.rates
			   & (SNDRV_PCM_RATE_KNOT | SNDRV_PCM_RATE_CONTINUOUS))
			runtime->hw.rates |= cpu_dai_drv->capture.rates;
		if (cpu_dai_drv->capture.rates
			   & (SNDRV_PCM_RATE_KNOT | SNDRV_PCM_RATE_CONTINUOUS))
			runtime->hw.rates |= codec_dai_drv->capture.rates;
	}

	snd_pcm_limit_hw_rates(runtime);
	if (!runtime->hw.rates) {
		printk(KERN_ERR "asoc: %s <-> %s No matching rates\n",
			codec_dai->name, cpu_dai->name);
		goto config_err;
	}
	if (!runtime->hw.formats) {
		printk(KERN_ERR "asoc: %s <-> %s No matching formats\n",
			codec_dai->name, cpu_dai->name);
		goto config_err;
	}
	if (!runtime->hw.channels_min || !runtime->hw.channels_max) {
		printk(KERN_ERR "asoc: %s <-> %s No matching channels\n",
				codec_dai->name, cpu_dai->name);
		goto config_err;
	}

	/* Symmetry only applies if we've already got an active stream. */
	if (cpu_dai->active || codec_dai->active) {
		ret = soc_pcm_apply_symmetry(substream);
		if (ret != 0)
			goto config_err;
	}

	pr_debug("asoc: %s <-> %s info:\n",
			codec_dai->name, cpu_dai->name);
	pr_debug("asoc: rate mask 0x%x\n", runtime->hw.rates);
	pr_debug("asoc: min ch %d max ch %d\n", runtime->hw.channels_min,
		 runtime->hw.channels_max);
	pr_debug("asoc: min rate %d max rate %d\n", runtime->hw.rate_min,
		 runtime->hw.rate_max);

	if (substream->stream == SNDRV_PCM_STREAM_PLAYBACK) {
		cpu_dai->playback_active++;
		codec_dai->playback_active++;
	} else {
		cpu_dai->capture_active++;
		codec_dai->capture_active++;
	}
	cpu_dai->active++;
	codec_dai->active++;
	rtd->codec->active++;
	mutex_unlock(&pcm_mutex);
	return 0;

config_err:
	if (rtd->dai_link->ops && rtd->dai_link->ops->shutdown)
		rtd->dai_link->ops->shutdown(substream);

machine_err:
	if (codec_dai->driver->ops->shutdown)
		codec_dai->driver->ops->shutdown(substream, codec_dai);

codec_dai_err:
	if (platform->driver->ops->close)
		platform->driver->ops->close(substream);

platform_err:
	if (cpu_dai->driver->ops->shutdown)
		cpu_dai->driver->ops->shutdown(substream, cpu_dai);
out:
	mutex_unlock(&pcm_mutex);
	return ret;
}

/*
 * Power down the audio subsystem pmdown_time msecs after close is called.
 * This is to ensure there are no pops or clicks in between any music tracks
 * due to DAPM power cycling.
 */
static void close_delayed_work(struct work_struct *work)
{
	struct snd_soc_pcm_runtime *rtd =
			container_of(work, struct snd_soc_pcm_runtime, delayed_work.work);
	struct snd_soc_dai *codec_dai = rtd->codec_dai;

	mutex_lock(&pcm_mutex);

	pr_debug("pop wq checking: %s status: %s waiting: %s\n",
		 codec_dai->driver->playback.stream_name,
		 codec_dai->playback_active ? "active" : "inactive",
		 codec_dai->pop_wait ? "yes" : "no");

	/* are we waiting on this codec DAI stream */
	if (codec_dai->pop_wait == 1) {
		codec_dai->pop_wait = 0;
		snd_soc_dapm_stream_event(rtd,
			codec_dai->driver->playback.stream_name,
			SND_SOC_DAPM_STREAM_STOP);
	}

	mutex_unlock(&pcm_mutex);
}

/*
 * Called by ALSA when a PCM substream is closed. Private data can be
 * freed here. The cpu DAI, codec DAI, machine and platform are also
 * shutdown.
 */
static int soc_codec_close(struct snd_pcm_substream *substream)
{
	struct snd_soc_pcm_runtime *rtd = substream->private_data;
	struct snd_soc_platform *platform = rtd->platform;
	struct snd_soc_dai *cpu_dai = rtd->cpu_dai;
	struct snd_soc_dai *codec_dai = rtd->codec_dai;
	struct snd_soc_codec *codec = rtd->codec;

	mutex_lock(&pcm_mutex);

	if (substream->stream == SNDRV_PCM_STREAM_PLAYBACK) {
		cpu_dai->playback_active--;
		codec_dai->playback_active--;
	} else {
		cpu_dai->capture_active--;
		codec_dai->capture_active--;
	}

	cpu_dai->active--;
	codec_dai->active--;
	codec->active--;

	/* Muting the DAC suppresses artifacts caused during digital
	 * shutdown, for example from stopping clocks.
	 */
	if (substream->stream == SNDRV_PCM_STREAM_PLAYBACK)
		snd_soc_dai_digital_mute(codec_dai, 1);

	if (cpu_dai->driver->ops->shutdown)
		cpu_dai->driver->ops->shutdown(substream, cpu_dai);

	if (codec_dai->driver->ops->shutdown)
		codec_dai->driver->ops->shutdown(substream, codec_dai);

	if (rtd->dai_link->ops && rtd->dai_link->ops->shutdown)
		rtd->dai_link->ops->shutdown(substream);

	if (platform->driver->ops->close)
		platform->driver->ops->close(substream);
	cpu_dai->runtime = NULL;

	if (substream->stream == SNDRV_PCM_STREAM_PLAYBACK) {
		/* start delayed pop wq here for playback streams */
		codec_dai->pop_wait = 1;
		schedule_delayed_work(&rtd->delayed_work,
			msecs_to_jiffies(rtd->pmdown_time));
	} else {
		/* capture streams can be powered down now */
		snd_soc_dapm_stream_event(rtd,
			codec_dai->driver->capture.stream_name,
			SND_SOC_DAPM_STREAM_STOP);
	}

	mutex_unlock(&pcm_mutex);
	return 0;
}

/*
 * Called by ALSA when the PCM substream is prepared, can set format, sample
 * rate, etc.  This function is non atomic and can be called multiple times,
 * it can refer to the runtime info.
 */
static int soc_pcm_prepare(struct snd_pcm_substream *substream)
{
	struct snd_soc_pcm_runtime *rtd = substream->private_data;
	struct snd_soc_platform *platform = rtd->platform;
	struct snd_soc_dai *cpu_dai = rtd->cpu_dai;
	struct snd_soc_dai *codec_dai = rtd->codec_dai;
	int ret = 0;

	mutex_lock(&pcm_mutex);

	if (rtd->dai_link->ops && rtd->dai_link->ops->prepare) {
		ret = rtd->dai_link->ops->prepare(substream);
		if (ret < 0) {
			printk(KERN_ERR "asoc: machine prepare error\n");
			goto out;
		}
	}

	if (platform->driver->ops->prepare) {
		ret = platform->driver->ops->prepare(substream);
		if (ret < 0) {
			printk(KERN_ERR "asoc: platform prepare error\n");
			goto out;
		}
	}

	if (codec_dai->driver->ops->prepare) {
		ret = codec_dai->driver->ops->prepare(substream, codec_dai);
		if (ret < 0) {
			printk(KERN_ERR "asoc: codec DAI prepare error\n");
			goto out;
		}
	}

	if (cpu_dai->driver->ops->prepare) {
		ret = cpu_dai->driver->ops->prepare(substream, cpu_dai);
		if (ret < 0) {
			printk(KERN_ERR "asoc: cpu DAI prepare error\n");
			goto out;
		}
	}

	/* cancel any delayed stream shutdown that is pending */
	if (substream->stream == SNDRV_PCM_STREAM_PLAYBACK &&
	    codec_dai->pop_wait) {
		codec_dai->pop_wait = 0;
		cancel_delayed_work(&rtd->delayed_work);
	}

	if (substream->stream == SNDRV_PCM_STREAM_PLAYBACK)
		snd_soc_dapm_stream_event(rtd,
					  codec_dai->driver->playback.stream_name,
					  SND_SOC_DAPM_STREAM_START);
	else
		snd_soc_dapm_stream_event(rtd,
					  codec_dai->driver->capture.stream_name,
					  SND_SOC_DAPM_STREAM_START);

	snd_soc_dai_digital_mute(codec_dai, 0);

out:
	mutex_unlock(&pcm_mutex);
	return ret;
}

/*
 * Called by ALSA when the hardware params are set by application. This
 * function can also be called multiple times and can allocate buffers
 * (using snd_pcm_lib_* ). It's non-atomic.
 */
static int soc_pcm_hw_params(struct snd_pcm_substream *substream,
				struct snd_pcm_hw_params *params)
{
	struct snd_soc_pcm_runtime *rtd = substream->private_data;
	struct snd_soc_platform *platform = rtd->platform;
	struct snd_soc_dai *cpu_dai = rtd->cpu_dai;
	struct snd_soc_dai *codec_dai = rtd->codec_dai;
	int ret = 0;

	mutex_lock(&pcm_mutex);

	if (rtd->dai_link->ops && rtd->dai_link->ops->hw_params) {
		ret = rtd->dai_link->ops->hw_params(substream, params);
		if (ret < 0) {
			printk(KERN_ERR "asoc: machine hw_params failed\n");
			goto out;
		}
	}

	if (codec_dai->driver->ops->hw_params) {
		ret = codec_dai->driver->ops->hw_params(substream, params, codec_dai);
		if (ret < 0) {
			printk(KERN_ERR "asoc: can't set codec %s hw params\n",
				codec_dai->name);
			goto codec_err;
		}
	}

	if (cpu_dai->driver->ops->hw_params) {
		ret = cpu_dai->driver->ops->hw_params(substream, params, cpu_dai);
		if (ret < 0) {
			printk(KERN_ERR "asoc: interface %s hw params failed\n",
				cpu_dai->name);
			goto interface_err;
		}
	}

	if (platform->driver->ops->hw_params) {
		ret = platform->driver->ops->hw_params(substream, params);
		if (ret < 0) {
			printk(KERN_ERR "asoc: platform %s hw params failed\n",
				platform->name);
			goto platform_err;
		}
	}

	rtd->rate = params_rate(params);

out:
	mutex_unlock(&pcm_mutex);
	return ret;

platform_err:
	if (cpu_dai->driver->ops->hw_free)
		cpu_dai->driver->ops->hw_free(substream, cpu_dai);

interface_err:
	if (codec_dai->driver->ops->hw_free)
		codec_dai->driver->ops->hw_free(substream, codec_dai);

codec_err:
	if (rtd->dai_link->ops && rtd->dai_link->ops->hw_free)
		rtd->dai_link->ops->hw_free(substream);

	mutex_unlock(&pcm_mutex);
	return ret;
}

/*
 * Free's resources allocated by hw_params, can be called multiple times
 */
static int soc_pcm_hw_free(struct snd_pcm_substream *substream)
{
	struct snd_soc_pcm_runtime *rtd = substream->private_data;
	struct snd_soc_platform *platform = rtd->platform;
	struct snd_soc_dai *cpu_dai = rtd->cpu_dai;
	struct snd_soc_dai *codec_dai = rtd->codec_dai;
	struct snd_soc_codec *codec = rtd->codec;

	mutex_lock(&pcm_mutex);

	/* apply codec digital mute */
	if (!codec->active)
		snd_soc_dai_digital_mute(codec_dai, 1);

	/* free any machine hw params */
	if (rtd->dai_link->ops && rtd->dai_link->ops->hw_free)
		rtd->dai_link->ops->hw_free(substream);

	/* free any DMA resources */
	if (platform->driver->ops->hw_free)
		platform->driver->ops->hw_free(substream);

	/* now free hw params for the DAI's  */
	if (codec_dai->driver->ops->hw_free)
		codec_dai->driver->ops->hw_free(substream, codec_dai);

	if (cpu_dai->driver->ops->hw_free)
		cpu_dai->driver->ops->hw_free(substream, cpu_dai);

	mutex_unlock(&pcm_mutex);
	return 0;
}

static int soc_pcm_trigger(struct snd_pcm_substream *substream, int cmd)
{
	struct snd_soc_pcm_runtime *rtd = substream->private_data;
	struct snd_soc_platform *platform = rtd->platform;
	struct snd_soc_dai *cpu_dai = rtd->cpu_dai;
	struct snd_soc_dai *codec_dai = rtd->codec_dai;
	int ret;

	if (codec_dai->driver->ops->trigger) {
		ret = codec_dai->driver->ops->trigger(substream, cmd, codec_dai);
		if (ret < 0)
			return ret;
	}

	if (platform->driver->ops->trigger) {
		ret = platform->driver->ops->trigger(substream, cmd);
		if (ret < 0)
			return ret;
	}

	if (cpu_dai->driver->ops->trigger) {
		ret = cpu_dai->driver->ops->trigger(substream, cmd, cpu_dai);
		if (ret < 0)
			return ret;
	}
	return 0;
}

/*
 * soc level wrapper for pointer callback
 * If cpu_dai, codec_dai, platform driver has the delay callback, than
 * the runtime->delay will be updated accordingly.
 */
static snd_pcm_uframes_t soc_pcm_pointer(struct snd_pcm_substream *substream)
{
	struct snd_soc_pcm_runtime *rtd = substream->private_data;
	struct snd_soc_platform *platform = rtd->platform;
	struct snd_soc_dai *cpu_dai = rtd->cpu_dai;
	struct snd_soc_dai *codec_dai = rtd->codec_dai;
	struct snd_pcm_runtime *runtime = substream->runtime;
	snd_pcm_uframes_t offset = 0;
	snd_pcm_sframes_t delay = 0;

	if (platform->driver->ops->pointer)
		offset = platform->driver->ops->pointer(substream);

	if (cpu_dai->driver->ops->delay)
		delay += cpu_dai->driver->ops->delay(substream, cpu_dai);

	if (codec_dai->driver->ops->delay)
		delay += codec_dai->driver->ops->delay(substream, codec_dai);

	if (platform->driver->delay)
		delay += platform->driver->delay(substream, codec_dai);

	runtime->delay = delay;

	return offset;
}

/* ASoC PCM operations */
static struct snd_pcm_ops soc_pcm_ops = {
	.open		= soc_pcm_open,
	.close		= soc_codec_close,
	.hw_params	= soc_pcm_hw_params,
	.hw_free	= soc_pcm_hw_free,
	.prepare	= soc_pcm_prepare,
	.trigger	= soc_pcm_trigger,
	.pointer	= soc_pcm_pointer,
};

#ifdef CONFIG_PM
/* powers down audio subsystem for suspend */
static int soc_suspend(struct device *dev)
{
	struct platform_device *pdev = to_platform_device(dev);
	struct snd_soc_card *card = platform_get_drvdata(pdev);
	int i;

	/* If the initialization of this soc device failed, there is no codec
	 * associated with it. Just bail out in this case.
	 */
	if (list_empty(&card->codec_dev_list))
		return 0;

	/* Due to the resume being scheduled into a workqueue we could
	* suspend before that's finished - wait for it to complete.
	 */
	snd_power_lock(card->snd_card);
	snd_power_wait(card->snd_card, SNDRV_CTL_POWER_D0);
	snd_power_unlock(card->snd_card);

	/* we're going to block userspace touching us until resume completes */
	snd_power_change_state(card->snd_card, SNDRV_CTL_POWER_D3hot);

	/* mute any active DAC's */
	for (i = 0; i < card->num_rtd; i++) {
		struct snd_soc_dai *dai = card->rtd[i].codec_dai;
		struct snd_soc_dai_driver *drv = dai->driver;

		if (card->rtd[i].dai_link->ignore_suspend)
			continue;

		if (drv->ops->digital_mute && dai->playback_active)
			drv->ops->digital_mute(dai, 1);
	}

	/* suspend all pcms */
	for (i = 0; i < card->num_rtd; i++) {
		if (card->rtd[i].dai_link->ignore_suspend)
			continue;

		snd_pcm_suspend_all(card->rtd[i].pcm);
	}

	if (card->suspend_pre)
		card->suspend_pre(pdev, PMSG_SUSPEND);

	for (i = 0; i < card->num_rtd; i++) {
		struct snd_soc_dai *cpu_dai = card->rtd[i].cpu_dai;
		struct snd_soc_platform *platform = card->rtd[i].platform;

		if (card->rtd[i].dai_link->ignore_suspend)
			continue;

		if (cpu_dai->driver->suspend && !cpu_dai->driver->ac97_control)
			cpu_dai->driver->suspend(cpu_dai);
		if (platform->driver->suspend && !platform->suspended) {
			platform->driver->suspend(cpu_dai);
			platform->suspended = 1;
		}
	}

	/* close any waiting streams and save state */
	for (i = 0; i < card->num_rtd; i++) {
		run_delayed_work(&card->rtd[i].delayed_work);
		card->rtd[i].codec->suspend_bias_level = card->rtd[i].codec->bias_level;
	}

	for (i = 0; i < card->num_rtd; i++) {
		struct snd_soc_dai_driver *driver = card->rtd[i].codec_dai->driver;

		if (card->rtd[i].dai_link->ignore_suspend)
			continue;

		if (driver->playback.stream_name != NULL)
			snd_soc_dapm_stream_event(&card->rtd[i], driver->playback.stream_name,
				SND_SOC_DAPM_STREAM_SUSPEND);

		if (driver->capture.stream_name != NULL)
			snd_soc_dapm_stream_event(&card->rtd[i], driver->capture.stream_name,
				SND_SOC_DAPM_STREAM_SUSPEND);
	}

	/* suspend all CODECs */
	for (i = 0; i < card->num_rtd; i++) {
		struct snd_soc_codec *codec = card->rtd[i].codec;
		/* If there are paths active then the CODEC will be held with
		 * bias _ON and should not be suspended. */
		if (!codec->suspended && codec->driver->suspend) {
			switch (codec->bias_level) {
			case SND_SOC_BIAS_STANDBY:
			case SND_SOC_BIAS_OFF:
				codec->driver->suspend(codec, PMSG_SUSPEND);
				codec->suspended = 1;
				break;
			default:
				dev_dbg(codec->dev, "CODEC is on over suspend\n");
				break;
			}
		}
	}

	for (i = 0; i < card->num_rtd; i++) {
		struct snd_soc_dai *cpu_dai = card->rtd[i].cpu_dai;

		if (card->rtd[i].dai_link->ignore_suspend)
			continue;

		if (cpu_dai->driver->suspend && cpu_dai->driver->ac97_control)
			cpu_dai->driver->suspend(cpu_dai);
	}

	if (card->suspend_post)
		card->suspend_post(pdev, PMSG_SUSPEND);

	return 0;
}

/* deferred resume work, so resume can complete before we finished
 * setting our codec back up, which can be very slow on I2C
 */
static void soc_resume_deferred(struct work_struct *work)
{
	struct snd_soc_card *card =
			container_of(work, struct snd_soc_card, deferred_resume_work);
	struct platform_device *pdev = to_platform_device(card->dev);
	int i;

	/* our power state is still SNDRV_CTL_POWER_D3hot from suspend time,
	 * so userspace apps are blocked from touching us
	 */

	dev_dbg(card->dev, "starting resume work\n");

	/* Bring us up into D2 so that DAPM starts enabling things */
	snd_power_change_state(card->snd_card, SNDRV_CTL_POWER_D2);

	if (card->resume_pre)
		card->resume_pre(pdev);

	/* resume AC97 DAIs */
	for (i = 0; i < card->num_rtd; i++) {
		struct snd_soc_dai *cpu_dai = card->rtd[i].cpu_dai;

		if (card->rtd[i].dai_link->ignore_suspend)
			continue;

		if (cpu_dai->driver->resume && cpu_dai->driver->ac97_control)
			cpu_dai->driver->resume(cpu_dai);
	}

	for (i = 0; i < card->num_rtd; i++) {
		struct snd_soc_codec *codec = card->rtd[i].codec;
		/* If the CODEC was idle over suspend then it will have been
		 * left with bias OFF or STANDBY and suspended so we must now
		 * resume.  Otherwise the suspend was suppressed.
		 */
		if (codec->driver->resume && codec->suspended) {
			switch (codec->bias_level) {
			case SND_SOC_BIAS_STANDBY:
			case SND_SOC_BIAS_OFF:
				codec->driver->resume(codec);
				codec->suspended = 0;
				break;
			default:
				dev_dbg(codec->dev, "CODEC was on over suspend\n");
				break;
			}
		}
	}

	for (i = 0; i < card->num_rtd; i++) {
		struct snd_soc_dai_driver *driver = card->rtd[i].codec_dai->driver;

		if (card->rtd[i].dai_link->ignore_suspend)
			continue;

		if (driver->playback.stream_name != NULL)
			snd_soc_dapm_stream_event(&card->rtd[i], driver->playback.stream_name,
				SND_SOC_DAPM_STREAM_RESUME);

		if (driver->capture.stream_name != NULL)
			snd_soc_dapm_stream_event(&card->rtd[i], driver->capture.stream_name,
				SND_SOC_DAPM_STREAM_RESUME);
	}

	/* unmute any active DACs */
	for (i = 0; i < card->num_rtd; i++) {
		struct snd_soc_dai *dai = card->rtd[i].codec_dai;
		struct snd_soc_dai_driver *drv = dai->driver;

		if (card->rtd[i].dai_link->ignore_suspend)
			continue;

		if (drv->ops->digital_mute && dai->playback_active)
			drv->ops->digital_mute(dai, 0);
	}

	for (i = 0; i < card->num_rtd; i++) {
		struct snd_soc_dai *cpu_dai = card->rtd[i].cpu_dai;
		struct snd_soc_platform *platform = card->rtd[i].platform;

		if (card->rtd[i].dai_link->ignore_suspend)
			continue;

		if (cpu_dai->driver->resume && !cpu_dai->driver->ac97_control)
			cpu_dai->driver->resume(cpu_dai);
		if (platform->driver->resume && platform->suspended) {
			platform->driver->resume(cpu_dai);
			platform->suspended = 0;
		}
	}

	if (card->resume_post)
		card->resume_post(pdev);

	dev_dbg(card->dev, "resume work completed\n");

	/* userspace can access us now we are back as we were before */
	snd_power_change_state(card->snd_card, SNDRV_CTL_POWER_D0);
}

/* powers up audio subsystem after a suspend */
static int soc_resume(struct device *dev)
{
	struct platform_device *pdev = to_platform_device(dev);
	struct snd_soc_card *card = platform_get_drvdata(pdev);
	int i;

	/* AC97 devices might have other drivers hanging off them so
	 * need to resume immediately.  Other drivers don't have that
	 * problem and may take a substantial amount of time to resume
	 * due to I/O costs and anti-pop so handle them out of line.
	 */
	for (i = 0; i < card->num_rtd; i++) {
		struct snd_soc_dai *cpu_dai = card->rtd[i].cpu_dai;
		if (cpu_dai->driver->ac97_control) {
			dev_dbg(dev, "Resuming AC97 immediately\n");
			soc_resume_deferred(&card->deferred_resume_work);
		} else {
			dev_dbg(dev, "Scheduling resume work\n");
			if (!schedule_work(&card->deferred_resume_work))
				dev_err(dev, "resume work item may be lost\n");
		}
	}

	return 0;
}
#else
#define soc_suspend	NULL
#define soc_resume	NULL
#endif

static struct snd_soc_dai_ops null_dai_ops = {
};

static int soc_bind_dai_link(struct snd_soc_card *card, int num)
{
	struct snd_soc_dai_link *dai_link = &card->dai_link[num];
	struct snd_soc_pcm_runtime *rtd = &card->rtd[num];
	struct snd_soc_codec *codec;
	struct snd_soc_platform *platform;
	struct snd_soc_dai *codec_dai, *cpu_dai;

	if (rtd->complete)
		return 1;
	dev_dbg(card->dev, "binding %s at idx %d\n", dai_link->name, num);

	/* do we already have the CPU DAI for this link ? */
	if (rtd->cpu_dai) {
		goto find_codec;
	}
	/* no, then find CPU DAI from registered DAIs*/
	list_for_each_entry(cpu_dai, &dai_list, list) {
		if (!strcmp(cpu_dai->name, dai_link->cpu_dai_name)) {

			if (!try_module_get(cpu_dai->dev->driver->owner))
				return -ENODEV;

			rtd->cpu_dai = cpu_dai;
			goto find_codec;
		}
	}
	dev_dbg(card->dev, "CPU DAI %s not registered\n",
			dai_link->cpu_dai_name);

find_codec:
	/* do we already have the CODEC for this link ? */
	if (rtd->codec) {
		goto find_platform;
	}

	/* no, then find CODEC from registered CODECs*/
	list_for_each_entry(codec, &codec_list, list) {
		if (!strcmp(codec->name, dai_link->codec_name)) {
			rtd->codec = codec;

			if (!try_module_get(codec->dev->driver->owner))
				return -ENODEV;

			/* CODEC found, so find CODEC DAI from registered DAIs from this CODEC*/
			list_for_each_entry(codec_dai, &dai_list, list) {
				if (codec->dev == codec_dai->dev &&
						!strcmp(codec_dai->name, dai_link->codec_dai_name)) {
					rtd->codec_dai = codec_dai;
					goto find_platform;
				}
			}
			dev_dbg(card->dev, "CODEC DAI %s not registered\n",
					dai_link->codec_dai_name);

			goto find_platform;
		}
	}
	dev_dbg(card->dev, "CODEC %s not registered\n",
			dai_link->codec_name);

find_platform:
	/* do we already have the CODEC DAI for this link ? */
	if (rtd->platform) {
		goto out;
	}
	/* no, then find CPU DAI from registered DAIs*/
	list_for_each_entry(platform, &platform_list, list) {
		if (!strcmp(platform->name, dai_link->platform_name)) {

			if (!try_module_get(platform->dev->driver->owner))
				return -ENODEV;

			rtd->platform = platform;
			goto out;
		}
	}

	dev_dbg(card->dev, "platform %s not registered\n",
			dai_link->platform_name);
	return 0;

out:
	/* mark rtd as complete if we found all 4 of our client devices */
	if (rtd->codec && rtd->codec_dai && rtd->platform && rtd->cpu_dai) {
		rtd->complete = 1;
		card->num_rtd++;
	}
	return 1;
}

static void soc_remove_dai_link(struct snd_soc_card *card, int num)
{
	struct snd_soc_pcm_runtime *rtd = &card->rtd[num];
	struct snd_soc_codec *codec = rtd->codec;
	struct snd_soc_platform *platform = rtd->platform;
	struct snd_soc_dai *codec_dai = rtd->codec_dai, *cpu_dai = rtd->cpu_dai;
	int err;

	/* unregister the rtd device */
	if (rtd->dev_registered) {
		device_remove_file(&rtd->dev, &dev_attr_pmdown_time);
		device_unregister(&rtd->dev);
		rtd->dev_registered = 0;
	}

	/* remove the CODEC DAI */
	if (codec_dai && codec_dai->probed) {
		if (codec_dai->driver->remove) {
			err = codec_dai->driver->remove(codec_dai);
			if (err < 0)
				printk(KERN_ERR "asoc: failed to remove %s\n", codec_dai->name);
		}
		codec_dai->probed = 0;
		list_del(&codec_dai->card_list);
	}

	/* remove the platform */
	if (platform && platform->probed) {
		if (platform->driver->remove) {
			err = platform->driver->remove(platform);
			if (err < 0)
				printk(KERN_ERR "asoc: failed to remove %s\n", platform->name);
		}
		platform->probed = 0;
		list_del(&platform->card_list);
		module_put(platform->dev->driver->owner);
	}

	/* remove the CODEC */
	if (codec && codec->probed) {
		if (codec->driver->remove) {
			err = codec->driver->remove(codec);
			if (err < 0)
				printk(KERN_ERR "asoc: failed to remove %s\n", codec->name);
		}

		/* Make sure all DAPM widgets are freed */
		snd_soc_dapm_free(codec);

		soc_cleanup_codec_debugfs(codec);
		device_remove_file(&rtd->dev, &dev_attr_codec_reg);
		codec->probed = 0;
		list_del(&codec->card_list);
		module_put(codec->dev->driver->owner);
	}

	/* remove the cpu_dai */
	if (cpu_dai && cpu_dai->probed) {
		if (cpu_dai->driver->remove) {
			err = cpu_dai->driver->remove(cpu_dai);
			if (err < 0)
				printk(KERN_ERR "asoc: failed to remove %s\n", cpu_dai->name);
		}
		cpu_dai->probed = 0;
		list_del(&cpu_dai->card_list);
		module_put(cpu_dai->dev->driver->owner);
	}
}

static void rtd_release(struct device *dev) {}

static int soc_probe_dai_link(struct snd_soc_card *card, int num)
{
	struct snd_soc_dai_link *dai_link = &card->dai_link[num];
	struct snd_soc_pcm_runtime *rtd = &card->rtd[num];
	struct snd_soc_codec *codec = rtd->codec;
	struct snd_soc_platform *platform = rtd->platform;
	struct snd_soc_dai *codec_dai = rtd->codec_dai, *cpu_dai = rtd->cpu_dai;
	int ret;

	dev_dbg(card->dev, "probe %s dai link %d\n", card->name, num);

	/* config components */
	codec_dai->codec = codec;
	codec->card = card;
	cpu_dai->platform = platform;
	rtd->card = card;
	rtd->dev.parent = card->dev;
	codec_dai->card = card;
	cpu_dai->card = card;

	/* set default power off timeout */
	rtd->pmdown_time = pmdown_time;

	/* probe the cpu_dai */
	if (!cpu_dai->probed) {
		if (cpu_dai->driver->probe) {
			ret = cpu_dai->driver->probe(cpu_dai);
			if (ret < 0) {
				printk(KERN_ERR "asoc: failed to probe CPU DAI %s\n",
						cpu_dai->name);
				return ret;
			}
		}
		cpu_dai->probed = 1;
		/* mark cpu_dai as probed and add to card cpu_dai list */
		list_add(&cpu_dai->card_list, &card->dai_dev_list);
	}

	/* probe the CODEC */
	if (!codec->probed) {
		if (codec->driver->probe) {
			ret = codec->driver->probe(codec);
			if (ret < 0) {
				printk(KERN_ERR "asoc: failed to probe CODEC %s\n",
						codec->name);
				return ret;
			}
		}

		soc_init_codec_debugfs(codec);

		/* mark codec as probed and add to card codec list */
		codec->probed = 1;
		list_add(&codec->card_list, &card->codec_dev_list);
	}

	/* probe the platform */
	if (!platform->probed) {
		if (platform->driver->probe) {
			ret = platform->driver->probe(platform);
			if (ret < 0) {
				printk(KERN_ERR "asoc: failed to probe platform %s\n",
						platform->name);
				return ret;
			}
		}
		/* mark platform as probed and add to card platform list */
		platform->probed = 1;
		list_add(&platform->card_list, &card->platform_dev_list);
	}

	/* probe the CODEC DAI */
	if (!codec_dai->probed) {
		if (codec_dai->driver->probe) {
			ret = codec_dai->driver->probe(codec_dai);
			if (ret < 0) {
				printk(KERN_ERR "asoc: failed to probe CODEC DAI %s\n",
						codec_dai->name);
				return ret;
			}
		}

		/* mark cpu_dai as probed and add to card cpu_dai list */
		codec_dai->probed = 1;
		list_add(&codec_dai->card_list, &card->dai_dev_list);
	}

	/* DAPM dai link stream work */
	INIT_DELAYED_WORK(&rtd->delayed_work, close_delayed_work);

	/* now that all clients have probed, initialise the DAI link */
	if (dai_link->init) {
		ret = dai_link->init(rtd);
		if (ret < 0) {
			printk(KERN_ERR "asoc: failed to init %s\n", dai_link->stream_name);
			return ret;
		}
	}

	/* Make sure all DAPM widgets are instantiated */
	snd_soc_dapm_new_widgets(codec);
	snd_soc_dapm_sync(codec);

	/* register the rtd device */
	rtd->dev.release = rtd_release;
	rtd->dev.init_name = dai_link->name;
	ret = device_register(&rtd->dev);
	if (ret < 0) {
		printk(KERN_ERR "asoc: failed to register DAI runtime device %d\n", ret);
		return ret;
	}

	rtd->dev_registered = 1;
	ret = device_create_file(&rtd->dev, &dev_attr_pmdown_time);
	if (ret < 0)
		printk(KERN_WARNING "asoc: failed to add pmdown_time sysfs\n");

	/* add DAPM sysfs entries for this codec */
	ret = snd_soc_dapm_sys_add(&rtd->dev);
	if (ret < 0)
		printk(KERN_WARNING "asoc: failed to add codec dapm sysfs entries\n");

	/* add codec sysfs entries */
	ret = device_create_file(&rtd->dev, &dev_attr_codec_reg);
	if (ret < 0)
		printk(KERN_WARNING "asoc: failed to add codec sysfs files\n");

	/* create the pcm */
	ret = soc_new_pcm(rtd, num);
	if (ret < 0) {
		printk(KERN_ERR "asoc: can't create pcm %s\n", dai_link->stream_name);
		return ret;
	}

	/* add platform data for AC97 devices */
	if (rtd->codec_dai->driver->ac97_control)
		snd_ac97_dev_add_pdata(codec->ac97, rtd->cpu_dai->ac97_pdata);

	return 0;
}

#ifdef CONFIG_SND_SOC_AC97_BUS
static int soc_register_ac97_dai_link(struct snd_soc_pcm_runtime *rtd)
{
	int ret;

	/* Only instantiate AC97 if not already done by the adaptor
	 * for the generic AC97 subsystem.
	 */
	if (rtd->codec_dai->driver->ac97_control && !rtd->codec->ac97_registered) {
		/*
		 * It is possible that the AC97 device is already registered to
		 * the device subsystem. This happens when the device is created
		 * via snd_ac97_mixer(). Currently only SoC codec that does so
		 * is the generic AC97 glue but others migh emerge.
		 *
		 * In those cases we don't try to register the device again.
		 */
		if (!rtd->codec->ac97_created)
			return 0;

		ret = soc_ac97_dev_register(rtd->codec);
		if (ret < 0) {
			printk(KERN_ERR "asoc: AC97 device register failed\n");
			return ret;
		}

		rtd->codec->ac97_registered = 1;
	}
	return 0;
}

static void soc_unregister_ac97_dai_link(struct snd_soc_codec *codec)
{
	if (codec->ac97_registered) {
		soc_ac97_dev_unregister(codec);
		codec->ac97_registered = 0;
	}
}
#endif

static void snd_soc_instantiate_card(struct snd_soc_card *card)
{
	struct platform_device *pdev = to_platform_device(card->dev);
	int ret, i;

	mutex_lock(&card->mutex);

	if (card->instantiated) {
		mutex_unlock(&card->mutex);
		return;
	}

	/* bind DAIs */
	for (i = 0; i < card->num_links; i++)
		soc_bind_dai_link(card, i);

	/* bind completed ? */
	if (card->num_rtd != card->num_links) {
		mutex_unlock(&card->mutex);
		return;
	}

	/* card bind complete so register a sound card */
	ret = snd_card_create(SNDRV_DEFAULT_IDX1, SNDRV_DEFAULT_STR1,
			card->owner, 0, &card->snd_card);
	if (ret < 0) {
		printk(KERN_ERR "asoc: can't create sound card for card %s\n",
			card->name);
		mutex_unlock(&card->mutex);
		return;
	}
	card->snd_card->dev = card->dev;

#ifdef CONFIG_PM
	/* deferred resume work */
	INIT_WORK(&card->deferred_resume_work, soc_resume_deferred);
#endif

	/* initialise the sound card only once */
	if (card->probe) {
		ret = card->probe(pdev);
		if (ret < 0)
			goto card_probe_error;
	}

	for (i = 0; i < card->num_links; i++) {
		ret = soc_probe_dai_link(card, i);
		if (ret < 0) {
			pr_err("asoc: failed to instantiate card %s: %d\n",
			       card->name, ret);
			goto probe_dai_err;
		}
	}

	snprintf(card->snd_card->shortname, sizeof(card->snd_card->shortname),
		 "%s",  card->name);
	snprintf(card->snd_card->longname, sizeof(card->snd_card->longname),
		 "%s", card->name);

	ret = snd_card_register(card->snd_card);
	if (ret < 0) {
		printk(KERN_ERR "asoc: failed to register soundcard for %s\n", card->name);
		goto probe_dai_err;
	}

#ifdef CONFIG_SND_SOC_AC97_BUS
	/* register any AC97 codecs */
	for (i = 0; i < card->num_rtd; i++) {
			ret = soc_register_ac97_dai_link(&card->rtd[i]);
			if (ret < 0) {
				printk(KERN_ERR "asoc: failed to register AC97 %s\n", card->name);
				goto probe_dai_err;
			}
		}
#endif

	card->instantiated = 1;
	mutex_unlock(&card->mutex);
	return;

probe_dai_err:
	for (i = 0; i < card->num_links; i++)
		soc_remove_dai_link(card, i);

card_probe_error:
	if (card->remove)
		card->remove(pdev);

	snd_card_free(card->snd_card);

	mutex_unlock(&card->mutex);
}

/*
 * Attempt to initialise any uninitialised cards.  Must be called with
 * client_mutex.
 */
static void snd_soc_instantiate_cards(void)
{
	struct snd_soc_card *card;
	list_for_each_entry(card, &card_list, list)
		snd_soc_instantiate_card(card);
}

/* probes a new socdev */
static int soc_probe(struct platform_device *pdev)
{
	struct snd_soc_card *card = platform_get_drvdata(pdev);
	int ret = 0;

	/* Bodge while we unpick instantiation */
	card->dev = &pdev->dev;
	INIT_LIST_HEAD(&card->dai_dev_list);
	INIT_LIST_HEAD(&card->codec_dev_list);
	INIT_LIST_HEAD(&card->platform_dev_list);

	ret = snd_soc_register_card(card);
	if (ret != 0) {
		dev_err(&pdev->dev, "Failed to register card\n");
		return ret;
	}

	return 0;
}

/* removes a socdev */
static int soc_remove(struct platform_device *pdev)
{
	struct snd_soc_card *card = platform_get_drvdata(pdev);
	int i;

		if (card->instantiated) {

		/* make sure any delayed work runs */
		for (i = 0; i < card->num_rtd; i++) {
			struct snd_soc_pcm_runtime *rtd = &card->rtd[i];
			run_delayed_work(&rtd->delayed_work);
		}

		/* remove and free each DAI */
		for (i = 0; i < card->num_rtd; i++)
			soc_remove_dai_link(card, i);

		/* remove the card */
		if (card->remove)
			card->remove(pdev);

		kfree(card->rtd);
		snd_card_free(card->snd_card);
	}
	snd_soc_unregister_card(card);
	return 0;
}

static int soc_poweroff(struct device *dev)
{
	struct platform_device *pdev = to_platform_device(dev);
	struct snd_soc_card *card = platform_get_drvdata(pdev);
	int i;

	if (!card->instantiated)
		return 0;

	/* Flush out pmdown_time work - we actually do want to run it
	 * now, we're shutting down so no imminent restart. */
	for (i = 0; i < card->num_rtd; i++) {
		struct snd_soc_pcm_runtime *rtd = &card->rtd[i];
		run_delayed_work(&rtd->delayed_work);
	}

	snd_soc_dapm_shutdown(card);

	return 0;
}

static const struct dev_pm_ops soc_pm_ops = {
	.suspend = soc_suspend,
	.resume = soc_resume,
	.poweroff = soc_poweroff,
};

/* ASoC platform driver */
static struct platform_driver soc_driver = {
	.driver		= {
		.name		= "soc-audio",
		.owner		= THIS_MODULE,
		.pm		= &soc_pm_ops,
	},
	.probe		= soc_probe,
	.remove		= soc_remove,
};

/* create a new pcm */
static int soc_new_pcm(struct snd_soc_pcm_runtime *rtd, int num)
{
	struct snd_soc_codec *codec = rtd->codec;
	struct snd_soc_platform *platform = rtd->platform;
	struct snd_soc_dai *codec_dai = rtd->codec_dai;
	struct snd_soc_dai *cpu_dai = rtd->cpu_dai;
	struct snd_pcm *pcm;
	char new_name[64];
	int ret = 0, playback = 0, capture = 0;

	/* check client and interface hw capabilities */
	snprintf(new_name, sizeof(new_name), "%s %s-%d",
			rtd->dai_link->stream_name, codec_dai->name, num);

	if (codec_dai->driver->playback.channels_min)
		playback = 1;
	if (codec_dai->driver->capture.channels_min)
		capture = 1;

	dev_dbg(rtd->card->dev, "registered pcm #%d %s\n",num,new_name);
	ret = snd_pcm_new(rtd->card->snd_card, new_name,
			num, playback, capture, &pcm);
	if (ret < 0) {
		printk(KERN_ERR "asoc: can't create pcm for codec %s\n", codec->name);
		return ret;
	}

	rtd->pcm = pcm;
	pcm->private_data = rtd;
	soc_pcm_ops.mmap = platform->driver->ops->mmap;
	soc_pcm_ops.pointer = platform->driver->ops->pointer;
	soc_pcm_ops.ioctl = platform->driver->ops->ioctl;
	soc_pcm_ops.copy = platform->driver->ops->copy;
	soc_pcm_ops.silence = platform->driver->ops->silence;
	soc_pcm_ops.ack = platform->driver->ops->ack;
	soc_pcm_ops.page = platform->driver->ops->page;

	if (playback)
		snd_pcm_set_ops(pcm, SNDRV_PCM_STREAM_PLAYBACK, &soc_pcm_ops);

	if (capture)
		snd_pcm_set_ops(pcm, SNDRV_PCM_STREAM_CAPTURE, &soc_pcm_ops);

	ret = platform->driver->pcm_new(rtd->card->snd_card, codec_dai, pcm);
	if (ret < 0) {
		printk(KERN_ERR "asoc: platform pcm constructor failed\n");
		return ret;
	}

	pcm->private_free = platform->driver->pcm_free;
	printk(KERN_INFO "asoc: %s <-> %s mapping ok\n", codec_dai->name,
		cpu_dai->name);
	return ret;
}

/**
 * snd_soc_codec_volatile_register: Report if a register is volatile.
 *
 * @codec: CODEC to query.
 * @reg: Register to query.
 *
 * Boolean function indiciating if a CODEC register is volatile.
 */
int snd_soc_codec_volatile_register(struct snd_soc_codec *codec, int reg)
{
	if (codec->driver->volatile_register)
		return codec->driver->volatile_register(reg);
	else
		return 0;
}
EXPORT_SYMBOL_GPL(snd_soc_codec_volatile_register);

/**
 * snd_soc_new_ac97_codec - initailise AC97 device
 * @codec: audio codec
 * @ops: AC97 bus operations
 * @num: AC97 codec number
 *
 * Initialises AC97 codec resources for use by ad-hoc devices only.
 */
int snd_soc_new_ac97_codec(struct snd_soc_codec *codec,
	struct snd_ac97_bus_ops *ops, int num)
{
	mutex_lock(&codec->mutex);

	codec->ac97 = kzalloc(sizeof(struct snd_ac97), GFP_KERNEL);
	if (codec->ac97 == NULL) {
		mutex_unlock(&codec->mutex);
		return -ENOMEM;
	}

	codec->ac97->bus = kzalloc(sizeof(struct snd_ac97_bus), GFP_KERNEL);
	if (codec->ac97->bus == NULL) {
		kfree(codec->ac97);
		codec->ac97 = NULL;
		mutex_unlock(&codec->mutex);
		return -ENOMEM;
	}

	codec->ac97->bus->ops = ops;
	codec->ac97->num = num;

	/*
	 * Mark the AC97 device to be created by us. This way we ensure that the
	 * device will be registered with the device subsystem later on.
	 */
	codec->ac97_created = 1;

	mutex_unlock(&codec->mutex);
	return 0;
}
EXPORT_SYMBOL_GPL(snd_soc_new_ac97_codec);

/**
 * snd_soc_free_ac97_codec - free AC97 codec device
 * @codec: audio codec
 *
 * Frees AC97 codec device resources.
 */
void snd_soc_free_ac97_codec(struct snd_soc_codec *codec)
{
	mutex_lock(&codec->mutex);
#ifdef CONFIG_SND_SOC_AC97_BUS
	soc_unregister_ac97_dai_link(codec);
#endif
	kfree(codec->ac97->bus);
	kfree(codec->ac97);
	codec->ac97 = NULL;
	codec->ac97_created = 0;
	mutex_unlock(&codec->mutex);
}
EXPORT_SYMBOL_GPL(snd_soc_free_ac97_codec);

/**
 * snd_soc_update_bits - update codec register bits
 * @codec: audio codec
 * @reg: codec register
 * @mask: register mask
 * @value: new value
 *
 * Writes new register value.
 *
 * Returns 1 for change else 0.
 */
int snd_soc_update_bits(struct snd_soc_codec *codec, unsigned short reg,
				unsigned int mask, unsigned int value)
{
	int change;
	unsigned int old, new;

	old = snd_soc_read(codec, reg);
	new = (old & ~mask) | value;
	change = old != new;
	if (change)
		snd_soc_write(codec, reg, new);

	return change;
}
EXPORT_SYMBOL_GPL(snd_soc_update_bits);

/**
 * snd_soc_update_bits_locked - update codec register bits
 * @codec: audio codec
 * @reg: codec register
 * @mask: register mask
 * @value: new value
 *
 * Writes new register value, and takes the codec mutex.
 *
 * Returns 1 for change else 0.
 */
int snd_soc_update_bits_locked(struct snd_soc_codec *codec,
			       unsigned short reg, unsigned int mask,
			       unsigned int value)
{
	int change;

	mutex_lock(&codec->mutex);
	change = snd_soc_update_bits(codec, reg, mask, value);
	mutex_unlock(&codec->mutex);

	return change;
}
EXPORT_SYMBOL_GPL(snd_soc_update_bits_locked);

/**
 * snd_soc_test_bits - test register for change
 * @codec: audio codec
 * @reg: codec register
 * @mask: register mask
 * @value: new value
 *
 * Tests a register with a new value and checks if the new value is
 * different from the old value.
 *
 * Returns 1 for change else 0.
 */
int snd_soc_test_bits(struct snd_soc_codec *codec, unsigned short reg,
				unsigned int mask, unsigned int value)
{
	int change;
	unsigned int old, new;

	old = snd_soc_read(codec, reg);
	new = (old & ~mask) | value;
	change = old != new;

	return change;
}
EXPORT_SYMBOL_GPL(snd_soc_test_bits);

/**
 * snd_soc_set_runtime_hwparams - set the runtime hardware parameters
 * @substream: the pcm substream
 * @hw: the hardware parameters
 *
 * Sets the substream runtime hardware parameters.
 */
int snd_soc_set_runtime_hwparams(struct snd_pcm_substream *substream,
	const struct snd_pcm_hardware *hw)
{
	struct snd_pcm_runtime *runtime = substream->runtime;
	runtime->hw.info = hw->info;
	runtime->hw.formats = hw->formats;
	runtime->hw.period_bytes_min = hw->period_bytes_min;
	runtime->hw.period_bytes_max = hw->period_bytes_max;
	runtime->hw.periods_min = hw->periods_min;
	runtime->hw.periods_max = hw->periods_max;
	runtime->hw.buffer_bytes_max = hw->buffer_bytes_max;
	runtime->hw.fifo_size = hw->fifo_size;
	return 0;
}
EXPORT_SYMBOL_GPL(snd_soc_set_runtime_hwparams);

/**
 * snd_soc_cnew - create new control
 * @_template: control template
 * @data: control private data
 * @long_name: control long name
 *
 * Create a new mixer control from a template control.
 *
 * Returns 0 for success, else error.
 */
struct snd_kcontrol *snd_soc_cnew(const struct snd_kcontrol_new *_template,
	void *data, char *long_name)
{
	struct snd_kcontrol_new template;

	memcpy(&template, _template, sizeof(template));
	if (long_name)
		template.name = long_name;
	template.index = 0;

	return snd_ctl_new1(&template, data);
}
EXPORT_SYMBOL_GPL(snd_soc_cnew);

/**
 * snd_soc_add_controls - add an array of controls to a codec.
 * Convienience function to add a list of controls. Many codecs were
 * duplicating this code.
 *
 * @codec: codec to add controls to
 * @controls: array of controls to add
 * @num_controls: number of elements in the array
 *
 * Return 0 for success, else error.
 */
int snd_soc_add_controls(struct snd_soc_codec *codec,
	const struct snd_kcontrol_new *controls, int num_controls)
{
	struct snd_card *card = codec->card->snd_card;
	int err, i;

	for (i = 0; i < num_controls; i++) {
		const struct snd_kcontrol_new *control = &controls[i];
		err = snd_ctl_add(card, snd_soc_cnew(control, codec, NULL));
		if (err < 0) {
			dev_err(codec->dev, "%s: Failed to add %s: %d\n",
				codec->name, control->name, err);
			return err;
		}
	}

	return 0;
}
EXPORT_SYMBOL_GPL(snd_soc_add_controls);

/**
 * snd_soc_info_enum_double - enumerated double mixer info callback
 * @kcontrol: mixer control
 * @uinfo: control element information
 *
 * Callback to provide information about a double enumerated
 * mixer control.
 *
 * Returns 0 for success.
 */
int snd_soc_info_enum_double(struct snd_kcontrol *kcontrol,
	struct snd_ctl_elem_info *uinfo)
{
	struct soc_enum *e = (struct soc_enum *)kcontrol->private_value;

	uinfo->type = SNDRV_CTL_ELEM_TYPE_ENUMERATED;
	uinfo->count = e->shift_l == e->shift_r ? 1 : 2;
	uinfo->value.enumerated.items = e->max;

	if (uinfo->value.enumerated.item > e->max - 1)
		uinfo->value.enumerated.item = e->max - 1;
	strcpy(uinfo->value.enumerated.name,
		e->texts[uinfo->value.enumerated.item]);
	return 0;
}
EXPORT_SYMBOL_GPL(snd_soc_info_enum_double);

/**
 * snd_soc_get_enum_double - enumerated double mixer get callback
 * @kcontrol: mixer control
 * @ucontrol: control element information
 *
 * Callback to get the value of a double enumerated mixer.
 *
 * Returns 0 for success.
 */
int snd_soc_get_enum_double(struct snd_kcontrol *kcontrol,
	struct snd_ctl_elem_value *ucontrol)
{
	struct snd_soc_codec *codec = snd_kcontrol_chip(kcontrol);
	struct soc_enum *e = (struct soc_enum *)kcontrol->private_value;
	unsigned int val, bitmask;

	for (bitmask = 1; bitmask < e->max; bitmask <<= 1)
		;
	val = snd_soc_read(codec, e->reg);
	ucontrol->value.enumerated.item[0]
		= (val >> e->shift_l) & (bitmask - 1);
	if (e->shift_l != e->shift_r)
		ucontrol->value.enumerated.item[1] =
			(val >> e->shift_r) & (bitmask - 1);

	return 0;
}
EXPORT_SYMBOL_GPL(snd_soc_get_enum_double);

/**
 * snd_soc_put_enum_double - enumerated double mixer put callback
 * @kcontrol: mixer control
 * @ucontrol: control element information
 *
 * Callback to set the value of a double enumerated mixer.
 *
 * Returns 0 for success.
 */
int snd_soc_put_enum_double(struct snd_kcontrol *kcontrol,
	struct snd_ctl_elem_value *ucontrol)
{
	struct snd_soc_codec *codec = snd_kcontrol_chip(kcontrol);
	struct soc_enum *e = (struct soc_enum *)kcontrol->private_value;
	unsigned int val;
	unsigned int mask, bitmask;

	for (bitmask = 1; bitmask < e->max; bitmask <<= 1)
		;
	if (ucontrol->value.enumerated.item[0] > e->max - 1)
		return -EINVAL;
	val = ucontrol->value.enumerated.item[0] << e->shift_l;
	mask = (bitmask - 1) << e->shift_l;
	if (e->shift_l != e->shift_r) {
		if (ucontrol->value.enumerated.item[1] > e->max - 1)
			return -EINVAL;
		val |= ucontrol->value.enumerated.item[1] << e->shift_r;
		mask |= (bitmask - 1) << e->shift_r;
	}

	return snd_soc_update_bits_locked(codec, e->reg, mask, val);
}
EXPORT_SYMBOL_GPL(snd_soc_put_enum_double);

/**
 * snd_soc_get_value_enum_double - semi enumerated double mixer get callback
 * @kcontrol: mixer control
 * @ucontrol: control element information
 *
 * Callback to get the value of a double semi enumerated mixer.
 *
 * Semi enumerated mixer: the enumerated items are referred as values. Can be
 * used for handling bitfield coded enumeration for example.
 *
 * Returns 0 for success.
 */
int snd_soc_get_value_enum_double(struct snd_kcontrol *kcontrol,
	struct snd_ctl_elem_value *ucontrol)
{
	struct snd_soc_codec *codec = snd_kcontrol_chip(kcontrol);
	struct soc_enum *e = (struct soc_enum *)kcontrol->private_value;
	unsigned int reg_val, val, mux;

	reg_val = snd_soc_read(codec, e->reg);
	val = (reg_val >> e->shift_l) & e->mask;
	for (mux = 0; mux < e->max; mux++) {
		if (val == e->values[mux])
			break;
	}
	ucontrol->value.enumerated.item[0] = mux;
	if (e->shift_l != e->shift_r) {
		val = (reg_val >> e->shift_r) & e->mask;
		for (mux = 0; mux < e->max; mux++) {
			if (val == e->values[mux])
				break;
		}
		ucontrol->value.enumerated.item[1] = mux;
	}

	return 0;
}
EXPORT_SYMBOL_GPL(snd_soc_get_value_enum_double);

/**
 * snd_soc_put_value_enum_double - semi enumerated double mixer put callback
 * @kcontrol: mixer control
 * @ucontrol: control element information
 *
 * Callback to set the value of a double semi enumerated mixer.
 *
 * Semi enumerated mixer: the enumerated items are referred as values. Can be
 * used for handling bitfield coded enumeration for example.
 *
 * Returns 0 for success.
 */
int snd_soc_put_value_enum_double(struct snd_kcontrol *kcontrol,
	struct snd_ctl_elem_value *ucontrol)
{
	struct snd_soc_codec *codec = snd_kcontrol_chip(kcontrol);
	struct soc_enum *e = (struct soc_enum *)kcontrol->private_value;
	unsigned int val;
	unsigned int mask;

	if (ucontrol->value.enumerated.item[0] > e->max - 1)
		return -EINVAL;
	val = e->values[ucontrol->value.enumerated.item[0]] << e->shift_l;
	mask = e->mask << e->shift_l;
	if (e->shift_l != e->shift_r) {
		if (ucontrol->value.enumerated.item[1] > e->max - 1)
			return -EINVAL;
		val |= e->values[ucontrol->value.enumerated.item[1]] << e->shift_r;
		mask |= e->mask << e->shift_r;
	}

	return snd_soc_update_bits_locked(codec, e->reg, mask, val);
}
EXPORT_SYMBOL_GPL(snd_soc_put_value_enum_double);

/**
 * snd_soc_info_enum_ext - external enumerated single mixer info callback
 * @kcontrol: mixer control
 * @uinfo: control element information
 *
 * Callback to provide information about an external enumerated
 * single mixer.
 *
 * Returns 0 for success.
 */
int snd_soc_info_enum_ext(struct snd_kcontrol *kcontrol,
	struct snd_ctl_elem_info *uinfo)
{
	struct soc_enum *e = (struct soc_enum *)kcontrol->private_value;

	uinfo->type = SNDRV_CTL_ELEM_TYPE_ENUMERATED;
	uinfo->count = 1;
	uinfo->value.enumerated.items = e->max;

	if (uinfo->value.enumerated.item > e->max - 1)
		uinfo->value.enumerated.item = e->max - 1;
	strcpy(uinfo->value.enumerated.name,
		e->texts[uinfo->value.enumerated.item]);
	return 0;
}
EXPORT_SYMBOL_GPL(snd_soc_info_enum_ext);

/**
 * snd_soc_info_volsw_ext - external single mixer info callback
 * @kcontrol: mixer control
 * @uinfo: control element information
 *
 * Callback to provide information about a single external mixer control.
 *
 * Returns 0 for success.
 */
int snd_soc_info_volsw_ext(struct snd_kcontrol *kcontrol,
	struct snd_ctl_elem_info *uinfo)
{
	int max = kcontrol->private_value;

	if (max == 1 && !strstr(kcontrol->id.name, " Volume"))
		uinfo->type = SNDRV_CTL_ELEM_TYPE_BOOLEAN;
	else
		uinfo->type = SNDRV_CTL_ELEM_TYPE_INTEGER;

	uinfo->count = 1;
	uinfo->value.integer.min = 0;
	uinfo->value.integer.max = max;
	return 0;
}
EXPORT_SYMBOL_GPL(snd_soc_info_volsw_ext);

/**
 * snd_soc_info_volsw - single mixer info callback
 * @kcontrol: mixer control
 * @uinfo: control element information
 *
 * Callback to provide information about a single mixer control.
 *
 * Returns 0 for success.
 */
int snd_soc_info_volsw(struct snd_kcontrol *kcontrol,
	struct snd_ctl_elem_info *uinfo)
{
	struct soc_mixer_control *mc =
		(struct soc_mixer_control *)kcontrol->private_value;
	int platform_max;
	unsigned int shift = mc->shift;
	unsigned int rshift = mc->rshift;

	if (!mc->platform_max)
		mc->platform_max = mc->max;
	platform_max = mc->platform_max;

	if (platform_max == 1 && !strstr(kcontrol->id.name, " Volume"))
		uinfo->type = SNDRV_CTL_ELEM_TYPE_BOOLEAN;
	else
		uinfo->type = SNDRV_CTL_ELEM_TYPE_INTEGER;

	uinfo->count = shift == rshift ? 1 : 2;
	uinfo->value.integer.min = 0;
	uinfo->value.integer.max = platform_max;
	return 0;
}
EXPORT_SYMBOL_GPL(snd_soc_info_volsw);

/**
 * snd_soc_get_volsw - single mixer get callback
 * @kcontrol: mixer control
 * @ucontrol: control element information
 *
 * Callback to get the value of a single mixer control.
 *
 * Returns 0 for success.
 */
int snd_soc_get_volsw(struct snd_kcontrol *kcontrol,
	struct snd_ctl_elem_value *ucontrol)
{
	struct soc_mixer_control *mc =
		(struct soc_mixer_control *)kcontrol->private_value;
	struct snd_soc_codec *codec = snd_kcontrol_chip(kcontrol);
	unsigned int reg = mc->reg;
	unsigned int shift = mc->shift;
	unsigned int rshift = mc->rshift;
	int max = mc->max;
	unsigned int mask = (1 << fls(max)) - 1;
	unsigned int invert = mc->invert;

	ucontrol->value.integer.value[0] =
		(snd_soc_read(codec, reg) >> shift) & mask;
	if (shift != rshift)
		ucontrol->value.integer.value[1] =
			(snd_soc_read(codec, reg) >> rshift) & mask;
	if (invert) {
		ucontrol->value.integer.value[0] =
			max - ucontrol->value.integer.value[0];
		if (shift != rshift)
			ucontrol->value.integer.value[1] =
				max - ucontrol->value.integer.value[1];
	}

	return 0;
}
EXPORT_SYMBOL_GPL(snd_soc_get_volsw);

/**
 * snd_soc_put_volsw - single mixer put callback
 * @kcontrol: mixer control
 * @ucontrol: control element information
 *
 * Callback to set the value of a single mixer control.
 *
 * Returns 0 for success.
 */
int snd_soc_put_volsw(struct snd_kcontrol *kcontrol,
	struct snd_ctl_elem_value *ucontrol)
{
	struct soc_mixer_control *mc =
		(struct soc_mixer_control *)kcontrol->private_value;
	struct snd_soc_codec *codec = snd_kcontrol_chip(kcontrol);
	unsigned int reg = mc->reg;
	unsigned int shift = mc->shift;
	unsigned int rshift = mc->rshift;
	int max = mc->max;
	unsigned int mask = (1 << fls(max)) - 1;
	unsigned int invert = mc->invert;
	unsigned int val, val2, val_mask;

	val = (ucontrol->value.integer.value[0] & mask);
	if (invert)
		val = max - val;
	val_mask = mask << shift;
	val = val << shift;
	if (shift != rshift) {
		val2 = (ucontrol->value.integer.value[1] & mask);
		if (invert)
			val2 = max - val2;
		val_mask |= mask << rshift;
		val |= val2 << rshift;
	}
	return snd_soc_update_bits_locked(codec, reg, val_mask, val);
}
EXPORT_SYMBOL_GPL(snd_soc_put_volsw);

/**
 * snd_soc_info_volsw_2r - double mixer info callback
 * @kcontrol: mixer control
 * @uinfo: control element information
 *
 * Callback to provide information about a double mixer control that
 * spans 2 codec registers.
 *
 * Returns 0 for success.
 */
int snd_soc_info_volsw_2r(struct snd_kcontrol *kcontrol,
	struct snd_ctl_elem_info *uinfo)
{
	struct soc_mixer_control *mc =
		(struct soc_mixer_control *)kcontrol->private_value;
	int platform_max;

	if (!mc->platform_max)
		mc->platform_max = mc->max;
	platform_max = mc->platform_max;

	if (platform_max == 1 && !strstr(kcontrol->id.name, " Volume"))
		uinfo->type = SNDRV_CTL_ELEM_TYPE_BOOLEAN;
	else
		uinfo->type = SNDRV_CTL_ELEM_TYPE_INTEGER;

	uinfo->count = 2;
	uinfo->value.integer.min = 0;
	uinfo->value.integer.max = platform_max;
	return 0;
}
EXPORT_SYMBOL_GPL(snd_soc_info_volsw_2r);

/**
 * snd_soc_get_volsw_2r - double mixer get callback
 * @kcontrol: mixer control
 * @ucontrol: control element information
 *
 * Callback to get the value of a double mixer control that spans 2 registers.
 *
 * Returns 0 for success.
 */
int snd_soc_get_volsw_2r(struct snd_kcontrol *kcontrol,
	struct snd_ctl_elem_value *ucontrol)
{
	struct soc_mixer_control *mc =
		(struct soc_mixer_control *)kcontrol->private_value;
	struct snd_soc_codec *codec = snd_kcontrol_chip(kcontrol);
	unsigned int reg = mc->reg;
	unsigned int reg2 = mc->rreg;
	unsigned int shift = mc->shift;
	int max = mc->max;
	unsigned int mask = (1 << fls(max)) - 1;
	unsigned int invert = mc->invert;

	ucontrol->value.integer.value[0] =
		(snd_soc_read(codec, reg) >> shift) & mask;
	ucontrol->value.integer.value[1] =
		(snd_soc_read(codec, reg2) >> shift) & mask;
	if (invert) {
		ucontrol->value.integer.value[0] =
			max - ucontrol->value.integer.value[0];
		ucontrol->value.integer.value[1] =
			max - ucontrol->value.integer.value[1];
	}

	return 0;
}
EXPORT_SYMBOL_GPL(snd_soc_get_volsw_2r);

/**
 * snd_soc_put_volsw_2r - double mixer set callback
 * @kcontrol: mixer control
 * @ucontrol: control element information
 *
 * Callback to set the value of a double mixer control that spans 2 registers.
 *
 * Returns 0 for success.
 */
int snd_soc_put_volsw_2r(struct snd_kcontrol *kcontrol,
	struct snd_ctl_elem_value *ucontrol)
{
	struct soc_mixer_control *mc =
		(struct soc_mixer_control *)kcontrol->private_value;
	struct snd_soc_codec *codec = snd_kcontrol_chip(kcontrol);
	unsigned int reg = mc->reg;
	unsigned int reg2 = mc->rreg;
	unsigned int shift = mc->shift;
	int max = mc->max;
	unsigned int mask = (1 << fls(max)) - 1;
	unsigned int invert = mc->invert;
	int err;
	unsigned int val, val2, val_mask;

	val_mask = mask << shift;
	val = (ucontrol->value.integer.value[0] & mask);
	val2 = (ucontrol->value.integer.value[1] & mask);

	if (invert) {
		val = max - val;
		val2 = max - val2;
	}

	val = val << shift;
	val2 = val2 << shift;

	err = snd_soc_update_bits_locked(codec, reg, val_mask, val);
	if (err < 0)
		return err;

	err = snd_soc_update_bits_locked(codec, reg2, val_mask, val2);
	return err;
}
EXPORT_SYMBOL_GPL(snd_soc_put_volsw_2r);

/**
 * snd_soc_info_volsw_s8 - signed mixer info callback
 * @kcontrol: mixer control
 * @uinfo: control element information
 *
 * Callback to provide information about a signed mixer control.
 *
 * Returns 0 for success.
 */
int snd_soc_info_volsw_s8(struct snd_kcontrol *kcontrol,
	struct snd_ctl_elem_info *uinfo)
{
	struct soc_mixer_control *mc =
		(struct soc_mixer_control *)kcontrol->private_value;
	int platform_max;
	int min = mc->min;

	if (!mc->platform_max)
		mc->platform_max = mc->max;
	platform_max = mc->platform_max;

	uinfo->type = SNDRV_CTL_ELEM_TYPE_INTEGER;
	uinfo->count = 2;
	uinfo->value.integer.min = 0;
	uinfo->value.integer.max = platform_max - min;
	return 0;
}
EXPORT_SYMBOL_GPL(snd_soc_info_volsw_s8);

/**
 * snd_soc_get_volsw_s8 - signed mixer get callback
 * @kcontrol: mixer control
 * @ucontrol: control element information
 *
 * Callback to get the value of a signed mixer control.
 *
 * Returns 0 for success.
 */
int snd_soc_get_volsw_s8(struct snd_kcontrol *kcontrol,
	struct snd_ctl_elem_value *ucontrol)
{
	struct soc_mixer_control *mc =
		(struct soc_mixer_control *)kcontrol->private_value;
	struct snd_soc_codec *codec = snd_kcontrol_chip(kcontrol);
	unsigned int reg = mc->reg;
	int min = mc->min;
	int val = snd_soc_read(codec, reg);

	ucontrol->value.integer.value[0] =
		((signed char)(val & 0xff))-min;
	ucontrol->value.integer.value[1] =
		((signed char)((val >> 8) & 0xff))-min;
	return 0;
}
EXPORT_SYMBOL_GPL(snd_soc_get_volsw_s8);

/**
 * snd_soc_put_volsw_sgn - signed mixer put callback
 * @kcontrol: mixer control
 * @ucontrol: control element information
 *
 * Callback to set the value of a signed mixer control.
 *
 * Returns 0 for success.
 */
int snd_soc_put_volsw_s8(struct snd_kcontrol *kcontrol,
	struct snd_ctl_elem_value *ucontrol)
{
	struct soc_mixer_control *mc =
		(struct soc_mixer_control *)kcontrol->private_value;
	struct snd_soc_codec *codec = snd_kcontrol_chip(kcontrol);
	unsigned int reg = mc->reg;
	int min = mc->min;
	unsigned int val;

	val = (ucontrol->value.integer.value[0]+min) & 0xff;
	val |= ((ucontrol->value.integer.value[1]+min) & 0xff) << 8;

	return snd_soc_update_bits_locked(codec, reg, 0xffff, val);
}
EXPORT_SYMBOL_GPL(snd_soc_put_volsw_s8);

/**
 * snd_soc_limit_volume - Set new limit to an existing volume control.
 *
 * @codec: where to look for the control
 * @name: Name of the control
 * @max: new maximum limit
 *
 * Return 0 for success, else error.
 */
int snd_soc_limit_volume(struct snd_soc_codec *codec,
	const char *name, int max)
{
	struct snd_card *card = codec->card->snd_card;
	struct snd_kcontrol *kctl;
	struct soc_mixer_control *mc;
	int found = 0;
	int ret = -EINVAL;

	/* Sanity check for name and max */
	if (unlikely(!name || max <= 0))
		return -EINVAL;

	list_for_each_entry(kctl, &card->controls, list) {
		if (!strncmp(kctl->id.name, name, sizeof(kctl->id.name))) {
			found = 1;
			break;
		}
	}
	if (found) {
		mc = (struct soc_mixer_control *)kctl->private_value;
		if (max <= mc->max) {
			mc->platform_max = max;
			ret = 0;
		}
	}
	return ret;
}
EXPORT_SYMBOL_GPL(snd_soc_limit_volume);

/**
 * snd_soc_info_volsw_2r_sx - double with tlv and variable data size
 *  mixer info callback
 * @kcontrol: mixer control
 * @uinfo: control element information
 *
 * Returns 0 for success.
 */
int snd_soc_info_volsw_2r_sx(struct snd_kcontrol *kcontrol,
			struct snd_ctl_elem_info *uinfo)
{
	struct soc_mixer_control *mc =
		(struct soc_mixer_control *)kcontrol->private_value;
	int max = mc->max;
	int min = mc->min;

	uinfo->type = SNDRV_CTL_ELEM_TYPE_INTEGER;
	uinfo->count = 2;
	uinfo->value.integer.min = 0;
	uinfo->value.integer.max = max-min;

	return 0;
}
EXPORT_SYMBOL_GPL(snd_soc_info_volsw_2r_sx);

/**
 * snd_soc_get_volsw_2r_sx - double with tlv and variable data size
 *  mixer get callback
 * @kcontrol: mixer control
 * @uinfo: control element information
 *
 * Returns 0 for success.
 */
int snd_soc_get_volsw_2r_sx(struct snd_kcontrol *kcontrol,
			struct snd_ctl_elem_value *ucontrol)
{
	struct soc_mixer_control *mc =
		(struct soc_mixer_control *)kcontrol->private_value;
	struct snd_soc_codec *codec = snd_kcontrol_chip(kcontrol);
	unsigned int mask = (1<<mc->shift)-1;
	int min = mc->min;
	int val = snd_soc_read(codec, mc->reg) & mask;
	int valr = snd_soc_read(codec, mc->rreg) & mask;

	ucontrol->value.integer.value[0] = ((val & 0xff)-min) & mask;
	ucontrol->value.integer.value[1] = ((valr & 0xff)-min) & mask;
	return 0;
}
EXPORT_SYMBOL_GPL(snd_soc_get_volsw_2r_sx);

/**
 * snd_soc_put_volsw_2r_sx - double with tlv and variable data size
 *  mixer put callback
 * @kcontrol: mixer control
 * @uinfo: control element information
 *
 * Returns 0 for success.
 */
int snd_soc_put_volsw_2r_sx(struct snd_kcontrol *kcontrol,
			struct snd_ctl_elem_value *ucontrol)
{
	struct soc_mixer_control *mc =
		(struct soc_mixer_control *)kcontrol->private_value;
	struct snd_soc_codec *codec = snd_kcontrol_chip(kcontrol);
	unsigned int mask = (1<<mc->shift)-1;
	int min = mc->min;
	int ret;
	unsigned int val, valr, oval, ovalr;

	val = ((ucontrol->value.integer.value[0]+min) & 0xff);
	val &= mask;
	valr = ((ucontrol->value.integer.value[1]+min) & 0xff);
	valr &= mask;

	oval = snd_soc_read(codec, mc->reg) & mask;
	ovalr = snd_soc_read(codec, mc->rreg) & mask;

	ret = 0;
	if (oval != val) {
		ret = snd_soc_write(codec, mc->reg, val);
		if (ret < 0)
			return ret;
	}
	if (ovalr != valr) {
		ret = snd_soc_write(codec, mc->rreg, valr);
		if (ret < 0)
			return ret;
	}

	return 0;
}
EXPORT_SYMBOL_GPL(snd_soc_put_volsw_2r_sx);

/**
 * snd_soc_dai_set_sysclk - configure DAI system or master clock.
 * @dai: DAI
 * @clk_id: DAI specific clock ID
 * @freq: new clock frequency in Hz
 * @dir: new clock direction - input/output.
 *
 * Configures the DAI master (MCLK) or system (SYSCLK) clocking.
 */
int snd_soc_dai_set_sysclk(struct snd_soc_dai *dai, int clk_id,
	unsigned int freq, int dir)
{
	if (dai->driver && dai->driver->ops->set_sysclk)
		return dai->driver->ops->set_sysclk(dai, clk_id, freq, dir);
	else
		return -EINVAL;
}
EXPORT_SYMBOL_GPL(snd_soc_dai_set_sysclk);

/**
 * snd_soc_dai_set_clkdiv - configure DAI clock dividers.
 * @dai: DAI
 * @div_id: DAI specific clock divider ID
 * @div: new clock divisor.
 *
 * Configures the clock dividers. This is used to derive the best DAI bit and
 * frame clocks from the system or master clock. It's best to set the DAI bit
 * and frame clocks as low as possible to save system power.
 */
int snd_soc_dai_set_clkdiv(struct snd_soc_dai *dai,
	int div_id, int div)
{
	if (dai->driver && dai->driver->ops->set_clkdiv)
		return dai->driver->ops->set_clkdiv(dai, div_id, div);
	else
		return -EINVAL;
}
EXPORT_SYMBOL_GPL(snd_soc_dai_set_clkdiv);

/**
 * snd_soc_dai_set_pll - configure DAI PLL.
 * @dai: DAI
 * @pll_id: DAI specific PLL ID
 * @source: DAI specific source for the PLL
 * @freq_in: PLL input clock frequency in Hz
 * @freq_out: requested PLL output clock frequency in Hz
 *
 * Configures and enables PLL to generate output clock based on input clock.
 */
int snd_soc_dai_set_pll(struct snd_soc_dai *dai, int pll_id, int source,
	unsigned int freq_in, unsigned int freq_out)
{
	if (dai->driver && dai->driver->ops->set_pll)
		return dai->driver->ops->set_pll(dai, pll_id, source,
					 freq_in, freq_out);
	else
		return -EINVAL;
}
EXPORT_SYMBOL_GPL(snd_soc_dai_set_pll);

/**
 * snd_soc_dai_set_fmt - configure DAI hardware audio format.
 * @dai: DAI
 * @fmt: SND_SOC_DAIFMT_ format value.
 *
 * Configures the DAI hardware format and clocking.
 */
int snd_soc_dai_set_fmt(struct snd_soc_dai *dai, unsigned int fmt)
{
	if (dai->driver && dai->driver->ops->set_fmt)
		return dai->driver->ops->set_fmt(dai, fmt);
	else
		return -EINVAL;
}
EXPORT_SYMBOL_GPL(snd_soc_dai_set_fmt);

/**
 * snd_soc_dai_set_tdm_slot - configure DAI TDM.
 * @dai: DAI
 * @tx_mask: bitmask representing active TX slots.
 * @rx_mask: bitmask representing active RX slots.
 * @slots: Number of slots in use.
 * @slot_width: Width in bits for each slot.
 *
 * Configures a DAI for TDM operation. Both mask and slots are codec and DAI
 * specific.
 */
int snd_soc_dai_set_tdm_slot(struct snd_soc_dai *dai,
	unsigned int tx_mask, unsigned int rx_mask, int slots, int slot_width)
{
	if (dai->driver && dai->driver->ops->set_tdm_slot)
		return dai->driver->ops->set_tdm_slot(dai, tx_mask, rx_mask,
				slots, slot_width);
	else
		return -EINVAL;
}
EXPORT_SYMBOL_GPL(snd_soc_dai_set_tdm_slot);

/**
 * snd_soc_dai_set_channel_map - configure DAI audio channel map
 * @dai: DAI
 * @tx_num: how many TX channels
 * @tx_slot: pointer to an array which imply the TX slot number channel
 *           0~num-1 uses
 * @rx_num: how many RX channels
 * @rx_slot: pointer to an array which imply the RX slot number channel
 *           0~num-1 uses
 *
 * configure the relationship between channel number and TDM slot number.
 */
int snd_soc_dai_set_channel_map(struct snd_soc_dai *dai,
	unsigned int tx_num, unsigned int *tx_slot,
	unsigned int rx_num, unsigned int *rx_slot)
{
	if (dai->driver && dai->driver->ops->set_channel_map)
		return dai->driver->ops->set_channel_map(dai, tx_num, tx_slot,
			rx_num, rx_slot);
	else
		return -EINVAL;
}
EXPORT_SYMBOL_GPL(snd_soc_dai_set_channel_map);

/**
 * snd_soc_dai_set_tristate - configure DAI system or master clock.
 * @dai: DAI
 * @tristate: tristate enable
 *
 * Tristates the DAI so that others can use it.
 */
int snd_soc_dai_set_tristate(struct snd_soc_dai *dai, int tristate)
{
	if (dai->driver && dai->driver->ops->set_tristate)
		return dai->driver->ops->set_tristate(dai, tristate);
	else
		return -EINVAL;
}
EXPORT_SYMBOL_GPL(snd_soc_dai_set_tristate);

/**
 * snd_soc_dai_digital_mute - configure DAI system or master clock.
 * @dai: DAI
 * @mute: mute enable
 *
 * Mutes the DAI DAC.
 */
int snd_soc_dai_digital_mute(struct snd_soc_dai *dai, int mute)
{
	if (dai->driver && dai->driver->ops->digital_mute)
		return dai->driver->ops->digital_mute(dai, mute);
	else
		return -EINVAL;
}
EXPORT_SYMBOL_GPL(snd_soc_dai_digital_mute);

/**
 * snd_soc_register_card - Register a card with the ASoC core
 *
 * @card: Card to register
 *
 * Note that currently this is an internal only function: it will be
 * exposed to machine drivers after further backporting of ASoC v2
 * registration APIs.
 */
static int snd_soc_register_card(struct snd_soc_card *card)
{
	int i;

	if (!card->name || !card->dev)
		return -EINVAL;

	card->rtd = kzalloc(sizeof(struct snd_soc_pcm_runtime) * card->num_links,
			GFP_KERNEL);
	if (card->rtd == NULL)
		return -ENOMEM;

	for (i = 0; i < card->num_links; i++)
		card->rtd[i].dai_link = &card->dai_link[i];

	INIT_LIST_HEAD(&card->list);
	card->instantiated = 0;
	mutex_init(&card->mutex);

	mutex_lock(&client_mutex);
	list_add(&card->list, &card_list);
	snd_soc_instantiate_cards();
	mutex_unlock(&client_mutex);

	dev_dbg(card->dev, "Registered card '%s'\n", card->name);

	return 0;
}

/**
 * snd_soc_unregister_card - Unregister a card with the ASoC core
 *
 * @card: Card to unregister
 *
 * Note that currently this is an internal only function: it will be
 * exposed to machine drivers after further backporting of ASoC v2
 * registration APIs.
 */
static int snd_soc_unregister_card(struct snd_soc_card *card)
{
	mutex_lock(&client_mutex);
	list_del(&card->list);
	mutex_unlock(&client_mutex);
	dev_dbg(card->dev, "Unregistered card '%s'\n", card->name);

	return 0;
}

/*
 * Simplify DAI link configuration by removing ".-1" from device names
 * and sanitizing names.
 */
static inline char *fmt_single_name(struct device *dev, int *id)
{
	char *found, name[NAME_SIZE];
	int id1, id2;

	if (dev_name(dev) == NULL)
		return NULL;

	strncpy(name, dev_name(dev), NAME_SIZE);

	/* are we a "%s.%d" name (platform and SPI components) */
	found = strstr(name, dev->driver->name);
	if (found) {
		/* get ID */
		if (sscanf(&found[strlen(dev->driver->name)], ".%d", id) == 1) {

			/* discard ID from name if ID == -1 */
			if (*id == -1)
				found[strlen(dev->driver->name)] = '\0';
		}

	} else {
		/* I2C component devices are named "bus-addr"  */
		if (sscanf(name, "%x-%x", &id1, &id2) == 2) {
			char tmp[NAME_SIZE];

			/* create unique ID number from I2C addr and bus */
			*id = ((id1 & 0xffff) << 16) + id2;

			/* sanitize component name for DAI link creation */
			snprintf(tmp, NAME_SIZE, "%s.%s", dev->driver->name, name);
			strncpy(name, tmp, NAME_SIZE);
		} else
			*id = 0;
	}

	return kstrdup(name, GFP_KERNEL);
}

/*
 * Simplify DAI link naming for single devices with multiple DAIs by removing
 * any ".-1" and using the DAI name (instead of device name).
 */
static inline char *fmt_multiple_name(struct device *dev,
		struct snd_soc_dai_driver *dai_drv)
{
	if (dai_drv->name == NULL) {
		printk(KERN_ERR "asoc: error - multiple DAI %s registered with no name\n",
				dev_name(dev));
		return NULL;
	}

	return kstrdup(dai_drv->name, GFP_KERNEL);
}

/**
 * snd_soc_register_dai - Register a DAI with the ASoC core
 *
 * @dai: DAI to register
 */
int snd_soc_register_dai(struct device *dev,
		struct snd_soc_dai_driver *dai_drv)
{
	struct snd_soc_dai *dai;

	dev_dbg(dev, "dai register %s\n", dev_name(dev));

	dai = kzalloc(sizeof(struct snd_soc_dai), GFP_KERNEL);
	if (dai == NULL)
			return -ENOMEM;

	/* create DAI component name */
	dai->name = fmt_single_name(dev, &dai->id);
	if (dai->name == NULL) {
		kfree(dai);
		return -ENOMEM;
	}

	dai->dev = dev;
	dai->driver = dai_drv;
	if (!dai->driver->ops)
		dai->driver->ops = &null_dai_ops;

	mutex_lock(&client_mutex);
	list_add(&dai->list, &dai_list);
	snd_soc_instantiate_cards();
	mutex_unlock(&client_mutex);

	pr_debug("Registered DAI '%s'\n", dai->name);

	return 0;
}
EXPORT_SYMBOL_GPL(snd_soc_register_dai);

/**
 * snd_soc_unregister_dai - Unregister a DAI from the ASoC core
 *
 * @dai: DAI to unregister
 */
void snd_soc_unregister_dai(struct device *dev)
{
	struct snd_soc_dai *dai;

	list_for_each_entry(dai, &dai_list, list) {
		if (dev == dai->dev)
			goto found;
	}
	return;

found:
	mutex_lock(&client_mutex);
	list_del(&dai->list);
	mutex_unlock(&client_mutex);

	pr_debug("Unregistered DAI '%s'\n", dai->name);
	kfree(dai->name);
	kfree(dai);
}
EXPORT_SYMBOL_GPL(snd_soc_unregister_dai);

/**
 * snd_soc_register_dais - Register multiple DAIs with the ASoC core
 *
 * @dai: Array of DAIs to register
 * @count: Number of DAIs
 */
int snd_soc_register_dais(struct device *dev,
		struct snd_soc_dai_driver *dai_drv, size_t count)
{
	struct snd_soc_dai *dai;
	int i, ret = 0;

	dev_dbg(dev, "dai register %s #%Zu\n", dev_name(dev), count);

	for (i = 0; i < count; i++) {

		dai = kzalloc(sizeof(struct snd_soc_dai), GFP_KERNEL);
		if (dai == NULL)
			return -ENOMEM;

		/* create DAI component name */
		dai->name = fmt_multiple_name(dev, &dai_drv[i]);
		if (dai->name == NULL) {
			kfree(dai);
			ret = -EINVAL;
			goto err;
		}

		dai->dev = dev;
		dai->driver = &dai_drv[i];
		if (dai->driver->id)
			dai->id = dai->driver->id;
		else
			dai->id = i;
		if (!dai->driver->ops)
			dai->driver->ops = &null_dai_ops;

		mutex_lock(&client_mutex);
		list_add(&dai->list, &dai_list);
		mutex_unlock(&client_mutex);

		pr_debug("Registered DAI '%s'\n", dai->name);
	}

	snd_soc_instantiate_cards();
	return 0;

err:
	for (i--; i >= 0; i--)
		snd_soc_unregister_dai(dev);

	return ret;
}
EXPORT_SYMBOL_GPL(snd_soc_register_dais);

/**
 * snd_soc_unregister_dais - Unregister multiple DAIs from the ASoC core
 *
 * @dai: Array of DAIs to unregister
 * @count: Number of DAIs
 */
void snd_soc_unregister_dais(struct device *dev, size_t count)
{
	int i;

	for (i = 0; i < count; i++)
		snd_soc_unregister_dai(dev);
}
EXPORT_SYMBOL_GPL(snd_soc_unregister_dais);

/**
 * snd_soc_register_platform - Register a platform with the ASoC core
 *
 * @platform: platform to register
 */
int snd_soc_register_platform(struct device *dev,
		struct snd_soc_platform_driver *platform_drv)
{
	struct snd_soc_platform *platform;

	dev_dbg(dev, "platform register %s\n", dev_name(dev));

	platform = kzalloc(sizeof(struct snd_soc_platform), GFP_KERNEL);
	if (platform == NULL)
			return -ENOMEM;

	/* create platform component name */
	platform->name = fmt_single_name(dev, &platform->id);
	if (platform->name == NULL) {
		kfree(platform);
		return -ENOMEM;
	}

	platform->dev = dev;
	platform->driver = platform_drv;

	mutex_lock(&client_mutex);
	list_add(&platform->list, &platform_list);
	snd_soc_instantiate_cards();
	mutex_unlock(&client_mutex);

	pr_debug("Registered platform '%s'\n", platform->name);

	return 0;
}
EXPORT_SYMBOL_GPL(snd_soc_register_platform);

/**
 * snd_soc_unregister_platform - Unregister a platform from the ASoC core
 *
 * @platform: platform to unregister
 */
void snd_soc_unregister_platform(struct device *dev)
{
	struct snd_soc_platform *platform;

	list_for_each_entry(platform, &platform_list, list) {
		if (dev == platform->dev)
			goto found;
	}
	return;

found:
	mutex_lock(&client_mutex);
	list_del(&platform->list);
	mutex_unlock(&client_mutex);

	pr_debug("Unregistered platform '%s'\n", platform->name);
	kfree(platform->name);
	kfree(platform);
}
EXPORT_SYMBOL_GPL(snd_soc_unregister_platform);

static u64 codec_format_map[] = {
	SNDRV_PCM_FMTBIT_S16_LE | SNDRV_PCM_FMTBIT_S16_BE,
	SNDRV_PCM_FMTBIT_U16_LE | SNDRV_PCM_FMTBIT_U16_BE,
	SNDRV_PCM_FMTBIT_S24_LE | SNDRV_PCM_FMTBIT_S24_BE,
	SNDRV_PCM_FMTBIT_U24_LE | SNDRV_PCM_FMTBIT_U24_BE,
	SNDRV_PCM_FMTBIT_S32_LE | SNDRV_PCM_FMTBIT_S32_BE,
	SNDRV_PCM_FMTBIT_U32_LE | SNDRV_PCM_FMTBIT_U32_BE,
	SNDRV_PCM_FMTBIT_S24_3LE | SNDRV_PCM_FMTBIT_U24_3BE,
	SNDRV_PCM_FMTBIT_U24_3LE | SNDRV_PCM_FMTBIT_U24_3BE,
	SNDRV_PCM_FMTBIT_S20_3LE | SNDRV_PCM_FMTBIT_S20_3BE,
	SNDRV_PCM_FMTBIT_U20_3LE | SNDRV_PCM_FMTBIT_U20_3BE,
	SNDRV_PCM_FMTBIT_S18_3LE | SNDRV_PCM_FMTBIT_S18_3BE,
	SNDRV_PCM_FMTBIT_U18_3LE | SNDRV_PCM_FMTBIT_U18_3BE,
	SNDRV_PCM_FMTBIT_FLOAT_LE | SNDRV_PCM_FMTBIT_FLOAT_BE,
	SNDRV_PCM_FMTBIT_FLOAT64_LE | SNDRV_PCM_FMTBIT_FLOAT64_BE,
	SNDRV_PCM_FMTBIT_IEC958_SUBFRAME_LE
	| SNDRV_PCM_FMTBIT_IEC958_SUBFRAME_BE,
};

/* Fix up the DAI formats for endianness: codecs don't actually see
 * the endianness of the data but we're using the CPU format
 * definitions which do need to include endianness so we ensure that
 * codec DAIs always have both big and little endian variants set.
 */
static void fixup_codec_formats(struct snd_soc_pcm_stream *stream)
{
	int i;

	for (i = 0; i < ARRAY_SIZE(codec_format_map); i++)
		if (stream->formats & codec_format_map[i])
			stream->formats |= codec_format_map[i];
}

/**
 * snd_soc_register_codec - Register a codec with the ASoC core
 *
 * @codec: codec to register
 */
int snd_soc_register_codec(struct device *dev,
		struct snd_soc_codec_driver *codec_drv,
		struct snd_soc_dai_driver *dai_drv, int num_dai)
{
	struct snd_soc_codec *codec;
	int ret, i;

	dev_dbg(dev, "codec register %s\n", dev_name(dev));

	codec = kzalloc(sizeof(struct snd_soc_codec), GFP_KERNEL);
	if (codec == NULL)
		return -ENOMEM;

	/* create CODEC component name */
	codec->name = fmt_single_name(dev, &codec->id);
	if (codec->name == NULL) {
		kfree(codec);
		return -ENOMEM;
	}

	/* allocate CODEC register cache */
	if (codec_drv->reg_cache_size && codec_drv->reg_word_size) {

		if (codec_drv->reg_cache_default)
			codec->reg_cache = kmemdup(codec_drv->reg_cache_default,
				codec_drv->reg_cache_size * codec_drv->reg_word_size, GFP_KERNEL);
		else
			codec->reg_cache = kzalloc(codec_drv->reg_cache_size *
				codec_drv->reg_word_size, GFP_KERNEL);

		if (codec->reg_cache == NULL) {
			kfree(codec->name);
			kfree(codec);
			return -ENOMEM;
		}
	}

	codec->dev = dev;
	codec->driver = codec_drv;
	codec->bias_level = SND_SOC_BIAS_OFF;
	codec->num_dai = num_dai;
	mutex_init(&codec->mutex);
	INIT_LIST_HEAD(&codec->dapm_widgets);
	INIT_LIST_HEAD(&codec->dapm_paths);

	for (i = 0; i < num_dai; i++) {
		fixup_codec_formats(&dai_drv[i].playback);
		fixup_codec_formats(&dai_drv[i].capture);
	}

	/* register any DAIs */
	if (num_dai) {
		ret = snd_soc_register_dais(dev, dai_drv, num_dai);
		if (ret < 0)
			goto error;
	}

	mutex_lock(&client_mutex);
	list_add(&codec->list, &codec_list);
	snd_soc_instantiate_cards();
	mutex_unlock(&client_mutex);

	pr_debug("Registered codec '%s'\n", codec->name);
	return 0;

error:
	for (i--; i >= 0; i--)
		snd_soc_unregister_dai(dev);

	if (codec->reg_cache)
		kfree(codec->reg_cache);
	kfree(codec->name);
	kfree(codec);
	return ret;
}
EXPORT_SYMBOL_GPL(snd_soc_register_codec);

/**
 * snd_soc_unregister_codec - Unregister a codec from the ASoC core
 *
 * @codec: codec to unregister
 */
void snd_soc_unregister_codec(struct device *dev)
{
	struct snd_soc_codec *codec;
	int i;

	list_for_each_entry(codec, &codec_list, list) {
		if (dev == codec->dev)
			goto found;
	}
	return;

found:
	if (codec->num_dai)
		for (i = 0; i < codec->num_dai; i++)
			snd_soc_unregister_dai(dev);

	mutex_lock(&client_mutex);
	list_del(&codec->list);
	mutex_unlock(&client_mutex);

	pr_debug("Unregistered codec '%s'\n", codec->name);

	if (codec->reg_cache)
		kfree(codec->reg_cache);
	kfree(codec->name);
	kfree(codec);
}
EXPORT_SYMBOL_GPL(snd_soc_unregister_codec);

static int __init snd_soc_init(void)
{
#ifdef CONFIG_DEBUG_FS
	debugfs_root = debugfs_create_dir("asoc", NULL);
	if (IS_ERR(debugfs_root) || !debugfs_root) {
		printk(KERN_WARNING
		       "ASoC: Failed to create debugfs directory\n");
		debugfs_root = NULL;
	}

	if (!debugfs_create_file("codecs", 0444, debugfs_root, NULL,
				 &codec_list_fops))
		pr_warn("ASoC: Failed to create CODEC list debugfs file\n");

	if (!debugfs_create_file("dais", 0444, debugfs_root, NULL,
				 &dai_list_fops))
		pr_warn("ASoC: Failed to create DAI list debugfs file\n");

	if (!debugfs_create_file("platforms", 0444, debugfs_root, NULL,
				 &platform_list_fops))
		pr_warn("ASoC: Failed to create platform list debugfs file\n");
#endif

	return platform_driver_register(&soc_driver);
}
module_init(snd_soc_init);

static void __exit snd_soc_exit(void)
{
#ifdef CONFIG_DEBUG_FS
	debugfs_remove_recursive(debugfs_root);
#endif
	platform_driver_unregister(&soc_driver);
}
module_exit(snd_soc_exit);

/* Module information */
MODULE_AUTHOR("Liam Girdwood, lrg@slimlogic.co.uk");
MODULE_DESCRIPTION("ALSA SoC Core");
MODULE_LICENSE("GPL");
MODULE_ALIAS("platform:soc-audio");<|MERGE_RESOLUTION|>--- conflicted
+++ resolved
@@ -106,24 +106,15 @@
 		if (count >= PAGE_SIZE - 1)
 			break;
 
-<<<<<<< HEAD
-		if (codec->display_register) {
-			count += codec->display_register(codec, buf + count,
-=======
 		if (codec->driver->display_register) {
 			count += codec->driver->display_register(codec, buf + count,
->>>>>>> 45f53cc9
 							 PAGE_SIZE - count, i);
 		} else {
 			/* If the read fails it's almost certainly due to
 			 * the register being volatile and the device being
 			 * powered off.
 			 */
-<<<<<<< HEAD
-			ret = codec->read(codec, i);
-=======
 			ret = codec->driver->read(codec, i);
->>>>>>> 45f53cc9
 			if (ret >= 0)
 				count += snprintf(buf + count,
 						  PAGE_SIZE - count,
