/*
 * wm9081.c  --  WM9081 ALSA SoC Audio driver
 *
 * Author: Mark Brown
 *
 * Copyright 2009 Wolfson Microelectronics plc
 *
 * This program is free software; you can redistribute it and/or modify
 * it under the terms of the GNU General Public License version 2 as
 * published by the Free Software Foundation.
 *
 */

#include <linux/module.h>
#include <linux/moduleparam.h>
#include <linux/init.h>
#include <linux/delay.h>
#include <linux/pm.h>
#include <linux/i2c.h>
#include <linux/platform_device.h>
#include <linux/slab.h>
#include <sound/core.h>
#include <sound/pcm.h>
#include <sound/pcm_params.h>
#include <sound/soc.h>
#include <sound/soc-dapm.h>
#include <sound/initval.h>
#include <sound/tlv.h>

#include <sound/wm9081.h>
#include "wm9081.h"

static u16 wm9081_reg_defaults[] = {
	0x0000,     /* R0  - Software Reset */
	0x0000,     /* R1 */
	0x00B9,     /* R2  - Analogue Lineout */
	0x00B9,     /* R3  - Analogue Speaker PGA */
	0x0001,     /* R4  - VMID Control */
	0x0068,     /* R5  - Bias Control 1 */
	0x0000,     /* R6 */
	0x0000,     /* R7  - Analogue Mixer */
	0x0000,     /* R8  - Anti Pop Control */
	0x01DB,     /* R9  - Analogue Speaker 1 */
	0x0018,     /* R10 - Analogue Speaker 2 */
	0x0180,     /* R11 - Power Management */
	0x0000,     /* R12 - Clock Control 1 */
	0x0038,     /* R13 - Clock Control 2 */
	0x4000,     /* R14 - Clock Control 3 */
	0x0000,     /* R15 */
	0x0000,     /* R16 - FLL Control 1 */
	0x0200,     /* R17 - FLL Control 2 */
	0x0000,     /* R18 - FLL Control 3 */
	0x0204,     /* R19 - FLL Control 4 */
	0x0000,     /* R20 - FLL Control 5 */
	0x0000,     /* R21 */
	0x0000,     /* R22 - Audio Interface 1 */
	0x0002,     /* R23 - Audio Interface 2 */
	0x0008,     /* R24 - Audio Interface 3 */
	0x0022,     /* R25 - Audio Interface 4 */
	0x0000,     /* R26 - Interrupt Status */
	0x0006,     /* R27 - Interrupt Status Mask */
	0x0000,     /* R28 - Interrupt Polarity */
	0x0000,     /* R29 - Interrupt Control */
	0x00C0,     /* R30 - DAC Digital 1 */
	0x0008,     /* R31 - DAC Digital 2 */
	0x09AF,     /* R32 - DRC 1 */
	0x4201,     /* R33 - DRC 2 */
	0x0000,     /* R34 - DRC 3 */
	0x0000,     /* R35 - DRC 4 */
	0x0000,     /* R36 */
	0x0000,     /* R37 */
	0x0000,     /* R38 - Write Sequencer 1 */
	0x0000,     /* R39 - Write Sequencer 2 */
	0x0002,     /* R40 - MW Slave 1 */
	0x0000,     /* R41 */
	0x0000,     /* R42 - EQ 1 */
	0x0000,     /* R43 - EQ 2 */
	0x0FCA,     /* R44 - EQ 3 */
	0x0400,     /* R45 - EQ 4 */
	0x00B8,     /* R46 - EQ 5 */
	0x1EB5,     /* R47 - EQ 6 */
	0xF145,     /* R48 - EQ 7 */
	0x0B75,     /* R49 - EQ 8 */
	0x01C5,     /* R50 - EQ 9 */
	0x169E,     /* R51 - EQ 10 */
	0xF829,     /* R52 - EQ 11 */
	0x07AD,     /* R53 - EQ 12 */
	0x1103,     /* R54 - EQ 13 */
	0x1C58,     /* R55 - EQ 14 */
	0xF373,     /* R56 - EQ 15 */
	0x0A54,     /* R57 - EQ 16 */
	0x0558,     /* R58 - EQ 17 */
	0x0564,     /* R59 - EQ 18 */
	0x0559,     /* R60 - EQ 19 */
	0x4000,     /* R61 - EQ 20 */
};

static struct {
	int ratio;
	int clk_sys_rate;
} clk_sys_rates[] = {
	{ 64,   0 },
	{ 128,  1 },
	{ 192,  2 },
	{ 256,  3 },
	{ 384,  4 },
	{ 512,  5 },
	{ 768,  6 },
	{ 1024, 7 },
	{ 1408, 8 },
	{ 1536, 9 },
};

static struct {
	int rate;
	int sample_rate;
} sample_rates[] = {
	{ 8000,  0  },
	{ 11025, 1  },
	{ 12000, 2  },
	{ 16000, 3  },
	{ 22050, 4  },
	{ 24000, 5  },
	{ 32000, 6  },
	{ 44100, 7  },
	{ 48000, 8  },
	{ 88200, 9  },
	{ 96000, 10 },
};

static struct {
	int div; /* *10 due to .5s */
	int bclk_div;
} bclk_divs[] = {
	{ 10,  0  },
	{ 15,  1  },
	{ 20,  2  },
	{ 30,  3  },
	{ 40,  4  },
	{ 50,  5  },
	{ 55,  6  },
	{ 60,  7  },
	{ 80,  8  },
	{ 100, 9  },
	{ 110, 10 },
	{ 120, 11 },
	{ 160, 12 },
	{ 200, 13 },
	{ 220, 14 },
	{ 240, 15 },
	{ 250, 16 },
	{ 300, 17 },
	{ 320, 18 },
	{ 440, 19 },
	{ 480, 20 },
};

struct wm9081_priv {
	enum snd_soc_control_type control_type;
	void *control_data;
	u16 reg_cache[WM9081_MAX_REGISTER + 1];
	int sysclk_source;
	int mclk_rate;
	int sysclk_rate;
	int fs;
	int bclk;
	int master;
	int fll_fref;
	int fll_fout;
	int tdm_width;
	struct wm9081_retune_mobile_config *retune;
};

static int wm9081_volatile_register(unsigned int reg)
{
	switch (reg) {
	case WM9081_SOFTWARE_RESET:
		return 1;
	default:
		return 0;
	}
}

static int wm9081_reset(struct snd_soc_codec *codec)
{
	return snd_soc_write(codec, WM9081_SOFTWARE_RESET, 0);
}

static const DECLARE_TLV_DB_SCALE(drc_in_tlv, -4500, 75, 0);
static const DECLARE_TLV_DB_SCALE(drc_out_tlv, -2250, 75, 0);
static const DECLARE_TLV_DB_SCALE(drc_min_tlv, -1800, 600, 0);
static unsigned int drc_max_tlv[] = {
	TLV_DB_RANGE_HEAD(4),
	0, 0, TLV_DB_SCALE_ITEM(1200, 0, 0),
	1, 1, TLV_DB_SCALE_ITEM(1800, 0, 0),
	2, 2, TLV_DB_SCALE_ITEM(2400, 0, 0),
	3, 3, TLV_DB_SCALE_ITEM(3600, 0, 0),
};
static const DECLARE_TLV_DB_SCALE(drc_qr_tlv, 1200, 600, 0);
static const DECLARE_TLV_DB_SCALE(drc_startup_tlv, -300, 50, 0);

static const DECLARE_TLV_DB_SCALE(eq_tlv, -1200, 100, 0);

static const DECLARE_TLV_DB_SCALE(in_tlv, -600, 600, 0);
static const DECLARE_TLV_DB_SCALE(dac_tlv, -7200, 75, 1);
static const DECLARE_TLV_DB_SCALE(out_tlv, -5700, 100, 0);

static const char *drc_high_text[] = {
	"1",
	"1/2",
	"1/4",
	"1/8",
	"1/16",
	"0",
};

static const struct soc_enum drc_high =
	SOC_ENUM_SINGLE(WM9081_DRC_3, 3, 6, drc_high_text);

static const char *drc_low_text[] = {
	"1",
	"1/2",
	"1/4",
	"1/8",
	"0",
};

static const struct soc_enum drc_low =
	SOC_ENUM_SINGLE(WM9081_DRC_3, 0, 5, drc_low_text);

static const char *drc_atk_text[] = {
	"181us",
	"181us",
	"363us",
	"726us",
	"1.45ms",
	"2.9ms",
	"5.8ms",
	"11.6ms",
	"23.2ms",
	"46.4ms",
	"92.8ms",
	"185.6ms",
};

static const struct soc_enum drc_atk =
	SOC_ENUM_SINGLE(WM9081_DRC_2, 12, 12, drc_atk_text);

static const char *drc_dcy_text[] = {
	"186ms",
	"372ms",
	"743ms",
	"1.49s",
	"2.97s",
	"5.94s",
	"11.89s",
	"23.78s",
	"47.56s",
};

static const struct soc_enum drc_dcy =
	SOC_ENUM_SINGLE(WM9081_DRC_2, 8, 9, drc_dcy_text);

static const char *drc_qr_dcy_text[] = {
	"0.725ms",
	"1.45ms",
	"5.8ms",
};

static const struct soc_enum drc_qr_dcy =
	SOC_ENUM_SINGLE(WM9081_DRC_2, 4, 3, drc_qr_dcy_text);

static const char *dac_deemph_text[] = {
	"None",
	"32kHz",
	"44.1kHz",
	"48kHz",
};

static const struct soc_enum dac_deemph =
	SOC_ENUM_SINGLE(WM9081_DAC_DIGITAL_2, 1, 4, dac_deemph_text);

static const char *speaker_mode_text[] = {
	"Class D",
	"Class AB",
};

static const struct soc_enum speaker_mode =
	SOC_ENUM_SINGLE(WM9081_ANALOGUE_SPEAKER_2, 6, 2, speaker_mode_text);

static int speaker_mode_get(struct snd_kcontrol *kcontrol,
			    struct snd_ctl_elem_value *ucontrol)
{
	struct snd_soc_codec *codec = snd_kcontrol_chip(kcontrol);
	unsigned int reg;

	reg = snd_soc_read(codec, WM9081_ANALOGUE_SPEAKER_2);
	if (reg & WM9081_SPK_MODE)
		ucontrol->value.integer.value[0] = 1;
	else
		ucontrol->value.integer.value[0] = 0;

	return 0;
}

/*
 * Stop any attempts to change speaker mode while the speaker is enabled.
 *
 * We also have some special anti-pop controls dependant on speaker
 * mode which must be changed along with the mode.
 */
static int speaker_mode_put(struct snd_kcontrol *kcontrol,
			    struct snd_ctl_elem_value *ucontrol)
{
	struct snd_soc_codec *codec = snd_kcontrol_chip(kcontrol);
	unsigned int reg_pwr = snd_soc_read(codec, WM9081_POWER_MANAGEMENT);
	unsigned int reg2 = snd_soc_read(codec, WM9081_ANALOGUE_SPEAKER_2);

	/* Are we changing anything? */
	if (ucontrol->value.integer.value[0] ==
	    ((reg2 & WM9081_SPK_MODE) != 0))
		return 0;

	/* Don't try to change modes while enabled */
	if (reg_pwr & WM9081_SPK_ENA)
		return -EINVAL;

	if (ucontrol->value.integer.value[0]) {
		/* Class AB */
		reg2 &= ~(WM9081_SPK_INV_MUTE | WM9081_OUT_SPK_CTRL);
		reg2 |= WM9081_SPK_MODE;
	} else {
		/* Class D */
		reg2 |= WM9081_SPK_INV_MUTE | WM9081_OUT_SPK_CTRL;
		reg2 &= ~WM9081_SPK_MODE;
	}

	snd_soc_write(codec, WM9081_ANALOGUE_SPEAKER_2, reg2);

	return 0;
}

static const struct snd_kcontrol_new wm9081_snd_controls[] = {
SOC_SINGLE_TLV("IN1 Volume", WM9081_ANALOGUE_MIXER, 1, 1, 1, in_tlv),
SOC_SINGLE_TLV("IN2 Volume", WM9081_ANALOGUE_MIXER, 3, 1, 1, in_tlv),

SOC_SINGLE_TLV("Playback Volume", WM9081_DAC_DIGITAL_1, 1, 96, 0, dac_tlv),

SOC_SINGLE("LINEOUT Switch", WM9081_ANALOGUE_LINEOUT, 7, 1, 1),
SOC_SINGLE("LINEOUT ZC Switch", WM9081_ANALOGUE_LINEOUT, 6, 1, 0),
SOC_SINGLE_TLV("LINEOUT Volume", WM9081_ANALOGUE_LINEOUT, 0, 63, 0, out_tlv),

SOC_SINGLE("DRC Switch", WM9081_DRC_1, 15, 1, 0),
SOC_ENUM("DRC High Slope", drc_high),
SOC_ENUM("DRC Low Slope", drc_low),
SOC_SINGLE_TLV("DRC Input Volume", WM9081_DRC_4, 5, 60, 1, drc_in_tlv),
SOC_SINGLE_TLV("DRC Output Volume", WM9081_DRC_4, 0, 30, 1, drc_out_tlv),
SOC_SINGLE_TLV("DRC Minimum Volume", WM9081_DRC_2, 2, 3, 1, drc_min_tlv),
SOC_SINGLE_TLV("DRC Maximum Volume", WM9081_DRC_2, 0, 3, 0, drc_max_tlv),
SOC_ENUM("DRC Attack", drc_atk),
SOC_ENUM("DRC Decay", drc_dcy),
SOC_SINGLE("DRC Quick Release Switch", WM9081_DRC_1, 2, 1, 0),
SOC_SINGLE_TLV("DRC Quick Release Volume", WM9081_DRC_2, 6, 3, 0, drc_qr_tlv),
SOC_ENUM("DRC Quick Release Decay", drc_qr_dcy),
SOC_SINGLE_TLV("DRC Startup Volume", WM9081_DRC_1, 6, 18, 0, drc_startup_tlv),

SOC_SINGLE("EQ Switch", WM9081_EQ_1, 0, 1, 0),

SOC_SINGLE("Speaker DC Volume", WM9081_ANALOGUE_SPEAKER_1, 3, 5, 0),
SOC_SINGLE("Speaker AC Volume", WM9081_ANALOGUE_SPEAKER_1, 0, 5, 0),
SOC_SINGLE("Speaker Switch", WM9081_ANALOGUE_SPEAKER_PGA, 7, 1, 1),
SOC_SINGLE("Speaker ZC Switch", WM9081_ANALOGUE_SPEAKER_PGA, 6, 1, 0),
SOC_SINGLE_TLV("Speaker Volume", WM9081_ANALOGUE_SPEAKER_PGA, 0, 63, 0,
	       out_tlv),
SOC_ENUM("DAC Deemphasis", dac_deemph),
SOC_ENUM_EXT("Speaker Mode", speaker_mode, speaker_mode_get, speaker_mode_put),
};

static const struct snd_kcontrol_new wm9081_eq_controls[] = {
SOC_SINGLE_TLV("EQ1 Volume", WM9081_EQ_1, 11, 24, 0, eq_tlv),
SOC_SINGLE_TLV("EQ2 Volume", WM9081_EQ_1, 6, 24, 0, eq_tlv),
SOC_SINGLE_TLV("EQ3 Volume", WM9081_EQ_1, 1, 24, 0, eq_tlv),
SOC_SINGLE_TLV("EQ4 Volume", WM9081_EQ_2, 11, 24, 0, eq_tlv),
SOC_SINGLE_TLV("EQ5 Volume", WM9081_EQ_2, 6, 24, 0, eq_tlv),
};

static const struct snd_kcontrol_new mixer[] = {
SOC_DAPM_SINGLE("IN1 Switch", WM9081_ANALOGUE_MIXER, 0, 1, 0),
SOC_DAPM_SINGLE("IN2 Switch", WM9081_ANALOGUE_MIXER, 2, 1, 0),
SOC_DAPM_SINGLE("Playback Switch", WM9081_ANALOGUE_MIXER, 4, 1, 0),
};

static int speaker_event(struct snd_soc_dapm_widget *w,
			 struct snd_kcontrol *kcontrol, int event)
{
	struct snd_soc_codec *codec = w->codec;
	unsigned int reg = snd_soc_read(codec, WM9081_POWER_MANAGEMENT);

	switch (event) {
	case SND_SOC_DAPM_POST_PMU:
		reg |= WM9081_SPK_ENA;
		break;

	case SND_SOC_DAPM_PRE_PMD:
		reg &= ~WM9081_SPK_ENA;
		break;
	}

	snd_soc_write(codec, WM9081_POWER_MANAGEMENT, reg);

	return 0;
}

struct _fll_div {
	u16 fll_fratio;
	u16 fll_outdiv;
	u16 fll_clk_ref_div;
	u16 n;
	u16 k;
};

/* The size in bits of the FLL divide multiplied by 10
 * to allow rounding later */
#define FIXED_FLL_SIZE ((1 << 16) * 10)

static struct {
	unsigned int min;
	unsigned int max;
	u16 fll_fratio;
	int ratio;
} fll_fratios[] = {
	{       0,    64000, 4, 16 },
	{   64000,   128000, 3,  8 },
	{  128000,   256000, 2,  4 },
	{  256000,  1000000, 1,  2 },
	{ 1000000, 13500000, 0,  1 },
};

static int fll_factors(struct _fll_div *fll_div, unsigned int Fref,
		       unsigned int Fout)
{
	u64 Kpart;
	unsigned int K, Ndiv, Nmod, target;
	unsigned int div;
	int i;

	/* Fref must be <=13.5MHz */
	div = 1;
	while ((Fref / div) > 13500000) {
		div *= 2;

		if (div > 8) {
			pr_err("Can't scale %dMHz input down to <=13.5MHz\n",
			       Fref);
			return -EINVAL;
		}
	}
	fll_div->fll_clk_ref_div = div / 2;

	pr_debug("Fref=%u Fout=%u\n", Fref, Fout);

	/* Apply the division for our remaining calculations */
	Fref /= div;

	/* Fvco should be 90-100MHz; don't check the upper bound */
	div = 0;
	target = Fout * 2;
	while (target < 90000000) {
		div++;
		target *= 2;
		if (div > 7) {
			pr_err("Unable to find FLL_OUTDIV for Fout=%uHz\n",
			       Fout);
			return -EINVAL;
		}
	}
	fll_div->fll_outdiv = div;

	pr_debug("Fvco=%dHz\n", target);

	/* Find an appropraite FLL_FRATIO and factor it out of the target */
	for (i = 0; i < ARRAY_SIZE(fll_fratios); i++) {
		if (fll_fratios[i].min <= Fref && Fref <= fll_fratios[i].max) {
			fll_div->fll_fratio = fll_fratios[i].fll_fratio;
			target /= fll_fratios[i].ratio;
			break;
		}
	}
	if (i == ARRAY_SIZE(fll_fratios)) {
		pr_err("Unable to find FLL_FRATIO for Fref=%uHz\n", Fref);
		return -EINVAL;
	}

	/* Now, calculate N.K */
	Ndiv = target / Fref;

	fll_div->n = Ndiv;
	Nmod = target % Fref;
	pr_debug("Nmod=%d\n", Nmod);

	/* Calculate fractional part - scale up so we can round. */
	Kpart = FIXED_FLL_SIZE * (long long)Nmod;

	do_div(Kpart, Fref);

	K = Kpart & 0xFFFFFFFF;

	if ((K % 10) >= 5)
		K += 5;

	/* Move down to proper range now rounding is done */
	fll_div->k = K / 10;

	pr_debug("N=%x K=%x FLL_FRATIO=%x FLL_OUTDIV=%x FLL_CLK_REF_DIV=%x\n",
		 fll_div->n, fll_div->k,
		 fll_div->fll_fratio, fll_div->fll_outdiv,
		 fll_div->fll_clk_ref_div);

	return 0;
}

static int wm9081_set_fll(struct snd_soc_codec *codec, int fll_id,
			  unsigned int Fref, unsigned int Fout)
{
	struct wm9081_priv *wm9081 = snd_soc_codec_get_drvdata(codec);
	u16 reg1, reg4, reg5;
	struct _fll_div fll_div;
	int ret;
	int clk_sys_reg;

	/* Any change? */
	if (Fref == wm9081->fll_fref && Fout == wm9081->fll_fout)
		return 0;

	/* Disable the FLL */
	if (Fout == 0) {
		dev_dbg(codec->dev, "FLL disabled\n");
		wm9081->fll_fref = 0;
		wm9081->fll_fout = 0;

		return 0;
	}

	ret = fll_factors(&fll_div, Fref, Fout);
	if (ret != 0)
		return ret;

	reg5 = snd_soc_read(codec, WM9081_FLL_CONTROL_5);
	reg5 &= ~WM9081_FLL_CLK_SRC_MASK;

	switch (fll_id) {
	case WM9081_SYSCLK_FLL_MCLK:
		reg5 |= 0x1;
		break;

	default:
		dev_err(codec->dev, "Unknown FLL ID %d\n", fll_id);
		return -EINVAL;
	}

	/* Disable CLK_SYS while we reconfigure */
	clk_sys_reg = snd_soc_read(codec, WM9081_CLOCK_CONTROL_3);
	if (clk_sys_reg & WM9081_CLK_SYS_ENA)
		snd_soc_write(codec, WM9081_CLOCK_CONTROL_3,
			     clk_sys_reg & ~WM9081_CLK_SYS_ENA);

	/* Any FLL configuration change requires that the FLL be
	 * disabled first. */
	reg1 = snd_soc_read(codec, WM9081_FLL_CONTROL_1);
	reg1 &= ~WM9081_FLL_ENA;
	snd_soc_write(codec, WM9081_FLL_CONTROL_1, reg1);

	/* Apply the configuration */
	if (fll_div.k)
		reg1 |= WM9081_FLL_FRAC_MASK;
	else
		reg1 &= ~WM9081_FLL_FRAC_MASK;
	snd_soc_write(codec, WM9081_FLL_CONTROL_1, reg1);

	snd_soc_write(codec, WM9081_FLL_CONTROL_2,
		     (fll_div.fll_outdiv << WM9081_FLL_OUTDIV_SHIFT) |
		     (fll_div.fll_fratio << WM9081_FLL_FRATIO_SHIFT));
	snd_soc_write(codec, WM9081_FLL_CONTROL_3, fll_div.k);

	reg4 = snd_soc_read(codec, WM9081_FLL_CONTROL_4);
	reg4 &= ~WM9081_FLL_N_MASK;
	reg4 |= fll_div.n << WM9081_FLL_N_SHIFT;
	snd_soc_write(codec, WM9081_FLL_CONTROL_4, reg4);

	reg5 &= ~WM9081_FLL_CLK_REF_DIV_MASK;
	reg5 |= fll_div.fll_clk_ref_div << WM9081_FLL_CLK_REF_DIV_SHIFT;
	snd_soc_write(codec, WM9081_FLL_CONTROL_5, reg5);

	/* Enable the FLL */
	snd_soc_write(codec, WM9081_FLL_CONTROL_1, reg1 | WM9081_FLL_ENA);

	/* Then bring CLK_SYS up again if it was disabled */
	if (clk_sys_reg & WM9081_CLK_SYS_ENA)
		snd_soc_write(codec, WM9081_CLOCK_CONTROL_3, clk_sys_reg);

	dev_dbg(codec->dev, "FLL enabled at %dHz->%dHz\n", Fref, Fout);

	wm9081->fll_fref = Fref;
	wm9081->fll_fout = Fout;

	return 0;
}

static int configure_clock(struct snd_soc_codec *codec)
{
	struct wm9081_priv *wm9081 = snd_soc_codec_get_drvdata(codec);
	int new_sysclk, i, target;
	unsigned int reg;
	int ret = 0;
	int mclkdiv = 0;
	int fll = 0;

	switch (wm9081->sysclk_source) {
	case WM9081_SYSCLK_MCLK:
		if (wm9081->mclk_rate > 12225000) {
			mclkdiv = 1;
			wm9081->sysclk_rate = wm9081->mclk_rate / 2;
		} else {
			wm9081->sysclk_rate = wm9081->mclk_rate;
		}
		wm9081_set_fll(codec, WM9081_SYSCLK_FLL_MCLK, 0, 0);
		break;

	case WM9081_SYSCLK_FLL_MCLK:
		/* If we have a sample rate calculate a CLK_SYS that
		 * gives us a suitable DAC configuration, plus BCLK.
		 * Ideally we would check to see if we can clock
		 * directly from MCLK and only use the FLL if this is
		 * not the case, though care must be taken with free
		 * running mode.
		 */
		if (wm9081->master && wm9081->bclk) {
			/* Make sure we can generate CLK_SYS and BCLK
			 * and that we've got 3MHz for optimal
			 * performance. */
			for (i = 0; i < ARRAY_SIZE(clk_sys_rates); i++) {
				target = wm9081->fs * clk_sys_rates[i].ratio;
				new_sysclk = target;
				if (target >= wm9081->bclk &&
				    target > 3000000)
					break;
			}

			if (i == ARRAY_SIZE(clk_sys_rates))
				return -EINVAL;

		} else if (wm9081->fs) {
			for (i = 0; i < ARRAY_SIZE(clk_sys_rates); i++) {
				new_sysclk = clk_sys_rates[i].ratio
					* wm9081->fs;
				if (new_sysclk > 3000000)
					break;
			}

			if (i == ARRAY_SIZE(clk_sys_rates))
				return -EINVAL;

		} else {
			new_sysclk = 12288000;
		}

		ret = wm9081_set_fll(codec, WM9081_SYSCLK_FLL_MCLK,
				     wm9081->mclk_rate, new_sysclk);
		if (ret == 0) {
			wm9081->sysclk_rate = new_sysclk;

			/* Switch SYSCLK over to FLL */
			fll = 1;
		} else {
			wm9081->sysclk_rate = wm9081->mclk_rate;
		}
		break;

	default:
		return -EINVAL;
	}

	reg = snd_soc_read(codec, WM9081_CLOCK_CONTROL_1);
	if (mclkdiv)
		reg |= WM9081_MCLKDIV2;
	else
		reg &= ~WM9081_MCLKDIV2;
	snd_soc_write(codec, WM9081_CLOCK_CONTROL_1, reg);

	reg = snd_soc_read(codec, WM9081_CLOCK_CONTROL_3);
	if (fll)
		reg |= WM9081_CLK_SRC_SEL;
	else
		reg &= ~WM9081_CLK_SRC_SEL;
	snd_soc_write(codec, WM9081_CLOCK_CONTROL_3, reg);

	dev_dbg(codec->dev, "CLK_SYS is %dHz\n", wm9081->sysclk_rate);

	return ret;
}

static int clk_sys_event(struct snd_soc_dapm_widget *w,
			 struct snd_kcontrol *kcontrol, int event)
{
	struct snd_soc_codec *codec = w->codec;
	struct wm9081_priv *wm9081 = snd_soc_codec_get_drvdata(codec);

	/* This should be done on init() for bypass paths */
	switch (wm9081->sysclk_source) {
	case WM9081_SYSCLK_MCLK:
		dev_dbg(codec->dev, "Using %dHz MCLK\n", wm9081->mclk_rate);
		break;
	case WM9081_SYSCLK_FLL_MCLK:
		dev_dbg(codec->dev, "Using %dHz MCLK with FLL\n",
			wm9081->mclk_rate);
		break;
	default:
		dev_err(codec->dev, "System clock not configured\n");
		return -EINVAL;
	}

	switch (event) {
	case SND_SOC_DAPM_PRE_PMU:
		configure_clock(codec);
		break;

	case SND_SOC_DAPM_POST_PMD:
		/* Disable the FLL if it's running */
		wm9081_set_fll(codec, 0, 0, 0);
		break;
	}

	return 0;
}

static const struct snd_soc_dapm_widget wm9081_dapm_widgets[] = {
SND_SOC_DAPM_INPUT("IN1"),
SND_SOC_DAPM_INPUT("IN2"),

SND_SOC_DAPM_DAC("DAC", "HiFi Playback", WM9081_POWER_MANAGEMENT, 0, 0),

SND_SOC_DAPM_MIXER_NAMED_CTL("Mixer", SND_SOC_NOPM, 0, 0,
			     mixer, ARRAY_SIZE(mixer)),

SND_SOC_DAPM_PGA("LINEOUT PGA", WM9081_POWER_MANAGEMENT, 4, 0, NULL, 0),

SND_SOC_DAPM_PGA_E("Speaker PGA", WM9081_POWER_MANAGEMENT, 2, 0, NULL, 0,
		   speaker_event,
		   SND_SOC_DAPM_POST_PMU | SND_SOC_DAPM_PRE_PMD),

SND_SOC_DAPM_OUTPUT("LINEOUT"),
SND_SOC_DAPM_OUTPUT("SPKN"),
SND_SOC_DAPM_OUTPUT("SPKP"),

SND_SOC_DAPM_SUPPLY("CLK_SYS", WM9081_CLOCK_CONTROL_3, 0, 0, clk_sys_event,
		    SND_SOC_DAPM_PRE_PMU | SND_SOC_DAPM_POST_PMD),
SND_SOC_DAPM_SUPPLY("CLK_DSP", WM9081_CLOCK_CONTROL_3, 1, 0, NULL, 0),
SND_SOC_DAPM_SUPPLY("TOCLK", WM9081_CLOCK_CONTROL_3, 2, 0, NULL, 0),
};


static const struct snd_soc_dapm_route audio_paths[] = {
	{ "DAC", NULL, "CLK_SYS" },
	{ "DAC", NULL, "CLK_DSP" },

	{ "Mixer", "IN1 Switch", "IN1" },
	{ "Mixer", "IN2 Switch", "IN2" },
	{ "Mixer", "Playback Switch", "DAC" },

	{ "LINEOUT PGA", NULL, "Mixer" },
	{ "LINEOUT PGA", NULL, "TOCLK" },
	{ "LINEOUT PGA", NULL, "CLK_SYS" },

	{ "LINEOUT", NULL, "LINEOUT PGA" },

	{ "Speaker PGA", NULL, "Mixer" },
	{ "Speaker PGA", NULL, "TOCLK" },
	{ "Speaker PGA", NULL, "CLK_SYS" },

	{ "SPKN", NULL, "Speaker PGA" },
	{ "SPKP", NULL, "Speaker PGA" },
};

static int wm9081_set_bias_level(struct snd_soc_codec *codec,
				 enum snd_soc_bias_level level)
{
	u16 reg;

	switch (level) {
	case SND_SOC_BIAS_ON:
		break;

	case SND_SOC_BIAS_PREPARE:
		/* VMID=2*40k */
		reg = snd_soc_read(codec, WM9081_VMID_CONTROL);
		reg &= ~WM9081_VMID_SEL_MASK;
		reg |= 0x2;
		snd_soc_write(codec, WM9081_VMID_CONTROL, reg);

		/* Normal bias current */
		reg = snd_soc_read(codec, WM9081_BIAS_CONTROL_1);
		reg &= ~WM9081_STBY_BIAS_ENA;
		snd_soc_write(codec, WM9081_BIAS_CONTROL_1, reg);
		break;

	case SND_SOC_BIAS_STANDBY:
		/* Initial cold start */
		if (codec->bias_level == SND_SOC_BIAS_OFF) {
			/* Disable LINEOUT discharge */
			reg = snd_soc_read(codec, WM9081_ANTI_POP_CONTROL);
			reg &= ~WM9081_LINEOUT_DISCH;
			snd_soc_write(codec, WM9081_ANTI_POP_CONTROL, reg);

			/* Select startup bias source */
			reg = snd_soc_read(codec, WM9081_BIAS_CONTROL_1);
			reg |= WM9081_BIAS_SRC | WM9081_BIAS_ENA;
			snd_soc_write(codec, WM9081_BIAS_CONTROL_1, reg);

			/* VMID 2*4k; Soft VMID ramp enable */
			reg = snd_soc_read(codec, WM9081_VMID_CONTROL);
			reg |= WM9081_VMID_RAMP | 0x6;
			snd_soc_write(codec, WM9081_VMID_CONTROL, reg);

			mdelay(100);

			/* Normal bias enable & soft start off */
			reg |= WM9081_BIAS_ENA;
			reg &= ~WM9081_VMID_RAMP;
			snd_soc_write(codec, WM9081_VMID_CONTROL, reg);

			/* Standard bias source */
			reg = snd_soc_read(codec, WM9081_BIAS_CONTROL_1);
			reg &= ~WM9081_BIAS_SRC;
			snd_soc_write(codec, WM9081_BIAS_CONTROL_1, reg);
		}

		/* VMID 2*240k */
		reg = snd_soc_read(codec, WM9081_BIAS_CONTROL_1);
		reg &= ~WM9081_VMID_SEL_MASK;
		reg |= 0x40;
		snd_soc_write(codec, WM9081_VMID_CONTROL, reg);

		/* Standby bias current on */
		reg = snd_soc_read(codec, WM9081_BIAS_CONTROL_1);
		reg |= WM9081_STBY_BIAS_ENA;
		snd_soc_write(codec, WM9081_BIAS_CONTROL_1, reg);
		break;

	case SND_SOC_BIAS_OFF:
		/* Startup bias source */
		reg = snd_soc_read(codec, WM9081_BIAS_CONTROL_1);
		reg |= WM9081_BIAS_SRC;
		snd_soc_write(codec, WM9081_BIAS_CONTROL_1, reg);

		/* Disable VMID and biases with soft ramping */
		reg = snd_soc_read(codec, WM9081_VMID_CONTROL);
		reg &= ~(WM9081_VMID_SEL_MASK | WM9081_BIAS_ENA);
		reg |= WM9081_VMID_RAMP;
		snd_soc_write(codec, WM9081_VMID_CONTROL, reg);

		/* Actively discharge LINEOUT */
		reg = snd_soc_read(codec, WM9081_ANTI_POP_CONTROL);
		reg |= WM9081_LINEOUT_DISCH;
		snd_soc_write(codec, WM9081_ANTI_POP_CONTROL, reg);
		break;
	}

	codec->bias_level = level;

	return 0;
}

static int wm9081_set_dai_fmt(struct snd_soc_dai *dai,
			      unsigned int fmt)
{
	struct snd_soc_codec *codec = dai->codec;
	struct wm9081_priv *wm9081 = snd_soc_codec_get_drvdata(codec);
	unsigned int aif2 = snd_soc_read(codec, WM9081_AUDIO_INTERFACE_2);

	aif2 &= ~(WM9081_AIF_BCLK_INV | WM9081_AIF_LRCLK_INV |
		  WM9081_BCLK_DIR | WM9081_LRCLK_DIR | WM9081_AIF_FMT_MASK);

	switch (fmt & SND_SOC_DAIFMT_MASTER_MASK) {
	case SND_SOC_DAIFMT_CBS_CFS:
		wm9081->master = 0;
		break;
	case SND_SOC_DAIFMT_CBS_CFM:
		aif2 |= WM9081_LRCLK_DIR;
		wm9081->master = 1;
		break;
	case SND_SOC_DAIFMT_CBM_CFS:
		aif2 |= WM9081_BCLK_DIR;
		wm9081->master = 1;
		break;
	case SND_SOC_DAIFMT_CBM_CFM:
		aif2 |= WM9081_LRCLK_DIR | WM9081_BCLK_DIR;
		wm9081->master = 1;
		break;
	default:
		return -EINVAL;
	}

	switch (fmt & SND_SOC_DAIFMT_FORMAT_MASK) {
	case SND_SOC_DAIFMT_DSP_B:
		aif2 |= WM9081_AIF_LRCLK_INV;
	case SND_SOC_DAIFMT_DSP_A:
		aif2 |= 0x3;
		break;
	case SND_SOC_DAIFMT_I2S:
		aif2 |= 0x2;
		break;
	case SND_SOC_DAIFMT_RIGHT_J:
		break;
	case SND_SOC_DAIFMT_LEFT_J:
		aif2 |= 0x1;
		break;
	default:
		return -EINVAL;
	}

	switch (fmt & SND_SOC_DAIFMT_FORMAT_MASK) {
	case SND_SOC_DAIFMT_DSP_A:
	case SND_SOC_DAIFMT_DSP_B:
		/* frame inversion not valid for DSP modes */
		switch (fmt & SND_SOC_DAIFMT_INV_MASK) {
		case SND_SOC_DAIFMT_NB_NF:
			break;
		case SND_SOC_DAIFMT_IB_NF:
			aif2 |= WM9081_AIF_BCLK_INV;
			break;
		default:
			return -EINVAL;
		}
		break;

	case SND_SOC_DAIFMT_I2S:
	case SND_SOC_DAIFMT_RIGHT_J:
	case SND_SOC_DAIFMT_LEFT_J:
		switch (fmt & SND_SOC_DAIFMT_INV_MASK) {
		case SND_SOC_DAIFMT_NB_NF:
			break;
		case SND_SOC_DAIFMT_IB_IF:
			aif2 |= WM9081_AIF_BCLK_INV | WM9081_AIF_LRCLK_INV;
			break;
		case SND_SOC_DAIFMT_IB_NF:
			aif2 |= WM9081_AIF_BCLK_INV;
			break;
		case SND_SOC_DAIFMT_NB_IF:
			aif2 |= WM9081_AIF_LRCLK_INV;
			break;
		default:
			return -EINVAL;
		}
		break;
	default:
		return -EINVAL;
	}

	snd_soc_write(codec, WM9081_AUDIO_INTERFACE_2, aif2);

	return 0;
}

static int wm9081_hw_params(struct snd_pcm_substream *substream,
			    struct snd_pcm_hw_params *params,
			    struct snd_soc_dai *dai)
{
	struct snd_soc_codec *codec = dai->codec;
	struct wm9081_priv *wm9081 = snd_soc_codec_get_drvdata(codec);
	int ret, i, best, best_val, cur_val;
	unsigned int clk_ctrl2, aif1, aif2, aif3, aif4;

	clk_ctrl2 = snd_soc_read(codec, WM9081_CLOCK_CONTROL_2);
	clk_ctrl2 &= ~(WM9081_CLK_SYS_RATE_MASK | WM9081_SAMPLE_RATE_MASK);

	aif1 = snd_soc_read(codec, WM9081_AUDIO_INTERFACE_1);

	aif2 = snd_soc_read(codec, WM9081_AUDIO_INTERFACE_2);
	aif2 &= ~WM9081_AIF_WL_MASK;

	aif3 = snd_soc_read(codec, WM9081_AUDIO_INTERFACE_3);
	aif3 &= ~WM9081_BCLK_DIV_MASK;

	aif4 = snd_soc_read(codec, WM9081_AUDIO_INTERFACE_4);
	aif4 &= ~WM9081_LRCLK_RATE_MASK;

	wm9081->fs = params_rate(params);

	if (wm9081->tdm_width) {
		/* If TDM is set up then that fixes our BCLK. */
		int slots = ((aif1 & WM9081_AIFDAC_TDM_MODE_MASK) >>
			     WM9081_AIFDAC_TDM_MODE_SHIFT) + 1;

		wm9081->bclk = wm9081->fs * wm9081->tdm_width * slots;
	} else {
		/* Otherwise work out a BCLK from the sample size */
		wm9081->bclk = 2 * wm9081->fs;

		switch (params_format(params)) {
		case SNDRV_PCM_FORMAT_S16_LE:
			wm9081->bclk *= 16;
			break;
		case SNDRV_PCM_FORMAT_S20_3LE:
			wm9081->bclk *= 20;
			aif2 |= 0x4;
			break;
		case SNDRV_PCM_FORMAT_S24_LE:
			wm9081->bclk *= 24;
			aif2 |= 0x8;
			break;
		case SNDRV_PCM_FORMAT_S32_LE:
			wm9081->bclk *= 32;
			aif2 |= 0xc;
			break;
		default:
			return -EINVAL;
		}
	}

	dev_dbg(codec->dev, "Target BCLK is %dHz\n", wm9081->bclk);

	ret = configure_clock(codec);
	if (ret != 0)
		return ret;

	/* Select nearest CLK_SYS_RATE */
	best = 0;
	best_val = abs((wm9081->sysclk_rate / clk_sys_rates[0].ratio)
		       - wm9081->fs);
	for (i = 1; i < ARRAY_SIZE(clk_sys_rates); i++) {
		cur_val = abs((wm9081->sysclk_rate /
			       clk_sys_rates[i].ratio) - wm9081->fs);
		if (cur_val < best_val) {
			best = i;
			best_val = cur_val;
		}
	}
	dev_dbg(codec->dev, "Selected CLK_SYS_RATIO of %d\n",
		clk_sys_rates[best].ratio);
	clk_ctrl2 |= (clk_sys_rates[best].clk_sys_rate
		      << WM9081_CLK_SYS_RATE_SHIFT);

	/* SAMPLE_RATE */
	best = 0;
	best_val = abs(wm9081->fs - sample_rates[0].rate);
	for (i = 1; i < ARRAY_SIZE(sample_rates); i++) {
		/* Closest match */
		cur_val = abs(wm9081->fs - sample_rates[i].rate);
		if (cur_val < best_val) {
			best = i;
			best_val = cur_val;
		}
	}
	dev_dbg(codec->dev, "Selected SAMPLE_RATE of %dHz\n",
		sample_rates[best].rate);
	clk_ctrl2 |= (sample_rates[best].sample_rate
			<< WM9081_SAMPLE_RATE_SHIFT);

	/* BCLK_DIV */
	best = 0;
	best_val = INT_MAX;
	for (i = 0; i < ARRAY_SIZE(bclk_divs); i++) {
		cur_val = ((wm9081->sysclk_rate * 10) / bclk_divs[i].div)
			- wm9081->bclk;
		if (cur_val < 0) /* Table is sorted */
			break;
		if (cur_val < best_val) {
			best = i;
			best_val = cur_val;
		}
	}
	wm9081->bclk = (wm9081->sysclk_rate * 10) / bclk_divs[best].div;
	dev_dbg(codec->dev, "Selected BCLK_DIV of %d for %dHz BCLK\n",
		bclk_divs[best].div, wm9081->bclk);
	aif3 |= bclk_divs[best].bclk_div;

	/* LRCLK is a simple fraction of BCLK */
	dev_dbg(codec->dev, "LRCLK_RATE is %d\n", wm9081->bclk / wm9081->fs);
	aif4 |= wm9081->bclk / wm9081->fs;

	/* Apply a ReTune Mobile configuration if it's in use */
	if (wm9081->retune) {
		struct wm9081_retune_mobile_config *retune = wm9081->retune;
		struct wm9081_retune_mobile_setting *s;
		int eq1;

		best = 0;
		best_val = abs(retune->configs[0].rate - wm9081->fs);
		for (i = 0; i < retune->num_configs; i++) {
			cur_val = abs(retune->configs[i].rate - wm9081->fs);
			if (cur_val < best_val) {
				best_val = cur_val;
				best = i;
			}
		}
		s = &retune->configs[best];

		dev_dbg(codec->dev, "ReTune Mobile %s tuned for %dHz\n",
			s->name, s->rate);

		/* If the EQ is enabled then disable it while we write out */
		eq1 = snd_soc_read(codec, WM9081_EQ_1) & WM9081_EQ_ENA;
		if (eq1 & WM9081_EQ_ENA)
			snd_soc_write(codec, WM9081_EQ_1, 0);

		/* Write out the other values */
		for (i = 1; i < ARRAY_SIZE(s->config); i++)
			snd_soc_write(codec, WM9081_EQ_1 + i, s->config[i]);

		eq1 |= (s->config[0] & ~WM9081_EQ_ENA);
		snd_soc_write(codec, WM9081_EQ_1, eq1);
	}

	snd_soc_write(codec, WM9081_CLOCK_CONTROL_2, clk_ctrl2);
	snd_soc_write(codec, WM9081_AUDIO_INTERFACE_2, aif2);
	snd_soc_write(codec, WM9081_AUDIO_INTERFACE_3, aif3);
	snd_soc_write(codec, WM9081_AUDIO_INTERFACE_4, aif4);

	return 0;
}

static int wm9081_digital_mute(struct snd_soc_dai *codec_dai, int mute)
{
	struct snd_soc_codec *codec = codec_dai->codec;
	unsigned int reg;

	reg = snd_soc_read(codec, WM9081_DAC_DIGITAL_2);

	if (mute)
		reg |= WM9081_DAC_MUTE;
	else
		reg &= ~WM9081_DAC_MUTE;

	snd_soc_write(codec, WM9081_DAC_DIGITAL_2, reg);

	return 0;
}

static int wm9081_set_sysclk(struct snd_soc_dai *codec_dai,
			     int clk_id, unsigned int freq, int dir)
{
	struct snd_soc_codec *codec = codec_dai->codec;
	struct wm9081_priv *wm9081 = snd_soc_codec_get_drvdata(codec);

	switch (clk_id) {
	case WM9081_SYSCLK_MCLK:
	case WM9081_SYSCLK_FLL_MCLK:
		wm9081->sysclk_source = clk_id;
		wm9081->mclk_rate = freq;
		break;

	default:
		return -EINVAL;
	}

	return 0;
}

static int wm9081_set_tdm_slot(struct snd_soc_dai *dai,
	unsigned int tx_mask, unsigned int rx_mask, int slots, int slot_width)
{
	struct snd_soc_codec *codec = dai->codec;
	struct wm9081_priv *wm9081 = snd_soc_codec_get_drvdata(codec);
	unsigned int aif1 = snd_soc_read(codec, WM9081_AUDIO_INTERFACE_1);

	aif1 &= ~(WM9081_AIFDAC_TDM_SLOT_MASK | WM9081_AIFDAC_TDM_MODE_MASK);

	if (slots < 0 || slots > 4)
		return -EINVAL;

	wm9081->tdm_width = slot_width;

	if (slots == 0)
		slots = 1;

	aif1 |= (slots - 1) << WM9081_AIFDAC_TDM_MODE_SHIFT;

	switch (rx_mask) {
	case 1:
		break;
	case 2:
		aif1 |= 0x10;
		break;
	case 4:
		aif1 |= 0x20;
		break;
	case 8:
		aif1 |= 0x30;
		break;
	default:
		return -EINVAL;
	}

	snd_soc_write(codec, WM9081_AUDIO_INTERFACE_1, aif1);

	return 0;
}

#define WM9081_RATES SNDRV_PCM_RATE_8000_96000

#define WM9081_FORMATS \
	(SNDRV_PCM_FMTBIT_S16_LE | SNDRV_PCM_FMTBIT_S20_3LE | \
	 SNDRV_PCM_FMTBIT_S24_LE | SNDRV_PCM_FMTBIT_S32_LE)

static struct snd_soc_dai_ops wm9081_dai_ops = {
	.hw_params = wm9081_hw_params,
	.set_sysclk = wm9081_set_sysclk,
	.set_fmt = wm9081_set_dai_fmt,
	.digital_mute = wm9081_digital_mute,
	.set_tdm_slot = wm9081_set_tdm_slot,
};

/* We report two channels because the CODEC processes a stereo signal, even
 * though it is only capable of handling a mono output.
 */
static struct snd_soc_dai_driver wm9081_dai = {
	.name = "wm9081-hifi",
	.playback = {
		.stream_name = "HiFi Playback",
		.channels_min = 1,
		.channels_max = 2,
		.rates = WM9081_RATES,
		.formats = WM9081_FORMATS,
	},
	.ops = &wm9081_dai_ops,
};

static int wm9081_probe(struct snd_soc_codec *codec)
{
	struct wm9081_priv *wm9081 = snd_soc_codec_get_drvdata(codec);
	int ret;
	u16 reg;

	codec->control_data = wm9081->control_data;
	ret = snd_soc_codec_set_cache_io(codec, 8, 16, wm9081->control_type);
	if (ret != 0) {
		dev_err(codec->dev, "Failed to set cache I/O: %d\n", ret);
		return ret;
	}

	reg = snd_soc_read(codec, WM9081_SOFTWARE_RESET);
	if (reg != 0x9081) {
		dev_err(codec->dev, "Device is not a WM9081: ID=0x%x\n", reg);
		ret = -EINVAL;
		return ret;
	}

	ret = wm9081_reset(codec);
	if (ret < 0) {
		dev_err(codec->dev, "Failed to issue reset\n");
		return ret;
	}

	wm9081_set_bias_level(codec, SND_SOC_BIAS_STANDBY);

	/* Enable zero cross by default */
	reg = snd_soc_read(codec, WM9081_ANALOGUE_LINEOUT);
	snd_soc_write(codec, WM9081_ANALOGUE_LINEOUT, reg | WM9081_LINEOUTZC);
	reg = snd_soc_read(codec, WM9081_ANALOGUE_SPEAKER_PGA);
	snd_soc_write(codec, WM9081_ANALOGUE_SPEAKER_PGA,
		     reg | WM9081_SPKPGAZC);

	snd_soc_add_controls(codec, wm9081_snd_controls,
			     ARRAY_SIZE(wm9081_snd_controls));
	if (!wm9081->retune) {
		dev_dbg(codec->dev,
			"No ReTune Mobile data, using normal EQ\n");
		snd_soc_add_controls(codec, wm9081_eq_controls,
				     ARRAY_SIZE(wm9081_eq_controls));
	}

	snd_soc_dapm_new_controls(codec, wm9081_dapm_widgets,
				  ARRAY_SIZE(wm9081_dapm_widgets));
	snd_soc_dapm_add_routes(codec, audio_paths, ARRAY_SIZE(audio_paths));

	return ret;
}

static int wm9081_remove(struct snd_soc_codec *codec)
{
	wm9081_set_bias_level(codec, SND_SOC_BIAS_OFF);
	return 0;
}

#ifdef CONFIG_PM
static int wm9081_suspend(struct snd_soc_codec *codec, pm_message_t state)
{
	wm9081_set_bias_level(codec, SND_SOC_BIAS_OFF);

	return 0;
}

static int wm9081_resume(struct snd_soc_codec *codec)
{
	u16 *reg_cache = codec->reg_cache;
	int i;

	for (i = 0; i < codec->driver->reg_cache_size; i++) {
		if (i == WM9081_SOFTWARE_RESET)
			continue;

		snd_soc_write(codec, i, reg_cache[i]);
	}

	wm9081_set_bias_level(codec, SND_SOC_BIAS_STANDBY);

	return 0;
}
#else
#define wm9081_suspend NULL
#define wm9081_resume NULL
#endif

static struct snd_soc_codec_driver soc_codec_dev_wm9081 = {
	.probe = 	wm9081_probe,
	.remove = 	wm9081_remove,
	.suspend =	wm9081_suspend,
	.resume =	wm9081_resume,
	.set_bias_level = wm9081_set_bias_level,
	.reg_cache_size = ARRAY_SIZE(wm9081_reg_defaults),
	.reg_word_size = sizeof(u16),
	.reg_cache_default = wm9081_reg_defaults,
	.volatile_register = wm9081_volatile_register,
};
<<<<<<< HEAD
EXPORT_SYMBOL_GPL(soc_codec_dev_wm9081);

static int wm9081_register(struct wm9081_priv *wm9081,
			   enum snd_soc_control_type control)
{
	struct snd_soc_codec *codec = &wm9081->codec;
	int ret;
	u16 reg;

	if (wm9081_codec) {
		dev_err(codec->dev, "Another WM9081 is registered\n");
		ret = -EINVAL;
		goto err;
	}

	mutex_init(&codec->mutex);
	INIT_LIST_HEAD(&codec->dapm_widgets);
	INIT_LIST_HEAD(&codec->dapm_paths);

	snd_soc_codec_set_drvdata(codec, wm9081);
	codec->name = "WM9081";
	codec->owner = THIS_MODULE;
	codec->dai = &wm9081_dai;
	codec->num_dai = 1;
	codec->reg_cache_size = ARRAY_SIZE(wm9081->reg_cache);
	codec->reg_cache = &wm9081->reg_cache;
	codec->bias_level = SND_SOC_BIAS_OFF;
	codec->set_bias_level = wm9081_set_bias_level;
	codec->volatile_register = wm9081_volatile_register;

	memcpy(codec->reg_cache, wm9081_reg_defaults,
	       sizeof(wm9081_reg_defaults));

	ret = snd_soc_codec_set_cache_io(codec, 8, 16, control);
	if (ret != 0) {
		dev_err(codec->dev, "Failed to set cache I/O: %d\n", ret);
		goto err;
	}

	reg = snd_soc_read(codec, WM9081_SOFTWARE_RESET);
	if (reg != 0x9081) {
		dev_err(codec->dev, "Device is not a WM9081: ID=0x%x\n", reg);
		ret = -EINVAL;
		goto err;
	}

	ret = wm9081_reset(codec);
	if (ret < 0) {
		dev_err(codec->dev, "Failed to issue reset\n");
		goto err;
	}

	wm9081_set_bias_level(codec, SND_SOC_BIAS_STANDBY);

	/* Enable zero cross by default */
	reg = snd_soc_read(codec, WM9081_ANALOGUE_LINEOUT);
	snd_soc_write(codec, WM9081_ANALOGUE_LINEOUT, reg | WM9081_LINEOUTZC);
	reg = snd_soc_read(codec, WM9081_ANALOGUE_SPEAKER_PGA);
	snd_soc_write(codec, WM9081_ANALOGUE_SPEAKER_PGA,
		     reg | WM9081_SPKPGAZC);

	wm9081_dai.dev = codec->dev;

	wm9081_codec = codec;

	ret = snd_soc_register_codec(codec);
	if (ret != 0) {
		dev_err(codec->dev, "Failed to register codec: %d\n", ret);
		goto err;
	}

	ret = snd_soc_register_dai(&wm9081_dai);
	if (ret != 0) {
		dev_err(codec->dev, "Failed to register DAI: %d\n", ret);
		goto err_codec;
	}

	return 0;

err_codec:
	snd_soc_unregister_codec(codec);
err:
	kfree(wm9081);
	return ret;
}

static void wm9081_unregister(struct wm9081_priv *wm9081)
{
	wm9081_set_bias_level(&wm9081->codec, SND_SOC_BIAS_OFF);
	snd_soc_unregister_dai(&wm9081_dai);
	snd_soc_unregister_codec(&wm9081->codec);
	kfree(wm9081);
	wm9081_codec = NULL;
}
=======
>>>>>>> 45f53cc9

#if defined(CONFIG_I2C) || defined(CONFIG_I2C_MODULE)
static __devinit int wm9081_i2c_probe(struct i2c_client *i2c,
				      const struct i2c_device_id *id)
{
	struct wm9081_priv *wm9081;
	int ret;

	wm9081 = kzalloc(sizeof(struct wm9081_priv), GFP_KERNEL);
	if (wm9081 == NULL)
		return -ENOMEM;

	i2c_set_clientdata(i2c, wm9081);
	wm9081->control_data = i2c;

	ret = snd_soc_register_codec(&i2c->dev,
			&soc_codec_dev_wm9081, &wm9081_dai, 1);
	if (ret < 0)
		kfree(wm9081);
	return ret;
}

static __devexit int wm9081_i2c_remove(struct i2c_client *client)
{
	snd_soc_unregister_codec(&client->dev);
	kfree(i2c_get_clientdata(client));
	return 0;
}

static const struct i2c_device_id wm9081_i2c_id[] = {
	{ "wm9081", 0 },
	{ }
};
MODULE_DEVICE_TABLE(i2c, wm9081_i2c_id);

static struct i2c_driver wm9081_i2c_driver = {
	.driver = {
		.name = "wm9081-codec",
		.owner = THIS_MODULE,
	},
	.probe =    wm9081_i2c_probe,
	.remove =   __devexit_p(wm9081_i2c_remove),
	.id_table = wm9081_i2c_id,
};
#endif

static int __init wm9081_modinit(void)
{
	int ret = 0;
#if defined(CONFIG_I2C) || defined(CONFIG_I2C_MODULE)
	ret = i2c_add_driver(&wm9081_i2c_driver);
	if (ret != 0) {
		printk(KERN_ERR "Failed to register WM9081 I2C driver: %d\n",
		       ret);
	}
#endif
	return ret;
}
module_init(wm9081_modinit);

static void __exit wm9081_exit(void)
{
#if defined(CONFIG_I2C) || defined(CONFIG_I2C_MODULE)
	i2c_del_driver(&wm9081_i2c_driver);
#endif
}
module_exit(wm9081_exit);


MODULE_DESCRIPTION("ASoC WM9081 driver");
MODULE_AUTHOR("Mark Brown <broonie@opensource.wolfsonmicro.com>");
MODULE_LICENSE("GPL");<|MERGE_RESOLUTION|>--- conflicted
+++ resolved
@@ -1322,103 +1322,6 @@
 	.reg_cache_default = wm9081_reg_defaults,
 	.volatile_register = wm9081_volatile_register,
 };
-<<<<<<< HEAD
-EXPORT_SYMBOL_GPL(soc_codec_dev_wm9081);
-
-static int wm9081_register(struct wm9081_priv *wm9081,
-			   enum snd_soc_control_type control)
-{
-	struct snd_soc_codec *codec = &wm9081->codec;
-	int ret;
-	u16 reg;
-
-	if (wm9081_codec) {
-		dev_err(codec->dev, "Another WM9081 is registered\n");
-		ret = -EINVAL;
-		goto err;
-	}
-
-	mutex_init(&codec->mutex);
-	INIT_LIST_HEAD(&codec->dapm_widgets);
-	INIT_LIST_HEAD(&codec->dapm_paths);
-
-	snd_soc_codec_set_drvdata(codec, wm9081);
-	codec->name = "WM9081";
-	codec->owner = THIS_MODULE;
-	codec->dai = &wm9081_dai;
-	codec->num_dai = 1;
-	codec->reg_cache_size = ARRAY_SIZE(wm9081->reg_cache);
-	codec->reg_cache = &wm9081->reg_cache;
-	codec->bias_level = SND_SOC_BIAS_OFF;
-	codec->set_bias_level = wm9081_set_bias_level;
-	codec->volatile_register = wm9081_volatile_register;
-
-	memcpy(codec->reg_cache, wm9081_reg_defaults,
-	       sizeof(wm9081_reg_defaults));
-
-	ret = snd_soc_codec_set_cache_io(codec, 8, 16, control);
-	if (ret != 0) {
-		dev_err(codec->dev, "Failed to set cache I/O: %d\n", ret);
-		goto err;
-	}
-
-	reg = snd_soc_read(codec, WM9081_SOFTWARE_RESET);
-	if (reg != 0x9081) {
-		dev_err(codec->dev, "Device is not a WM9081: ID=0x%x\n", reg);
-		ret = -EINVAL;
-		goto err;
-	}
-
-	ret = wm9081_reset(codec);
-	if (ret < 0) {
-		dev_err(codec->dev, "Failed to issue reset\n");
-		goto err;
-	}
-
-	wm9081_set_bias_level(codec, SND_SOC_BIAS_STANDBY);
-
-	/* Enable zero cross by default */
-	reg = snd_soc_read(codec, WM9081_ANALOGUE_LINEOUT);
-	snd_soc_write(codec, WM9081_ANALOGUE_LINEOUT, reg | WM9081_LINEOUTZC);
-	reg = snd_soc_read(codec, WM9081_ANALOGUE_SPEAKER_PGA);
-	snd_soc_write(codec, WM9081_ANALOGUE_SPEAKER_PGA,
-		     reg | WM9081_SPKPGAZC);
-
-	wm9081_dai.dev = codec->dev;
-
-	wm9081_codec = codec;
-
-	ret = snd_soc_register_codec(codec);
-	if (ret != 0) {
-		dev_err(codec->dev, "Failed to register codec: %d\n", ret);
-		goto err;
-	}
-
-	ret = snd_soc_register_dai(&wm9081_dai);
-	if (ret != 0) {
-		dev_err(codec->dev, "Failed to register DAI: %d\n", ret);
-		goto err_codec;
-	}
-
-	return 0;
-
-err_codec:
-	snd_soc_unregister_codec(codec);
-err:
-	kfree(wm9081);
-	return ret;
-}
-
-static void wm9081_unregister(struct wm9081_priv *wm9081)
-{
-	wm9081_set_bias_level(&wm9081->codec, SND_SOC_BIAS_OFF);
-	snd_soc_unregister_dai(&wm9081_dai);
-	snd_soc_unregister_codec(&wm9081->codec);
-	kfree(wm9081);
-	wm9081_codec = NULL;
-}
-=======
->>>>>>> 45f53cc9
 
 #if defined(CONFIG_I2C) || defined(CONFIG_I2C_MODULE)
 static __devinit int wm9081_i2c_probe(struct i2c_client *i2c,
