--- conflicted
+++ resolved
@@ -147,9 +147,6 @@
 config SND_SOC_ADAU1373
 	tristate
 
-config SND_SOC_ADAU1373
-	tristate
-
 config SND_SOC_ADAV80X
 	tristate
 
@@ -292,12 +289,9 @@
 config SND_SOC_WM1250_EV1
 	tristate
 
-<<<<<<< HEAD
-=======
 config SND_SOC_WM2000
 	tristate
 
->>>>>>> dcd6c922
 config SND_SOC_WM5100
 	tristate
 
