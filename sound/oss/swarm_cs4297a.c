/*******************************************************************************
*
*      "swarm_cs4297a.c" --  Cirrus Logic-Crystal CS4297a linux audio driver.
*
*      Copyright (C) 2001  Broadcom Corporation.
*      Copyright (C) 2000,2001  Cirrus Logic Corp.  
*            -- adapted from drivers by Thomas Sailer, 
*            -- but don't bug him; Problems should go to:
*            -- tom woller (twoller@crystal.cirrus.com) or
*               (audio@crystal.cirrus.com).
*            -- adapted from cs4281 PCI driver for cs4297a on
*               BCM1250 Synchronous Serial interface
*               (Kip Walker, Broadcom Corp.)
*      Copyright (C) 2004  Maciej W. Rozycki
*      Copyright (C) 2005 Ralf Baechle (ralf@linux-mips.org)
*
*      This program is free software; you can redistribute it and/or modify
*      it under the terms of the GNU General Public License as published by
*      the Free Software Foundation; either version 2 of the License, or
*      (at your option) any later version.
*
*      This program is distributed in the hope that it will be useful,
*      but WITHOUT ANY WARRANTY; without even the implied warranty of
*      MERCHANTABILITY or FITNESS FOR A PARTICULAR PURPOSE.  See the
*      GNU General Public License for more details.
*
*      You should have received a copy of the GNU General Public License
*      along with this program; if not, write to the Free Software
*      Foundation, Inc., 675 Mass Ave, Cambridge, MA 02139, USA.
*
* Module command line parameters:
*   none
*
*  Supported devices:
*  /dev/dsp    standard /dev/dsp device, (mostly) OSS compatible
*  /dev/mixer  standard /dev/mixer device, (mostly) OSS compatible
*  /dev/midi   simple MIDI UART interface, no ioctl
*
* Modification History
* 08/20/00 trw - silence and no stopping DAC until release
* 08/23/00 trw - added CS_DBG statements, fix interrupt hang issue on DAC stop.
* 09/18/00 trw - added 16bit only record with conversion 
* 09/24/00 trw - added Enhanced Full duplex (separate simultaneous 
*                capture/playback rates)
* 10/03/00 trw - fixed mmap (fixed GRECORD and the XMMS mmap test plugin  
*                libOSSm.so)
* 10/11/00 trw - modified for 2.4.0-test9 kernel enhancements (NR_MAP removal)
* 11/03/00 trw - fixed interrupt loss/stutter, added debug.
* 11/10/00 bkz - added __devinit to cs4297a_hw_init()
* 11/10/00 trw - fixed SMP and capture spinlock hang.
* 12/04/00 trw - cleaned up CSDEBUG flags and added "defaultorder" moduleparm.
* 12/05/00 trw - fixed polling (myth2), and added underrun swptr fix.
* 12/08/00 trw - added PM support. 
* 12/14/00 trw - added wrapper code, builds under 2.4.0, 2.2.17-20, 2.2.17-8 
*		 (RH/Dell base), 2.2.18, 2.2.12.  cleaned up code mods by ident.
* 12/19/00 trw - added PM support for 2.2 base (apm_callback). other PM cleanup.
* 12/21/00 trw - added fractional "defaultorder" inputs. if >100 then use 
*		 defaultorder-100 as power of 2 for the buffer size. example:
*		 106 = 2^(106-100) = 2^6 = 64 bytes for the buffer size.
*
*******************************************************************************/

#include <linux/list.h>
#include <linux/module.h>
#include <linux/string.h>
#include <linux/ioport.h>
#include <linux/sched.h>
#include <linux/delay.h>
#include <linux/sound.h>
#include <linux/slab.h>
#include <linux/smp_lock.h>
#include <linux/soundcard.h>
#include <linux/ac97_codec.h>
#include <linux/pci.h>
#include <linux/bitops.h>
#include <linux/interrupt.h>
#include <linux/init.h>
#include <linux/poll.h>
#include <linux/mutex.h>
#include <linux/kernel.h>

#include <asm/byteorder.h>
#include <asm/dma.h>
#include <asm/io.h>
#include <asm/uaccess.h>

#include <asm/sibyte/sb1250_regs.h>
#include <asm/sibyte/sb1250_int.h>
#include <asm/sibyte/sb1250_dma.h>
#include <asm/sibyte/sb1250_scd.h>
#include <asm/sibyte/sb1250_syncser.h>
#include <asm/sibyte/sb1250_mac.h>
#include <asm/sibyte/sb1250.h>

struct cs4297a_state;

static DEFINE_MUTEX(swarm_cs4297a_mutex);
static void stop_dac(struct cs4297a_state *s);
static void stop_adc(struct cs4297a_state *s);
static void start_dac(struct cs4297a_state *s);
static void start_adc(struct cs4297a_state *s);
#undef OSS_DOCUMENTED_MIXER_SEMANTICS

// --------------------------------------------------------------------- 

#define CS4297a_MAGIC           0xf00beef1

// buffer order determines the size of the dma buffer for the driver.
// under Linux, a smaller buffer allows more responsiveness from many of the 
// applications (e.g. games).  A larger buffer allows some of the apps (esound) 
// to not underrun the dma buffer as easily.  As default, use 32k (order=3)
// rather than 64k as some of the games work more responsively.
// log base 2( buff sz = 32k).

//
// Turn on/off debugging compilation by commenting out "#define CSDEBUG"
//
#define CSDEBUG 0
#if CSDEBUG
#define CSDEBUG_INTERFACE 1
#else
#undef CSDEBUG_INTERFACE
#endif
//
// cs_debugmask areas
//
#define CS_INIT	 	0x00000001	// initialization and probe functions
#define CS_ERROR 	0x00000002	// tmp debugging bit placeholder
#define CS_INTERRUPT	0x00000004	// interrupt handler (separate from all other)
#define CS_FUNCTION 	0x00000008	// enter/leave functions
#define CS_WAVE_WRITE 	0x00000010	// write information for wave
#define CS_WAVE_READ 	0x00000020	// read information for wave
#define CS_AC97         0x00000040      // AC97 register access
#define CS_DESCR        0x00000080      // descriptor management
#define CS_OPEN		0x00000400	// all open functions in the driver
#define CS_RELEASE	0x00000800	// all release functions in the driver
#define CS_PARMS	0x00001000	// functional and operational parameters
#define CS_IOCTL	0x00002000	// ioctl (non-mixer)
#define CS_TMP		0x10000000	// tmp debug mask bit

//
// CSDEBUG is usual mode is set to 1, then use the
// cs_debuglevel and cs_debugmask to turn on or off debugging.
// Debug level of 1 has been defined to be kernel errors and info
// that should be printed on any released driver.
//
#if CSDEBUG
#define CS_DBGOUT(mask,level,x) if((cs_debuglevel >= (level)) && ((mask) & cs_debugmask) ) {x;}
#else
#define CS_DBGOUT(mask,level,x)
#endif

#if CSDEBUG
static unsigned long cs_debuglevel = 4;	// levels range from 1-9
static unsigned long cs_debugmask = CS_INIT /*| CS_IOCTL*/;
module_param(cs_debuglevel, int, 0);
module_param(cs_debugmask, int, 0);
#endif
#define CS_TRUE 	1
#define CS_FALSE 	0

#define CS_TYPE_ADC 0
#define CS_TYPE_DAC 1

#define SER_BASE    (A_SER_BASE_1 + KSEG1)
#define SS_CSR(t)   (SER_BASE+t)
#define SS_TXTBL(t) (SER_BASE+R_SER_TX_TABLE_BASE+(t*8))
#define SS_RXTBL(t) (SER_BASE+R_SER_RX_TABLE_BASE+(t*8))

#define FRAME_BYTES            32
#define FRAME_SAMPLE_BYTES      4

/* Should this be variable? */
#define SAMPLE_BUF_SIZE        (16*1024)
#define SAMPLE_FRAME_COUNT     (SAMPLE_BUF_SIZE / FRAME_SAMPLE_BYTES)
/* The driver can explode/shrink the frames to/from a smaller sample
   buffer */
#define DMA_BLOAT_FACTOR       1
#define DMA_DESCR              (SAMPLE_FRAME_COUNT / DMA_BLOAT_FACTOR)
#define DMA_BUF_SIZE           (DMA_DESCR * FRAME_BYTES)

/* Use the maxmium count (255 == 5.1 ms between interrupts) */
#define DMA_INT_CNT            ((1 << S_DMA_INT_PKTCNT) - 1)

/* Figure this out: how many TX DMAs ahead to schedule a reg access */
#define REG_LATENCY            150

#define FRAME_TX_US             20

#define SERDMA_NEXTBUF(d,f) (((d)->f+1) % (d)->ringsz)

static const char invalid_magic[] =
    KERN_CRIT "cs4297a: invalid magic value\n";

#define VALIDATE_STATE(s)                          \
({                                                 \
        if (!(s) || (s)->magic != CS4297a_MAGIC) { \
                printk(invalid_magic);             \
                return -ENXIO;                     \
        }                                          \
})

struct list_head cs4297a_devs = { &cs4297a_devs, &cs4297a_devs };

typedef struct serdma_descr_s {
        u64 descr_a;
        u64 descr_b;
} serdma_descr_t;

typedef unsigned long paddr_t;

typedef struct serdma_s {
        unsigned         ringsz;
        serdma_descr_t  *descrtab;
        serdma_descr_t  *descrtab_end;
        paddr_t          descrtab_phys;
        
        serdma_descr_t  *descr_add;
        serdma_descr_t  *descr_rem;
        
        u64  *dma_buf;           // buffer for DMA contents (frames)
        paddr_t          dma_buf_phys;
        u16  *sample_buf;		// tmp buffer for sample conversions
        u16  *sb_swptr;
        u16  *sb_hwptr;
        u16  *sb_end;

        dma_addr_t dmaaddr;
//        unsigned buforder;	// Log base 2 of 'dma_buf' size in bytes..
        unsigned numfrag;	// # of 'fragments' in the buffer.
        unsigned fragshift;	// Log base 2 of fragment size.
        unsigned hwptr, swptr;
        unsigned total_bytes;	// # bytes process since open.
        unsigned blocks;	// last returned blocks value GETOPTR
        unsigned wakeup;	// interrupt occurred on block 
        int count;
        unsigned underrun;	// underrun flag
        unsigned error;	// over/underrun 
        wait_queue_head_t wait;
        wait_queue_head_t reg_wait;
        // redundant, but makes calculations easier 
        unsigned fragsize;	// 2**fragshift..
        unsigned sbufsz;	// 2**buforder.
        unsigned fragsamples;
        // OSS stuff 
        unsigned mapped:1;	// Buffer mapped in cs4297a_mmap()?
        unsigned ready:1;	// prog_dmabuf_dac()/adc() successful?
        unsigned endcleared:1;
        unsigned type:1;	// adc or dac buffer (CS_TYPE_XXX)
        unsigned ossfragshift;
        int ossmaxfrags;
        unsigned subdivision;
} serdma_t;

struct cs4297a_state {
	// magic 
	unsigned int magic;

	struct list_head list;

	// soundcore stuff 
	int dev_audio;
	int dev_mixer;

	// hardware resources 
	unsigned int irq;

        struct {
                unsigned int rx_ovrrn; /* FIFO */
                unsigned int rx_overflow; /* staging buffer */
                unsigned int tx_underrun;
                unsigned int rx_bad;
                unsigned int rx_good;
        } stats;

	// mixer registers 
	struct {
		unsigned short vol[10];
		unsigned int recsrc;
		unsigned int modcnt;
		unsigned short micpreamp;
	} mix;

	// wave stuff   
	struct properties {
		unsigned fmt;
		unsigned fmt_original;	// original requested format
		unsigned channels;
		unsigned rate;
	} prop_dac, prop_adc;
	unsigned conversion:1;	// conversion from 16 to 8 bit in progress
	unsigned ena;
	spinlock_t lock;
	struct mutex open_mutex;
	struct mutex open_sem_adc;
	struct mutex open_sem_dac;
	fmode_t open_mode;
	wait_queue_head_t open_wait;
	wait_queue_head_t open_wait_adc;
	wait_queue_head_t open_wait_dac;

	dma_addr_t dmaaddr_sample_buf;
	unsigned buforder_sample_buf;	// Log base 2 of 'dma_buf' size in bytes..

        serdma_t dma_dac, dma_adc;

        volatile u16 read_value;
        volatile u16 read_reg;
        volatile u64 reg_request;
};

#if 1
#define prog_codec(a,b)
#define dealloc_dmabuf(a,b);
#endif

static int prog_dmabuf_adc(struct cs4297a_state *s)
{
	s->dma_adc.ready = 1;
	return 0;
}


static int prog_dmabuf_dac(struct cs4297a_state *s)
{
	s->dma_dac.ready = 1;
	return 0;
}

static void clear_advance(void *buf, unsigned bsize, unsigned bptr,
			  unsigned len, unsigned char c)
{
	if (bptr + len > bsize) {
		unsigned x = bsize - bptr;
		memset(((char *) buf) + bptr, c, x);
		bptr = 0;
		len -= x;
	}
	CS_DBGOUT(CS_WAVE_WRITE, 4, printk(KERN_INFO
		"cs4297a: clear_advance(): memset %d at 0x%.8x for %d size \n",
			(unsigned)c, (unsigned)((char *) buf) + bptr, len));
	memset(((char *) buf) + bptr, c, len);
}

#if CSDEBUG

// DEBUG ROUTINES

#define SOUND_MIXER_CS_GETDBGLEVEL 	_SIOWR('M',120, int)
#define SOUND_MIXER_CS_SETDBGLEVEL 	_SIOWR('M',121, int)
#define SOUND_MIXER_CS_GETDBGMASK 	_SIOWR('M',122, int)
#define SOUND_MIXER_CS_SETDBGMASK 	_SIOWR('M',123, int)

static void cs_printioctl(unsigned int x)
{
	unsigned int i;
	unsigned char vidx;
	// Index of mixtable1[] member is Device ID 
	// and must be <= SOUND_MIXER_NRDEVICES.
	// Value of array member is index into s->mix.vol[]
	static const unsigned char mixtable1[SOUND_MIXER_NRDEVICES] = {
		[SOUND_MIXER_PCM] = 1,	// voice 
		[SOUND_MIXER_LINE1] = 2,	// AUX
		[SOUND_MIXER_CD] = 3,	// CD 
		[SOUND_MIXER_LINE] = 4,	// Line 
		[SOUND_MIXER_SYNTH] = 5,	// FM
		[SOUND_MIXER_MIC] = 6,	// Mic 
		[SOUND_MIXER_SPEAKER] = 7,	// Speaker 
		[SOUND_MIXER_RECLEV] = 8,	// Recording level 
		[SOUND_MIXER_VOLUME] = 9	// Master Volume 
	};

	switch (x) {
	case SOUND_MIXER_CS_GETDBGMASK:
		CS_DBGOUT(CS_IOCTL, 4,
			  printk("SOUND_MIXER_CS_GETDBGMASK:\n"));
		break;
	case SOUND_MIXER_CS_GETDBGLEVEL:
		CS_DBGOUT(CS_IOCTL, 4,
			  printk("SOUND_MIXER_CS_GETDBGLEVEL:\n"));
		break;
	case SOUND_MIXER_CS_SETDBGMASK:
		CS_DBGOUT(CS_IOCTL, 4,
			  printk("SOUND_MIXER_CS_SETDBGMASK:\n"));
		break;
	case SOUND_MIXER_CS_SETDBGLEVEL:
		CS_DBGOUT(CS_IOCTL, 4,
			  printk("SOUND_MIXER_CS_SETDBGLEVEL:\n"));
		break;
	case OSS_GETVERSION:
		CS_DBGOUT(CS_IOCTL, 4, printk("OSS_GETVERSION:\n"));
		break;
	case SNDCTL_DSP_SYNC:
		CS_DBGOUT(CS_IOCTL, 4, printk("SNDCTL_DSP_SYNC:\n"));
		break;
	case SNDCTL_DSP_SETDUPLEX:
		CS_DBGOUT(CS_IOCTL, 4, printk("SNDCTL_DSP_SETDUPLEX:\n"));
		break;
	case SNDCTL_DSP_GETCAPS:
		CS_DBGOUT(CS_IOCTL, 4, printk("SNDCTL_DSP_GETCAPS:\n"));
		break;
	case SNDCTL_DSP_RESET:
		CS_DBGOUT(CS_IOCTL, 4, printk("SNDCTL_DSP_RESET:\n"));
		break;
	case SNDCTL_DSP_SPEED:
		CS_DBGOUT(CS_IOCTL, 4, printk("SNDCTL_DSP_SPEED:\n"));
		break;
	case SNDCTL_DSP_STEREO:
		CS_DBGOUT(CS_IOCTL, 4, printk("SNDCTL_DSP_STEREO:\n"));
		break;
	case SNDCTL_DSP_CHANNELS:
		CS_DBGOUT(CS_IOCTL, 4, printk("SNDCTL_DSP_CHANNELS:\n"));
		break;
	case SNDCTL_DSP_GETFMTS:
		CS_DBGOUT(CS_IOCTL, 4, printk("SNDCTL_DSP_GETFMTS:\n"));
		break;
	case SNDCTL_DSP_SETFMT:
		CS_DBGOUT(CS_IOCTL, 4, printk("SNDCTL_DSP_SETFMT:\n"));
		break;
	case SNDCTL_DSP_POST:
		CS_DBGOUT(CS_IOCTL, 4, printk("SNDCTL_DSP_POST:\n"));
		break;
	case SNDCTL_DSP_GETTRIGGER:
		CS_DBGOUT(CS_IOCTL, 4, printk("SNDCTL_DSP_GETTRIGGER:\n"));
		break;
	case SNDCTL_DSP_SETTRIGGER:
		CS_DBGOUT(CS_IOCTL, 4, printk("SNDCTL_DSP_SETTRIGGER:\n"));
		break;
	case SNDCTL_DSP_GETOSPACE:
		CS_DBGOUT(CS_IOCTL, 4, printk("SNDCTL_DSP_GETOSPACE:\n"));
		break;
	case SNDCTL_DSP_GETISPACE:
		CS_DBGOUT(CS_IOCTL, 4, printk("SNDCTL_DSP_GETISPACE:\n"));
		break;
	case SNDCTL_DSP_NONBLOCK:
		CS_DBGOUT(CS_IOCTL, 4, printk("SNDCTL_DSP_NONBLOCK:\n"));
		break;
	case SNDCTL_DSP_GETODELAY:
		CS_DBGOUT(CS_IOCTL, 4, printk("SNDCTL_DSP_GETODELAY:\n"));
		break;
	case SNDCTL_DSP_GETIPTR:
		CS_DBGOUT(CS_IOCTL, 4, printk("SNDCTL_DSP_GETIPTR:\n"));
		break;
	case SNDCTL_DSP_GETOPTR:
		CS_DBGOUT(CS_IOCTL, 4, printk("SNDCTL_DSP_GETOPTR:\n"));
		break;
	case SNDCTL_DSP_GETBLKSIZE:
		CS_DBGOUT(CS_IOCTL, 4, printk("SNDCTL_DSP_GETBLKSIZE:\n"));
		break;
	case SNDCTL_DSP_SETFRAGMENT:
		CS_DBGOUT(CS_IOCTL, 4,
			  printk("SNDCTL_DSP_SETFRAGMENT:\n"));
		break;
	case SNDCTL_DSP_SUBDIVIDE:
		CS_DBGOUT(CS_IOCTL, 4, printk("SNDCTL_DSP_SUBDIVIDE:\n"));
		break;
	case SOUND_PCM_READ_RATE:
		CS_DBGOUT(CS_IOCTL, 4, printk("SOUND_PCM_READ_RATE:\n"));
		break;
	case SOUND_PCM_READ_CHANNELS:
		CS_DBGOUT(CS_IOCTL, 4,
			  printk("SOUND_PCM_READ_CHANNELS:\n"));
		break;
	case SOUND_PCM_READ_BITS:
		CS_DBGOUT(CS_IOCTL, 4, printk("SOUND_PCM_READ_BITS:\n"));
		break;
	case SOUND_PCM_WRITE_FILTER:
		CS_DBGOUT(CS_IOCTL, 4,
			  printk("SOUND_PCM_WRITE_FILTER:\n"));
		break;
	case SNDCTL_DSP_SETSYNCRO:
		CS_DBGOUT(CS_IOCTL, 4, printk("SNDCTL_DSP_SETSYNCRO:\n"));
		break;
	case SOUND_PCM_READ_FILTER:
		CS_DBGOUT(CS_IOCTL, 4, printk("SOUND_PCM_READ_FILTER:\n"));
		break;
	case SOUND_MIXER_PRIVATE1:
		CS_DBGOUT(CS_IOCTL, 4, printk("SOUND_MIXER_PRIVATE1:\n"));
		break;
	case SOUND_MIXER_PRIVATE2:
		CS_DBGOUT(CS_IOCTL, 4, printk("SOUND_MIXER_PRIVATE2:\n"));
		break;
	case SOUND_MIXER_PRIVATE3:
		CS_DBGOUT(CS_IOCTL, 4, printk("SOUND_MIXER_PRIVATE3:\n"));
		break;
	case SOUND_MIXER_PRIVATE4:
		CS_DBGOUT(CS_IOCTL, 4, printk("SOUND_MIXER_PRIVATE4:\n"));
		break;
	case SOUND_MIXER_PRIVATE5:
		CS_DBGOUT(CS_IOCTL, 4, printk("SOUND_MIXER_PRIVATE5:\n"));
		break;
	case SOUND_MIXER_INFO:
		CS_DBGOUT(CS_IOCTL, 4, printk("SOUND_MIXER_INFO:\n"));
		break;
	case SOUND_OLD_MIXER_INFO:
		CS_DBGOUT(CS_IOCTL, 4, printk("SOUND_OLD_MIXER_INFO:\n"));
		break;

	default:
		switch (_IOC_NR(x)) {
		case SOUND_MIXER_VOLUME:
			CS_DBGOUT(CS_IOCTL, 4,
				  printk("SOUND_MIXER_VOLUME:\n"));
			break;
		case SOUND_MIXER_SPEAKER:
			CS_DBGOUT(CS_IOCTL, 4,
				  printk("SOUND_MIXER_SPEAKER:\n"));
			break;
		case SOUND_MIXER_RECLEV:
			CS_DBGOUT(CS_IOCTL, 4,
				  printk("SOUND_MIXER_RECLEV:\n"));
			break;
		case SOUND_MIXER_MIC:
			CS_DBGOUT(CS_IOCTL, 4,
				  printk("SOUND_MIXER_MIC:\n"));
			break;
		case SOUND_MIXER_SYNTH:
			CS_DBGOUT(CS_IOCTL, 4,
				  printk("SOUND_MIXER_SYNTH:\n"));
			break;
		case SOUND_MIXER_RECSRC:
			CS_DBGOUT(CS_IOCTL, 4,
				  printk("SOUND_MIXER_RECSRC:\n"));
			break;
		case SOUND_MIXER_DEVMASK:
			CS_DBGOUT(CS_IOCTL, 4,
				  printk("SOUND_MIXER_DEVMASK:\n"));
			break;
		case SOUND_MIXER_RECMASK:
			CS_DBGOUT(CS_IOCTL, 4,
				  printk("SOUND_MIXER_RECMASK:\n"));
			break;
		case SOUND_MIXER_STEREODEVS:
			CS_DBGOUT(CS_IOCTL, 4,
				  printk("SOUND_MIXER_STEREODEVS:\n"));
			break;
		case SOUND_MIXER_CAPS:
			CS_DBGOUT(CS_IOCTL, 4, printk("SOUND_MIXER_CAPS:\n"));
			break;
		default:
			i = _IOC_NR(x);
			if (i >= SOUND_MIXER_NRDEVICES
			    || !(vidx = mixtable1[i])) {
				CS_DBGOUT(CS_IOCTL, 4, printk
					("UNKNOWN IOCTL: 0x%.8x NR=%d\n",
						x, i));
			} else {
				CS_DBGOUT(CS_IOCTL, 4, printk
					("SOUND_MIXER_IOCTL AC9x: 0x%.8x NR=%d\n",
						x, i));
			}
			break;
		}
	}
}
#endif


static int ser_init(struct cs4297a_state *s)
{
        int i;

        CS_DBGOUT(CS_INIT, 2, 
                  printk(KERN_INFO "cs4297a: Setting up serial parameters\n"));

        __raw_writeq(M_SYNCSER_CMD_RX_RESET | M_SYNCSER_CMD_TX_RESET, SS_CSR(R_SER_CMD));

        __raw_writeq(M_SYNCSER_MSB_FIRST, SS_CSR(R_SER_MODE));
        __raw_writeq(32, SS_CSR(R_SER_MINFRM_SZ));
        __raw_writeq(32, SS_CSR(R_SER_MAXFRM_SZ));

        __raw_writeq(1, SS_CSR(R_SER_TX_RD_THRSH));
        __raw_writeq(4, SS_CSR(R_SER_TX_WR_THRSH));
        __raw_writeq(8, SS_CSR(R_SER_RX_RD_THRSH));

        /* This looks good from experimentation */
        __raw_writeq((M_SYNCSER_TXSYNC_INT | V_SYNCSER_TXSYNC_DLY(0) | M_SYNCSER_TXCLK_EXT |
               M_SYNCSER_RXSYNC_INT | V_SYNCSER_RXSYNC_DLY(1) | M_SYNCSER_RXCLK_EXT | M_SYNCSER_RXSYNC_EDGE),
              SS_CSR(R_SER_LINE_MODE));

        /* This looks good from experimentation */
        __raw_writeq(V_SYNCSER_SEQ_COUNT(14) | M_SYNCSER_SEQ_ENABLE | M_SYNCSER_SEQ_STROBE,
              SS_TXTBL(0));
        __raw_writeq(V_SYNCSER_SEQ_COUNT(15) | M_SYNCSER_SEQ_ENABLE | M_SYNCSER_SEQ_BYTE,
              SS_TXTBL(1));
        __raw_writeq(V_SYNCSER_SEQ_COUNT(13) | M_SYNCSER_SEQ_ENABLE | M_SYNCSER_SEQ_BYTE,
              SS_TXTBL(2));
        __raw_writeq(V_SYNCSER_SEQ_COUNT( 0) | M_SYNCSER_SEQ_ENABLE |
              M_SYNCSER_SEQ_STROBE | M_SYNCSER_SEQ_LAST, SS_TXTBL(3));

        __raw_writeq(V_SYNCSER_SEQ_COUNT(14) | M_SYNCSER_SEQ_ENABLE | M_SYNCSER_SEQ_STROBE,
              SS_RXTBL(0));
        __raw_writeq(V_SYNCSER_SEQ_COUNT(15) | M_SYNCSER_SEQ_ENABLE | M_SYNCSER_SEQ_BYTE,
              SS_RXTBL(1));
        __raw_writeq(V_SYNCSER_SEQ_COUNT(13) | M_SYNCSER_SEQ_ENABLE | M_SYNCSER_SEQ_BYTE,
              SS_RXTBL(2));
        __raw_writeq(V_SYNCSER_SEQ_COUNT( 0) | M_SYNCSER_SEQ_ENABLE | M_SYNCSER_SEQ_STROBE |
              M_SYNCSER_SEQ_LAST, SS_RXTBL(3));

        for (i=4; i<16; i++) {
                /* Just in case... */
                __raw_writeq(M_SYNCSER_SEQ_LAST, SS_TXTBL(i));
                __raw_writeq(M_SYNCSER_SEQ_LAST, SS_RXTBL(i));
        }

        return 0;
}

static int init_serdma(serdma_t *dma)
{
        CS_DBGOUT(CS_INIT, 2,
                  printk(KERN_ERR "cs4297a: desc - %d sbufsize - %d dbufsize - %d\n",
                         DMA_DESCR, SAMPLE_BUF_SIZE, DMA_BUF_SIZE));

        /* Descriptors */
        dma->ringsz = DMA_DESCR;
        dma->descrtab = kzalloc(dma->ringsz * sizeof(serdma_descr_t), GFP_KERNEL);
        if (!dma->descrtab) {
                printk(KERN_ERR "cs4297a: kzalloc descrtab failed\n");
                return -1;
        }
        dma->descrtab_end = dma->descrtab + dma->ringsz;
	/* XXX bloddy mess, use proper DMA API here ...  */
	dma->descrtab_phys = CPHYSADDR((long)dma->descrtab);
        dma->descr_add = dma->descr_rem = dma->descrtab;

        /* Frame buffer area */
        dma->dma_buf = kzalloc(DMA_BUF_SIZE, GFP_KERNEL);
        if (!dma->dma_buf) {
                printk(KERN_ERR "cs4297a: kzalloc dma_buf failed\n");
                kfree(dma->descrtab);
                return -1;
        }
        dma->dma_buf_phys = CPHYSADDR((long)dma->dma_buf);

        /* Samples buffer area */
        dma->sbufsz = SAMPLE_BUF_SIZE;
        dma->sample_buf = kmalloc(dma->sbufsz, GFP_KERNEL);
        if (!dma->sample_buf) {
                printk(KERN_ERR "cs4297a: kmalloc sample_buf failed\n");
                kfree(dma->descrtab);
                kfree(dma->dma_buf);
                return -1;
        }
        dma->sb_swptr = dma->sb_hwptr = dma->sample_buf;
        dma->sb_end = (u16 *)((void *)dma->sample_buf + dma->sbufsz);
        dma->fragsize = dma->sbufsz >> 1;

        CS_DBGOUT(CS_INIT, 4, 
                  printk(KERN_ERR "cs4297a: descrtab - %08x dma_buf - %x sample_buf - %x\n",
                         (int)dma->descrtab, (int)dma->dma_buf, 
                         (int)dma->sample_buf));

        return 0;
}

static int dma_init(struct cs4297a_state *s)
{
        int i;

        CS_DBGOUT(CS_INIT, 2, 
                  printk(KERN_INFO "cs4297a: Setting up DMA\n"));

        if (init_serdma(&s->dma_adc) ||
            init_serdma(&s->dma_dac))
                return -1;

        if (__raw_readq(SS_CSR(R_SER_DMA_DSCR_COUNT_RX))||
            __raw_readq(SS_CSR(R_SER_DMA_DSCR_COUNT_TX))) {
                panic("DMA state corrupted?!");
        }

        /* Initialize now - the descr/buffer pairings will never
           change... */
        for (i=0; i<DMA_DESCR; i++) {
                s->dma_dac.descrtab[i].descr_a = M_DMA_SERRX_SOP | V_DMA_DSCRA_A_SIZE(1) | 
                        (s->dma_dac.dma_buf_phys + i*FRAME_BYTES);
                s->dma_dac.descrtab[i].descr_b = V_DMA_DSCRB_PKT_SIZE(FRAME_BYTES);
                s->dma_adc.descrtab[i].descr_a = V_DMA_DSCRA_A_SIZE(1) |
                        (s->dma_adc.dma_buf_phys + i*FRAME_BYTES);
                s->dma_adc.descrtab[i].descr_b = 0;
        }

        __raw_writeq((M_DMA_EOP_INT_EN | V_DMA_INT_PKTCNT(DMA_INT_CNT) |
               V_DMA_RINGSZ(DMA_DESCR) | M_DMA_TDX_EN),
              SS_CSR(R_SER_DMA_CONFIG0_RX));
        __raw_writeq(M_DMA_L2CA, SS_CSR(R_SER_DMA_CONFIG1_RX));
        __raw_writeq(s->dma_adc.descrtab_phys, SS_CSR(R_SER_DMA_DSCR_BASE_RX));

        __raw_writeq(V_DMA_RINGSZ(DMA_DESCR), SS_CSR(R_SER_DMA_CONFIG0_TX));
        __raw_writeq(M_DMA_L2CA | M_DMA_NO_DSCR_UPDT, SS_CSR(R_SER_DMA_CONFIG1_TX));
        __raw_writeq(s->dma_dac.descrtab_phys, SS_CSR(R_SER_DMA_DSCR_BASE_TX));

        /* Prep the receive DMA descriptor ring */
        __raw_writeq(DMA_DESCR, SS_CSR(R_SER_DMA_DSCR_COUNT_RX));

        __raw_writeq(M_SYNCSER_DMA_RX_EN | M_SYNCSER_DMA_TX_EN, SS_CSR(R_SER_DMA_ENABLE));

        __raw_writeq((M_SYNCSER_RX_SYNC_ERR | M_SYNCSER_RX_OVERRUN | M_SYNCSER_RX_EOP_COUNT),
              SS_CSR(R_SER_INT_MASK));

        /* Enable the rx/tx; let the codec warm up to the sync and
           start sending good frames before the receive FIFO is
           enabled */
        __raw_writeq(M_SYNCSER_CMD_TX_EN, SS_CSR(R_SER_CMD));
        udelay(1000);
        __raw_writeq(M_SYNCSER_CMD_RX_EN | M_SYNCSER_CMD_TX_EN, SS_CSR(R_SER_CMD));

        /* XXXKW is this magic? (the "1" part) */
        while ((__raw_readq(SS_CSR(R_SER_STATUS)) & 0xf1) != 1)
                ;

        CS_DBGOUT(CS_INIT, 4, 
                  printk(KERN_INFO "cs4297a: status: %08x\n",
                         (unsigned int)(__raw_readq(SS_CSR(R_SER_STATUS)) & 0xffffffff)));

        return 0;
}

static int serdma_reg_access(struct cs4297a_state *s, u64 data)
{
        serdma_t *d = &s->dma_dac;
        u64 *data_p;
        unsigned swptr;
        unsigned long flags;
        serdma_descr_t *descr;

        if (s->reg_request) {
                printk(KERN_ERR "cs4297a: attempt to issue multiple reg_access\n");
                return -1;
        }

        if (s->ena & FMODE_WRITE) {
                /* Since a writer has the DSP open, we have to mux the
                   request in */
                s->reg_request = data;
                interruptible_sleep_on(&s->dma_dac.reg_wait);
                /* XXXKW how can I deal with the starvation case where
                   the opener isn't writing? */
        } else {
                /* Be safe when changing ring pointers */
		spin_lock_irqsave(&s->lock, flags);
                if (d->hwptr != d->swptr) {
                        printk(KERN_ERR "cs4297a: reg access found bookkeeping error (hw/sw = %d/%d\n",
                               d->hwptr, d->swptr);
                        spin_unlock_irqrestore(&s->lock, flags);
                        return -1;
                }
                swptr = d->swptr;
                d->hwptr = d->swptr = (d->swptr + 1) % d->ringsz;
		spin_unlock_irqrestore(&s->lock, flags);

                descr = &d->descrtab[swptr];
                data_p = &d->dma_buf[swptr * 4];
		*data_p = cpu_to_be64(data);
                __raw_writeq(1, SS_CSR(R_SER_DMA_DSCR_COUNT_TX));
                CS_DBGOUT(CS_DESCR, 4,
                          printk(KERN_INFO "cs4297a: add_tx  %p (%x -> %x)\n",
                                 data_p, swptr, d->hwptr));
        }

        CS_DBGOUT(CS_FUNCTION, 6,
                  printk(KERN_INFO "cs4297a: serdma_reg_access()-\n"));
        
        return 0;
}

//****************************************************************************
// "cs4297a_read_ac97" -- Reads an AC97 register
//****************************************************************************
static int cs4297a_read_ac97(struct cs4297a_state *s, u32 offset,
			    u32 * value)
{
        CS_DBGOUT(CS_AC97, 1,
                  printk(KERN_INFO "cs4297a: read reg %2x\n", offset));
        if (serdma_reg_access(s, (0xCLL << 60) | (1LL << 47) | ((u64)(offset & 0x7F) << 40)))
                return -1;

        interruptible_sleep_on(&s->dma_adc.reg_wait);
        *value = s->read_value;
        CS_DBGOUT(CS_AC97, 2,
                  printk(KERN_INFO "cs4297a: rdr reg %x -> %x\n", s->read_reg, s->read_value));

        return 0;
}


//****************************************************************************
// "cs4297a_write_ac97()"-- writes an AC97 register
//****************************************************************************
static int cs4297a_write_ac97(struct cs4297a_state *s, u32 offset,
			     u32 value)
{
        CS_DBGOUT(CS_AC97, 1,
                  printk(KERN_INFO "cs4297a: write reg %2x -> %04x\n", offset, value));
        return (serdma_reg_access(s, (0xELL << 60) | ((u64)(offset & 0x7F) << 40) | ((value & 0xffff) << 12)));
}

static void stop_dac(struct cs4297a_state *s)
{
	unsigned long flags;

	CS_DBGOUT(CS_WAVE_WRITE, 3, printk(KERN_INFO "cs4297a: stop_dac():\n"));
	spin_lock_irqsave(&s->lock, flags);
	s->ena &= ~FMODE_WRITE;
#if 0
        /* XXXKW what do I really want here?  My theory for now is
           that I just flip the "ena" bit, and the interrupt handler
           will stop processing the xmit channel */
        __raw_writeq((s->ena & FMODE_READ) ? M_SYNCSER_DMA_RX_EN : 0,
              SS_CSR(R_SER_DMA_ENABLE));
#endif

	spin_unlock_irqrestore(&s->lock, flags);
}


static void start_dac(struct cs4297a_state *s)
{
	unsigned long flags;

	CS_DBGOUT(CS_FUNCTION, 3, printk(KERN_INFO "cs4297a: start_dac()+\n"));
	spin_lock_irqsave(&s->lock, flags);
	if (!(s->ena & FMODE_WRITE) && (s->dma_dac.mapped ||
					(s->dma_dac.count > 0
	    				&& s->dma_dac.ready))) {
		s->ena |= FMODE_WRITE;
                /* XXXKW what do I really want here?  My theory for
                   now is that I just flip the "ena" bit, and the
                   interrupt handler will start processing the xmit
                   channel */

		CS_DBGOUT(CS_WAVE_WRITE | CS_PARMS, 8, printk(KERN_INFO
			"cs4297a: start_dac(): start dma\n"));

	}
	spin_unlock_irqrestore(&s->lock, flags);
	CS_DBGOUT(CS_FUNCTION, 3,
		  printk(KERN_INFO "cs4297a: start_dac()-\n"));
}


static void stop_adc(struct cs4297a_state *s)
{
	unsigned long flags;

	CS_DBGOUT(CS_FUNCTION, 3,
		  printk(KERN_INFO "cs4297a: stop_adc()+\n"));

	spin_lock_irqsave(&s->lock, flags);
	s->ena &= ~FMODE_READ;

	if (s->conversion == 1) {
		s->conversion = 0;
		s->prop_adc.fmt = s->prop_adc.fmt_original;
	}
        /* Nothing to do really, I need to keep the DMA going
           XXXKW when do I get here, and is there more I should do? */
	spin_unlock_irqrestore(&s->lock, flags);
	CS_DBGOUT(CS_FUNCTION, 3,
		  printk(KERN_INFO "cs4297a: stop_adc()-\n"));
}


static void start_adc(struct cs4297a_state *s)
{
	unsigned long flags;

	CS_DBGOUT(CS_FUNCTION, 2,
		  printk(KERN_INFO "cs4297a: start_adc()+\n"));

	if (!(s->ena & FMODE_READ) &&
	    (s->dma_adc.mapped || s->dma_adc.count <=
	     (signed) (s->dma_adc.sbufsz - 2 * s->dma_adc.fragsize))
	    && s->dma_adc.ready) {
		if (s->prop_adc.fmt & AFMT_S8 || s->prop_adc.fmt & AFMT_U8) {
			// 
			// now only use 16 bit capture, due to truncation issue
			// in the chip, noticable distortion occurs.
			// allocate buffer and then convert from 16 bit to 
			// 8 bit for the user buffer.
			//
			s->prop_adc.fmt_original = s->prop_adc.fmt;
			if (s->prop_adc.fmt & AFMT_S8) {
				s->prop_adc.fmt &= ~AFMT_S8;
				s->prop_adc.fmt |= AFMT_S16_LE;
			}
			if (s->prop_adc.fmt & AFMT_U8) {
				s->prop_adc.fmt &= ~AFMT_U8;
				s->prop_adc.fmt |= AFMT_U16_LE;
			}
			//
			// prog_dmabuf_adc performs a stop_adc() but that is
			// ok since we really haven't started the DMA yet.
			//
			prog_codec(s, CS_TYPE_ADC);

                        prog_dmabuf_adc(s);
			s->conversion = 1;
		}
		spin_lock_irqsave(&s->lock, flags);
		s->ena |= FMODE_READ;
                /* Nothing to do really, I am probably already
                   DMAing...  XXXKW when do I get here, and is there
                   more I should do? */
		spin_unlock_irqrestore(&s->lock, flags);

		CS_DBGOUT(CS_PARMS, 6, printk(KERN_INFO
			 "cs4297a: start_adc(): start adc\n"));
	}
	CS_DBGOUT(CS_FUNCTION, 2,
		  printk(KERN_INFO "cs4297a: start_adc()-\n"));

}


// call with spinlock held! 
static void cs4297a_update_ptr(struct cs4297a_state *s, int intflag)
{
	int good_diff, diff, diff2;
        u64 *data_p, data;
        u32 *s_ptr;
	unsigned hwptr;
        u32 status;
        serdma_t *d;
        serdma_descr_t *descr;

	// update ADC pointer 
        status = intflag ? __raw_readq(SS_CSR(R_SER_STATUS)) : 0;

	if ((s->ena & FMODE_READ) || (status & (M_SYNCSER_RX_EOP_COUNT))) {
                d = &s->dma_adc;
                hwptr = (unsigned) (((__raw_readq(SS_CSR(R_SER_DMA_CUR_DSCR_ADDR_RX)) & M_DMA_CURDSCR_ADDR) -
                                     d->descrtab_phys) / sizeof(serdma_descr_t));

                if (s->ena & FMODE_READ) {
                        CS_DBGOUT(CS_FUNCTION, 2, 
                                  printk(KERN_INFO "cs4297a: upd_rcv sw->hw->hw %x/%x/%x (int-%d)n",
                                         d->swptr, d->hwptr, hwptr, intflag));
                        /* Number of DMA buffers available for software: */
                        diff2 = diff = (d->ringsz + hwptr - d->hwptr) % d->ringsz;
                        d->hwptr = hwptr;
                        good_diff = 0;
                        s_ptr = (u32 *)&(d->dma_buf[d->swptr*4]);
                        descr = &d->descrtab[d->swptr];
                        while (diff2--) {
				u64 data = be64_to_cpu(*(u64 *)s_ptr);
                                u64 descr_a;
                                u16 left, right;
                                descr_a = descr->descr_a;
                                descr->descr_a &= ~M_DMA_SERRX_SOP;
                                if ((descr_a & M_DMA_DSCRA_A_ADDR) != CPHYSADDR((long)s_ptr)) {
                                        printk(KERN_ERR "cs4297a: RX Bad address (read)\n");
                                }
                                if (((data & 0x9800000000000000) != 0x9800000000000000) ||
                                    (!(descr_a & M_DMA_SERRX_SOP)) ||
                                    (G_DMA_DSCRB_PKT_SIZE(descr->descr_b) != FRAME_BYTES)) {
                                        s->stats.rx_bad++;
                                        printk(KERN_DEBUG "cs4297a: RX Bad attributes (read)\n");
                                        continue;
                                }
                                s->stats.rx_good++;
                                if ((data >> 61) == 7) {
                                        s->read_value = (data >> 12) & 0xffff;
                                        s->read_reg = (data >> 40) & 0x7f;
                                        wake_up(&d->reg_wait);
                                }
                                if (d->count && (d->sb_hwptr == d->sb_swptr)) {
                                        s->stats.rx_overflow++;
                                        printk(KERN_DEBUG "cs4297a: RX overflow\n");
                                        continue;
                                }
                                good_diff++;
				left = ((be32_to_cpu(s_ptr[1]) & 0xff) << 8) |
				       ((be32_to_cpu(s_ptr[2]) >> 24) & 0xff);
				right = (be32_to_cpu(s_ptr[2]) >> 4) & 0xffff;
				*d->sb_hwptr++ = cpu_to_be16(left);
				*d->sb_hwptr++ = cpu_to_be16(right);
                                if (d->sb_hwptr == d->sb_end)
                                        d->sb_hwptr = d->sample_buf;
                                descr++;
                                if (descr == d->descrtab_end) {
                                        descr = d->descrtab;
                                        s_ptr = (u32 *)s->dma_adc.dma_buf;
                                } else {
                                        s_ptr += 8;
                                }
                        }
                        d->total_bytes += good_diff * FRAME_SAMPLE_BYTES;
                        d->count += good_diff * FRAME_SAMPLE_BYTES;
                        if (d->count > d->sbufsz) {
                                printk(KERN_ERR "cs4297a: bogus receive overflow!!\n");
                        }
                        d->swptr = (d->swptr + diff) % d->ringsz;
                        __raw_writeq(diff, SS_CSR(R_SER_DMA_DSCR_COUNT_RX));
                        if (d->mapped) {
                                if (d->count >= (signed) d->fragsize)
                                        wake_up(&d->wait);
                        } else {
                                if (d->count > 0) {
                                        CS_DBGOUT(CS_WAVE_READ, 4,
                                                  printk(KERN_INFO
                                                         "cs4297a: update count -> %d\n", d->count));
                                        wake_up(&d->wait);
                                }
                        }
                } else {
                        /* Receive is going even if no one is
                           listening (for register accesses and to
                           avoid FIFO overrun) */
                        diff2 = diff = (hwptr + d->ringsz - d->hwptr) % d->ringsz;
                        if (!diff) {
                                printk(KERN_ERR "cs4297a: RX full or empty?\n");
                        }
                        
                        descr = &d->descrtab[d->swptr];
                        data_p = &d->dma_buf[d->swptr*4];

                        /* Force this to happen at least once; I got
                           here because of an interrupt, so there must
                           be a buffer to process. */
                        do {
				data = be64_to_cpu(*data_p);
                                if ((descr->descr_a & M_DMA_DSCRA_A_ADDR) != CPHYSADDR((long)data_p)) {
                                        printk(KERN_ERR "cs4297a: RX Bad address %d (%llx %lx)\n", d->swptr,
                                               (long long)(descr->descr_a & M_DMA_DSCRA_A_ADDR),
                                               (long)CPHYSADDR((long)data_p));
                                }
                                if (!(data & (1LL << 63)) ||
                                    !(descr->descr_a & M_DMA_SERRX_SOP) ||
                                    (G_DMA_DSCRB_PKT_SIZE(descr->descr_b) != FRAME_BYTES)) {
                                        s->stats.rx_bad++;
                                        printk(KERN_DEBUG "cs4297a: RX Bad attributes\n");
                                } else {
                                        s->stats.rx_good++;
                                        if ((data >> 61) == 7) {
                                                s->read_value = (data >> 12) & 0xffff;
                                                s->read_reg = (data >> 40) & 0x7f;
                                                wake_up(&d->reg_wait);
                                        }
                                }
                                descr->descr_a &= ~M_DMA_SERRX_SOP;
                                descr++;
                                d->swptr++;
                                data_p += 4;
                                if (descr == d->descrtab_end) {
                                        descr = d->descrtab;
                                        d->swptr = 0;
                                        data_p = d->dma_buf;
                                }
                                __raw_writeq(1, SS_CSR(R_SER_DMA_DSCR_COUNT_RX));
                        } while (--diff);
                        d->hwptr = hwptr;

                        CS_DBGOUT(CS_DESCR, 6, 
                                  printk(KERN_INFO "cs4297a: hw/sw %x/%x\n", d->hwptr, d->swptr));
                }

		CS_DBGOUT(CS_PARMS, 8, printk(KERN_INFO
			"cs4297a: cs4297a_update_ptr(): s=0x%.8x hwptr=%d total_bytes=%d count=%d \n",
				(unsigned)s, d->hwptr, 
				d->total_bytes, d->count));
	}

        /* XXXKW worry about s->reg_request -- there is a starvation
           case if s->ena has FMODE_WRITE on, but the client isn't
           doing writes */

	// update DAC pointer 
	//
	// check for end of buffer, means that we are going to wait for another interrupt
	// to allow silence to fill the fifos on the part, to keep pops down to a minimum.
	//
	if (s->ena & FMODE_WRITE) {
                serdma_t *d = &s->dma_dac;
                hwptr = (unsigned) (((__raw_readq(SS_CSR(R_SER_DMA_CUR_DSCR_ADDR_TX)) & M_DMA_CURDSCR_ADDR) -
                                     d->descrtab_phys) / sizeof(serdma_descr_t));
                diff = (d->ringsz + hwptr - d->hwptr) % d->ringsz;
                CS_DBGOUT(CS_WAVE_WRITE, 4, printk(KERN_INFO
                                                   "cs4297a: cs4297a_update_ptr(): hw/hw/sw %x/%x/%x diff %d count %d\n",
                                                   d->hwptr, hwptr, d->swptr, diff, d->count));
                d->hwptr = hwptr;
                /* XXXKW stereo? conversion? Just assume 2 16-bit samples for now */
                d->total_bytes += diff * FRAME_SAMPLE_BYTES;
		if (d->mapped) {
			d->count += diff * FRAME_SAMPLE_BYTES;
			if (d->count >= d->fragsize) {
				d->wakeup = 1;
				wake_up(&d->wait);
				if (d->count > d->sbufsz)
					d->count &= d->sbufsz - 1;
			}
		} else {
			d->count -= diff * FRAME_SAMPLE_BYTES;
			if (d->count <= 0) {
				//
				// fill with silence, and do not shut down the DAC.
				// Continue to play silence until the _release.
				//
				CS_DBGOUT(CS_WAVE_WRITE, 6, printk(KERN_INFO
					"cs4297a: cs4297a_update_ptr(): memset %d at 0x%.8x for %d size \n",
						(unsigned)(s->prop_dac.fmt & 
						(AFMT_U8 | AFMT_U16_LE)) ? 0x80 : 0, 
						(unsigned)d->dma_buf, 
						d->ringsz));
				memset(d->dma_buf, 0, d->ringsz * FRAME_BYTES);
				if (d->count < 0) {
					d->underrun = 1;
                                        s->stats.tx_underrun++;
					d->count = 0;
					CS_DBGOUT(CS_ERROR, 9, printk(KERN_INFO
					 "cs4297a: cs4297a_update_ptr(): underrun\n"));
				}
			} else if (d->count <=
				   (signed) d->fragsize
				   && !d->endcleared) {
                          /* XXXKW what is this for? */
				clear_advance(d->dma_buf,
					      d->sbufsz,
					      d->swptr,
					      d->fragsize,
					      0);
				d->endcleared = 1;
			}
			if ( (d->count <= (signed) d->sbufsz/2) || intflag)
			{
                                CS_DBGOUT(CS_WAVE_WRITE, 4,
                                          printk(KERN_INFO
                                                 "cs4297a: update count -> %d\n", d->count));
				wake_up(&d->wait);
			}
		}
		CS_DBGOUT(CS_PARMS, 8, printk(KERN_INFO
			"cs4297a: cs4297a_update_ptr(): s=0x%.8x hwptr=%d total_bytes=%d count=%d \n",
				(unsigned) s, d->hwptr, 
				d->total_bytes, d->count));
	}
}

static int mixer_ioctl(struct cs4297a_state *s, unsigned int cmd,
		       unsigned long arg)
{
	// Index to mixer_src[] is value of AC97 Input Mux Select Reg.
	// Value of array member is recording source Device ID Mask.
	static const unsigned int mixer_src[8] = {
		SOUND_MASK_MIC, SOUND_MASK_CD, 0, SOUND_MASK_LINE1,
		SOUND_MASK_LINE, SOUND_MASK_VOLUME, 0, 0
	};

	// Index of mixtable1[] member is Device ID 
	// and must be <= SOUND_MIXER_NRDEVICES.
	// Value of array member is index into s->mix.vol[]
	static const unsigned char mixtable1[SOUND_MIXER_NRDEVICES] = {
		[SOUND_MIXER_PCM] = 1,	// voice 
		[SOUND_MIXER_LINE1] = 2,	// AUX
		[SOUND_MIXER_CD] = 3,	// CD 
		[SOUND_MIXER_LINE] = 4,	// Line 
		[SOUND_MIXER_SYNTH] = 5,	// FM
		[SOUND_MIXER_MIC] = 6,	// Mic 
		[SOUND_MIXER_SPEAKER] = 7,	// Speaker 
		[SOUND_MIXER_RECLEV] = 8,	// Recording level 
		[SOUND_MIXER_VOLUME] = 9	// Master Volume 
	};

	static const unsigned mixreg[] = {
		AC97_PCMOUT_VOL,
		AC97_AUX_VOL,
		AC97_CD_VOL,
		AC97_LINEIN_VOL
	};
	unsigned char l, r, rl, rr, vidx;
	unsigned char attentbl[11] =
	    { 63, 42, 26, 17, 14, 11, 8, 6, 4, 2, 0 };
	unsigned temp1;
	int i, val;

	VALIDATE_STATE(s);
	CS_DBGOUT(CS_FUNCTION, 4, printk(KERN_INFO
		 "cs4297a: mixer_ioctl(): s=0x%.8x cmd=0x%.8x\n",
			 (unsigned) s, cmd));
#if CSDEBUG
	cs_printioctl(cmd);
#endif
#if CSDEBUG_INTERFACE

	if ((cmd == SOUND_MIXER_CS_GETDBGMASK) ||
	    (cmd == SOUND_MIXER_CS_SETDBGMASK) ||
	    (cmd == SOUND_MIXER_CS_GETDBGLEVEL) ||
	    (cmd == SOUND_MIXER_CS_SETDBGLEVEL))
	{
		switch (cmd) {

		case SOUND_MIXER_CS_GETDBGMASK:
			return put_user(cs_debugmask,
					(unsigned long *) arg);

		case SOUND_MIXER_CS_GETDBGLEVEL:
			return put_user(cs_debuglevel,
					(unsigned long *) arg);

		case SOUND_MIXER_CS_SETDBGMASK:
			if (get_user(val, (unsigned long *) arg))
				return -EFAULT;
			cs_debugmask = val;
			return 0;

		case SOUND_MIXER_CS_SETDBGLEVEL:
			if (get_user(val, (unsigned long *) arg))
				return -EFAULT;
			cs_debuglevel = val;
			return 0;
		default:
			CS_DBGOUT(CS_ERROR, 1, printk(KERN_INFO
				"cs4297a: mixer_ioctl(): ERROR unknown debug cmd\n"));
			return 0;
		}
	}
#endif

	if (cmd == SOUND_MIXER_PRIVATE1) {
                return -EINVAL;
	}
	if (cmd == SOUND_MIXER_PRIVATE2) {
		// enable/disable/query spatializer 
		if (get_user(val, (int *) arg))
			return -EFAULT;
		if (val != -1) {
			temp1 = (val & 0x3f) >> 2;
			cs4297a_write_ac97(s, AC97_3D_CONTROL, temp1);
			cs4297a_read_ac97(s, AC97_GENERAL_PURPOSE,
					 &temp1);
			cs4297a_write_ac97(s, AC97_GENERAL_PURPOSE,
					  temp1 | 0x2000);
		}
		cs4297a_read_ac97(s, AC97_3D_CONTROL, &temp1);
		return put_user((temp1 << 2) | 3, (int *) arg);
	}
	if (cmd == SOUND_MIXER_INFO) {
		mixer_info info;
		memset(&info, 0, sizeof(info));
		strlcpy(info.id, "CS4297a", sizeof(info.id));
		strlcpy(info.name, "Crystal CS4297a", sizeof(info.name));
		info.modify_counter = s->mix.modcnt;
		if (copy_to_user((void *) arg, &info, sizeof(info)))
			return -EFAULT;
		return 0;
	}
	if (cmd == SOUND_OLD_MIXER_INFO) {
		_old_mixer_info info;
		memset(&info, 0, sizeof(info));
		strlcpy(info.id, "CS4297a", sizeof(info.id));
		strlcpy(info.name, "Crystal CS4297a", sizeof(info.name));
		if (copy_to_user((void *) arg, &info, sizeof(info)))
			return -EFAULT;
		return 0;
	}
	if (cmd == OSS_GETVERSION)
		return put_user(SOUND_VERSION, (int *) arg);

	if (_IOC_TYPE(cmd) != 'M' || _SIOC_SIZE(cmd) != sizeof(int))
		return -EINVAL;

	// If ioctl has only the SIOC_READ bit(bit 31)
	// on, process the only-read commands. 
	if (_SIOC_DIR(cmd) == _SIOC_READ) {
		switch (_IOC_NR(cmd)) {
		case SOUND_MIXER_RECSRC:	// Arg contains a bit for each recording source 
			cs4297a_read_ac97(s, AC97_RECORD_SELECT,
					 &temp1);
			return put_user(mixer_src[temp1 & 7], (int *) arg);

		case SOUND_MIXER_DEVMASK:	// Arg contains a bit for each supported device 
			return put_user(SOUND_MASK_PCM | SOUND_MASK_LINE |
					SOUND_MASK_VOLUME | SOUND_MASK_RECLEV,
                                        (int *) arg);

		case SOUND_MIXER_RECMASK:	// Arg contains a bit for each supported recording source 
			return put_user(SOUND_MASK_LINE | SOUND_MASK_VOLUME,
                                        (int *) arg);

		case SOUND_MIXER_STEREODEVS:	// Mixer channels supporting stereo 
			return put_user(SOUND_MASK_PCM | SOUND_MASK_LINE |
					SOUND_MASK_VOLUME | SOUND_MASK_RECLEV,
                                        (int *) arg);

		case SOUND_MIXER_CAPS:
			return put_user(SOUND_CAP_EXCL_INPUT, (int *) arg);

		default:
			i = _IOC_NR(cmd);
			if (i >= SOUND_MIXER_NRDEVICES
			    || !(vidx = mixtable1[i]))
				return -EINVAL;
			return put_user(s->mix.vol[vidx - 1], (int *) arg);
		}
	}
	// If ioctl doesn't have both the SIOC_READ and 
	// the SIOC_WRITE bit set, return invalid.
	if (_SIOC_DIR(cmd) != (_SIOC_READ | _SIOC_WRITE))
		return -EINVAL;

	// Increment the count of volume writes.
	s->mix.modcnt++;

	// Isolate the command; it must be a write.
	switch (_IOC_NR(cmd)) {

	case SOUND_MIXER_RECSRC:	// Arg contains a bit for each recording source 
		if (get_user(val, (int *) arg))
			return -EFAULT;
		i = hweight32(val);	// i = # bits on in val.
		if (i != 1)	// One & only 1 bit must be on.
			return 0;
		for (i = 0; i < sizeof(mixer_src) / sizeof(int); i++) {
			if (val == mixer_src[i]) {
				temp1 = (i << 8) | i;
				cs4297a_write_ac97(s,
						  AC97_RECORD_SELECT,
						  temp1);
				return 0;
			}
		}
		return 0;

	case SOUND_MIXER_VOLUME:
		if (get_user(val, (int *) arg))
			return -EFAULT;
		l = val & 0xff;
		if (l > 100)
			l = 100;	// Max soundcard.h vol is 100.
		if (l < 6) {
			rl = 63;
			l = 0;
		} else
			rl = attentbl[(10 * l) / 100];	// Convert 0-100 vol to 63-0 atten.

		r = (val >> 8) & 0xff;
		if (r > 100)
			r = 100;	// Max right volume is 100, too
		if (r < 6) {
			rr = 63;
			r = 0;
		} else
			rr = attentbl[(10 * r) / 100];	// Convert volume to attenuation.

		if ((rl > 60) && (rr > 60))	// If both l & r are 'low',          
			temp1 = 0x8000;	//  turn on the mute bit.
		else
			temp1 = 0;

		temp1 |= (rl << 8) | rr;

		cs4297a_write_ac97(s, AC97_MASTER_VOL_STEREO, temp1);
		cs4297a_write_ac97(s, AC97_PHONE_VOL, temp1);

#ifdef OSS_DOCUMENTED_MIXER_SEMANTICS
		s->mix.vol[8] = ((unsigned int) r << 8) | l;
#else
		s->mix.vol[8] = val;
#endif
		return put_user(s->mix.vol[8], (int *) arg);

	case SOUND_MIXER_SPEAKER:
		if (get_user(val, (int *) arg))
			return -EFAULT;
		l = val & 0xff;
		if (l > 100)
			l = 100;
		if (l < 3) {
			rl = 0;
			l = 0;
		} else {
			rl = (l * 2 - 5) / 13;	// Convert 0-100 range to 0-15.
			l = (rl * 13 + 5) / 2;
		}

		if (rl < 3) {
			temp1 = 0x8000;
			rl = 0;
		} else
			temp1 = 0;
		rl = 15 - rl;	// Convert volume to attenuation.
		temp1 |= rl << 1;
		cs4297a_write_ac97(s, AC97_PCBEEP_VOL, temp1);

#ifdef OSS_DOCUMENTED_MIXER_SEMANTICS
		s->mix.vol[6] = l << 8;
#else
		s->mix.vol[6] = val;
#endif
		return put_user(s->mix.vol[6], (int *) arg);

	case SOUND_MIXER_RECLEV:
		if (get_user(val, (int *) arg))
			return -EFAULT;
		l = val & 0xff;
		if (l > 100)
			l = 100;
		r = (val >> 8) & 0xff;
		if (r > 100)
			r = 100;
		rl = (l * 2 - 5) / 13;	// Convert 0-100 scale to 0-15.
		rr = (r * 2 - 5) / 13;
		if (rl < 3 && rr < 3)
			temp1 = 0x8000;
		else
			temp1 = 0;

		temp1 = temp1 | (rl << 8) | rr;
		cs4297a_write_ac97(s, AC97_RECORD_GAIN, temp1);

#ifdef OSS_DOCUMENTED_MIXER_SEMANTICS
		s->mix.vol[7] = ((unsigned int) r << 8) | l;
#else
		s->mix.vol[7] = val;
#endif
		return put_user(s->mix.vol[7], (int *) arg);

	case SOUND_MIXER_MIC:
		if (get_user(val, (int *) arg))
			return -EFAULT;
		l = val & 0xff;
		if (l > 100)
			l = 100;
		if (l < 1) {
			l = 0;
			rl = 0;
		} else {
			rl = ((unsigned) l * 5 - 4) / 16;	// Convert 0-100 range to 0-31.
			l = (rl * 16 + 4) / 5;
		}
		cs4297a_read_ac97(s, AC97_MIC_VOL, &temp1);
		temp1 &= 0x40;	// Isolate 20db gain bit.
		if (rl < 3) {
			temp1 |= 0x8000;
			rl = 0;
		}
		rl = 31 - rl;	// Convert volume to attenuation.
		temp1 |= rl;
		cs4297a_write_ac97(s, AC97_MIC_VOL, temp1);

#ifdef OSS_DOCUMENTED_MIXER_SEMANTICS
		s->mix.vol[5] = val << 8;
#else
		s->mix.vol[5] = val;
#endif
		return put_user(s->mix.vol[5], (int *) arg);


	case SOUND_MIXER_SYNTH:
		if (get_user(val, (int *) arg))
			return -EFAULT;
		l = val & 0xff;
		if (l > 100)
			l = 100;
		if (get_user(val, (int *) arg))
			return -EFAULT;
		r = (val >> 8) & 0xff;
		if (r > 100)
			r = 100;
		rl = (l * 2 - 11) / 3;	// Convert 0-100 range to 0-63.
		rr = (r * 2 - 11) / 3;
		if (rl < 3)	// If l is low, turn on
			temp1 = 0x0080;	//  the mute bit.
		else
			temp1 = 0;

		rl = 63 - rl;	// Convert vol to attenuation.
//		writel(temp1 | rl, s->pBA0 + FMLVC);
		if (rr < 3)	//  If rr is low, turn on
			temp1 = 0x0080;	//   the mute bit.
		else
			temp1 = 0;
		rr = 63 - rr;	// Convert vol to attenuation.
//		writel(temp1 | rr, s->pBA0 + FMRVC);

#ifdef OSS_DOCUMENTED_MIXER_SEMANTICS
		s->mix.vol[4] = (r << 8) | l;
#else
		s->mix.vol[4] = val;
#endif
		return put_user(s->mix.vol[4], (int *) arg);


	default:
		CS_DBGOUT(CS_IOCTL, 4, printk(KERN_INFO
			"cs4297a: mixer_ioctl(): default\n"));

		i = _IOC_NR(cmd);
		if (i >= SOUND_MIXER_NRDEVICES || !(vidx = mixtable1[i]))
			return -EINVAL;
		if (get_user(val, (int *) arg))
			return -EFAULT;
		l = val & 0xff;
		if (l > 100)
			l = 100;
		if (l < 1) {
			l = 0;
			rl = 31;
		} else
			rl = (attentbl[(l * 10) / 100]) >> 1;

		r = (val >> 8) & 0xff;
		if (r > 100)
			r = 100;
		if (r < 1) {
			r = 0;
			rr = 31;
		} else
			rr = (attentbl[(r * 10) / 100]) >> 1;
		if ((rl > 30) && (rr > 30))
			temp1 = 0x8000;
		else
			temp1 = 0;
		temp1 = temp1 | (rl << 8) | rr;
		cs4297a_write_ac97(s, mixreg[vidx - 1], temp1);

#ifdef OSS_DOCUMENTED_MIXER_SEMANTICS
		s->mix.vol[vidx - 1] = ((unsigned int) r << 8) | l;
#else
		s->mix.vol[vidx - 1] = val;
#endif
		return put_user(s->mix.vol[vidx - 1], (int *) arg);
	}
}


// --------------------------------------------------------------------- 

static int cs4297a_open_mixdev(struct inode *inode, struct file *file)
{
	int minor = iminor(inode);
	struct cs4297a_state *s=NULL;
	struct list_head *entry;

	CS_DBGOUT(CS_FUNCTION | CS_OPEN, 4,
		  printk(KERN_INFO "cs4297a: cs4297a_open_mixdev()+\n"));

<<<<<<< HEAD
	lock_kernel();
=======
	mutex_lock(&swarm_cs4297a_mutex);
>>>>>>> 45f53cc9
	list_for_each(entry, &cs4297a_devs)
	{
		s = list_entry(entry, struct cs4297a_state, list);
		if(s->dev_mixer == minor)
			break;
	}
	if (!s)
	{
		CS_DBGOUT(CS_FUNCTION | CS_OPEN | CS_ERROR, 2,
			printk(KERN_INFO "cs4297a: cs4297a_open_mixdev()- -ENODEV\n"));

<<<<<<< HEAD
		unlock_kernel();
=======
		mutex_unlock(&swarm_cs4297a_mutex);
>>>>>>> 45f53cc9
		return -ENODEV;
	}
	VALIDATE_STATE(s);
	file->private_data = s;

	CS_DBGOUT(CS_FUNCTION | CS_OPEN, 4,
		  printk(KERN_INFO "cs4297a: cs4297a_open_mixdev()- 0\n"));
<<<<<<< HEAD
	unlock_kernel();
=======
	mutex_unlock(&swarm_cs4297a_mutex);
>>>>>>> 45f53cc9

	return nonseekable_open(inode, file);
}


static int cs4297a_release_mixdev(struct inode *inode, struct file *file)
{
	struct cs4297a_state *s =
	    (struct cs4297a_state *) file->private_data;

	VALIDATE_STATE(s);
	return 0;
}


static int cs4297a_ioctl_mixdev(struct file *file,
			       unsigned int cmd, unsigned long arg)
{
	int ret;
<<<<<<< HEAD
	lock_kernel();
	ret = mixer_ioctl((struct cs4297a_state *) file->private_data, cmd,
			   arg);
	unlock_kernel();
=======
	mutex_lock(&swarm_cs4297a_mutex);
	ret = mixer_ioctl((struct cs4297a_state *) file->private_data, cmd,
			   arg);
	mutex_unlock(&swarm_cs4297a_mutex);
>>>>>>> 45f53cc9
	return ret;
}


// ******************************************************************************************
//   Mixer file operations struct.
// ******************************************************************************************
static const struct file_operations cs4297a_mixer_fops = {
	.owner		= THIS_MODULE,
	.llseek		= no_llseek,
	.unlocked_ioctl	= cs4297a_ioctl_mixdev,
	.open		= cs4297a_open_mixdev,
	.release	= cs4297a_release_mixdev,
};

// --------------------------------------------------------------------- 


static int drain_adc(struct cs4297a_state *s, int nonblock)
{
        /* This routine serves no purpose currently - any samples
           sitting in the receive queue will just be processed by the
           background consumer.  This would be different if DMA
           actually stopped when there were no clients. */
	return 0;
}

static int drain_dac(struct cs4297a_state *s, int nonblock)
{
	DECLARE_WAITQUEUE(wait, current);
	unsigned long flags;
        unsigned hwptr;
	unsigned tmo;
	int count;

	if (s->dma_dac.mapped)
		return 0;
        if (nonblock)
                return -EBUSY;
	add_wait_queue(&s->dma_dac.wait, &wait);
        while ((count = __raw_readq(SS_CSR(R_SER_DMA_DSCR_COUNT_TX))) ||
               (s->dma_dac.count > 0)) {
                if (!signal_pending(current)) {
                        set_current_state(TASK_INTERRUPTIBLE);
                        /* XXXKW is this calculation working? */
                        tmo = ((count * FRAME_TX_US) * HZ) / 1000000;
                        schedule_timeout(tmo + 1);
                } else {
                        /* XXXKW do I care if there is a signal pending? */
                }
        }
        spin_lock_irqsave(&s->lock, flags);
        /* Reset the bookkeeping */
        hwptr = (int)(((__raw_readq(SS_CSR(R_SER_DMA_CUR_DSCR_ADDR_TX)) & M_DMA_CURDSCR_ADDR) -
                       s->dma_dac.descrtab_phys) / sizeof(serdma_descr_t));
        s->dma_dac.hwptr = s->dma_dac.swptr = hwptr;
        spin_unlock_irqrestore(&s->lock, flags);
	remove_wait_queue(&s->dma_dac.wait, &wait);
	current->state = TASK_RUNNING;
	return 0;
}


// --------------------------------------------------------------------- 

static ssize_t cs4297a_read(struct file *file, char *buffer, size_t count,
			   loff_t * ppos)
{
	struct cs4297a_state *s =
	    (struct cs4297a_state *) file->private_data;
	ssize_t ret;
	unsigned long flags;
	int cnt, count_fr, cnt_by;
	unsigned copied = 0;

	CS_DBGOUT(CS_FUNCTION | CS_WAVE_READ, 2,
		  printk(KERN_INFO "cs4297a: cs4297a_read()+ %d \n", count));

	VALIDATE_STATE(s);
	if (s->dma_adc.mapped)
		return -ENXIO;
	if (!s->dma_adc.ready && (ret = prog_dmabuf_adc(s)))
		return ret;
	if (!access_ok(VERIFY_WRITE, buffer, count))
		return -EFAULT;
	ret = 0;
//
// "count" is the amount of bytes to read (from app), is decremented each loop
//      by the amount of bytes that have been returned to the user buffer.
// "cnt" is the running total of each read from the buffer (changes each loop)
// "buffer" points to the app's buffer
// "ret" keeps a running total of the amount of bytes that have been copied
//      to the user buffer.
// "copied" is the total bytes copied into the user buffer for each loop.
//
	while (count > 0) {
		CS_DBGOUT(CS_WAVE_READ, 8, printk(KERN_INFO
			"_read() count>0 count=%d .count=%d .swptr=%d .hwptr=%d \n",
				count, s->dma_adc.count,
				s->dma_adc.swptr, s->dma_adc.hwptr));
		spin_lock_irqsave(&s->lock, flags);

                /* cnt will be the number of available samples (16-bit
                   stereo); it starts out as the maxmimum consequetive
                   samples */
		cnt = (s->dma_adc.sb_end - s->dma_adc.sb_swptr) / 2;
                count_fr = s->dma_adc.count / FRAME_SAMPLE_BYTES;

		// dma_adc.count is the current total bytes that have not been read.
		// if the amount of unread bytes from the current sw pointer to the
		// end of the buffer is greater than the current total bytes that
		// have not been read, then set the "cnt" (unread bytes) to the
		// amount of unread bytes.  

		if (count_fr < cnt)
			cnt = count_fr;
                cnt_by = cnt * FRAME_SAMPLE_BYTES;
		spin_unlock_irqrestore(&s->lock, flags);
		//
		// if we are converting from 8/16 then we need to copy
		// twice the number of 16 bit bytes then 8 bit bytes.
		// 
		if (s->conversion) {
			if (cnt_by > (count * 2)) {
				cnt = (count * 2) / FRAME_SAMPLE_BYTES;
                                cnt_by = count * 2;
                        }
		} else {
			if (cnt_by > count) {
				cnt = count / FRAME_SAMPLE_BYTES;
                                cnt_by = count;
                        }
		}
		//
		// "cnt" NOW is the smaller of the amount that will be read,
		// and the amount that is requested in this read (or partial).
		// if there are no bytes in the buffer to read, then start the
		// ADC and wait for the interrupt handler to wake us up.
		//
		if (cnt <= 0) {

			// start up the dma engine and then continue back to the top of
			// the loop when wake up occurs.
			start_adc(s);
			if (file->f_flags & O_NONBLOCK)
				return ret ? ret : -EAGAIN;
			interruptible_sleep_on(&s->dma_adc.wait);
			if (signal_pending(current))
				return ret ? ret : -ERESTARTSYS;
			continue;
		}
		// there are bytes in the buffer to read.
		// copy from the hw buffer over to the user buffer.
		// user buffer is designated by "buffer"
		// virtual address to copy from is dma_buf+swptr
		// the "cnt" is the number of bytes to read.

		CS_DBGOUT(CS_WAVE_READ, 2, printk(KERN_INFO
			"_read() copy_to cnt=%d count=%d ", cnt_by, count));
		CS_DBGOUT(CS_WAVE_READ, 8, printk(KERN_INFO
			 " .sbufsz=%d .count=%d buffer=0x%.8x ret=%d\n",
				 s->dma_adc.sbufsz, s->dma_adc.count,
				 (unsigned) buffer, ret));

		if (copy_to_user (buffer, ((void *)s->dma_adc.sb_swptr), cnt_by))
			return ret ? ret : -EFAULT;
                copied = cnt_by;

                /* Return the descriptors */
		spin_lock_irqsave(&s->lock, flags);
                CS_DBGOUT(CS_FUNCTION, 2, 
                          printk(KERN_INFO "cs4297a: upd_rcv sw->hw %x/%x\n", s->dma_adc.swptr, s->dma_adc.hwptr));
		s->dma_adc.count -= cnt_by;
                s->dma_adc.sb_swptr += cnt * 2;
                if (s->dma_adc.sb_swptr == s->dma_adc.sb_end)
                        s->dma_adc.sb_swptr = s->dma_adc.sample_buf;
		spin_unlock_irqrestore(&s->lock, flags);
		count -= copied;
		buffer += copied;
		ret += copied;
		start_adc(s);
	}
	CS_DBGOUT(CS_FUNCTION | CS_WAVE_READ, 2,
		  printk(KERN_INFO "cs4297a: cs4297a_read()- %d\n", ret));
	return ret;
}


static ssize_t cs4297a_write(struct file *file, const char *buffer,
			    size_t count, loff_t * ppos)
{
	struct cs4297a_state *s =
	    (struct cs4297a_state *) file->private_data;
	ssize_t ret;
	unsigned long flags;
	unsigned swptr, hwptr;
	int cnt;

	CS_DBGOUT(CS_FUNCTION | CS_WAVE_WRITE, 2,
		  printk(KERN_INFO "cs4297a: cs4297a_write()+ count=%d\n",
			 count));
	VALIDATE_STATE(s);

	if (s->dma_dac.mapped)
		return -ENXIO;
	if (!s->dma_dac.ready && (ret = prog_dmabuf_dac(s)))
		return ret;
	if (!access_ok(VERIFY_READ, buffer, count))
		return -EFAULT;
	ret = 0;
	while (count > 0) {
                serdma_t *d = &s->dma_dac;
                int copy_cnt;
                u32 *s_tmpl;
                u32 *t_tmpl;
                u32 left, right;
                int swap = (s->prop_dac.fmt == AFMT_S16_LE) || (s->prop_dac.fmt == AFMT_U16_LE);
                
                /* XXXXXX this is broken for BLOAT_FACTOR */
		spin_lock_irqsave(&s->lock, flags);
		if (d->count < 0) {
			d->count = 0;
			d->swptr = d->hwptr;
		}
		if (d->underrun) {
			d->underrun = 0;
                        hwptr = (unsigned) (((__raw_readq(SS_CSR(R_SER_DMA_CUR_DSCR_ADDR_TX)) & M_DMA_CURDSCR_ADDR) -
                                             d->descrtab_phys) / sizeof(serdma_descr_t));
			d->swptr = d->hwptr = hwptr;
		}
		swptr = d->swptr;
		cnt = d->sbufsz - (swptr * FRAME_SAMPLE_BYTES);
                /* Will this write fill up the buffer? */
		if (d->count + cnt > d->sbufsz)
			cnt = d->sbufsz - d->count;
		spin_unlock_irqrestore(&s->lock, flags);
		if (cnt > count)
			cnt = count;
		if (cnt <= 0) {
			start_dac(s);
			if (file->f_flags & O_NONBLOCK)
				return ret ? ret : -EAGAIN;
			interruptible_sleep_on(&d->wait);
			if (signal_pending(current))
				return ret ? ret : -ERESTARTSYS;
			continue;
		}
		if (copy_from_user(d->sample_buf, buffer, cnt))
			return ret ? ret : -EFAULT;

                copy_cnt = cnt;
                s_tmpl = (u32 *)d->sample_buf;
                t_tmpl = (u32 *)(d->dma_buf + (swptr * 4));

                /* XXXKW assuming 16-bit stereo! */
                do {
			u32 tmp;

			t_tmpl[0] = cpu_to_be32(0x98000000);

			tmp = be32_to_cpu(s_tmpl[0]);
			left = tmp & 0xffff;
			right = tmp >> 16;
			if (swap) {
				left = swab16(left);
				right = swab16(right);
			}
			t_tmpl[1] = cpu_to_be32(left >> 8);
			t_tmpl[2] = cpu_to_be32(((left & 0xff) << 24) |
						(right << 4));

                        s_tmpl++;
                        t_tmpl += 8;
                        copy_cnt -= 4;
                } while (copy_cnt);

                /* Mux in any pending read/write accesses */
                if (s->reg_request) {
			*(u64 *)(d->dma_buf + (swptr * 4)) |=
				cpu_to_be64(s->reg_request);
                        s->reg_request = 0;
                        wake_up(&s->dma_dac.reg_wait);
                }

                CS_DBGOUT(CS_WAVE_WRITE, 4,
                          printk(KERN_INFO
                                 "cs4297a: copy in %d to swptr %x\n", cnt, swptr));

		swptr = (swptr + (cnt/FRAME_SAMPLE_BYTES)) % d->ringsz;
                __raw_writeq(cnt/FRAME_SAMPLE_BYTES, SS_CSR(R_SER_DMA_DSCR_COUNT_TX));
		spin_lock_irqsave(&s->lock, flags);
		d->swptr = swptr;
		d->count += cnt;
		d->endcleared = 0;
		spin_unlock_irqrestore(&s->lock, flags);
		count -= cnt;
		buffer += cnt;
		ret += cnt;
		start_dac(s);
	}
	CS_DBGOUT(CS_FUNCTION | CS_WAVE_WRITE, 2,
		  printk(KERN_INFO "cs4297a: cs4297a_write()- %d\n", ret));
	return ret;
}


static unsigned int cs4297a_poll(struct file *file,
				struct poll_table_struct *wait)
{
	struct cs4297a_state *s =
	    (struct cs4297a_state *) file->private_data;
	unsigned long flags;
	unsigned int mask = 0;

	CS_DBGOUT(CS_FUNCTION | CS_WAVE_WRITE | CS_WAVE_READ, 4,
		  printk(KERN_INFO "cs4297a: cs4297a_poll()+\n"));
	VALIDATE_STATE(s);
	if (file->f_mode & FMODE_WRITE) {
		CS_DBGOUT(CS_FUNCTION | CS_WAVE_WRITE | CS_WAVE_READ, 4,
			  printk(KERN_INFO
				 "cs4297a: cs4297a_poll() wait on FMODE_WRITE\n"));
		if(!s->dma_dac.ready && prog_dmabuf_dac(s))
			return 0;
		poll_wait(file, &s->dma_dac.wait, wait);
	}
	if (file->f_mode & FMODE_READ) {
		CS_DBGOUT(CS_FUNCTION | CS_WAVE_WRITE | CS_WAVE_READ, 4,
			  printk(KERN_INFO
				 "cs4297a: cs4297a_poll() wait on FMODE_READ\n"));
		if(!s->dma_dac.ready && prog_dmabuf_adc(s))
			return 0;
		poll_wait(file, &s->dma_adc.wait, wait);
	}
	spin_lock_irqsave(&s->lock, flags);
	cs4297a_update_ptr(s,CS_FALSE);
	if (file->f_mode & FMODE_WRITE) {
		if (s->dma_dac.mapped) {
			if (s->dma_dac.count >=
			    (signed) s->dma_dac.fragsize) {
				if (s->dma_dac.wakeup)
					mask |= POLLOUT | POLLWRNORM;
				else
					mask = 0;
				s->dma_dac.wakeup = 0;
			}
		} else {
			if ((signed) (s->dma_dac.sbufsz/2) >= s->dma_dac.count)
				mask |= POLLOUT | POLLWRNORM;
		}
	} else if (file->f_mode & FMODE_READ) {
		if (s->dma_adc.mapped) {
			if (s->dma_adc.count >= (signed) s->dma_adc.fragsize) 
				mask |= POLLIN | POLLRDNORM;
		} else {
			if (s->dma_adc.count > 0)
				mask |= POLLIN | POLLRDNORM;
		}
	}
	spin_unlock_irqrestore(&s->lock, flags);
	CS_DBGOUT(CS_FUNCTION | CS_WAVE_WRITE | CS_WAVE_READ, 4,
		  printk(KERN_INFO "cs4297a: cs4297a_poll()- 0x%.8x\n",
			 mask));
	return mask;
}


static int cs4297a_mmap(struct file *file, struct vm_area_struct *vma)
{
        /* XXXKW currently no mmap support */
        return -EINVAL;
	return 0;
}


static int cs4297a_ioctl(struct file *file,
			unsigned int cmd, unsigned long arg)
{
	struct cs4297a_state *s =
	    (struct cs4297a_state *) file->private_data;
	unsigned long flags;
	audio_buf_info abinfo;
	count_info cinfo;
	int val, mapped, ret;

	CS_DBGOUT(CS_FUNCTION|CS_IOCTL, 4, printk(KERN_INFO
		 "cs4297a: cs4297a_ioctl(): file=0x%.8x cmd=0x%.8x\n",
			 (unsigned) file, cmd));
#if CSDEBUG
	cs_printioctl(cmd);
#endif
	VALIDATE_STATE(s);
	mapped = ((file->f_mode & FMODE_WRITE) && s->dma_dac.mapped) ||
	    ((file->f_mode & FMODE_READ) && s->dma_adc.mapped);
	switch (cmd) {
	case OSS_GETVERSION:
		CS_DBGOUT(CS_IOCTL | CS_PARMS, 4, printk(KERN_INFO
			"cs4297a: cs4297a_ioctl(): SOUND_VERSION=0x%.8x\n",
				 SOUND_VERSION));
		return put_user(SOUND_VERSION, (int *) arg);

	case SNDCTL_DSP_SYNC:
		CS_DBGOUT(CS_IOCTL, 4, printk(KERN_INFO
			 "cs4297a: cs4297a_ioctl(): DSP_SYNC\n"));
		if (file->f_mode & FMODE_WRITE)
			return drain_dac(s,
					 0 /*file->f_flags & O_NONBLOCK */
					 );
		return 0;

	case SNDCTL_DSP_SETDUPLEX:
		return 0;

	case SNDCTL_DSP_GETCAPS:
		return put_user(DSP_CAP_DUPLEX | DSP_CAP_REALTIME |
				DSP_CAP_TRIGGER | DSP_CAP_MMAP,
				(int *) arg);

	case SNDCTL_DSP_RESET:
		CS_DBGOUT(CS_IOCTL, 4, printk(KERN_INFO
			 "cs4297a: cs4297a_ioctl(): DSP_RESET\n"));
		if (file->f_mode & FMODE_WRITE) {
			stop_dac(s);
			synchronize_irq(s->irq);
                        s->dma_dac.count = s->dma_dac.total_bytes =
                                s->dma_dac.blocks = s->dma_dac.wakeup = 0;
			s->dma_dac.swptr = s->dma_dac.hwptr =
                                (int)(((__raw_readq(SS_CSR(R_SER_DMA_CUR_DSCR_ADDR_TX)) & M_DMA_CURDSCR_ADDR) -
                                       s->dma_dac.descrtab_phys) / sizeof(serdma_descr_t));
		}
		if (file->f_mode & FMODE_READ) {
			stop_adc(s);
			synchronize_irq(s->irq);
                        s->dma_adc.count = s->dma_adc.total_bytes =
                                s->dma_adc.blocks = s->dma_dac.wakeup = 0;
			s->dma_adc.swptr = s->dma_adc.hwptr =
                                (int)(((__raw_readq(SS_CSR(R_SER_DMA_CUR_DSCR_ADDR_RX)) & M_DMA_CURDSCR_ADDR) -
                                       s->dma_adc.descrtab_phys) / sizeof(serdma_descr_t));
		}
		return 0;

	case SNDCTL_DSP_SPEED:
		if (get_user(val, (int *) arg))
			return -EFAULT;
		CS_DBGOUT(CS_IOCTL | CS_PARMS, 4, printk(KERN_INFO
			 "cs4297a: cs4297a_ioctl(): DSP_SPEED val=%d -> 48000\n", val));
                val = 48000;
                return put_user(val, (int *) arg);

	case SNDCTL_DSP_STEREO:
		if (get_user(val, (int *) arg))
			return -EFAULT;
		CS_DBGOUT(CS_IOCTL | CS_PARMS, 4, printk(KERN_INFO
			 "cs4297a: cs4297a_ioctl(): DSP_STEREO val=%d\n", val));
		if (file->f_mode & FMODE_READ) {
			stop_adc(s);
			s->dma_adc.ready = 0;
			s->prop_adc.channels = val ? 2 : 1;
		}
		if (file->f_mode & FMODE_WRITE) {
			stop_dac(s);
			s->dma_dac.ready = 0;
			s->prop_dac.channels = val ? 2 : 1;
		}
		return 0;

	case SNDCTL_DSP_CHANNELS:
		if (get_user(val, (int *) arg))
			return -EFAULT;
		CS_DBGOUT(CS_IOCTL | CS_PARMS, 4, printk(KERN_INFO
			 "cs4297a: cs4297a_ioctl(): DSP_CHANNELS val=%d\n",
				 val));
		if (val != 0) {
			if (file->f_mode & FMODE_READ) {
				stop_adc(s);
				s->dma_adc.ready = 0;
				if (val >= 2)
					s->prop_adc.channels = 2;
				else
					s->prop_adc.channels = 1;
			}
			if (file->f_mode & FMODE_WRITE) {
				stop_dac(s);
				s->dma_dac.ready = 0;
				if (val >= 2)
					s->prop_dac.channels = 2;
				else
					s->prop_dac.channels = 1;
			}
		}

		if (file->f_mode & FMODE_WRITE)
			val = s->prop_dac.channels;
		else if (file->f_mode & FMODE_READ)
			val = s->prop_adc.channels;

		return put_user(val, (int *) arg);

	case SNDCTL_DSP_GETFMTS:	// Returns a mask 
		CS_DBGOUT(CS_IOCTL | CS_PARMS, 4, printk(KERN_INFO
			"cs4297a: cs4297a_ioctl(): DSP_GETFMT val=0x%.8x\n",
				 AFMT_S16_LE | AFMT_U16_LE | AFMT_S8 |
				 AFMT_U8));
		return put_user(AFMT_S16_LE | AFMT_U16_LE | AFMT_S8 |
				AFMT_U8, (int *) arg);

	case SNDCTL_DSP_SETFMT:
		if (get_user(val, (int *) arg))
			return -EFAULT;
		CS_DBGOUT(CS_IOCTL | CS_PARMS, 4, printk(KERN_INFO
			 "cs4297a: cs4297a_ioctl(): DSP_SETFMT val=0x%.8x\n",
				 val));
		if (val != AFMT_QUERY) {
			if (file->f_mode & FMODE_READ) {
				stop_adc(s);
				s->dma_adc.ready = 0;
				if (val != AFMT_S16_LE
				    && val != AFMT_U16_LE && val != AFMT_S8
				    && val != AFMT_U8)
					val = AFMT_U8;
				s->prop_adc.fmt = val;
				s->prop_adc.fmt_original = s->prop_adc.fmt;
			}
			if (file->f_mode & FMODE_WRITE) {
				stop_dac(s);
				s->dma_dac.ready = 0;
				if (val != AFMT_S16_LE
				    && val != AFMT_U16_LE && val != AFMT_S8
				    && val != AFMT_U8)
					val = AFMT_U8;
				s->prop_dac.fmt = val;
				s->prop_dac.fmt_original = s->prop_dac.fmt;
			}
		} else {
			if (file->f_mode & FMODE_WRITE)
				val = s->prop_dac.fmt_original;
			else if (file->f_mode & FMODE_READ)
				val = s->prop_adc.fmt_original;
		}
		CS_DBGOUT(CS_IOCTL | CS_PARMS, 4, printk(KERN_INFO
		  "cs4297a: cs4297a_ioctl(): DSP_SETFMT return val=0x%.8x\n", 
			val));
		return put_user(val, (int *) arg);

	case SNDCTL_DSP_POST:
		CS_DBGOUT(CS_IOCTL, 4, printk(KERN_INFO
			 "cs4297a: cs4297a_ioctl(): DSP_POST\n"));
		return 0;

	case SNDCTL_DSP_GETTRIGGER:
		val = 0;
		if (file->f_mode & s->ena & FMODE_READ)
			val |= PCM_ENABLE_INPUT;
		if (file->f_mode & s->ena & FMODE_WRITE)
			val |= PCM_ENABLE_OUTPUT;
		return put_user(val, (int *) arg);

	case SNDCTL_DSP_SETTRIGGER:
		if (get_user(val, (int *) arg))
			return -EFAULT;
		if (file->f_mode & FMODE_READ) {
			if (val & PCM_ENABLE_INPUT) {
				if (!s->dma_adc.ready
				    && (ret = prog_dmabuf_adc(s)))
					return ret;
				start_adc(s);
			} else
				stop_adc(s);
		}
		if (file->f_mode & FMODE_WRITE) {
			if (val & PCM_ENABLE_OUTPUT) {
				if (!s->dma_dac.ready
				    && (ret = prog_dmabuf_dac(s)))
					return ret;
				start_dac(s);
			} else
				stop_dac(s);
		}
		return 0;

	case SNDCTL_DSP_GETOSPACE:
		if (!(file->f_mode & FMODE_WRITE))
			return -EINVAL;
		if (!s->dma_dac.ready && (val = prog_dmabuf_dac(s)))
			return val;
		spin_lock_irqsave(&s->lock, flags);
		cs4297a_update_ptr(s,CS_FALSE);
		abinfo.fragsize = s->dma_dac.fragsize;
		if (s->dma_dac.mapped)
			abinfo.bytes = s->dma_dac.sbufsz;
		else
			abinfo.bytes =
			    s->dma_dac.sbufsz - s->dma_dac.count;
		abinfo.fragstotal = s->dma_dac.numfrag;
		abinfo.fragments = abinfo.bytes >> s->dma_dac.fragshift;
		CS_DBGOUT(CS_FUNCTION | CS_PARMS, 4, printk(KERN_INFO
			"cs4297a: cs4297a_ioctl(): GETOSPACE .fragsize=%d .bytes=%d .fragstotal=%d .fragments=%d\n",
				abinfo.fragsize,abinfo.bytes,abinfo.fragstotal,
				abinfo.fragments));
		spin_unlock_irqrestore(&s->lock, flags);
		return copy_to_user((void *) arg, &abinfo,
				    sizeof(abinfo)) ? -EFAULT : 0;

	case SNDCTL_DSP_GETISPACE:
		if (!(file->f_mode & FMODE_READ))
			return -EINVAL;
		if (!s->dma_adc.ready && (val = prog_dmabuf_adc(s)))
			return val;
		spin_lock_irqsave(&s->lock, flags);
		cs4297a_update_ptr(s,CS_FALSE);
		if (s->conversion) {
			abinfo.fragsize = s->dma_adc.fragsize / 2;
			abinfo.bytes = s->dma_adc.count / 2;
			abinfo.fragstotal = s->dma_adc.numfrag;
			abinfo.fragments =
			    abinfo.bytes >> (s->dma_adc.fragshift - 1);
		} else {
			abinfo.fragsize = s->dma_adc.fragsize;
			abinfo.bytes = s->dma_adc.count;
			abinfo.fragstotal = s->dma_adc.numfrag;
			abinfo.fragments =
			    abinfo.bytes >> s->dma_adc.fragshift;
		}
		spin_unlock_irqrestore(&s->lock, flags);
		return copy_to_user((void *) arg, &abinfo,
				    sizeof(abinfo)) ? -EFAULT : 0;

	case SNDCTL_DSP_NONBLOCK:
		spin_lock(&file->f_lock);
		file->f_flags |= O_NONBLOCK;
		spin_unlock(&file->f_lock);
		return 0;

	case SNDCTL_DSP_GETODELAY:
		if (!(file->f_mode & FMODE_WRITE))
			return -EINVAL;
		if(!s->dma_dac.ready && prog_dmabuf_dac(s))
			return 0;
		spin_lock_irqsave(&s->lock, flags);
		cs4297a_update_ptr(s,CS_FALSE);
		val = s->dma_dac.count;
		spin_unlock_irqrestore(&s->lock, flags);
		return put_user(val, (int *) arg);

	case SNDCTL_DSP_GETIPTR:
		if (!(file->f_mode & FMODE_READ))
			return -EINVAL;
		if(!s->dma_adc.ready && prog_dmabuf_adc(s))
			return 0;
		spin_lock_irqsave(&s->lock, flags);
		cs4297a_update_ptr(s,CS_FALSE);
		cinfo.bytes = s->dma_adc.total_bytes;
		if (s->dma_adc.mapped) {
			cinfo.blocks =
			    (cinfo.bytes >> s->dma_adc.fragshift) -
			    s->dma_adc.blocks;
			s->dma_adc.blocks =
			    cinfo.bytes >> s->dma_adc.fragshift;
		} else {
			if (s->conversion) {
				cinfo.blocks =
				    s->dma_adc.count /
				    2 >> (s->dma_adc.fragshift - 1);
			} else
				cinfo.blocks =
				    s->dma_adc.count >> s->dma_adc.
				    fragshift;
		}
		if (s->conversion)
			cinfo.ptr = s->dma_adc.hwptr / 2;
		else
			cinfo.ptr = s->dma_adc.hwptr;
		if (s->dma_adc.mapped)
			s->dma_adc.count &= s->dma_adc.fragsize - 1;
		spin_unlock_irqrestore(&s->lock, flags);
		return copy_to_user((void *) arg, &cinfo, sizeof(cinfo)) ? -EFAULT : 0;

	case SNDCTL_DSP_GETOPTR:
		if (!(file->f_mode & FMODE_WRITE))
			return -EINVAL;
		if(!s->dma_dac.ready && prog_dmabuf_dac(s))
			return 0;
		spin_lock_irqsave(&s->lock, flags);
		cs4297a_update_ptr(s,CS_FALSE);
		cinfo.bytes = s->dma_dac.total_bytes;
		if (s->dma_dac.mapped) {
			cinfo.blocks =
			    (cinfo.bytes >> s->dma_dac.fragshift) -
			    s->dma_dac.blocks;
			s->dma_dac.blocks =
			    cinfo.bytes >> s->dma_dac.fragshift;
		} else {
			cinfo.blocks =
			    s->dma_dac.count >> s->dma_dac.fragshift;
		}
		cinfo.ptr = s->dma_dac.hwptr;
		if (s->dma_dac.mapped)
			s->dma_dac.count &= s->dma_dac.fragsize - 1;
		spin_unlock_irqrestore(&s->lock, flags);
		return copy_to_user((void *) arg, &cinfo, sizeof(cinfo)) ? -EFAULT : 0;

	case SNDCTL_DSP_GETBLKSIZE:
		if (file->f_mode & FMODE_WRITE) {
			if ((val = prog_dmabuf_dac(s)))
				return val;
			return put_user(s->dma_dac.fragsize, (int *) arg);
		}
		if ((val = prog_dmabuf_adc(s)))
			return val;
		if (s->conversion)
			return put_user(s->dma_adc.fragsize / 2,
					(int *) arg);
		else
			return put_user(s->dma_adc.fragsize, (int *) arg);

	case SNDCTL_DSP_SETFRAGMENT:
		if (get_user(val, (int *) arg))
			return -EFAULT;
		return 0;	// Say OK, but do nothing.

	case SNDCTL_DSP_SUBDIVIDE:
		if ((file->f_mode & FMODE_READ && s->dma_adc.subdivision)
		    || (file->f_mode & FMODE_WRITE
			&& s->dma_dac.subdivision)) return -EINVAL;
		if (get_user(val, (int *) arg))
			return -EFAULT;
		if (val != 1 && val != 2 && val != 4)
			return -EINVAL;
		if (file->f_mode & FMODE_READ)
			s->dma_adc.subdivision = val;
		else if (file->f_mode & FMODE_WRITE)
			s->dma_dac.subdivision = val;
		return 0;

	case SOUND_PCM_READ_RATE:
		if (file->f_mode & FMODE_READ)
			return put_user(s->prop_adc.rate, (int *) arg);
		else if (file->f_mode & FMODE_WRITE)
			return put_user(s->prop_dac.rate, (int *) arg);

	case SOUND_PCM_READ_CHANNELS:
		if (file->f_mode & FMODE_READ)
			return put_user(s->prop_adc.channels, (int *) arg);
		else if (file->f_mode & FMODE_WRITE)
			return put_user(s->prop_dac.channels, (int *) arg);

	case SOUND_PCM_READ_BITS:
		if (file->f_mode & FMODE_READ)
			return
			    put_user(
				     (s->prop_adc.
				      fmt & (AFMT_S8 | AFMT_U8)) ? 8 : 16,
				     (int *) arg);
		else if (file->f_mode & FMODE_WRITE)
			return
			    put_user(
				     (s->prop_dac.
				      fmt & (AFMT_S8 | AFMT_U8)) ? 8 : 16,
				     (int *) arg);

	case SOUND_PCM_WRITE_FILTER:
	case SNDCTL_DSP_SETSYNCRO:
	case SOUND_PCM_READ_FILTER:
		return -EINVAL;
	}
	return mixer_ioctl(s, cmd, arg);
}

static long cs4297a_unlocked_ioctl(struct file *file, u_int cmd, u_long arg)
{
	int ret;

<<<<<<< HEAD
	lock_kernel();
	ret = cs4297a_ioctl(file, cmd, arg);
	unlock_kernel();
=======
	mutex_lock(&swarm_cs4297a_mutex);
	ret = cs4297a_ioctl(file, cmd, arg);
	mutex_unlock(&swarm_cs4297a_mutex);
>>>>>>> 45f53cc9

	return ret;
}

static int cs4297a_release(struct inode *inode, struct file *file)
{
	struct cs4297a_state *s =
	    (struct cs4297a_state *) file->private_data;

        CS_DBGOUT(CS_FUNCTION | CS_RELEASE, 2, printk(KERN_INFO
		 "cs4297a: cs4297a_release(): inode=0x%.8x file=0x%.8x f_mode=0x%x\n",
			 (unsigned) inode, (unsigned) file, file->f_mode));
	VALIDATE_STATE(s);

	if (file->f_mode & FMODE_WRITE) {
		drain_dac(s, file->f_flags & O_NONBLOCK);
		mutex_lock(&s->open_sem_dac);
		stop_dac(s);
		dealloc_dmabuf(s, &s->dma_dac);
		s->open_mode &= ~FMODE_WRITE;
		mutex_unlock(&s->open_sem_dac);
		wake_up(&s->open_wait_dac);
	}
	if (file->f_mode & FMODE_READ) {
		drain_adc(s, file->f_flags & O_NONBLOCK);
		mutex_lock(&s->open_sem_adc);
		stop_adc(s);
		dealloc_dmabuf(s, &s->dma_adc);
		s->open_mode &= ~FMODE_READ;
		mutex_unlock(&s->open_sem_adc);
		wake_up(&s->open_wait_adc);
	}
	return 0;
}

static int cs4297a_locked_open(struct inode *inode, struct file *file)
{
	int minor = iminor(inode);
	struct cs4297a_state *s=NULL;
	struct list_head *entry;

	CS_DBGOUT(CS_FUNCTION | CS_OPEN, 2, printk(KERN_INFO
		"cs4297a: cs4297a_open(): inode=0x%.8x file=0x%.8x f_mode=0x%x\n",
			(unsigned) inode, (unsigned) file, file->f_mode));
	CS_DBGOUT(CS_FUNCTION | CS_OPEN, 2, printk(KERN_INFO
                "cs4297a: status = %08x\n", (int)__raw_readq(SS_CSR(R_SER_STATUS_DEBUG))));

	list_for_each(entry, &cs4297a_devs)
	{
		s = list_entry(entry, struct cs4297a_state, list);

		if (!((s->dev_audio ^ minor) & ~0xf))
			break;
	}
	if (entry == &cs4297a_devs)
		return -ENODEV;
	if (!s) {
		CS_DBGOUT(CS_FUNCTION | CS_OPEN, 2, printk(KERN_INFO
			"cs4297a: cs4297a_open(): Error - unable to find audio state struct\n"));
		return -ENODEV;
	}
	VALIDATE_STATE(s);
	file->private_data = s;

	// wait for device to become free 
	if (!(file->f_mode & (FMODE_WRITE | FMODE_READ))) {
		CS_DBGOUT(CS_FUNCTION | CS_OPEN | CS_ERROR, 2, printk(KERN_INFO
			 "cs4297a: cs4297a_open(): Error - must open READ and/or WRITE\n"));
		return -ENODEV;
	}
	if (file->f_mode & FMODE_WRITE) {
                if (__raw_readq(SS_CSR(R_SER_DMA_DSCR_COUNT_TX)) != 0) {
                        printk(KERN_ERR "cs4297a: TX pipe needs to drain\n");
                        while (__raw_readq(SS_CSR(R_SER_DMA_DSCR_COUNT_TX)))
                                ;
                }
          
		mutex_lock(&s->open_sem_dac);
		while (s->open_mode & FMODE_WRITE) {
			if (file->f_flags & O_NONBLOCK) {
				mutex_unlock(&s->open_sem_dac);
				return -EBUSY;
			}
			mutex_unlock(&s->open_sem_dac);
			interruptible_sleep_on(&s->open_wait_dac);

			if (signal_pending(current)) {
                                printk("open - sig pending\n");
				return -ERESTARTSYS;
                        }
			mutex_lock(&s->open_sem_dac);
		}
	}
	if (file->f_mode & FMODE_READ) {
		mutex_lock(&s->open_sem_adc);
		while (s->open_mode & FMODE_READ) {
			if (file->f_flags & O_NONBLOCK) {
				mutex_unlock(&s->open_sem_adc);
				return -EBUSY;
			}
			mutex_unlock(&s->open_sem_adc);
			interruptible_sleep_on(&s->open_wait_adc);

			if (signal_pending(current)) {
                                printk("open - sig pending\n");
				return -ERESTARTSYS;
                        }
			mutex_lock(&s->open_sem_adc);
		}
	}
	s->open_mode |= file->f_mode & (FMODE_READ | FMODE_WRITE);
	if (file->f_mode & FMODE_READ) {
		s->prop_adc.fmt = AFMT_S16_BE;
		s->prop_adc.fmt_original = s->prop_adc.fmt;
		s->prop_adc.channels = 2;
		s->prop_adc.rate = 48000;
		s->conversion = 0;
		s->ena &= ~FMODE_READ;
		s->dma_adc.ossfragshift = s->dma_adc.ossmaxfrags =
		    s->dma_adc.subdivision = 0;
		mutex_unlock(&s->open_sem_adc);

		if (prog_dmabuf_adc(s)) {
			CS_DBGOUT(CS_OPEN | CS_ERROR, 2, printk(KERN_ERR
				"cs4297a: adc Program dmabufs failed.\n"));
			cs4297a_release(inode, file);
			return -ENOMEM;
		}
	}
	if (file->f_mode & FMODE_WRITE) {
		s->prop_dac.fmt = AFMT_S16_BE;
		s->prop_dac.fmt_original = s->prop_dac.fmt;
		s->prop_dac.channels = 2;
		s->prop_dac.rate = 48000;
		s->conversion = 0;
		s->ena &= ~FMODE_WRITE;
		s->dma_dac.ossfragshift = s->dma_dac.ossmaxfrags =
		    s->dma_dac.subdivision = 0;
		mutex_unlock(&s->open_sem_dac);

		if (prog_dmabuf_dac(s)) {
			CS_DBGOUT(CS_OPEN | CS_ERROR, 2, printk(KERN_ERR
				"cs4297a: dac Program dmabufs failed.\n"));
			cs4297a_release(inode, file);
			return -ENOMEM;
		}
	}
	CS_DBGOUT(CS_FUNCTION | CS_OPEN, 2,
		  printk(KERN_INFO "cs4297a: cs4297a_open()- 0\n"));
	return nonseekable_open(inode, file);
}

static int cs4297a_open(struct inode *inode, struct file *file)
{
	int ret;

<<<<<<< HEAD
	lock_kernel();
	ret = cs4297a_open(inode, file);
	unlock_kernel();
=======
	mutex_lock(&swarm_cs4297a_mutex);
	ret = cs4297a_open(inode, file);
	mutex_unlock(&swarm_cs4297a_mutex);
>>>>>>> 45f53cc9

	return ret;
}

// ******************************************************************************************
//   Wave (audio) file operations struct.
// ******************************************************************************************
static const struct file_operations cs4297a_audio_fops = {
	.owner		= THIS_MODULE,
	.llseek		= no_llseek,
	.read		= cs4297a_read,
	.write		= cs4297a_write,
	.poll		= cs4297a_poll,
	.unlocked_ioctl	= cs4297a_unlocked_ioctl,
	.mmap		= cs4297a_mmap,
	.open		= cs4297a_open,
	.release	= cs4297a_release,
};

static void cs4297a_interrupt(int irq, void *dev_id)
{
	struct cs4297a_state *s = (struct cs4297a_state *) dev_id;
        u32 status;

        status = __raw_readq(SS_CSR(R_SER_STATUS_DEBUG));

        CS_DBGOUT(CS_INTERRUPT, 6, printk(KERN_INFO
                 "cs4297a: cs4297a_interrupt() HISR=0x%.8x\n", status));

#if 0
        /* XXXKW what check *should* be done here? */
        if (!(status & (M_SYNCSER_RX_EOP_COUNT | M_SYNCSER_RX_OVERRUN | M_SYNCSER_RX_SYNC_ERR))) {
                status = __raw_readq(SS_CSR(R_SER_STATUS));
                printk(KERN_ERR "cs4297a: unexpected interrupt (status %08x)\n", status);
                return;
        }
#endif

        if (status & M_SYNCSER_RX_SYNC_ERR) {
                status = __raw_readq(SS_CSR(R_SER_STATUS));
                printk(KERN_ERR "cs4297a: rx sync error (status %08x)\n", status);
                return;
        }

        if (status & M_SYNCSER_RX_OVERRUN) {
                int newptr, i;
                s->stats.rx_ovrrn++;
                printk(KERN_ERR "cs4297a: receive FIFO overrun\n");

                /* Fix things up: get the receive descriptor pool
                   clean and give them back to the hardware */
                while (__raw_readq(SS_CSR(R_SER_DMA_DSCR_COUNT_RX)))
                        ;
                newptr = (unsigned) (((__raw_readq(SS_CSR(R_SER_DMA_CUR_DSCR_ADDR_RX)) & M_DMA_CURDSCR_ADDR) -
                                     s->dma_adc.descrtab_phys) / sizeof(serdma_descr_t));
                for (i=0; i<DMA_DESCR; i++) {
                        s->dma_adc.descrtab[i].descr_a &= ~M_DMA_SERRX_SOP;
                }
                s->dma_adc.swptr = s->dma_adc.hwptr = newptr;
                s->dma_adc.count = 0;
                s->dma_adc.sb_swptr = s->dma_adc.sb_hwptr = s->dma_adc.sample_buf;
                __raw_writeq(DMA_DESCR, SS_CSR(R_SER_DMA_DSCR_COUNT_RX));
        }

	spin_lock(&s->lock);
	cs4297a_update_ptr(s,CS_TRUE);
	spin_unlock(&s->lock);

	CS_DBGOUT(CS_INTERRUPT, 6, printk(KERN_INFO
		  "cs4297a: cs4297a_interrupt()-\n"));
}

#if 0
static struct initvol {
	int mixch;
	int vol;
} initvol[] __initdata = {

  	{SOUND_MIXER_WRITE_VOLUME, 0x4040},
        {SOUND_MIXER_WRITE_PCM, 0x4040},
        {SOUND_MIXER_WRITE_SYNTH, 0x4040},
	{SOUND_MIXER_WRITE_CD, 0x4040},
	{SOUND_MIXER_WRITE_LINE, 0x4040},
	{SOUND_MIXER_WRITE_LINE1, 0x4040},
	{SOUND_MIXER_WRITE_RECLEV, 0x0000},
	{SOUND_MIXER_WRITE_SPEAKER, 0x4040},
	{SOUND_MIXER_WRITE_MIC, 0x0000}
};
#endif

static int __init cs4297a_init(void)
{
	struct cs4297a_state *s;
	u32 pwr, id;
	mm_segment_t fs;
	int rval;
#ifndef CONFIG_BCM_CS4297A_CSWARM
	u64 cfg;
	int mdio_val;
#endif

	CS_DBGOUT(CS_INIT | CS_FUNCTION, 2, printk(KERN_INFO 
		"cs4297a: cs4297a_init_module()+ \n"));

#ifndef CONFIG_BCM_CS4297A_CSWARM
        mdio_val = __raw_readq(KSEG1 + A_MAC_REGISTER(2, R_MAC_MDIO)) &
                (M_MAC_MDIO_DIR|M_MAC_MDIO_OUT);

        /* Check syscfg for synchronous serial on port 1 */
        cfg = __raw_readq(KSEG1 + A_SCD_SYSTEM_CFG);
        if (!(cfg & M_SYS_SER1_ENABLE)) {
                __raw_writeq(cfg | M_SYS_SER1_ENABLE, KSEG1+A_SCD_SYSTEM_CFG);
                cfg = __raw_readq(KSEG1 + A_SCD_SYSTEM_CFG);
                if (!(cfg & M_SYS_SER1_ENABLE)) {
                  printk(KERN_INFO "cs4297a: serial port 1 not configured for synchronous operation\n");
                  return -1;
                }

                printk(KERN_INFO "cs4297a: serial port 1 switching to synchronous operation\n");
                
                /* Force the codec (on SWARM) to reset by clearing
                   GENO, preserving MDIO (no effect on CSWARM) */
                __raw_writeq(mdio_val, KSEG1+A_MAC_REGISTER(2, R_MAC_MDIO));
                udelay(10);
        }

        /* Now set GENO */
        __raw_writeq(mdio_val | M_MAC_GENC, KSEG1+A_MAC_REGISTER(2, R_MAC_MDIO));
        /* Give the codec some time to finish resetting (start the bit clock) */
        udelay(100);
#endif

	if (!(s = kzalloc(sizeof(struct cs4297a_state), GFP_KERNEL))) {
		CS_DBGOUT(CS_ERROR, 1, printk(KERN_ERR
		      "cs4297a: probe() no memory for state struct.\n"));
		return -1;
	}
        s->magic = CS4297a_MAGIC;
	init_waitqueue_head(&s->dma_adc.wait);
	init_waitqueue_head(&s->dma_dac.wait);
	init_waitqueue_head(&s->dma_adc.reg_wait);
	init_waitqueue_head(&s->dma_dac.reg_wait);
	init_waitqueue_head(&s->open_wait);
	init_waitqueue_head(&s->open_wait_adc);
	init_waitqueue_head(&s->open_wait_dac);
	mutex_init(&s->open_sem_adc);
	mutex_init(&s->open_sem_dac);
	spin_lock_init(&s->lock);

        s->irq = K_INT_SER_1;

	if (request_irq
	    (s->irq, cs4297a_interrupt, 0, "Crystal CS4297a", s)) {
		CS_DBGOUT(CS_INIT | CS_ERROR, 1,
			  printk(KERN_ERR "cs4297a: irq %u in use\n", s->irq));
		goto err_irq;
	}
	if ((s->dev_audio = register_sound_dsp(&cs4297a_audio_fops, -1)) <
	    0) {
		CS_DBGOUT(CS_INIT | CS_ERROR, 1, printk(KERN_ERR
			 "cs4297a: probe() register_sound_dsp() failed.\n"));
		goto err_dev1;
	}
	if ((s->dev_mixer = register_sound_mixer(&cs4297a_mixer_fops, -1)) <
	    0) {
		CS_DBGOUT(CS_INIT | CS_ERROR, 1, printk(KERN_ERR
			 "cs4297a: probe() register_sound_mixer() failed.\n"));
		goto err_dev2;
	}

        if (ser_init(s) || dma_init(s)) {
		CS_DBGOUT(CS_INIT | CS_ERROR, 1, printk(KERN_ERR
			 "cs4297a: ser_init failed.\n"));
		goto err_dev3;
        }

        do {
                udelay(4000);
                rval = cs4297a_read_ac97(s, AC97_POWER_CONTROL, &pwr);
        } while (!rval && (pwr != 0xf));

        if (!rval) {
		char *sb1250_duart_present;

                fs = get_fs();
                set_fs(KERNEL_DS);
#if 0
                val = SOUND_MASK_LINE;
                mixer_ioctl(s, SOUND_MIXER_WRITE_RECSRC, (unsigned long) &val);
                for (i = 0; i < ARRAY_SIZE(initvol); i++) {
                        val = initvol[i].vol;
                        mixer_ioctl(s, initvol[i].mixch, (unsigned long) &val);
                }
//                cs4297a_write_ac97(s, 0x18, 0x0808);
#else
                //                cs4297a_write_ac97(s, 0x5e, 0x180);
                cs4297a_write_ac97(s, 0x02, 0x0808);
                cs4297a_write_ac97(s, 0x18, 0x0808);
#endif
                set_fs(fs);

                list_add(&s->list, &cs4297a_devs);

                cs4297a_read_ac97(s, AC97_VENDOR_ID1, &id);

		sb1250_duart_present = symbol_get(sb1250_duart_present);
		if (sb1250_duart_present)
			sb1250_duart_present[1] = 0;

                printk(KERN_INFO "cs4297a: initialized (vendor id = %x)\n", id);

                CS_DBGOUT(CS_INIT | CS_FUNCTION, 2,
                          printk(KERN_INFO "cs4297a: cs4297a_init_module()-\n"));
                
                return 0;
        }

 err_dev3:
	unregister_sound_mixer(s->dev_mixer);
 err_dev2:
	unregister_sound_dsp(s->dev_audio);
 err_dev1:
	free_irq(s->irq, s);
 err_irq:
	kfree(s);

        printk(KERN_INFO "cs4297a: initialization failed\n");

        return -1;
}

static void __exit cs4297a_cleanup(void)
{
        /*
          XXXKW 
           disable_irq, free_irq
           drain DMA queue
           disable DMA
           disable TX/RX
           free memory
        */
	CS_DBGOUT(CS_INIT | CS_FUNCTION, 2,
		  printk(KERN_INFO "cs4297a: cleanup_cs4297a() finished\n"));
}

// --------------------------------------------------------------------- 

MODULE_AUTHOR("Kip Walker, Broadcom Corp.");
MODULE_DESCRIPTION("Cirrus Logic CS4297a Driver for Broadcom SWARM board");

// --------------------------------------------------------------------- 

module_init(cs4297a_init);
module_exit(cs4297a_cleanup);<|MERGE_RESOLUTION|>--- conflicted
+++ resolved
@@ -68,7 +68,6 @@
 #include <linux/delay.h>
 #include <linux/sound.h>
 #include <linux/slab.h>
-#include <linux/smp_lock.h>
 #include <linux/soundcard.h>
 #include <linux/ac97_codec.h>
 #include <linux/pci.h>
@@ -1536,11 +1535,7 @@
 	CS_DBGOUT(CS_FUNCTION | CS_OPEN, 4,
 		  printk(KERN_INFO "cs4297a: cs4297a_open_mixdev()+\n"));
 
-<<<<<<< HEAD
-	lock_kernel();
-=======
 	mutex_lock(&swarm_cs4297a_mutex);
->>>>>>> 45f53cc9
 	list_for_each(entry, &cs4297a_devs)
 	{
 		s = list_entry(entry, struct cs4297a_state, list);
@@ -1552,11 +1547,7 @@
 		CS_DBGOUT(CS_FUNCTION | CS_OPEN | CS_ERROR, 2,
 			printk(KERN_INFO "cs4297a: cs4297a_open_mixdev()- -ENODEV\n"));
 
-<<<<<<< HEAD
-		unlock_kernel();
-=======
 		mutex_unlock(&swarm_cs4297a_mutex);
->>>>>>> 45f53cc9
 		return -ENODEV;
 	}
 	VALIDATE_STATE(s);
@@ -1564,11 +1555,7 @@
 
 	CS_DBGOUT(CS_FUNCTION | CS_OPEN, 4,
 		  printk(KERN_INFO "cs4297a: cs4297a_open_mixdev()- 0\n"));
-<<<<<<< HEAD
-	unlock_kernel();
-=======
 	mutex_unlock(&swarm_cs4297a_mutex);
->>>>>>> 45f53cc9
 
 	return nonseekable_open(inode, file);
 }
@@ -1588,17 +1575,10 @@
 			       unsigned int cmd, unsigned long arg)
 {
 	int ret;
-<<<<<<< HEAD
-	lock_kernel();
-	ret = mixer_ioctl((struct cs4297a_state *) file->private_data, cmd,
-			   arg);
-	unlock_kernel();
-=======
 	mutex_lock(&swarm_cs4297a_mutex);
 	ret = mixer_ioctl((struct cs4297a_state *) file->private_data, cmd,
 			   arg);
 	mutex_unlock(&swarm_cs4297a_mutex);
->>>>>>> 45f53cc9
 	return ret;
 }
 
@@ -2370,15 +2350,9 @@
 {
 	int ret;
 
-<<<<<<< HEAD
-	lock_kernel();
-	ret = cs4297a_ioctl(file, cmd, arg);
-	unlock_kernel();
-=======
 	mutex_lock(&swarm_cs4297a_mutex);
 	ret = cs4297a_ioctl(file, cmd, arg);
 	mutex_unlock(&swarm_cs4297a_mutex);
->>>>>>> 45f53cc9
 
 	return ret;
 }
@@ -2535,15 +2509,9 @@
 {
 	int ret;
 
-<<<<<<< HEAD
-	lock_kernel();
-	ret = cs4297a_open(inode, file);
-	unlock_kernel();
-=======
 	mutex_lock(&swarm_cs4297a_mutex);
 	ret = cs4297a_open(inode, file);
 	mutex_unlock(&swarm_cs4297a_mutex);
->>>>>>> 45f53cc9
 
 	return ret;
 }
