/*
 *  Digital Audio (PCM) abstract layer
 *  Copyright (c) by Jaroslav Kysela <perex@perex.cz>
 *
 *
 *   This program is free software; you can redistribute it and/or modify
 *   it under the terms of the GNU General Public License as published by
 *   the Free Software Foundation; either version 2 of the License, or
 *   (at your option) any later version.
 *
 *   This program is distributed in the hope that it will be useful,
 *   but WITHOUT ANY WARRANTY; without even the implied warranty of
 *   MERCHANTABILITY or FITNESS FOR A PARTICULAR PURPOSE.  See the
 *   GNU General Public License for more details.
 *
 *   You should have received a copy of the GNU General Public License
 *   along with this program; if not, write to the Free Software
 *   Foundation, Inc., 59 Temple Place, Suite 330, Boston, MA  02111-1307 USA
 *
 */

#include <linux/mm.h>
#include <linux/module.h>
#include <linux/file.h>
#include <linux/slab.h>
#include <linux/sched/signal.h>
#include <linux/time.h>
#include <linux/pm_qos.h>
#include <linux/io.h>
#include <linux/dma-mapping.h>
#include <sound/core.h>
#include <sound/control.h>
#include <sound/info.h>
#include <sound/pcm.h>
#include <sound/pcm_params.h>
#include <sound/timer.h>
#include <sound/minors.h>
#include <linux/uio.h>

#include "pcm_local.h"

#ifdef CONFIG_SND_DEBUG
#define CREATE_TRACE_POINTS
#include "pcm_param_trace.h"
#else
#define trace_hw_mask_param_enabled()		0
#define trace_hw_interval_param_enabled()	0
#define trace_hw_mask_param(substream, type, index, prev, curr)
#define trace_hw_interval_param(substream, type, index, prev, curr)
#endif

/*
 *  Compatibility
 */

struct snd_pcm_hw_params_old {
	unsigned int flags;
	unsigned int masks[SNDRV_PCM_HW_PARAM_SUBFORMAT -
			   SNDRV_PCM_HW_PARAM_ACCESS + 1];
	struct snd_interval intervals[SNDRV_PCM_HW_PARAM_TICK_TIME -
					SNDRV_PCM_HW_PARAM_SAMPLE_BITS + 1];
	unsigned int rmask;
	unsigned int cmask;
	unsigned int info;
	unsigned int msbits;
	unsigned int rate_num;
	unsigned int rate_den;
	snd_pcm_uframes_t fifo_size;
	unsigned char reserved[64];
};

#ifdef CONFIG_SND_SUPPORT_OLD_API
#define SNDRV_PCM_IOCTL_HW_REFINE_OLD _IOWR('A', 0x10, struct snd_pcm_hw_params_old)
#define SNDRV_PCM_IOCTL_HW_PARAMS_OLD _IOWR('A', 0x11, struct snd_pcm_hw_params_old)

static int snd_pcm_hw_refine_old_user(struct snd_pcm_substream *substream,
				      struct snd_pcm_hw_params_old __user * _oparams);
static int snd_pcm_hw_params_old_user(struct snd_pcm_substream *substream,
				      struct snd_pcm_hw_params_old __user * _oparams);
#endif
static int snd_pcm_open(struct file *file, struct snd_pcm *pcm, int stream);

/*
 *
 */

static DEFINE_RWLOCK(snd_pcm_link_rwlock);
static DECLARE_RWSEM(snd_pcm_link_rwsem);

/* Writer in rwsem may block readers even during its waiting in queue,
 * and this may lead to a deadlock when the code path takes read sem
 * twice (e.g. one in snd_pcm_action_nonatomic() and another in
 * snd_pcm_stream_lock()).  As a (suboptimal) workaround, let writer to
 * spin until it gets the lock.
 */
static inline void down_write_nonblock(struct rw_semaphore *lock)
{
	while (!down_write_trylock(lock))
		cond_resched();
}

/**
 * snd_pcm_stream_lock - Lock the PCM stream
 * @substream: PCM substream
 *
 * This locks the PCM stream's spinlock or mutex depending on the nonatomic
 * flag of the given substream.  This also takes the global link rw lock
 * (or rw sem), too, for avoiding the race with linked streams.
 */
void snd_pcm_stream_lock(struct snd_pcm_substream *substream)
{
	if (substream->pcm->nonatomic) {
		down_read_nested(&snd_pcm_link_rwsem, SINGLE_DEPTH_NESTING);
		mutex_lock(&substream->self_group.mutex);
	} else {
		read_lock(&snd_pcm_link_rwlock);
		spin_lock(&substream->self_group.lock);
	}
}
EXPORT_SYMBOL_GPL(snd_pcm_stream_lock);

/**
 * snd_pcm_stream_lock - Unlock the PCM stream
 * @substream: PCM substream
 *
 * This unlocks the PCM stream that has been locked via snd_pcm_stream_lock().
 */
void snd_pcm_stream_unlock(struct snd_pcm_substream *substream)
{
	if (substream->pcm->nonatomic) {
		mutex_unlock(&substream->self_group.mutex);
		up_read(&snd_pcm_link_rwsem);
	} else {
		spin_unlock(&substream->self_group.lock);
		read_unlock(&snd_pcm_link_rwlock);
	}
}
EXPORT_SYMBOL_GPL(snd_pcm_stream_unlock);

/**
 * snd_pcm_stream_lock_irq - Lock the PCM stream
 * @substream: PCM substream
 *
 * This locks the PCM stream like snd_pcm_stream_lock() and disables the local
 * IRQ (only when nonatomic is false).  In nonatomic case, this is identical
 * as snd_pcm_stream_lock().
 */
void snd_pcm_stream_lock_irq(struct snd_pcm_substream *substream)
{
	if (!substream->pcm->nonatomic)
		local_irq_disable();
	snd_pcm_stream_lock(substream);
}
EXPORT_SYMBOL_GPL(snd_pcm_stream_lock_irq);

/**
 * snd_pcm_stream_unlock_irq - Unlock the PCM stream
 * @substream: PCM substream
 *
 * This is a counter-part of snd_pcm_stream_lock_irq().
 */
void snd_pcm_stream_unlock_irq(struct snd_pcm_substream *substream)
{
	snd_pcm_stream_unlock(substream);
	if (!substream->pcm->nonatomic)
		local_irq_enable();
}
EXPORT_SYMBOL_GPL(snd_pcm_stream_unlock_irq);

unsigned long _snd_pcm_stream_lock_irqsave(struct snd_pcm_substream *substream)
{
	unsigned long flags = 0;
	if (!substream->pcm->nonatomic)
		local_irq_save(flags);
	snd_pcm_stream_lock(substream);
	return flags;
}
EXPORT_SYMBOL_GPL(_snd_pcm_stream_lock_irqsave);

/**
 * snd_pcm_stream_unlock_irqrestore - Unlock the PCM stream
 * @substream: PCM substream
 * @flags: irq flags
 *
 * This is a counter-part of snd_pcm_stream_lock_irqsave().
 */
void snd_pcm_stream_unlock_irqrestore(struct snd_pcm_substream *substream,
				      unsigned long flags)
{
	snd_pcm_stream_unlock(substream);
	if (!substream->pcm->nonatomic)
		local_irq_restore(flags);
}
EXPORT_SYMBOL_GPL(snd_pcm_stream_unlock_irqrestore);

int snd_pcm_info(struct snd_pcm_substream *substream, struct snd_pcm_info *info)
{
	struct snd_pcm_runtime *runtime;
	struct snd_pcm *pcm = substream->pcm;
	struct snd_pcm_str *pstr = substream->pstr;

	memset(info, 0, sizeof(*info));
	info->card = pcm->card->number;
	info->device = pcm->device;
	info->stream = substream->stream;
	info->subdevice = substream->number;
	strlcpy(info->id, pcm->id, sizeof(info->id));
	strlcpy(info->name, pcm->name, sizeof(info->name));
	info->dev_class = pcm->dev_class;
	info->dev_subclass = pcm->dev_subclass;
	info->subdevices_count = pstr->substream_count;
	info->subdevices_avail = pstr->substream_count - pstr->substream_opened;
	strlcpy(info->subname, substream->name, sizeof(info->subname));
	runtime = substream->runtime;

	return 0;
}

int snd_pcm_info_user(struct snd_pcm_substream *substream,
		      struct snd_pcm_info __user * _info)
{
	struct snd_pcm_info *info;
	int err;

	info = kmalloc(sizeof(*info), GFP_KERNEL);
	if (! info)
		return -ENOMEM;
	err = snd_pcm_info(substream, info);
	if (err >= 0) {
		if (copy_to_user(_info, info, sizeof(*info)))
			err = -EFAULT;
	}
	kfree(info);
	return err;
}

static bool hw_support_mmap(struct snd_pcm_substream *substream)
{
	if (!(substream->runtime->hw.info & SNDRV_PCM_INFO_MMAP))
		return false;
	/* architecture supports dma_mmap_coherent()? */
#if defined(CONFIG_ARCH_NO_COHERENT_DMA_MMAP) || !defined(CONFIG_HAS_DMA)
	if (!substream->ops->mmap &&
	    substream->dma_buffer.dev.type == SNDRV_DMA_TYPE_DEV)
		return false;
#endif
	return true;
}

static int constrain_mask_params(struct snd_pcm_substream *substream,
				 struct snd_pcm_hw_params *params)
{
	struct snd_pcm_hw_constraints *constrs =
					&substream->runtime->hw_constraints;
	struct snd_mask *m;
	unsigned int k;
	struct snd_mask old_mask;
	int changed;

	for (k = SNDRV_PCM_HW_PARAM_FIRST_MASK; k <= SNDRV_PCM_HW_PARAM_LAST_MASK; k++) {
		m = hw_param_mask(params, k);
		if (snd_mask_empty(m))
			return -EINVAL;

		/* This parameter is not requested to change by a caller. */
		if (!(params->rmask & (1 << k)))
			continue;

		if (trace_hw_mask_param_enabled())
			old_mask = *m;

		changed = snd_mask_refine(m, constrs_mask(constrs, k));
		if (changed < 0)
			return changed;
		if (changed == 0)
			continue;

		/* Set corresponding flag so that the caller gets it. */
		trace_hw_mask_param(substream, k, 0, &old_mask, m);
		params->cmask |= 1 << k;
	}

	return 0;
}

static int constrain_interval_params(struct snd_pcm_substream *substream,
				     struct snd_pcm_hw_params *params)
{
	struct snd_pcm_hw_constraints *constrs =
					&substream->runtime->hw_constraints;
	struct snd_interval *i;
	unsigned int k;
	struct snd_interval old_interval;
	int changed;

	for (k = SNDRV_PCM_HW_PARAM_FIRST_INTERVAL; k <= SNDRV_PCM_HW_PARAM_LAST_INTERVAL; k++) {
		i = hw_param_interval(params, k);
		if (snd_interval_empty(i))
			return -EINVAL;

		/* This parameter is not requested to change by a caller. */
		if (!(params->rmask & (1 << k)))
			continue;

		if (trace_hw_interval_param_enabled())
			old_interval = *i;

		changed = snd_interval_refine(i, constrs_interval(constrs, k));
		if (changed < 0)
			return changed;
		if (changed == 0)
			continue;

		/* Set corresponding flag so that the caller gets it. */
		trace_hw_interval_param(substream, k, 0, &old_interval, i);
		params->cmask |= 1 << k;
	}

	return 0;
}

static int constrain_params_by_rules(struct snd_pcm_substream *substream,
				     struct snd_pcm_hw_params *params)
{
	struct snd_pcm_hw_constraints *constrs =
					&substream->runtime->hw_constraints;
	unsigned int k;
	unsigned int rstamps[constrs->rules_num];
	unsigned int vstamps[SNDRV_PCM_HW_PARAM_LAST_INTERVAL + 1];
	unsigned int stamp;
	struct snd_pcm_hw_rule *r;
	unsigned int d;
	struct snd_mask old_mask;
	struct snd_interval old_interval;
	bool again;
	int changed;

	/*
	 * Each application of rule has own sequence number.
	 *
	 * Each member of 'rstamps' array represents the sequence number of
	 * recent application of corresponding rule.
	 */
	for (k = 0; k < constrs->rules_num; k++)
		rstamps[k] = 0;

	/*
	 * Each member of 'vstamps' array represents the sequence number of
	 * recent application of rule in which corresponding parameters were
	 * changed.
	 *
	 * In initial state, elements corresponding to parameters requested by
	 * a caller is 1. For unrequested parameters, corresponding members
	 * have 0 so that the parameters are never changed anymore.
	 */
	for (k = 0; k <= SNDRV_PCM_HW_PARAM_LAST_INTERVAL; k++)
		vstamps[k] = (params->rmask & (1 << k)) ? 1 : 0;

	/* Due to the above design, actual sequence number starts at 2. */
	stamp = 2;
retry:
	/* Apply all rules in order. */
	again = false;
	for (k = 0; k < constrs->rules_num; k++) {
		r = &constrs->rules[k];

		/*
		 * Check condition bits of this rule. When the rule has
		 * some condition bits, parameter without the bits is
		 * never processed. SNDRV_PCM_HW_PARAMS_NO_PERIOD_WAKEUP
		 * is an example of the condition bits.
		 */
		if (r->cond && !(r->cond & params->flags))
			continue;

		/*
		 * The 'deps' array includes maximum three dependencies
		 * to SNDRV_PCM_HW_PARAM_XXXs for this rule. The fourth
		 * member of this array is a sentinel and should be
		 * negative value.
		 *
		 * This rule should be processed in this time when dependent
		 * parameters were changed at former applications of the other
		 * rules.
		 */
		for (d = 0; r->deps[d] >= 0; d++) {
			if (vstamps[r->deps[d]] > rstamps[k])
				break;
		}
		if (r->deps[d] < 0)
			continue;

		if (trace_hw_mask_param_enabled()) {
			if (hw_is_mask(r->var))
				old_mask = *hw_param_mask(params, r->var);
		}
		if (trace_hw_interval_param_enabled()) {
			if (hw_is_interval(r->var))
				old_interval = *hw_param_interval(params, r->var);
		}

		changed = r->func(params, r);
		if (changed < 0)
			return changed;

		/*
		 * When the parameter is changed, notify it to the caller
		 * by corresponding returned bit, then preparing for next
		 * iteration.
		 */
		if (changed && r->var >= 0) {
			if (hw_is_mask(r->var)) {
				trace_hw_mask_param(substream, r->var,
					k + 1, &old_mask,
					hw_param_mask(params, r->var));
			}
			if (hw_is_interval(r->var)) {
				trace_hw_interval_param(substream, r->var,
					k + 1, &old_interval,
					hw_param_interval(params, r->var));
			}

			params->cmask |= (1 << r->var);
			vstamps[r->var] = stamp;
			again = true;
		}

		rstamps[k] = stamp++;
	}

	/* Iterate to evaluate all rules till no parameters are changed. */
	if (again)
		goto retry;

	return 0;
}

static int fixup_unreferenced_params(struct snd_pcm_substream *substream,
				     struct snd_pcm_hw_params *params)
{
	const struct snd_interval *i;
	const struct snd_mask *m;
	int err;

	if (!params->msbits) {
		i = hw_param_interval_c(params, SNDRV_PCM_HW_PARAM_SAMPLE_BITS);
		if (snd_interval_single(i))
			params->msbits = snd_interval_value(i);
	}

	if (!params->rate_den) {
		i = hw_param_interval_c(params, SNDRV_PCM_HW_PARAM_RATE);
		if (snd_interval_single(i)) {
			params->rate_num = snd_interval_value(i);
			params->rate_den = 1;
		}
	}

	if (!params->fifo_size) {
		m = hw_param_mask_c(params, SNDRV_PCM_HW_PARAM_FORMAT);
		i = hw_param_interval_c(params, SNDRV_PCM_HW_PARAM_CHANNELS);
		if (snd_mask_single(m) && snd_interval_single(i)) {
			err = substream->ops->ioctl(substream,
					SNDRV_PCM_IOCTL1_FIFO_SIZE, params);
			if (err < 0)
				return err;
		}
	}

	if (!params->info) {
		params->info = substream->runtime->hw.info;
		params->info &= ~(SNDRV_PCM_INFO_FIFO_IN_FRAMES |
				  SNDRV_PCM_INFO_DRAIN_TRIGGER);
		if (!hw_support_mmap(substream))
			params->info &= ~(SNDRV_PCM_INFO_MMAP |
					  SNDRV_PCM_INFO_MMAP_VALID);
	}

	return 0;
}

int snd_pcm_hw_refine(struct snd_pcm_substream *substream,
		      struct snd_pcm_hw_params *params)
{
	int err;

	params->info = 0;
	params->fifo_size = 0;
	if (params->rmask & (1 << SNDRV_PCM_HW_PARAM_SAMPLE_BITS))
		params->msbits = 0;
	if (params->rmask & (1 << SNDRV_PCM_HW_PARAM_RATE)) {
		params->rate_num = 0;
		params->rate_den = 0;
	}

	err = constrain_mask_params(substream, params);
	if (err < 0)
		return err;

	err = constrain_interval_params(substream, params);
	if (err < 0)
		return err;

	err = constrain_params_by_rules(substream, params);
	if (err < 0)
		return err;

	params->rmask = 0;

	return 0;
}
EXPORT_SYMBOL(snd_pcm_hw_refine);

static int snd_pcm_hw_refine_user(struct snd_pcm_substream *substream,
				  struct snd_pcm_hw_params __user * _params)
{
	struct snd_pcm_hw_params *params;
	int err;

	params = memdup_user(_params, sizeof(*params));
	if (IS_ERR(params))
		return PTR_ERR(params);

	err = snd_pcm_hw_refine(substream, params);
	if (err < 0)
		goto end;

	err = fixup_unreferenced_params(substream, params);
	if (err < 0)
		goto end;

	if (copy_to_user(_params, params, sizeof(*params)))
		err = -EFAULT;
end:
	kfree(params);
	return err;
}

static int period_to_usecs(struct snd_pcm_runtime *runtime)
{
	int usecs;

	if (! runtime->rate)
		return -1; /* invalid */

	/* take 75% of period time as the deadline */
	usecs = (750000 / runtime->rate) * runtime->period_size;
	usecs += ((750000 % runtime->rate) * runtime->period_size) /
		runtime->rate;

	return usecs;
}

static void snd_pcm_set_state(struct snd_pcm_substream *substream, int state)
{
	snd_pcm_stream_lock_irq(substream);
	if (substream->runtime->status->state != SNDRV_PCM_STATE_DISCONNECTED)
		substream->runtime->status->state = state;
	snd_pcm_stream_unlock_irq(substream);
}

static inline void snd_pcm_timer_notify(struct snd_pcm_substream *substream,
					int event)
{
#ifdef CONFIG_SND_PCM_TIMER
	if (substream->timer)
		snd_timer_notify(substream->timer, event,
					&substream->runtime->trigger_tstamp);
#endif
}

/**
 * snd_pcm_hw_param_choose - choose a configuration defined by @params
 * @pcm: PCM instance
 * @params: the hw_params instance
 *
 * Choose one configuration from configuration space defined by @params.
 * The configuration chosen is that obtained fixing in this order:
 * first access, first format, first subformat, min channels,
 * min rate, min period time, max buffer size, min tick time
 *
 * Return: Zero if successful, or a negative error code on failure.
 */
static int snd_pcm_hw_params_choose(struct snd_pcm_substream *pcm,
				    struct snd_pcm_hw_params *params)
{
	static const int vars[] = {
		SNDRV_PCM_HW_PARAM_ACCESS,
		SNDRV_PCM_HW_PARAM_FORMAT,
		SNDRV_PCM_HW_PARAM_SUBFORMAT,
		SNDRV_PCM_HW_PARAM_CHANNELS,
		SNDRV_PCM_HW_PARAM_RATE,
		SNDRV_PCM_HW_PARAM_PERIOD_TIME,
		SNDRV_PCM_HW_PARAM_BUFFER_SIZE,
		SNDRV_PCM_HW_PARAM_TICK_TIME,
		-1
	};
	const int *v;
	struct snd_mask old_mask;
	struct snd_interval old_interval;
	int changed;

	for (v = vars; *v != -1; v++) {
		/* Keep old parameter to trace. */
		if (trace_hw_mask_param_enabled()) {
			if (hw_is_mask(*v))
				old_mask = *hw_param_mask(params, *v);
		}
		if (trace_hw_interval_param_enabled()) {
			if (hw_is_interval(*v))
				old_interval = *hw_param_interval(params, *v);
		}
		if (*v != SNDRV_PCM_HW_PARAM_BUFFER_SIZE)
			changed = snd_pcm_hw_param_first(pcm, params, *v, NULL);
		else
			changed = snd_pcm_hw_param_last(pcm, params, *v, NULL);
		if (snd_BUG_ON(changed < 0))
			return changed;
		if (changed == 0)
			continue;

		/* Trace the changed parameter. */
		if (hw_is_mask(*v)) {
			trace_hw_mask_param(pcm, *v, 0, &old_mask,
					    hw_param_mask(params, *v));
		}
		if (hw_is_interval(*v)) {
			trace_hw_interval_param(pcm, *v, 0, &old_interval,
						hw_param_interval(params, *v));
		}
	}

	return 0;
}

static int snd_pcm_hw_params(struct snd_pcm_substream *substream,
			     struct snd_pcm_hw_params *params)
{
	struct snd_pcm_runtime *runtime;
	int err, usecs;
	unsigned int bits;
	snd_pcm_uframes_t frames;

	if (PCM_RUNTIME_CHECK(substream))
		return -ENXIO;
	runtime = substream->runtime;
	snd_pcm_stream_lock_irq(substream);
	switch (runtime->status->state) {
	case SNDRV_PCM_STATE_OPEN:
	case SNDRV_PCM_STATE_SETUP:
	case SNDRV_PCM_STATE_PREPARED:
		break;
	default:
		snd_pcm_stream_unlock_irq(substream);
		return -EBADFD;
	}
	snd_pcm_stream_unlock_irq(substream);
#if IS_ENABLED(CONFIG_SND_PCM_OSS)
	if (!substream->oss.oss)
#endif
		if (atomic_read(&substream->mmap_count))
			return -EBADFD;

	params->rmask = ~0U;
	err = snd_pcm_hw_refine(substream, params);
	if (err < 0)
		goto _error;

	err = snd_pcm_hw_params_choose(substream, params);
	if (err < 0)
		goto _error;

	err = fixup_unreferenced_params(substream, params);
	if (err < 0)
		goto _error;

	if (substream->ops->hw_params != NULL) {
		err = substream->ops->hw_params(substream, params);
		if (err < 0)
			goto _error;
	}

	runtime->access = params_access(params);
	runtime->format = params_format(params);
	runtime->subformat = params_subformat(params);
	runtime->channels = params_channels(params);
	runtime->rate = params_rate(params);
	runtime->period_size = params_period_size(params);
	runtime->periods = params_periods(params);
	runtime->buffer_size = params_buffer_size(params);
	runtime->info = params->info;
	runtime->rate_num = params->rate_num;
	runtime->rate_den = params->rate_den;
	runtime->no_period_wakeup =
			(params->info & SNDRV_PCM_INFO_NO_PERIOD_WAKEUP) &&
			(params->flags & SNDRV_PCM_HW_PARAMS_NO_PERIOD_WAKEUP);

	bits = snd_pcm_format_physical_width(runtime->format);
	runtime->sample_bits = bits;
	bits *= runtime->channels;
	runtime->frame_bits = bits;
	frames = 1;
	while (bits % 8 != 0) {
		bits *= 2;
		frames *= 2;
	}
	runtime->byte_align = bits / 8;
	runtime->min_align = frames;

	/* Default sw params */
	runtime->tstamp_mode = SNDRV_PCM_TSTAMP_NONE;
	runtime->period_step = 1;
	runtime->control->avail_min = runtime->period_size;
	runtime->start_threshold = 1;
	runtime->stop_threshold = runtime->buffer_size;
	runtime->silence_threshold = 0;
	runtime->silence_size = 0;
	runtime->boundary = runtime->buffer_size;
	while (runtime->boundary * 2 <= LONG_MAX - runtime->buffer_size)
		runtime->boundary *= 2;

	snd_pcm_timer_resolution_change(substream);
	snd_pcm_set_state(substream, SNDRV_PCM_STATE_SETUP);

	if (pm_qos_request_active(&substream->latency_pm_qos_req))
		pm_qos_remove_request(&substream->latency_pm_qos_req);
	if ((usecs = period_to_usecs(runtime)) >= 0)
		pm_qos_add_request(&substream->latency_pm_qos_req,
				   PM_QOS_CPU_DMA_LATENCY, usecs);
	return 0;
 _error:
	/* hardware might be unusable from this time,
	   so we force application to retry to set
	   the correct hardware parameter settings */
	snd_pcm_set_state(substream, SNDRV_PCM_STATE_OPEN);
	if (substream->ops->hw_free != NULL)
		substream->ops->hw_free(substream);
	return err;
}

static int snd_pcm_hw_params_user(struct snd_pcm_substream *substream,
				  struct snd_pcm_hw_params __user * _params)
{
	struct snd_pcm_hw_params *params;
	int err;

	params = memdup_user(_params, sizeof(*params));
	if (IS_ERR(params))
		return PTR_ERR(params);

	err = snd_pcm_hw_params(substream, params);
	if (err < 0)
		goto end;

	if (copy_to_user(_params, params, sizeof(*params)))
		err = -EFAULT;
end:
	kfree(params);
	return err;
}

static int snd_pcm_hw_free(struct snd_pcm_substream *substream)
{
	struct snd_pcm_runtime *runtime;
	int result = 0;

	if (PCM_RUNTIME_CHECK(substream))
		return -ENXIO;
	runtime = substream->runtime;
	snd_pcm_stream_lock_irq(substream);
	switch (runtime->status->state) {
	case SNDRV_PCM_STATE_SETUP:
	case SNDRV_PCM_STATE_PREPARED:
		break;
	default:
		snd_pcm_stream_unlock_irq(substream);
		return -EBADFD;
	}
	snd_pcm_stream_unlock_irq(substream);
	if (atomic_read(&substream->mmap_count))
		return -EBADFD;
	if (substream->ops->hw_free)
		result = substream->ops->hw_free(substream);
	snd_pcm_set_state(substream, SNDRV_PCM_STATE_OPEN);
	pm_qos_remove_request(&substream->latency_pm_qos_req);
	return result;
}

static int snd_pcm_sw_params(struct snd_pcm_substream *substream,
			     struct snd_pcm_sw_params *params)
{
	struct snd_pcm_runtime *runtime;
	int err;

	if (PCM_RUNTIME_CHECK(substream))
		return -ENXIO;
	runtime = substream->runtime;
	snd_pcm_stream_lock_irq(substream);
	if (runtime->status->state == SNDRV_PCM_STATE_OPEN) {
		snd_pcm_stream_unlock_irq(substream);
		return -EBADFD;
	}
	snd_pcm_stream_unlock_irq(substream);

	if (params->tstamp_mode < 0 ||
	    params->tstamp_mode > SNDRV_PCM_TSTAMP_LAST)
		return -EINVAL;
	if (params->proto >= SNDRV_PROTOCOL_VERSION(2, 0, 12) &&
	    params->tstamp_type > SNDRV_PCM_TSTAMP_TYPE_LAST)
		return -EINVAL;
	if (params->avail_min == 0)
		return -EINVAL;
	if (params->silence_size >= runtime->boundary) {
		if (params->silence_threshold != 0)
			return -EINVAL;
	} else {
		if (params->silence_size > params->silence_threshold)
			return -EINVAL;
		if (params->silence_threshold > runtime->buffer_size)
			return -EINVAL;
	}
	err = 0;
	snd_pcm_stream_lock_irq(substream);
	runtime->tstamp_mode = params->tstamp_mode;
	if (params->proto >= SNDRV_PROTOCOL_VERSION(2, 0, 12))
		runtime->tstamp_type = params->tstamp_type;
	runtime->period_step = params->period_step;
	runtime->control->avail_min = params->avail_min;
	runtime->start_threshold = params->start_threshold;
	runtime->stop_threshold = params->stop_threshold;
	runtime->silence_threshold = params->silence_threshold;
	runtime->silence_size = params->silence_size;
        params->boundary = runtime->boundary;
	if (snd_pcm_running(substream)) {
		if (substream->stream == SNDRV_PCM_STREAM_PLAYBACK &&
		    runtime->silence_size > 0)
			snd_pcm_playback_silence(substream, ULONG_MAX);
		err = snd_pcm_update_state(substream, runtime);
	}
	snd_pcm_stream_unlock_irq(substream);
	return err;
}

static int snd_pcm_sw_params_user(struct snd_pcm_substream *substream,
				  struct snd_pcm_sw_params __user * _params)
{
	struct snd_pcm_sw_params params;
	int err;
	if (copy_from_user(&params, _params, sizeof(params)))
		return -EFAULT;
	err = snd_pcm_sw_params(substream, &params);
	if (copy_to_user(_params, &params, sizeof(params)))
		return -EFAULT;
	return err;
}

int snd_pcm_status(struct snd_pcm_substream *substream,
		   struct snd_pcm_status *status)
{
	struct snd_pcm_runtime *runtime = substream->runtime;

	snd_pcm_stream_lock_irq(substream);

	snd_pcm_unpack_audio_tstamp_config(status->audio_tstamp_data,
					&runtime->audio_tstamp_config);

	/* backwards compatible behavior */
	if (runtime->audio_tstamp_config.type_requested ==
		SNDRV_PCM_AUDIO_TSTAMP_TYPE_COMPAT) {
		if (runtime->hw.info & SNDRV_PCM_INFO_HAS_WALL_CLOCK)
			runtime->audio_tstamp_config.type_requested =
				SNDRV_PCM_AUDIO_TSTAMP_TYPE_LINK;
		else
			runtime->audio_tstamp_config.type_requested =
				SNDRV_PCM_AUDIO_TSTAMP_TYPE_DEFAULT;
		runtime->audio_tstamp_report.valid = 0;
	} else
		runtime->audio_tstamp_report.valid = 1;

	status->state = runtime->status->state;
	status->suspended_state = runtime->status->suspended_state;
	if (status->state == SNDRV_PCM_STATE_OPEN)
		goto _end;
	status->trigger_tstamp = runtime->trigger_tstamp;
	if (snd_pcm_running(substream)) {
		snd_pcm_update_hw_ptr(substream);
		if (runtime->tstamp_mode == SNDRV_PCM_TSTAMP_ENABLE) {
			status->tstamp = runtime->status->tstamp;
			status->driver_tstamp = runtime->driver_tstamp;
			status->audio_tstamp =
				runtime->status->audio_tstamp;
			if (runtime->audio_tstamp_report.valid == 1)
				/* backwards compatibility, no report provided in COMPAT mode */
				snd_pcm_pack_audio_tstamp_report(&status->audio_tstamp_data,
								&status->audio_tstamp_accuracy,
								&runtime->audio_tstamp_report);

			goto _tstamp_end;
		}
	} else {
		/* get tstamp only in fallback mode and only if enabled */
		if (runtime->tstamp_mode == SNDRV_PCM_TSTAMP_ENABLE)
			snd_pcm_gettime(runtime, &status->tstamp);
	}
 _tstamp_end:
	status->appl_ptr = runtime->control->appl_ptr;
	status->hw_ptr = runtime->status->hw_ptr;
	if (substream->stream == SNDRV_PCM_STREAM_PLAYBACK) {
		status->avail = snd_pcm_playback_avail(runtime);
		if (runtime->status->state == SNDRV_PCM_STATE_RUNNING ||
		    runtime->status->state == SNDRV_PCM_STATE_DRAINING) {
			status->delay = runtime->buffer_size - status->avail;
			status->delay += runtime->delay;
		} else
			status->delay = 0;
	} else {
		status->avail = snd_pcm_capture_avail(runtime);
		if (runtime->status->state == SNDRV_PCM_STATE_RUNNING)
			status->delay = status->avail + runtime->delay;
		else
			status->delay = 0;
	}
	status->avail_max = runtime->avail_max;
	status->overrange = runtime->overrange;
	runtime->avail_max = 0;
	runtime->overrange = 0;
 _end:
 	snd_pcm_stream_unlock_irq(substream);
	return 0;
}

static int snd_pcm_status_user(struct snd_pcm_substream *substream,
			       struct snd_pcm_status __user * _status,
			       bool ext)
{
	struct snd_pcm_status status;
	int res;

	memset(&status, 0, sizeof(status));
	/*
	 * with extension, parameters are read/write,
	 * get audio_tstamp_data from user,
	 * ignore rest of status structure
	 */
	if (ext && get_user(status.audio_tstamp_data,
				(u32 __user *)(&_status->audio_tstamp_data)))
		return -EFAULT;
	res = snd_pcm_status(substream, &status);
	if (res < 0)
		return res;
	if (copy_to_user(_status, &status, sizeof(status)))
		return -EFAULT;
	return 0;
}

static int snd_pcm_channel_info(struct snd_pcm_substream *substream,
				struct snd_pcm_channel_info * info)
{
	struct snd_pcm_runtime *runtime;
	unsigned int channel;
	
	channel = info->channel;
	runtime = substream->runtime;
	snd_pcm_stream_lock_irq(substream);
	if (runtime->status->state == SNDRV_PCM_STATE_OPEN) {
		snd_pcm_stream_unlock_irq(substream);
		return -EBADFD;
	}
	snd_pcm_stream_unlock_irq(substream);
	if (channel >= runtime->channels)
		return -EINVAL;
	memset(info, 0, sizeof(*info));
	info->channel = channel;
	return substream->ops->ioctl(substream, SNDRV_PCM_IOCTL1_CHANNEL_INFO, info);
}

static int snd_pcm_channel_info_user(struct snd_pcm_substream *substream,
				     struct snd_pcm_channel_info __user * _info)
{
	struct snd_pcm_channel_info info;
	int res;
	
	if (copy_from_user(&info, _info, sizeof(info)))
		return -EFAULT;
	res = snd_pcm_channel_info(substream, &info);
	if (res < 0)
		return res;
	if (copy_to_user(_info, &info, sizeof(info)))
		return -EFAULT;
	return 0;
}

static void snd_pcm_trigger_tstamp(struct snd_pcm_substream *substream)
{
	struct snd_pcm_runtime *runtime = substream->runtime;
	if (runtime->trigger_master == NULL)
		return;
	if (runtime->trigger_master == substream) {
		if (!runtime->trigger_tstamp_latched)
			snd_pcm_gettime(runtime, &runtime->trigger_tstamp);
	} else {
		snd_pcm_trigger_tstamp(runtime->trigger_master);
		runtime->trigger_tstamp = runtime->trigger_master->runtime->trigger_tstamp;
	}
	runtime->trigger_master = NULL;
}

struct action_ops {
	int (*pre_action)(struct snd_pcm_substream *substream, int state);
	int (*do_action)(struct snd_pcm_substream *substream, int state);
	void (*undo_action)(struct snd_pcm_substream *substream, int state);
	void (*post_action)(struct snd_pcm_substream *substream, int state);
};

/*
 *  this functions is core for handling of linked stream
 *  Note: the stream state might be changed also on failure
 *  Note2: call with calling stream lock + link lock
 */
static int snd_pcm_action_group(const struct action_ops *ops,
				struct snd_pcm_substream *substream,
				int state, int do_lock)
{
	struct snd_pcm_substream *s = NULL;
	struct snd_pcm_substream *s1;
	int res = 0, depth = 1;

	snd_pcm_group_for_each_entry(s, substream) {
		if (do_lock && s != substream) {
			if (s->pcm->nonatomic)
				mutex_lock_nested(&s->self_group.mutex, depth);
			else
				spin_lock_nested(&s->self_group.lock, depth);
			depth++;
		}
		res = ops->pre_action(s, state);
		if (res < 0)
			goto _unlock;
	}
	snd_pcm_group_for_each_entry(s, substream) {
		res = ops->do_action(s, state);
		if (res < 0) {
			if (ops->undo_action) {
				snd_pcm_group_for_each_entry(s1, substream) {
					if (s1 == s) /* failed stream */
						break;
					ops->undo_action(s1, state);
				}
			}
			s = NULL; /* unlock all */
			goto _unlock;
		}
	}
	snd_pcm_group_for_each_entry(s, substream) {
		ops->post_action(s, state);
	}
 _unlock:
	if (do_lock) {
		/* unlock streams */
		snd_pcm_group_for_each_entry(s1, substream) {
			if (s1 != substream) {
				if (s1->pcm->nonatomic)
					mutex_unlock(&s1->self_group.mutex);
				else
					spin_unlock(&s1->self_group.lock);
			}
			if (s1 == s)	/* end */
				break;
		}
	}
	return res;
}

/*
 *  Note: call with stream lock
 */
static int snd_pcm_action_single(const struct action_ops *ops,
				 struct snd_pcm_substream *substream,
				 int state)
{
	int res;
	
	res = ops->pre_action(substream, state);
	if (res < 0)
		return res;
	res = ops->do_action(substream, state);
	if (res == 0)
		ops->post_action(substream, state);
	else if (ops->undo_action)
		ops->undo_action(substream, state);
	return res;
}

/*
 *  Note: call with stream lock
 */
static int snd_pcm_action(const struct action_ops *ops,
			  struct snd_pcm_substream *substream,
			  int state)
{
	int res;

	if (!snd_pcm_stream_linked(substream))
		return snd_pcm_action_single(ops, substream, state);

	if (substream->pcm->nonatomic) {
		if (!mutex_trylock(&substream->group->mutex)) {
			mutex_unlock(&substream->self_group.mutex);
			mutex_lock(&substream->group->mutex);
			mutex_lock(&substream->self_group.mutex);
		}
		res = snd_pcm_action_group(ops, substream, state, 1);
		mutex_unlock(&substream->group->mutex);
	} else {
		if (!spin_trylock(&substream->group->lock)) {
			spin_unlock(&substream->self_group.lock);
			spin_lock(&substream->group->lock);
			spin_lock(&substream->self_group.lock);
		}
		res = snd_pcm_action_group(ops, substream, state, 1);
		spin_unlock(&substream->group->lock);
	}
	return res;
}

/*
 *  Note: don't use any locks before
 */
static int snd_pcm_action_lock_irq(const struct action_ops *ops,
				   struct snd_pcm_substream *substream,
				   int state)
{
	int res;

	snd_pcm_stream_lock_irq(substream);
	res = snd_pcm_action(ops, substream, state);
	snd_pcm_stream_unlock_irq(substream);
	return res;
}

/*
 */
static int snd_pcm_action_nonatomic(const struct action_ops *ops,
				    struct snd_pcm_substream *substream,
				    int state)
{
	int res;

	down_read(&snd_pcm_link_rwsem);
	if (snd_pcm_stream_linked(substream))
		res = snd_pcm_action_group(ops, substream, state, 0);
	else
		res = snd_pcm_action_single(ops, substream, state);
	up_read(&snd_pcm_link_rwsem);
	return res;
}

/*
 * start callbacks
 */
static int snd_pcm_pre_start(struct snd_pcm_substream *substream, int state)
{
	struct snd_pcm_runtime *runtime = substream->runtime;
	if (runtime->status->state != SNDRV_PCM_STATE_PREPARED)
		return -EBADFD;
	if (substream->stream == SNDRV_PCM_STREAM_PLAYBACK &&
	    !snd_pcm_playback_data(substream))
		return -EPIPE;
	runtime->trigger_tstamp_latched = false;
	runtime->trigger_master = substream;
	return 0;
}

static int snd_pcm_do_start(struct snd_pcm_substream *substream, int state)
{
	if (substream->runtime->trigger_master != substream)
		return 0;
	return substream->ops->trigger(substream, SNDRV_PCM_TRIGGER_START);
}

static void snd_pcm_undo_start(struct snd_pcm_substream *substream, int state)
{
	if (substream->runtime->trigger_master == substream)
		substream->ops->trigger(substream, SNDRV_PCM_TRIGGER_STOP);
}

static void snd_pcm_post_start(struct snd_pcm_substream *substream, int state)
{
	struct snd_pcm_runtime *runtime = substream->runtime;
	snd_pcm_trigger_tstamp(substream);
	runtime->hw_ptr_jiffies = jiffies;
	runtime->hw_ptr_buffer_jiffies = (runtime->buffer_size * HZ) / 
							    runtime->rate;
	runtime->status->state = state;
	if (substream->stream == SNDRV_PCM_STREAM_PLAYBACK &&
	    runtime->silence_size > 0)
		snd_pcm_playback_silence(substream, ULONG_MAX);
	snd_pcm_timer_notify(substream, SNDRV_TIMER_EVENT_MSTART);
}

static const struct action_ops snd_pcm_action_start = {
	.pre_action = snd_pcm_pre_start,
	.do_action = snd_pcm_do_start,
	.undo_action = snd_pcm_undo_start,
	.post_action = snd_pcm_post_start
};

/**
 * snd_pcm_start - start all linked streams
 * @substream: the PCM substream instance
 *
 * Return: Zero if successful, or a negative error code.
 * The stream lock must be acquired before calling this function.
 */
int snd_pcm_start(struct snd_pcm_substream *substream)
{
	return snd_pcm_action(&snd_pcm_action_start, substream,
			      SNDRV_PCM_STATE_RUNNING);
}

/* take the stream lock and start the streams */
static int snd_pcm_start_lock_irq(struct snd_pcm_substream *substream)
{
	return snd_pcm_action_lock_irq(&snd_pcm_action_start, substream,
				       SNDRV_PCM_STATE_RUNNING);
}

/*
 * stop callbacks
 */
static int snd_pcm_pre_stop(struct snd_pcm_substream *substream, int state)
{
	struct snd_pcm_runtime *runtime = substream->runtime;
	if (runtime->status->state == SNDRV_PCM_STATE_OPEN)
		return -EBADFD;
	runtime->trigger_master = substream;
	return 0;
}

static int snd_pcm_do_stop(struct snd_pcm_substream *substream, int state)
{
	if (substream->runtime->trigger_master == substream &&
	    snd_pcm_running(substream))
		substream->ops->trigger(substream, SNDRV_PCM_TRIGGER_STOP);
	return 0; /* unconditonally stop all substreams */
}

static void snd_pcm_post_stop(struct snd_pcm_substream *substream, int state)
{
	struct snd_pcm_runtime *runtime = substream->runtime;
	if (runtime->status->state != state) {
		snd_pcm_trigger_tstamp(substream);
		runtime->status->state = state;
		snd_pcm_timer_notify(substream, SNDRV_TIMER_EVENT_MSTOP);
	}
	wake_up(&runtime->sleep);
	wake_up(&runtime->tsleep);
}

static const struct action_ops snd_pcm_action_stop = {
	.pre_action = snd_pcm_pre_stop,
	.do_action = snd_pcm_do_stop,
	.post_action = snd_pcm_post_stop
};

/**
 * snd_pcm_stop - try to stop all running streams in the substream group
 * @substream: the PCM substream instance
 * @state: PCM state after stopping the stream
 *
 * The state of each stream is then changed to the given state unconditionally.
 *
 * Return: Zero if successful, or a negative error code.
 */
int snd_pcm_stop(struct snd_pcm_substream *substream, snd_pcm_state_t state)
{
	return snd_pcm_action(&snd_pcm_action_stop, substream, state);
}
EXPORT_SYMBOL(snd_pcm_stop);

/**
 * snd_pcm_drain_done - stop the DMA only when the given stream is playback
 * @substream: the PCM substream
 *
 * After stopping, the state is changed to SETUP.
 * Unlike snd_pcm_stop(), this affects only the given stream.
 *
 * Return: Zero if succesful, or a negative error code.
 */
int snd_pcm_drain_done(struct snd_pcm_substream *substream)
{
	return snd_pcm_action_single(&snd_pcm_action_stop, substream,
				     SNDRV_PCM_STATE_SETUP);
}

/**
 * snd_pcm_stop_xrun - stop the running streams as XRUN
 * @substream: the PCM substream instance
 *
 * This stops the given running substream (and all linked substreams) as XRUN.
 * Unlike snd_pcm_stop(), this function takes the substream lock by itself.
 *
 * Return: Zero if successful, or a negative error code.
 */
int snd_pcm_stop_xrun(struct snd_pcm_substream *substream)
{
	unsigned long flags;
	int ret = 0;

	snd_pcm_stream_lock_irqsave(substream, flags);
	if (snd_pcm_running(substream))
		ret = snd_pcm_stop(substream, SNDRV_PCM_STATE_XRUN);
	snd_pcm_stream_unlock_irqrestore(substream, flags);
	return ret;
}
EXPORT_SYMBOL_GPL(snd_pcm_stop_xrun);

/*
 * pause callbacks
 */
static int snd_pcm_pre_pause(struct snd_pcm_substream *substream, int push)
{
	struct snd_pcm_runtime *runtime = substream->runtime;
	if (!(runtime->info & SNDRV_PCM_INFO_PAUSE))
		return -ENOSYS;
	if (push) {
		if (runtime->status->state != SNDRV_PCM_STATE_RUNNING)
			return -EBADFD;
	} else if (runtime->status->state != SNDRV_PCM_STATE_PAUSED)
		return -EBADFD;
	runtime->trigger_master = substream;
	return 0;
}

static int snd_pcm_do_pause(struct snd_pcm_substream *substream, int push)
{
	if (substream->runtime->trigger_master != substream)
		return 0;
	/* some drivers might use hw_ptr to recover from the pause -
	   update the hw_ptr now */
	if (push)
		snd_pcm_update_hw_ptr(substream);
	/* The jiffies check in snd_pcm_update_hw_ptr*() is done by
	 * a delta between the current jiffies, this gives a large enough
	 * delta, effectively to skip the check once.
	 */
	substream->runtime->hw_ptr_jiffies = jiffies - HZ * 1000;
	return substream->ops->trigger(substream,
				       push ? SNDRV_PCM_TRIGGER_PAUSE_PUSH :
					      SNDRV_PCM_TRIGGER_PAUSE_RELEASE);
}

static void snd_pcm_undo_pause(struct snd_pcm_substream *substream, int push)
{
	if (substream->runtime->trigger_master == substream)
		substream->ops->trigger(substream,
					push ? SNDRV_PCM_TRIGGER_PAUSE_RELEASE :
					SNDRV_PCM_TRIGGER_PAUSE_PUSH);
}

static void snd_pcm_post_pause(struct snd_pcm_substream *substream, int push)
{
	struct snd_pcm_runtime *runtime = substream->runtime;
	snd_pcm_trigger_tstamp(substream);
	if (push) {
		runtime->status->state = SNDRV_PCM_STATE_PAUSED;
		snd_pcm_timer_notify(substream, SNDRV_TIMER_EVENT_MPAUSE);
		wake_up(&runtime->sleep);
		wake_up(&runtime->tsleep);
	} else {
		runtime->status->state = SNDRV_PCM_STATE_RUNNING;
		snd_pcm_timer_notify(substream, SNDRV_TIMER_EVENT_MCONTINUE);
	}
}

static const struct action_ops snd_pcm_action_pause = {
	.pre_action = snd_pcm_pre_pause,
	.do_action = snd_pcm_do_pause,
	.undo_action = snd_pcm_undo_pause,
	.post_action = snd_pcm_post_pause
};

/*
 * Push/release the pause for all linked streams.
 */
static int snd_pcm_pause(struct snd_pcm_substream *substream, int push)
{
	return snd_pcm_action(&snd_pcm_action_pause, substream, push);
}

#ifdef CONFIG_PM
/* suspend */

static int snd_pcm_pre_suspend(struct snd_pcm_substream *substream, int state)
{
	struct snd_pcm_runtime *runtime = substream->runtime;
	if (runtime->status->state == SNDRV_PCM_STATE_SUSPENDED)
		return -EBUSY;
	runtime->trigger_master = substream;
	return 0;
}

static int snd_pcm_do_suspend(struct snd_pcm_substream *substream, int state)
{
	struct snd_pcm_runtime *runtime = substream->runtime;
	if (runtime->trigger_master != substream)
		return 0;
	if (! snd_pcm_running(substream))
		return 0;
	substream->ops->trigger(substream, SNDRV_PCM_TRIGGER_SUSPEND);
	return 0; /* suspend unconditionally */
}

static void snd_pcm_post_suspend(struct snd_pcm_substream *substream, int state)
{
	struct snd_pcm_runtime *runtime = substream->runtime;
	snd_pcm_trigger_tstamp(substream);
	runtime->status->suspended_state = runtime->status->state;
	runtime->status->state = SNDRV_PCM_STATE_SUSPENDED;
	snd_pcm_timer_notify(substream, SNDRV_TIMER_EVENT_MSUSPEND);
	wake_up(&runtime->sleep);
	wake_up(&runtime->tsleep);
}

static const struct action_ops snd_pcm_action_suspend = {
	.pre_action = snd_pcm_pre_suspend,
	.do_action = snd_pcm_do_suspend,
	.post_action = snd_pcm_post_suspend
};

/**
 * snd_pcm_suspend - trigger SUSPEND to all linked streams
 * @substream: the PCM substream
 *
 * After this call, all streams are changed to SUSPENDED state.
 *
 * Return: Zero if successful (or @substream is %NULL), or a negative error
 * code.
 */
int snd_pcm_suspend(struct snd_pcm_substream *substream)
{
	int err;
	unsigned long flags;

	if (! substream)
		return 0;

	snd_pcm_stream_lock_irqsave(substream, flags);
	err = snd_pcm_action(&snd_pcm_action_suspend, substream, 0);
	snd_pcm_stream_unlock_irqrestore(substream, flags);
	return err;
}
EXPORT_SYMBOL(snd_pcm_suspend);

/**
 * snd_pcm_suspend_all - trigger SUSPEND to all substreams in the given pcm
 * @pcm: the PCM instance
 *
 * After this call, all streams are changed to SUSPENDED state.
 *
 * Return: Zero if successful (or @pcm is %NULL), or a negative error code.
 */
int snd_pcm_suspend_all(struct snd_pcm *pcm)
{
	struct snd_pcm_substream *substream;
	int stream, err = 0;

	if (! pcm)
		return 0;

	for (stream = 0; stream < 2; stream++) {
		for (substream = pcm->streams[stream].substream;
		     substream; substream = substream->next) {
			/* FIXME: the open/close code should lock this as well */
			if (substream->runtime == NULL)
				continue;
			err = snd_pcm_suspend(substream);
			if (err < 0 && err != -EBUSY)
				return err;
		}
	}
	return 0;
}
EXPORT_SYMBOL(snd_pcm_suspend_all);

/* resume */

static int snd_pcm_pre_resume(struct snd_pcm_substream *substream, int state)
{
	struct snd_pcm_runtime *runtime = substream->runtime;
	if (!(runtime->info & SNDRV_PCM_INFO_RESUME))
		return -ENOSYS;
	runtime->trigger_master = substream;
	return 0;
}

static int snd_pcm_do_resume(struct snd_pcm_substream *substream, int state)
{
	struct snd_pcm_runtime *runtime = substream->runtime;
	if (runtime->trigger_master != substream)
		return 0;
	/* DMA not running previously? */
	if (runtime->status->suspended_state != SNDRV_PCM_STATE_RUNNING &&
	    (runtime->status->suspended_state != SNDRV_PCM_STATE_DRAINING ||
	     substream->stream != SNDRV_PCM_STREAM_PLAYBACK))
		return 0;
	return substream->ops->trigger(substream, SNDRV_PCM_TRIGGER_RESUME);
}

static void snd_pcm_undo_resume(struct snd_pcm_substream *substream, int state)
{
	if (substream->runtime->trigger_master == substream &&
	    snd_pcm_running(substream))
		substream->ops->trigger(substream, SNDRV_PCM_TRIGGER_SUSPEND);
}

static void snd_pcm_post_resume(struct snd_pcm_substream *substream, int state)
{
	struct snd_pcm_runtime *runtime = substream->runtime;
	snd_pcm_trigger_tstamp(substream);
	runtime->status->state = runtime->status->suspended_state;
	snd_pcm_timer_notify(substream, SNDRV_TIMER_EVENT_MRESUME);
}

static const struct action_ops snd_pcm_action_resume = {
	.pre_action = snd_pcm_pre_resume,
	.do_action = snd_pcm_do_resume,
	.undo_action = snd_pcm_undo_resume,
	.post_action = snd_pcm_post_resume
};

static int snd_pcm_resume(struct snd_pcm_substream *substream)
{
	return snd_pcm_action_lock_irq(&snd_pcm_action_resume, substream, 0);
}

#else

static int snd_pcm_resume(struct snd_pcm_substream *substream)
{
	return -ENOSYS;
}

#endif /* CONFIG_PM */

/*
 * xrun ioctl
 *
 * Change the RUNNING stream(s) to XRUN state.
 */
static int snd_pcm_xrun(struct snd_pcm_substream *substream)
{
	struct snd_pcm_runtime *runtime = substream->runtime;
	int result;

	snd_pcm_stream_lock_irq(substream);
	switch (runtime->status->state) {
	case SNDRV_PCM_STATE_XRUN:
		result = 0;	/* already there */
		break;
	case SNDRV_PCM_STATE_RUNNING:
		result = snd_pcm_stop(substream, SNDRV_PCM_STATE_XRUN);
		break;
	default:
		result = -EBADFD;
	}
	snd_pcm_stream_unlock_irq(substream);
	return result;
}

/*
 * reset ioctl
 */
static int snd_pcm_pre_reset(struct snd_pcm_substream *substream, int state)
{
	struct snd_pcm_runtime *runtime = substream->runtime;
	switch (runtime->status->state) {
	case SNDRV_PCM_STATE_RUNNING:
	case SNDRV_PCM_STATE_PREPARED:
	case SNDRV_PCM_STATE_PAUSED:
	case SNDRV_PCM_STATE_SUSPENDED:
		return 0;
	default:
		return -EBADFD;
	}
}

static int snd_pcm_do_reset(struct snd_pcm_substream *substream, int state)
{
	struct snd_pcm_runtime *runtime = substream->runtime;
	int err = substream->ops->ioctl(substream, SNDRV_PCM_IOCTL1_RESET, NULL);
	if (err < 0)
		return err;
	runtime->hw_ptr_base = 0;
	runtime->hw_ptr_interrupt = runtime->status->hw_ptr -
		runtime->status->hw_ptr % runtime->period_size;
	runtime->silence_start = runtime->status->hw_ptr;
	runtime->silence_filled = 0;
	return 0;
}

static void snd_pcm_post_reset(struct snd_pcm_substream *substream, int state)
{
	struct snd_pcm_runtime *runtime = substream->runtime;
	runtime->control->appl_ptr = runtime->status->hw_ptr;
	if (substream->stream == SNDRV_PCM_STREAM_PLAYBACK &&
	    runtime->silence_size > 0)
		snd_pcm_playback_silence(substream, ULONG_MAX);
}

static const struct action_ops snd_pcm_action_reset = {
	.pre_action = snd_pcm_pre_reset,
	.do_action = snd_pcm_do_reset,
	.post_action = snd_pcm_post_reset
};

static int snd_pcm_reset(struct snd_pcm_substream *substream)
{
	return snd_pcm_action_nonatomic(&snd_pcm_action_reset, substream, 0);
}

/*
 * prepare ioctl
 */
/* we use the second argument for updating f_flags */
static int snd_pcm_pre_prepare(struct snd_pcm_substream *substream,
			       int f_flags)
{
	struct snd_pcm_runtime *runtime = substream->runtime;
	if (runtime->status->state == SNDRV_PCM_STATE_OPEN ||
	    runtime->status->state == SNDRV_PCM_STATE_DISCONNECTED)
		return -EBADFD;
	if (snd_pcm_running(substream))
		return -EBUSY;
	substream->f_flags = f_flags;
	return 0;
}

static int snd_pcm_do_prepare(struct snd_pcm_substream *substream, int state)
{
	int err;
	err = substream->ops->prepare(substream);
	if (err < 0)
		return err;
	return snd_pcm_do_reset(substream, 0);
}

static void snd_pcm_post_prepare(struct snd_pcm_substream *substream, int state)
{
	struct snd_pcm_runtime *runtime = substream->runtime;
	runtime->control->appl_ptr = runtime->status->hw_ptr;
	snd_pcm_set_state(substream, SNDRV_PCM_STATE_PREPARED);
}

static const struct action_ops snd_pcm_action_prepare = {
	.pre_action = snd_pcm_pre_prepare,
	.do_action = snd_pcm_do_prepare,
	.post_action = snd_pcm_post_prepare
};

/**
 * snd_pcm_prepare - prepare the PCM substream to be triggerable
 * @substream: the PCM substream instance
 * @file: file to refer f_flags
 *
 * Return: Zero if successful, or a negative error code.
 */
static int snd_pcm_prepare(struct snd_pcm_substream *substream,
			   struct file *file)
{
	int f_flags;

	if (file)
		f_flags = file->f_flags;
	else
		f_flags = substream->f_flags;

	snd_pcm_stream_lock_irq(substream);
	switch (substream->runtime->status->state) {
	case SNDRV_PCM_STATE_PAUSED:
		snd_pcm_pause(substream, 0);
		/* fallthru */
	case SNDRV_PCM_STATE_SUSPENDED:
		snd_pcm_stop(substream, SNDRV_PCM_STATE_SETUP);
		break;
	}
	snd_pcm_stream_unlock_irq(substream);

	return snd_pcm_action_nonatomic(&snd_pcm_action_prepare,
					substream, f_flags);
}

/*
 * drain ioctl
 */

static int snd_pcm_pre_drain_init(struct snd_pcm_substream *substream, int state)
{
	struct snd_pcm_runtime *runtime = substream->runtime;
	switch (runtime->status->state) {
	case SNDRV_PCM_STATE_OPEN:
	case SNDRV_PCM_STATE_DISCONNECTED:
	case SNDRV_PCM_STATE_SUSPENDED:
		return -EBADFD;
	}
	runtime->trigger_master = substream;
	return 0;
}

static int snd_pcm_do_drain_init(struct snd_pcm_substream *substream, int state)
{
	struct snd_pcm_runtime *runtime = substream->runtime;
	if (substream->stream == SNDRV_PCM_STREAM_PLAYBACK) {
		switch (runtime->status->state) {
		case SNDRV_PCM_STATE_PREPARED:
			/* start playback stream if possible */
			if (! snd_pcm_playback_empty(substream)) {
				snd_pcm_do_start(substream, SNDRV_PCM_STATE_DRAINING);
				snd_pcm_post_start(substream, SNDRV_PCM_STATE_DRAINING);
			} else {
				runtime->status->state = SNDRV_PCM_STATE_SETUP;
			}
			break;
		case SNDRV_PCM_STATE_RUNNING:
			runtime->status->state = SNDRV_PCM_STATE_DRAINING;
			break;
		case SNDRV_PCM_STATE_XRUN:
			runtime->status->state = SNDRV_PCM_STATE_SETUP;
			break;
		default:
			break;
		}
	} else {
		/* stop running stream */
		if (runtime->status->state == SNDRV_PCM_STATE_RUNNING) {
			int new_state = snd_pcm_capture_avail(runtime) > 0 ?
				SNDRV_PCM_STATE_DRAINING : SNDRV_PCM_STATE_SETUP;
			snd_pcm_do_stop(substream, new_state);
			snd_pcm_post_stop(substream, new_state);
		}
	}

	if (runtime->status->state == SNDRV_PCM_STATE_DRAINING &&
	    runtime->trigger_master == substream &&
	    (runtime->hw.info & SNDRV_PCM_INFO_DRAIN_TRIGGER))
		return substream->ops->trigger(substream,
					       SNDRV_PCM_TRIGGER_DRAIN);

	return 0;
}

static void snd_pcm_post_drain_init(struct snd_pcm_substream *substream, int state)
{
}

static const struct action_ops snd_pcm_action_drain_init = {
	.pre_action = snd_pcm_pre_drain_init,
	.do_action = snd_pcm_do_drain_init,
	.post_action = snd_pcm_post_drain_init
};

static int snd_pcm_drop(struct snd_pcm_substream *substream);

/*
 * Drain the stream(s).
 * When the substream is linked, sync until the draining of all playback streams
 * is finished.
 * After this call, all streams are supposed to be either SETUP or DRAINING
 * (capture only) state.
 */
static int snd_pcm_drain(struct snd_pcm_substream *substream,
			 struct file *file)
{
	struct snd_card *card;
	struct snd_pcm_runtime *runtime;
	struct snd_pcm_substream *s;
	wait_queue_entry_t wait;
	int result = 0;
	int nonblock = 0;

	card = substream->pcm->card;
	runtime = substream->runtime;

	if (runtime->status->state == SNDRV_PCM_STATE_OPEN)
		return -EBADFD;

	if (file) {
		if (file->f_flags & O_NONBLOCK)
			nonblock = 1;
	} else if (substream->f_flags & O_NONBLOCK)
		nonblock = 1;

	down_read(&snd_pcm_link_rwsem);
	snd_pcm_stream_lock_irq(substream);
	/* resume pause */
	if (runtime->status->state == SNDRV_PCM_STATE_PAUSED)
		snd_pcm_pause(substream, 0);

	/* pre-start/stop - all running streams are changed to DRAINING state */
	result = snd_pcm_action(&snd_pcm_action_drain_init, substream, 0);
	if (result < 0)
		goto unlock;
	/* in non-blocking, we don't wait in ioctl but let caller poll */
	if (nonblock) {
		result = -EAGAIN;
		goto unlock;
	}

	for (;;) {
		long tout;
		struct snd_pcm_runtime *to_check;
		if (signal_pending(current)) {
			result = -ERESTARTSYS;
			break;
		}
		/* find a substream to drain */
		to_check = NULL;
		snd_pcm_group_for_each_entry(s, substream) {
			if (s->stream != SNDRV_PCM_STREAM_PLAYBACK)
				continue;
			runtime = s->runtime;
			if (runtime->status->state == SNDRV_PCM_STATE_DRAINING) {
				to_check = runtime;
				break;
			}
		}
		if (!to_check)
			break; /* all drained */
		init_waitqueue_entry(&wait, current);
		add_wait_queue(&to_check->sleep, &wait);
		snd_pcm_stream_unlock_irq(substream);
		up_read(&snd_pcm_link_rwsem);
		if (runtime->no_period_wakeup)
			tout = MAX_SCHEDULE_TIMEOUT;
		else {
			tout = 10;
			if (runtime->rate) {
				long t = runtime->period_size * 2 / runtime->rate;
				tout = max(t, tout);
			}
			tout = msecs_to_jiffies(tout * 1000);
		}
		tout = schedule_timeout_interruptible(tout);
		down_read(&snd_pcm_link_rwsem);
		snd_pcm_stream_lock_irq(substream);
		remove_wait_queue(&to_check->sleep, &wait);
		if (card->shutdown) {
			result = -ENODEV;
			break;
		}
		if (tout == 0) {
			if (substream->runtime->status->state == SNDRV_PCM_STATE_SUSPENDED)
				result = -ESTRPIPE;
			else {
				dev_dbg(substream->pcm->card->dev,
					"playback drain error (DMA or IRQ trouble?)\n");
				snd_pcm_stop(substream, SNDRV_PCM_STATE_SETUP);
				result = -EIO;
			}
			break;
		}
	}

 unlock:
	snd_pcm_stream_unlock_irq(substream);
	up_read(&snd_pcm_link_rwsem);

	return result;
}

/*
 * drop ioctl
 *
 * Immediately put all linked substreams into SETUP state.
 */
static int snd_pcm_drop(struct snd_pcm_substream *substream)
{
	struct snd_pcm_runtime *runtime;
	int result = 0;
	
	if (PCM_RUNTIME_CHECK(substream))
		return -ENXIO;
	runtime = substream->runtime;

	if (runtime->status->state == SNDRV_PCM_STATE_OPEN ||
	    runtime->status->state == SNDRV_PCM_STATE_DISCONNECTED)
		return -EBADFD;

	snd_pcm_stream_lock_irq(substream);
	/* resume pause */
	if (runtime->status->state == SNDRV_PCM_STATE_PAUSED)
		snd_pcm_pause(substream, 0);

	snd_pcm_stop(substream, SNDRV_PCM_STATE_SETUP);
	/* runtime->control->appl_ptr = runtime->status->hw_ptr; */
	snd_pcm_stream_unlock_irq(substream);

	return result;
}


static bool is_pcm_file(struct file *file)
{
	struct inode *inode = file_inode(file);
	unsigned int minor;

	if (!S_ISCHR(inode->i_mode) || imajor(inode) != snd_major)
		return false;
	minor = iminor(inode);
	return snd_lookup_minor_data(minor, SNDRV_DEVICE_TYPE_PCM_PLAYBACK) ||
		snd_lookup_minor_data(minor, SNDRV_DEVICE_TYPE_PCM_CAPTURE);
}

/*
 * PCM link handling
 */
static int snd_pcm_link(struct snd_pcm_substream *substream, int fd)
{
	int res = 0;
	struct snd_pcm_file *pcm_file;
	struct snd_pcm_substream *substream1;
	struct snd_pcm_group *group;
	struct fd f = fdget(fd);

	if (!f.file)
		return -EBADFD;
	if (!is_pcm_file(f.file)) {
		res = -EBADFD;
		goto _badf;
	}
	pcm_file = f.file->private_data;
	substream1 = pcm_file->substream;
	group = kmalloc(sizeof(*group), GFP_KERNEL);
	if (!group) {
		res = -ENOMEM;
		goto _nolock;
	}
	down_write_nonblock(&snd_pcm_link_rwsem);
	write_lock_irq(&snd_pcm_link_rwlock);
	if (substream->runtime->status->state == SNDRV_PCM_STATE_OPEN ||
	    substream->runtime->status->state != substream1->runtime->status->state ||
	    substream->pcm->nonatomic != substream1->pcm->nonatomic) {
		res = -EBADFD;
		goto _end;
	}
	if (snd_pcm_stream_linked(substream1)) {
		res = -EALREADY;
		goto _end;
	}
	if (!snd_pcm_stream_linked(substream)) {
		substream->group = group;
		group = NULL;
		spin_lock_init(&substream->group->lock);
		mutex_init(&substream->group->mutex);
		INIT_LIST_HEAD(&substream->group->substreams);
		list_add_tail(&substream->link_list, &substream->group->substreams);
		substream->group->count = 1;
	}
	list_add_tail(&substream1->link_list, &substream->group->substreams);
	substream->group->count++;
	substream1->group = substream->group;
 _end:
	write_unlock_irq(&snd_pcm_link_rwlock);
	up_write(&snd_pcm_link_rwsem);
 _nolock:
	snd_card_unref(substream1->pcm->card);
	kfree(group);
 _badf:
	fdput(f);
	return res;
}

static void relink_to_local(struct snd_pcm_substream *substream)
{
	substream->group = &substream->self_group;
	INIT_LIST_HEAD(&substream->self_group.substreams);
	list_add_tail(&substream->link_list, &substream->self_group.substreams);
}

static int snd_pcm_unlink(struct snd_pcm_substream *substream)
{
	struct snd_pcm_substream *s;
	int res = 0;

	down_write_nonblock(&snd_pcm_link_rwsem);
	write_lock_irq(&snd_pcm_link_rwlock);
	if (!snd_pcm_stream_linked(substream)) {
		res = -EALREADY;
		goto _end;
	}
	list_del(&substream->link_list);
	substream->group->count--;
	if (substream->group->count == 1) {	/* detach the last stream, too */
		snd_pcm_group_for_each_entry(s, substream) {
			relink_to_local(s);
			break;
		}
		kfree(substream->group);
	}
	relink_to_local(substream);
       _end:
	write_unlock_irq(&snd_pcm_link_rwlock);
	up_write(&snd_pcm_link_rwsem);
	return res;
}

/*
 * hw configurator
 */
static int snd_pcm_hw_rule_mul(struct snd_pcm_hw_params *params,
			       struct snd_pcm_hw_rule *rule)
{
	struct snd_interval t;
	snd_interval_mul(hw_param_interval_c(params, rule->deps[0]),
		     hw_param_interval_c(params, rule->deps[1]), &t);
	return snd_interval_refine(hw_param_interval(params, rule->var), &t);
}

static int snd_pcm_hw_rule_div(struct snd_pcm_hw_params *params,
			       struct snd_pcm_hw_rule *rule)
{
	struct snd_interval t;
	snd_interval_div(hw_param_interval_c(params, rule->deps[0]),
		     hw_param_interval_c(params, rule->deps[1]), &t);
	return snd_interval_refine(hw_param_interval(params, rule->var), &t);
}

static int snd_pcm_hw_rule_muldivk(struct snd_pcm_hw_params *params,
				   struct snd_pcm_hw_rule *rule)
{
	struct snd_interval t;
	snd_interval_muldivk(hw_param_interval_c(params, rule->deps[0]),
			 hw_param_interval_c(params, rule->deps[1]),
			 (unsigned long) rule->private, &t);
	return snd_interval_refine(hw_param_interval(params, rule->var), &t);
}

static int snd_pcm_hw_rule_mulkdiv(struct snd_pcm_hw_params *params,
				   struct snd_pcm_hw_rule *rule)
{
	struct snd_interval t;
	snd_interval_mulkdiv(hw_param_interval_c(params, rule->deps[0]),
			 (unsigned long) rule->private,
			 hw_param_interval_c(params, rule->deps[1]), &t);
	return snd_interval_refine(hw_param_interval(params, rule->var), &t);
}

static int snd_pcm_hw_rule_format(struct snd_pcm_hw_params *params,
				  struct snd_pcm_hw_rule *rule)
{
	unsigned int k;
	const struct snd_interval *i =
				hw_param_interval_c(params, rule->deps[0]);
	struct snd_mask m;
	struct snd_mask *mask = hw_param_mask(params, SNDRV_PCM_HW_PARAM_FORMAT);
	snd_mask_any(&m);
	for (k = 0; k <= SNDRV_PCM_FORMAT_LAST; ++k) {
		int bits;
		if (! snd_mask_test(mask, k))
			continue;
		bits = snd_pcm_format_physical_width(k);
		if (bits <= 0)
			continue; /* ignore invalid formats */
		if ((unsigned)bits < i->min || (unsigned)bits > i->max)
			snd_mask_reset(&m, k);
	}
	return snd_mask_refine(mask, &m);
}

static int snd_pcm_hw_rule_sample_bits(struct snd_pcm_hw_params *params,
				       struct snd_pcm_hw_rule *rule)
{
	struct snd_interval t;
	unsigned int k;
	t.min = UINT_MAX;
	t.max = 0;
	t.openmin = 0;
	t.openmax = 0;
	for (k = 0; k <= SNDRV_PCM_FORMAT_LAST; ++k) {
		int bits;
		if (! snd_mask_test(hw_param_mask(params, SNDRV_PCM_HW_PARAM_FORMAT), k))
			continue;
		bits = snd_pcm_format_physical_width(k);
		if (bits <= 0)
			continue; /* ignore invalid formats */
		if (t.min > (unsigned)bits)
			t.min = bits;
		if (t.max < (unsigned)bits)
			t.max = bits;
	}
	t.integer = 1;
	return snd_interval_refine(hw_param_interval(params, rule->var), &t);
}

#if SNDRV_PCM_RATE_5512 != 1 << 0 || SNDRV_PCM_RATE_192000 != 1 << 12
#error "Change this table"
#endif

static const unsigned int rates[] = {
	5512, 8000, 11025, 16000, 22050, 32000, 44100,
	48000, 64000, 88200, 96000, 176400, 192000
};

const struct snd_pcm_hw_constraint_list snd_pcm_known_rates = {
	.count = ARRAY_SIZE(rates),
	.list = rates,
};

static int snd_pcm_hw_rule_rate(struct snd_pcm_hw_params *params,
				struct snd_pcm_hw_rule *rule)
{
	struct snd_pcm_hardware *hw = rule->private;
	return snd_interval_list(hw_param_interval(params, rule->var),
				 snd_pcm_known_rates.count,
				 snd_pcm_known_rates.list, hw->rates);
}		

static int snd_pcm_hw_rule_buffer_bytes_max(struct snd_pcm_hw_params *params,
					    struct snd_pcm_hw_rule *rule)
{
	struct snd_interval t;
	struct snd_pcm_substream *substream = rule->private;
	t.min = 0;
	t.max = substream->buffer_bytes_max;
	t.openmin = 0;
	t.openmax = 0;
	t.integer = 1;
	return snd_interval_refine(hw_param_interval(params, rule->var), &t);
}		

int snd_pcm_hw_constraints_init(struct snd_pcm_substream *substream)
{
	struct snd_pcm_runtime *runtime = substream->runtime;
	struct snd_pcm_hw_constraints *constrs = &runtime->hw_constraints;
	int k, err;

	for (k = SNDRV_PCM_HW_PARAM_FIRST_MASK; k <= SNDRV_PCM_HW_PARAM_LAST_MASK; k++) {
		snd_mask_any(constrs_mask(constrs, k));
	}

	for (k = SNDRV_PCM_HW_PARAM_FIRST_INTERVAL; k <= SNDRV_PCM_HW_PARAM_LAST_INTERVAL; k++) {
		snd_interval_any(constrs_interval(constrs, k));
	}

	snd_interval_setinteger(constrs_interval(constrs, SNDRV_PCM_HW_PARAM_CHANNELS));
	snd_interval_setinteger(constrs_interval(constrs, SNDRV_PCM_HW_PARAM_BUFFER_SIZE));
	snd_interval_setinteger(constrs_interval(constrs, SNDRV_PCM_HW_PARAM_BUFFER_BYTES));
	snd_interval_setinteger(constrs_interval(constrs, SNDRV_PCM_HW_PARAM_SAMPLE_BITS));
	snd_interval_setinteger(constrs_interval(constrs, SNDRV_PCM_HW_PARAM_FRAME_BITS));

	err = snd_pcm_hw_rule_add(runtime, 0, SNDRV_PCM_HW_PARAM_FORMAT,
				   snd_pcm_hw_rule_format, NULL,
				   SNDRV_PCM_HW_PARAM_SAMPLE_BITS, -1);
	if (err < 0)
		return err;
	err = snd_pcm_hw_rule_add(runtime, 0, SNDRV_PCM_HW_PARAM_SAMPLE_BITS, 
				  snd_pcm_hw_rule_sample_bits, NULL,
				  SNDRV_PCM_HW_PARAM_FORMAT, 
				  SNDRV_PCM_HW_PARAM_SAMPLE_BITS, -1);
	if (err < 0)
		return err;
	err = snd_pcm_hw_rule_add(runtime, 0, SNDRV_PCM_HW_PARAM_SAMPLE_BITS, 
				  snd_pcm_hw_rule_div, NULL,
				  SNDRV_PCM_HW_PARAM_FRAME_BITS, SNDRV_PCM_HW_PARAM_CHANNELS, -1);
	if (err < 0)
		return err;
	err = snd_pcm_hw_rule_add(runtime, 0, SNDRV_PCM_HW_PARAM_FRAME_BITS, 
				  snd_pcm_hw_rule_mul, NULL,
				  SNDRV_PCM_HW_PARAM_SAMPLE_BITS, SNDRV_PCM_HW_PARAM_CHANNELS, -1);
	if (err < 0)
		return err;
	err = snd_pcm_hw_rule_add(runtime, 0, SNDRV_PCM_HW_PARAM_FRAME_BITS, 
				  snd_pcm_hw_rule_mulkdiv, (void*) 8,
				  SNDRV_PCM_HW_PARAM_PERIOD_BYTES, SNDRV_PCM_HW_PARAM_PERIOD_SIZE, -1);
	if (err < 0)
		return err;
	err = snd_pcm_hw_rule_add(runtime, 0, SNDRV_PCM_HW_PARAM_FRAME_BITS, 
				  snd_pcm_hw_rule_mulkdiv, (void*) 8,
				  SNDRV_PCM_HW_PARAM_BUFFER_BYTES, SNDRV_PCM_HW_PARAM_BUFFER_SIZE, -1);
	if (err < 0)
		return err;
	err = snd_pcm_hw_rule_add(runtime, 0, SNDRV_PCM_HW_PARAM_CHANNELS, 
				  snd_pcm_hw_rule_div, NULL,
				  SNDRV_PCM_HW_PARAM_FRAME_BITS, SNDRV_PCM_HW_PARAM_SAMPLE_BITS, -1);
	if (err < 0)
		return err;
	err = snd_pcm_hw_rule_add(runtime, 0, SNDRV_PCM_HW_PARAM_RATE, 
				  snd_pcm_hw_rule_mulkdiv, (void*) 1000000,
				  SNDRV_PCM_HW_PARAM_PERIOD_SIZE, SNDRV_PCM_HW_PARAM_PERIOD_TIME, -1);
	if (err < 0)
		return err;
	err = snd_pcm_hw_rule_add(runtime, 0, SNDRV_PCM_HW_PARAM_RATE, 
				  snd_pcm_hw_rule_mulkdiv, (void*) 1000000,
				  SNDRV_PCM_HW_PARAM_BUFFER_SIZE, SNDRV_PCM_HW_PARAM_BUFFER_TIME, -1);
	if (err < 0)
		return err;
	err = snd_pcm_hw_rule_add(runtime, 0, SNDRV_PCM_HW_PARAM_PERIODS, 
				  snd_pcm_hw_rule_div, NULL,
				  SNDRV_PCM_HW_PARAM_BUFFER_SIZE, SNDRV_PCM_HW_PARAM_PERIOD_SIZE, -1);
	if (err < 0)
		return err;
	err = snd_pcm_hw_rule_add(runtime, 0, SNDRV_PCM_HW_PARAM_PERIOD_SIZE, 
				  snd_pcm_hw_rule_div, NULL,
				  SNDRV_PCM_HW_PARAM_BUFFER_SIZE, SNDRV_PCM_HW_PARAM_PERIODS, -1);
	if (err < 0)
		return err;
	err = snd_pcm_hw_rule_add(runtime, 0, SNDRV_PCM_HW_PARAM_PERIOD_SIZE, 
				  snd_pcm_hw_rule_mulkdiv, (void*) 8,
				  SNDRV_PCM_HW_PARAM_PERIOD_BYTES, SNDRV_PCM_HW_PARAM_FRAME_BITS, -1);
	if (err < 0)
		return err;
	err = snd_pcm_hw_rule_add(runtime, 0, SNDRV_PCM_HW_PARAM_PERIOD_SIZE, 
				  snd_pcm_hw_rule_muldivk, (void*) 1000000,
				  SNDRV_PCM_HW_PARAM_PERIOD_TIME, SNDRV_PCM_HW_PARAM_RATE, -1);
	if (err < 0)
		return err;
	err = snd_pcm_hw_rule_add(runtime, 0, SNDRV_PCM_HW_PARAM_BUFFER_SIZE, 
				  snd_pcm_hw_rule_mul, NULL,
				  SNDRV_PCM_HW_PARAM_PERIOD_SIZE, SNDRV_PCM_HW_PARAM_PERIODS, -1);
	if (err < 0)
		return err;
	err = snd_pcm_hw_rule_add(runtime, 0, SNDRV_PCM_HW_PARAM_BUFFER_SIZE, 
				  snd_pcm_hw_rule_mulkdiv, (void*) 8,
				  SNDRV_PCM_HW_PARAM_BUFFER_BYTES, SNDRV_PCM_HW_PARAM_FRAME_BITS, -1);
	if (err < 0)
		return err;
	err = snd_pcm_hw_rule_add(runtime, 0, SNDRV_PCM_HW_PARAM_BUFFER_SIZE, 
				  snd_pcm_hw_rule_muldivk, (void*) 1000000,
				  SNDRV_PCM_HW_PARAM_BUFFER_TIME, SNDRV_PCM_HW_PARAM_RATE, -1);
	if (err < 0)
		return err;
	err = snd_pcm_hw_rule_add(runtime, 0, SNDRV_PCM_HW_PARAM_PERIOD_BYTES, 
				  snd_pcm_hw_rule_muldivk, (void*) 8,
				  SNDRV_PCM_HW_PARAM_PERIOD_SIZE, SNDRV_PCM_HW_PARAM_FRAME_BITS, -1);
	if (err < 0)
		return err;
	err = snd_pcm_hw_rule_add(runtime, 0, SNDRV_PCM_HW_PARAM_BUFFER_BYTES, 
				  snd_pcm_hw_rule_muldivk, (void*) 8,
				  SNDRV_PCM_HW_PARAM_BUFFER_SIZE, SNDRV_PCM_HW_PARAM_FRAME_BITS, -1);
	if (err < 0)
		return err;
	err = snd_pcm_hw_rule_add(runtime, 0, SNDRV_PCM_HW_PARAM_PERIOD_TIME, 
				  snd_pcm_hw_rule_mulkdiv, (void*) 1000000,
				  SNDRV_PCM_HW_PARAM_PERIOD_SIZE, SNDRV_PCM_HW_PARAM_RATE, -1);
	if (err < 0)
		return err;
	err = snd_pcm_hw_rule_add(runtime, 0, SNDRV_PCM_HW_PARAM_BUFFER_TIME, 
				  snd_pcm_hw_rule_mulkdiv, (void*) 1000000,
				  SNDRV_PCM_HW_PARAM_BUFFER_SIZE, SNDRV_PCM_HW_PARAM_RATE, -1);
	if (err < 0)
		return err;
	return 0;
}

int snd_pcm_hw_constraints_complete(struct snd_pcm_substream *substream)
{
	struct snd_pcm_runtime *runtime = substream->runtime;
	struct snd_pcm_hardware *hw = &runtime->hw;
	int err;
	unsigned int mask = 0;

        if (hw->info & SNDRV_PCM_INFO_INTERLEAVED)
		mask |= 1 << SNDRV_PCM_ACCESS_RW_INTERLEAVED;
        if (hw->info & SNDRV_PCM_INFO_NONINTERLEAVED)
		mask |= 1 << SNDRV_PCM_ACCESS_RW_NONINTERLEAVED;
	if (hw_support_mmap(substream)) {
		if (hw->info & SNDRV_PCM_INFO_INTERLEAVED)
			mask |= 1 << SNDRV_PCM_ACCESS_MMAP_INTERLEAVED;
		if (hw->info & SNDRV_PCM_INFO_NONINTERLEAVED)
			mask |= 1 << SNDRV_PCM_ACCESS_MMAP_NONINTERLEAVED;
		if (hw->info & SNDRV_PCM_INFO_COMPLEX)
			mask |= 1 << SNDRV_PCM_ACCESS_MMAP_COMPLEX;
	}
	err = snd_pcm_hw_constraint_mask(runtime, SNDRV_PCM_HW_PARAM_ACCESS, mask);
	if (err < 0)
		return err;

	err = snd_pcm_hw_constraint_mask64(runtime, SNDRV_PCM_HW_PARAM_FORMAT, hw->formats);
	if (err < 0)
		return err;

	err = snd_pcm_hw_constraint_mask(runtime, SNDRV_PCM_HW_PARAM_SUBFORMAT, 1 << SNDRV_PCM_SUBFORMAT_STD);
	if (err < 0)
		return err;

	err = snd_pcm_hw_constraint_minmax(runtime, SNDRV_PCM_HW_PARAM_CHANNELS,
					   hw->channels_min, hw->channels_max);
	if (err < 0)
		return err;

	err = snd_pcm_hw_constraint_minmax(runtime, SNDRV_PCM_HW_PARAM_RATE,
					   hw->rate_min, hw->rate_max);
	if (err < 0)
		return err;

	err = snd_pcm_hw_constraint_minmax(runtime, SNDRV_PCM_HW_PARAM_PERIOD_BYTES,
					   hw->period_bytes_min, hw->period_bytes_max);
	if (err < 0)
		return err;

	err = snd_pcm_hw_constraint_minmax(runtime, SNDRV_PCM_HW_PARAM_PERIODS,
					   hw->periods_min, hw->periods_max);
	if (err < 0)
		return err;

	err = snd_pcm_hw_constraint_minmax(runtime, SNDRV_PCM_HW_PARAM_BUFFER_BYTES,
					   hw->period_bytes_min, hw->buffer_bytes_max);
	if (err < 0)
		return err;

	err = snd_pcm_hw_rule_add(runtime, 0, SNDRV_PCM_HW_PARAM_BUFFER_BYTES, 
				  snd_pcm_hw_rule_buffer_bytes_max, substream,
				  SNDRV_PCM_HW_PARAM_BUFFER_BYTES, -1);
	if (err < 0)
		return err;

	/* FIXME: remove */
	if (runtime->dma_bytes) {
		err = snd_pcm_hw_constraint_minmax(runtime, SNDRV_PCM_HW_PARAM_BUFFER_BYTES, 0, runtime->dma_bytes);
		if (err < 0)
			return err;
	}

	if (!(hw->rates & (SNDRV_PCM_RATE_KNOT | SNDRV_PCM_RATE_CONTINUOUS))) {
		err = snd_pcm_hw_rule_add(runtime, 0, SNDRV_PCM_HW_PARAM_RATE, 
					  snd_pcm_hw_rule_rate, hw,
					  SNDRV_PCM_HW_PARAM_RATE, -1);
		if (err < 0)
			return err;
	}

	/* FIXME: this belong to lowlevel */
	snd_pcm_hw_constraint_integer(runtime, SNDRV_PCM_HW_PARAM_PERIOD_SIZE);

	return 0;
}

static void pcm_release_private(struct snd_pcm_substream *substream)
{
	snd_pcm_unlink(substream);
}

void snd_pcm_release_substream(struct snd_pcm_substream *substream)
{
	substream->ref_count--;
	if (substream->ref_count > 0)
		return;

	snd_pcm_drop(substream);
	if (substream->hw_opened) {
		if (substream->ops->hw_free &&
		    substream->runtime->status->state != SNDRV_PCM_STATE_OPEN)
			substream->ops->hw_free(substream);
		substream->ops->close(substream);
		substream->hw_opened = 0;
	}
	if (pm_qos_request_active(&substream->latency_pm_qos_req))
		pm_qos_remove_request(&substream->latency_pm_qos_req);
	if (substream->pcm_release) {
		substream->pcm_release(substream);
		substream->pcm_release = NULL;
	}
	snd_pcm_detach_substream(substream);
}
EXPORT_SYMBOL(snd_pcm_release_substream);

int snd_pcm_open_substream(struct snd_pcm *pcm, int stream,
			   struct file *file,
			   struct snd_pcm_substream **rsubstream)
{
	struct snd_pcm_substream *substream;
	int err;

	err = snd_pcm_attach_substream(pcm, stream, file, &substream);
	if (err < 0)
		return err;
	if (substream->ref_count > 1) {
		*rsubstream = substream;
		return 0;
	}

	err = snd_pcm_hw_constraints_init(substream);
	if (err < 0) {
		pcm_dbg(pcm, "snd_pcm_hw_constraints_init failed\n");
		goto error;
	}

	if ((err = substream->ops->open(substream)) < 0)
		goto error;

	substream->hw_opened = 1;

	err = snd_pcm_hw_constraints_complete(substream);
	if (err < 0) {
		pcm_dbg(pcm, "snd_pcm_hw_constraints_complete failed\n");
		goto error;
	}

	*rsubstream = substream;
	return 0;

 error:
	snd_pcm_release_substream(substream);
	return err;
}
EXPORT_SYMBOL(snd_pcm_open_substream);

static int snd_pcm_open_file(struct file *file,
			     struct snd_pcm *pcm,
			     int stream)
{
	struct snd_pcm_file *pcm_file;
	struct snd_pcm_substream *substream;
	int err;

	err = snd_pcm_open_substream(pcm, stream, file, &substream);
	if (err < 0)
		return err;

	pcm_file = kzalloc(sizeof(*pcm_file), GFP_KERNEL);
	if (pcm_file == NULL) {
		snd_pcm_release_substream(substream);
		return -ENOMEM;
	}
	pcm_file->substream = substream;
	if (substream->ref_count == 1) {
		substream->file = pcm_file;
		substream->pcm_release = pcm_release_private;
	}
	file->private_data = pcm_file;

	return 0;
}

static int snd_pcm_playback_open(struct inode *inode, struct file *file)
{
	struct snd_pcm *pcm;
	int err = nonseekable_open(inode, file);
	if (err < 0)
		return err;
	pcm = snd_lookup_minor_data(iminor(inode),
				    SNDRV_DEVICE_TYPE_PCM_PLAYBACK);
	err = snd_pcm_open(file, pcm, SNDRV_PCM_STREAM_PLAYBACK);
	if (pcm)
		snd_card_unref(pcm->card);
	return err;
}

static int snd_pcm_capture_open(struct inode *inode, struct file *file)
{
	struct snd_pcm *pcm;
	int err = nonseekable_open(inode, file);
	if (err < 0)
		return err;
	pcm = snd_lookup_minor_data(iminor(inode),
				    SNDRV_DEVICE_TYPE_PCM_CAPTURE);
	err = snd_pcm_open(file, pcm, SNDRV_PCM_STREAM_CAPTURE);
	if (pcm)
		snd_card_unref(pcm->card);
	return err;
}

static int snd_pcm_open(struct file *file, struct snd_pcm *pcm, int stream)
{
	int err;
	wait_queue_entry_t wait;

	if (pcm == NULL) {
		err = -ENODEV;
		goto __error1;
	}
	err = snd_card_file_add(pcm->card, file);
	if (err < 0)
		goto __error1;
	if (!try_module_get(pcm->card->module)) {
		err = -EFAULT;
		goto __error2;
	}
	init_waitqueue_entry(&wait, current);
	add_wait_queue(&pcm->open_wait, &wait);
	mutex_lock(&pcm->open_mutex);
	while (1) {
		err = snd_pcm_open_file(file, pcm, stream);
		if (err >= 0)
			break;
		if (err == -EAGAIN) {
			if (file->f_flags & O_NONBLOCK) {
				err = -EBUSY;
				break;
			}
		} else
			break;
		set_current_state(TASK_INTERRUPTIBLE);
		mutex_unlock(&pcm->open_mutex);
		schedule();
		mutex_lock(&pcm->open_mutex);
		if (pcm->card->shutdown) {
			err = -ENODEV;
			break;
		}
		if (signal_pending(current)) {
			err = -ERESTARTSYS;
			break;
		}
	}
	remove_wait_queue(&pcm->open_wait, &wait);
	mutex_unlock(&pcm->open_mutex);
	if (err < 0)
		goto __error;
	return err;

      __error:
	module_put(pcm->card->module);
      __error2:
      	snd_card_file_remove(pcm->card, file);
      __error1:
      	return err;
}

static int snd_pcm_release(struct inode *inode, struct file *file)
{
	struct snd_pcm *pcm;
	struct snd_pcm_substream *substream;
	struct snd_pcm_file *pcm_file;

	pcm_file = file->private_data;
	substream = pcm_file->substream;
	if (snd_BUG_ON(!substream))
		return -ENXIO;
	pcm = substream->pcm;
	mutex_lock(&pcm->open_mutex);
	snd_pcm_release_substream(substream);
	kfree(pcm_file);
	mutex_unlock(&pcm->open_mutex);
	wake_up(&pcm->open_wait);
	module_put(pcm->card->module);
	snd_card_file_remove(pcm->card, file);
	return 0;
}

/* check and update PCM state; return 0 or a negative error
 * call this inside PCM lock
 */
static int do_pcm_hwsync(struct snd_pcm_substream *substream)
{
	switch (substream->runtime->status->state) {
	case SNDRV_PCM_STATE_DRAINING:
		if (substream->stream == SNDRV_PCM_STREAM_CAPTURE)
			return -EBADFD;
		/* Fall through */
	case SNDRV_PCM_STATE_RUNNING:
		return snd_pcm_update_hw_ptr(substream);
	case SNDRV_PCM_STATE_PREPARED:
	case SNDRV_PCM_STATE_PAUSED:
		return 0;
	case SNDRV_PCM_STATE_SUSPENDED:
		return -ESTRPIPE;
	case SNDRV_PCM_STATE_XRUN:
		return -EPIPE;
	default:
		return -EBADFD;
	}
}

/* increase the appl_ptr; returns the processed frames or a negative error */
static snd_pcm_sframes_t forward_appl_ptr(struct snd_pcm_substream *substream,
					  snd_pcm_uframes_t frames,
					   snd_pcm_sframes_t avail)
{
	struct snd_pcm_runtime *runtime = substream->runtime;
	snd_pcm_sframes_t appl_ptr;
	int ret;

	if (avail <= 0)
		return 0;
	if (frames > (snd_pcm_uframes_t)avail)
		frames = avail;
	appl_ptr = runtime->control->appl_ptr + frames;
	if (appl_ptr >= (snd_pcm_sframes_t)runtime->boundary)
		appl_ptr -= runtime->boundary;
	ret = pcm_lib_apply_appl_ptr(substream, appl_ptr);
	return ret < 0 ? ret : frames;
}

/* decrease the appl_ptr; returns the processed frames or a negative error */
static snd_pcm_sframes_t rewind_appl_ptr(struct snd_pcm_substream *substream,
					 snd_pcm_uframes_t frames,
					 snd_pcm_sframes_t avail)
{
	struct snd_pcm_runtime *runtime = substream->runtime;
	snd_pcm_sframes_t appl_ptr;
	int ret;

	if (avail <= 0)
		return 0;
	if (frames > (snd_pcm_uframes_t)avail)
		frames = avail;
	appl_ptr = runtime->control->appl_ptr - frames;
	if (appl_ptr < 0)
		appl_ptr += runtime->boundary;
	ret = pcm_lib_apply_appl_ptr(substream, appl_ptr);
	return ret < 0 ? ret : frames;
}

static snd_pcm_sframes_t snd_pcm_playback_rewind(struct snd_pcm_substream *substream,
						 snd_pcm_uframes_t frames)
{
	struct snd_pcm_runtime *runtime = substream->runtime;
	snd_pcm_sframes_t ret;

	if (frames == 0)
		return 0;

	snd_pcm_stream_lock_irq(substream);
	ret = do_pcm_hwsync(substream);
	if (!ret)
		ret = rewind_appl_ptr(substream, frames,
				      snd_pcm_playback_hw_avail(runtime));
	snd_pcm_stream_unlock_irq(substream);
	return ret;
}

static snd_pcm_sframes_t snd_pcm_capture_rewind(struct snd_pcm_substream *substream,
						snd_pcm_uframes_t frames)
{
	struct snd_pcm_runtime *runtime = substream->runtime;
	snd_pcm_sframes_t ret;

	if (frames == 0)
		return 0;

	snd_pcm_stream_lock_irq(substream);
	ret = do_pcm_hwsync(substream);
	if (!ret)
		ret = rewind_appl_ptr(substream, frames,
				      snd_pcm_capture_hw_avail(runtime));
	snd_pcm_stream_unlock_irq(substream);
	return ret;
}

static snd_pcm_sframes_t snd_pcm_playback_forward(struct snd_pcm_substream *substream,
						  snd_pcm_uframes_t frames)
{
	struct snd_pcm_runtime *runtime = substream->runtime;
	snd_pcm_sframes_t ret;

	if (frames == 0)
		return 0;

	snd_pcm_stream_lock_irq(substream);
	ret = do_pcm_hwsync(substream);
	if (!ret)
		ret = forward_appl_ptr(substream, frames,
				       snd_pcm_playback_avail(runtime));
	snd_pcm_stream_unlock_irq(substream);
	return ret;
}

static snd_pcm_sframes_t snd_pcm_capture_forward(struct snd_pcm_substream *substream,
						 snd_pcm_uframes_t frames)
{
	struct snd_pcm_runtime *runtime = substream->runtime;
	snd_pcm_sframes_t ret;

	if (frames == 0)
		return 0;

	snd_pcm_stream_lock_irq(substream);
	ret = do_pcm_hwsync(substream);
	if (!ret)
		ret = forward_appl_ptr(substream, frames,
				       snd_pcm_capture_avail(runtime));
	snd_pcm_stream_unlock_irq(substream);
	return ret;
}

static int snd_pcm_hwsync(struct snd_pcm_substream *substream)
{
	int err;

	snd_pcm_stream_lock_irq(substream);
	err = do_pcm_hwsync(substream);
	snd_pcm_stream_unlock_irq(substream);
	return err;
}
		
static snd_pcm_sframes_t snd_pcm_delay(struct snd_pcm_substream *substream)
{
	struct snd_pcm_runtime *runtime = substream->runtime;
	int err;
	snd_pcm_sframes_t n = 0;

	snd_pcm_stream_lock_irq(substream);
	err = do_pcm_hwsync(substream);
	if (!err) {
		if (substream->stream == SNDRV_PCM_STREAM_PLAYBACK)
			n = snd_pcm_playback_hw_avail(runtime);
		else
			n = snd_pcm_capture_avail(runtime);
		n += runtime->delay;
	}
	snd_pcm_stream_unlock_irq(substream);
	return err < 0 ? err : n;
}
		
static int snd_pcm_sync_ptr(struct snd_pcm_substream *substream,
			    struct snd_pcm_sync_ptr __user *_sync_ptr)
{
	struct snd_pcm_runtime *runtime = substream->runtime;
	struct snd_pcm_sync_ptr sync_ptr;
	volatile struct snd_pcm_mmap_status *status;
	volatile struct snd_pcm_mmap_control *control;
	int err;

	memset(&sync_ptr, 0, sizeof(sync_ptr));
	if (get_user(sync_ptr.flags, (unsigned __user *)&(_sync_ptr->flags)))
		return -EFAULT;
	if (copy_from_user(&sync_ptr.c.control, &(_sync_ptr->c.control), sizeof(struct snd_pcm_mmap_control)))
		return -EFAULT;	
	status = runtime->status;
	control = runtime->control;
	if (sync_ptr.flags & SNDRV_PCM_SYNC_PTR_HWSYNC) {
		err = snd_pcm_hwsync(substream);
		if (err < 0)
			return err;
	}
	snd_pcm_stream_lock_irq(substream);
	if (!(sync_ptr.flags & SNDRV_PCM_SYNC_PTR_APPL)) {
		err = pcm_lib_apply_appl_ptr(substream,
					     sync_ptr.c.control.appl_ptr);
		if (err < 0) {
			snd_pcm_stream_unlock_irq(substream);
			return err;
		}
	} else {
		sync_ptr.c.control.appl_ptr = control->appl_ptr;
	}
	if (!(sync_ptr.flags & SNDRV_PCM_SYNC_PTR_AVAIL_MIN))
		control->avail_min = sync_ptr.c.control.avail_min;
	else
		sync_ptr.c.control.avail_min = control->avail_min;
	sync_ptr.s.status.state = status->state;
	sync_ptr.s.status.hw_ptr = status->hw_ptr;
	sync_ptr.s.status.tstamp = status->tstamp;
	sync_ptr.s.status.suspended_state = status->suspended_state;
	snd_pcm_stream_unlock_irq(substream);
	if (copy_to_user(_sync_ptr, &sync_ptr, sizeof(sync_ptr)))
		return -EFAULT;
	return 0;
}

static int snd_pcm_tstamp(struct snd_pcm_substream *substream, int __user *_arg)
{
	struct snd_pcm_runtime *runtime = substream->runtime;
	int arg;
	
	if (get_user(arg, _arg))
		return -EFAULT;
	if (arg < 0 || arg > SNDRV_PCM_TSTAMP_TYPE_LAST)
		return -EINVAL;
	runtime->tstamp_type = arg;
	return 0;
}
<<<<<<< HEAD
		
=======

static int snd_pcm_xferi_frames_ioctl(struct snd_pcm_substream *substream,
				      struct snd_xferi __user *_xferi)
{
	struct snd_xferi xferi;
	struct snd_pcm_runtime *runtime = substream->runtime;
	snd_pcm_sframes_t result;

	if (runtime->status->state == SNDRV_PCM_STATE_OPEN)
		return -EBADFD;
	if (put_user(0, &_xferi->result))
		return -EFAULT;
	if (copy_from_user(&xferi, _xferi, sizeof(xferi)))
		return -EFAULT;
	if (substream->stream == SNDRV_PCM_STREAM_PLAYBACK)
		result = snd_pcm_lib_write(substream, xferi.buf, xferi.frames);
	else
		result = snd_pcm_lib_read(substream, xferi.buf, xferi.frames);
	__put_user(result, &_xferi->result);
	return result < 0 ? result : 0;
}

static int snd_pcm_xfern_frames_ioctl(struct snd_pcm_substream *substream,
				      struct snd_xfern __user *_xfern)
{
	struct snd_xfern xfern;
	struct snd_pcm_runtime *runtime = substream->runtime;
	void *bufs;
	snd_pcm_sframes_t result;

	if (runtime->status->state == SNDRV_PCM_STATE_OPEN)
		return -EBADFD;
	if (runtime->channels > 128)
		return -EINVAL;
	if (put_user(0, &_xfern->result))
		return -EFAULT;
	if (copy_from_user(&xfern, _xfern, sizeof(xfern)))
		return -EFAULT;

	bufs = memdup_user(xfern.bufs, sizeof(void *) * runtime->channels);
	if (IS_ERR(bufs))
		return PTR_ERR(bufs);
	if (substream->stream == SNDRV_PCM_STREAM_PLAYBACK)
		result = snd_pcm_lib_writev(substream, bufs, xfern.frames);
	else
		result = snd_pcm_lib_readv(substream, bufs, xfern.frames);
	kfree(bufs);
	__put_user(result, &_xfern->result);
	return result < 0 ? result : 0;
}

static int snd_pcm_rewind_ioctl(struct snd_pcm_substream *substream,
				snd_pcm_uframes_t __user *_frames)
{
	snd_pcm_uframes_t frames;
	snd_pcm_sframes_t result;

	if (get_user(frames, _frames))
		return -EFAULT;
	if (put_user(0, _frames))
		return -EFAULT;
	if (substream->stream == SNDRV_PCM_STREAM_PLAYBACK)
		result = snd_pcm_playback_rewind(substream, frames);
	else
		result = snd_pcm_capture_rewind(substream, frames);
	__put_user(result, _frames);
	return result < 0 ? result : 0;
}

static int snd_pcm_forward_ioctl(struct snd_pcm_substream *substream,
				 snd_pcm_uframes_t __user *_frames)
{
	snd_pcm_uframes_t frames;
	snd_pcm_sframes_t result;

	if (get_user(frames, _frames))
		return -EFAULT;
	if (put_user(0, _frames))
		return -EFAULT;
	if (substream->stream == SNDRV_PCM_STREAM_PLAYBACK)
		result = snd_pcm_playback_forward(substream, frames);
	else
		result = snd_pcm_capture_forward(substream, frames);
	__put_user(result, _frames);
	return result < 0 ? result : 0;
}

>>>>>>> bb176f67
static int snd_pcm_common_ioctl(struct file *file,
				 struct snd_pcm_substream *substream,
				 unsigned int cmd, void __user *arg)
{
	struct snd_pcm_file *pcm_file = file->private_data;
<<<<<<< HEAD
=======
	int res;

	if (PCM_RUNTIME_CHECK(substream))
		return -ENXIO;

	res = snd_power_wait(substream->pcm->card, SNDRV_CTL_POWER_D0);
	if (res < 0)
		return res;
>>>>>>> bb176f67

	switch (cmd) {
	case SNDRV_PCM_IOCTL_PVERSION:
		return put_user(SNDRV_PCM_VERSION, (int __user *)arg) ? -EFAULT : 0;
	case SNDRV_PCM_IOCTL_INFO:
		return snd_pcm_info_user(substream, arg);
	case SNDRV_PCM_IOCTL_TSTAMP:	/* just for compatibility */
		return 0;
	case SNDRV_PCM_IOCTL_TTSTAMP:
		return snd_pcm_tstamp(substream, arg);
	case SNDRV_PCM_IOCTL_USER_PVERSION:
		if (get_user(pcm_file->user_pversion,
			     (unsigned int __user *)arg))
			return -EFAULT;
		return 0;
	case SNDRV_PCM_IOCTL_HW_REFINE:
		return snd_pcm_hw_refine_user(substream, arg);
	case SNDRV_PCM_IOCTL_HW_PARAMS:
		return snd_pcm_hw_params_user(substream, arg);
	case SNDRV_PCM_IOCTL_HW_FREE:
		return snd_pcm_hw_free(substream);
	case SNDRV_PCM_IOCTL_SW_PARAMS:
		return snd_pcm_sw_params_user(substream, arg);
	case SNDRV_PCM_IOCTL_STATUS:
		return snd_pcm_status_user(substream, arg, false);
	case SNDRV_PCM_IOCTL_STATUS_EXT:
		return snd_pcm_status_user(substream, arg, true);
	case SNDRV_PCM_IOCTL_CHANNEL_INFO:
		return snd_pcm_channel_info_user(substream, arg);
	case SNDRV_PCM_IOCTL_PREPARE:
		return snd_pcm_prepare(substream, file);
	case SNDRV_PCM_IOCTL_RESET:
		return snd_pcm_reset(substream);
	case SNDRV_PCM_IOCTL_START:
		return snd_pcm_start_lock_irq(substream);
	case SNDRV_PCM_IOCTL_LINK:
		return snd_pcm_link(substream, (int)(unsigned long) arg);
	case SNDRV_PCM_IOCTL_UNLINK:
		return snd_pcm_unlink(substream);
	case SNDRV_PCM_IOCTL_RESUME:
		return snd_pcm_resume(substream);
	case SNDRV_PCM_IOCTL_XRUN:
		return snd_pcm_xrun(substream);
	case SNDRV_PCM_IOCTL_HWSYNC:
		return snd_pcm_hwsync(substream);
	case SNDRV_PCM_IOCTL_DELAY:
	{
		snd_pcm_sframes_t delay = snd_pcm_delay(substream);
		snd_pcm_sframes_t __user *res = arg;

		if (delay < 0)
			return delay;
		if (put_user(delay, res))
			return -EFAULT;
		return 0;
	}
	case SNDRV_PCM_IOCTL_SYNC_PTR:
		return snd_pcm_sync_ptr(substream, arg);
#ifdef CONFIG_SND_SUPPORT_OLD_API
	case SNDRV_PCM_IOCTL_HW_REFINE_OLD:
		return snd_pcm_hw_refine_old_user(substream, arg);
	case SNDRV_PCM_IOCTL_HW_PARAMS_OLD:
		return snd_pcm_hw_params_old_user(substream, arg);
#endif
	case SNDRV_PCM_IOCTL_DRAIN:
		return snd_pcm_drain(substream, file);
	case SNDRV_PCM_IOCTL_DROP:
		return snd_pcm_drop(substream);
	case SNDRV_PCM_IOCTL_PAUSE:
		return snd_pcm_action_lock_irq(&snd_pcm_action_pause,
					       substream,
					       (int)(unsigned long)arg);
<<<<<<< HEAD
	}
	pcm_dbg(substream->pcm, "unknown ioctl = 0x%x\n", cmd);
	return -ENOTTY;
}

static int snd_pcm_common_ioctl1(struct file *file,
				 struct snd_pcm_substream *substream,
				 unsigned int cmd, void __user *arg)
{
	struct snd_card *card = substream->pcm->card;
	int res;

	snd_power_lock(card);
	res = snd_power_wait(card, SNDRV_CTL_POWER_D0);
	if (res >= 0)
		res = snd_pcm_common_ioctl(file, substream, cmd, arg);
	snd_power_unlock(card);
	return res;
}

static int snd_pcm_playback_ioctl1(struct file *file,
				   struct snd_pcm_substream *substream,
				   unsigned int cmd, void __user *arg)
{
	if (PCM_RUNTIME_CHECK(substream))
		return -ENXIO;
	if (snd_BUG_ON(substream->stream != SNDRV_PCM_STREAM_PLAYBACK))
		return -EINVAL;
	switch (cmd) {
	case SNDRV_PCM_IOCTL_WRITEI_FRAMES:
	{
		struct snd_xferi xferi;
		struct snd_xferi __user *_xferi = arg;
		struct snd_pcm_runtime *runtime = substream->runtime;
		snd_pcm_sframes_t result;
		if (runtime->status->state == SNDRV_PCM_STATE_OPEN)
			return -EBADFD;
		if (put_user(0, &_xferi->result))
			return -EFAULT;
		if (copy_from_user(&xferi, _xferi, sizeof(xferi)))
			return -EFAULT;
		result = snd_pcm_lib_write(substream, xferi.buf, xferi.frames);
		__put_user(result, &_xferi->result);
		return result < 0 ? result : 0;
	}
	case SNDRV_PCM_IOCTL_WRITEN_FRAMES:
	{
		struct snd_xfern xfern;
		struct snd_xfern __user *_xfern = arg;
		struct snd_pcm_runtime *runtime = substream->runtime;
		void __user **bufs;
		snd_pcm_sframes_t result;
		if (runtime->status->state == SNDRV_PCM_STATE_OPEN)
			return -EBADFD;
		if (runtime->channels > 128)
			return -EINVAL;
		if (put_user(0, &_xfern->result))
			return -EFAULT;
		if (copy_from_user(&xfern, _xfern, sizeof(xfern)))
			return -EFAULT;

		bufs = memdup_user(xfern.bufs,
				   sizeof(void *) * runtime->channels);
		if (IS_ERR(bufs))
			return PTR_ERR(bufs);
		result = snd_pcm_lib_writev(substream, bufs, xfern.frames);
		kfree(bufs);
		__put_user(result, &_xfern->result);
		return result < 0 ? result : 0;
	}
	case SNDRV_PCM_IOCTL_REWIND:
	{
		snd_pcm_uframes_t frames;
		snd_pcm_uframes_t __user *_frames = arg;
		snd_pcm_sframes_t result;
		if (get_user(frames, _frames))
			return -EFAULT;
		if (put_user(0, _frames))
			return -EFAULT;
		result = snd_pcm_playback_rewind(substream, frames);
		__put_user(result, _frames);
		return result < 0 ? result : 0;
	}
	case SNDRV_PCM_IOCTL_FORWARD:
	{
		snd_pcm_uframes_t frames;
		snd_pcm_uframes_t __user *_frames = arg;
		snd_pcm_sframes_t result;
		if (get_user(frames, _frames))
			return -EFAULT;
		if (put_user(0, _frames))
			return -EFAULT;
		result = snd_pcm_playback_forward(substream, frames);
		__put_user(result, _frames);
		return result < 0 ? result : 0;
	}
	}
	return snd_pcm_common_ioctl1(file, substream, cmd, arg);
}

static int snd_pcm_capture_ioctl1(struct file *file,
				  struct snd_pcm_substream *substream,
				  unsigned int cmd, void __user *arg)
{
	if (PCM_RUNTIME_CHECK(substream))
		return -ENXIO;
	if (snd_BUG_ON(substream->stream != SNDRV_PCM_STREAM_CAPTURE))
		return -EINVAL;
	switch (cmd) {
=======
	case SNDRV_PCM_IOCTL_WRITEI_FRAMES:
>>>>>>> bb176f67
	case SNDRV_PCM_IOCTL_READI_FRAMES:
		return snd_pcm_xferi_frames_ioctl(substream, arg);
	case SNDRV_PCM_IOCTL_WRITEN_FRAMES:
	case SNDRV_PCM_IOCTL_READN_FRAMES:
		return snd_pcm_xfern_frames_ioctl(substream, arg);
	case SNDRV_PCM_IOCTL_REWIND:
		return snd_pcm_rewind_ioctl(substream, arg);
	case SNDRV_PCM_IOCTL_FORWARD:
		return snd_pcm_forward_ioctl(substream, arg);
	}
	pcm_dbg(substream->pcm, "unknown ioctl = 0x%x\n", cmd);
	return -ENOTTY;
}

static long snd_pcm_ioctl(struct file *file, unsigned int cmd,
			  unsigned long arg)
{
	struct snd_pcm_file *pcm_file;

	pcm_file = file->private_data;

	if (((cmd >> 8) & 0xff) != 'A')
		return -ENOTTY;

	return snd_pcm_common_ioctl(file, pcm_file->substream, cmd,
				     (void __user *)arg);
}

/**
 * snd_pcm_kernel_ioctl - Execute PCM ioctl in the kernel-space
 * @substream: PCM substream
 * @cmd: IOCTL cmd
 * @arg: IOCTL argument
 *
 * The function is provided primarily for OSS layer and USB gadget drivers,
 * and it allows only the limited set of ioctls (hw_params, sw_params,
 * prepare, start, drain, drop, forward).
 */
int snd_pcm_kernel_ioctl(struct snd_pcm_substream *substream,
			 unsigned int cmd, void *arg)
{
	snd_pcm_uframes_t *frames = arg;
	snd_pcm_sframes_t result;
<<<<<<< HEAD
	int err;
=======
>>>>>>> bb176f67
	
	switch (cmd) {
	case SNDRV_PCM_IOCTL_FORWARD:
	{
		/* provided only for OSS; capture-only and no value returned */
		if (substream->stream != SNDRV_PCM_STREAM_CAPTURE)
			return -EINVAL;
		result = snd_pcm_capture_forward(substream, *frames);
		return result < 0 ? result : 0;
	}
	case SNDRV_PCM_IOCTL_HW_PARAMS:
		return snd_pcm_hw_params(substream, arg);
	case SNDRV_PCM_IOCTL_SW_PARAMS:
		return snd_pcm_sw_params(substream, arg);
	case SNDRV_PCM_IOCTL_PREPARE:
		return snd_pcm_prepare(substream, NULL);
	case SNDRV_PCM_IOCTL_START:
		return snd_pcm_start_lock_irq(substream);
	case SNDRV_PCM_IOCTL_DRAIN:
<<<<<<< HEAD
		snd_power_lock(substream->pcm->card);
		err = snd_pcm_drain(substream, NULL);
		snd_power_unlock(substream->pcm->card);
		return err;
=======
		return snd_pcm_drain(substream, NULL);
>>>>>>> bb176f67
	case SNDRV_PCM_IOCTL_DROP:
		return snd_pcm_drop(substream);
	case SNDRV_PCM_IOCTL_DELAY:
	{
		result = snd_pcm_delay(substream);
		if (result < 0)
			return result;
		*frames = result;
		return 0;
	}
	default:
		return -EINVAL;
	}
}
EXPORT_SYMBOL(snd_pcm_kernel_ioctl);

static ssize_t snd_pcm_read(struct file *file, char __user *buf, size_t count,
			    loff_t * offset)
{
	struct snd_pcm_file *pcm_file;
	struct snd_pcm_substream *substream;
	struct snd_pcm_runtime *runtime;
	snd_pcm_sframes_t result;

	pcm_file = file->private_data;
	substream = pcm_file->substream;
	if (PCM_RUNTIME_CHECK(substream))
		return -ENXIO;
	runtime = substream->runtime;
	if (runtime->status->state == SNDRV_PCM_STATE_OPEN)
		return -EBADFD;
	if (!frame_aligned(runtime, count))
		return -EINVAL;
	count = bytes_to_frames(runtime, count);
	result = snd_pcm_lib_read(substream, buf, count);
	if (result > 0)
		result = frames_to_bytes(runtime, result);
	return result;
}

static ssize_t snd_pcm_write(struct file *file, const char __user *buf,
			     size_t count, loff_t * offset)
{
	struct snd_pcm_file *pcm_file;
	struct snd_pcm_substream *substream;
	struct snd_pcm_runtime *runtime;
	snd_pcm_sframes_t result;

	pcm_file = file->private_data;
	substream = pcm_file->substream;
	if (PCM_RUNTIME_CHECK(substream))
		return -ENXIO;
	runtime = substream->runtime;
	if (runtime->status->state == SNDRV_PCM_STATE_OPEN)
		return -EBADFD;
	if (!frame_aligned(runtime, count))
		return -EINVAL;
	count = bytes_to_frames(runtime, count);
	result = snd_pcm_lib_write(substream, buf, count);
	if (result > 0)
		result = frames_to_bytes(runtime, result);
	return result;
}

static ssize_t snd_pcm_readv(struct kiocb *iocb, struct iov_iter *to)
{
	struct snd_pcm_file *pcm_file;
	struct snd_pcm_substream *substream;
	struct snd_pcm_runtime *runtime;
	snd_pcm_sframes_t result;
	unsigned long i;
	void __user **bufs;
	snd_pcm_uframes_t frames;

	pcm_file = iocb->ki_filp->private_data;
	substream = pcm_file->substream;
	if (PCM_RUNTIME_CHECK(substream))
		return -ENXIO;
	runtime = substream->runtime;
	if (runtime->status->state == SNDRV_PCM_STATE_OPEN)
		return -EBADFD;
	if (!iter_is_iovec(to))
		return -EINVAL;
	if (to->nr_segs > 1024 || to->nr_segs != runtime->channels)
		return -EINVAL;
	if (!frame_aligned(runtime, to->iov->iov_len))
		return -EINVAL;
	frames = bytes_to_samples(runtime, to->iov->iov_len);
	bufs = kmalloc(sizeof(void *) * to->nr_segs, GFP_KERNEL);
	if (bufs == NULL)
		return -ENOMEM;
	for (i = 0; i < to->nr_segs; ++i)
		bufs[i] = to->iov[i].iov_base;
	result = snd_pcm_lib_readv(substream, bufs, frames);
	if (result > 0)
		result = frames_to_bytes(runtime, result);
	kfree(bufs);
	return result;
}

static ssize_t snd_pcm_writev(struct kiocb *iocb, struct iov_iter *from)
{
	struct snd_pcm_file *pcm_file;
	struct snd_pcm_substream *substream;
	struct snd_pcm_runtime *runtime;
	snd_pcm_sframes_t result;
	unsigned long i;
	void __user **bufs;
	snd_pcm_uframes_t frames;

	pcm_file = iocb->ki_filp->private_data;
	substream = pcm_file->substream;
	if (PCM_RUNTIME_CHECK(substream))
		return -ENXIO;
	runtime = substream->runtime;
	if (runtime->status->state == SNDRV_PCM_STATE_OPEN)
		return -EBADFD;
	if (!iter_is_iovec(from))
		return -EINVAL;
	if (from->nr_segs > 128 || from->nr_segs != runtime->channels ||
	    !frame_aligned(runtime, from->iov->iov_len))
		return -EINVAL;
	frames = bytes_to_samples(runtime, from->iov->iov_len);
	bufs = kmalloc(sizeof(void *) * from->nr_segs, GFP_KERNEL);
	if (bufs == NULL)
		return -ENOMEM;
	for (i = 0; i < from->nr_segs; ++i)
		bufs[i] = from->iov[i].iov_base;
	result = snd_pcm_lib_writev(substream, bufs, frames);
	if (result > 0)
		result = frames_to_bytes(runtime, result);
	kfree(bufs);
	return result;
}

static unsigned int snd_pcm_playback_poll(struct file *file, poll_table * wait)
{
	struct snd_pcm_file *pcm_file;
	struct snd_pcm_substream *substream;
	struct snd_pcm_runtime *runtime;
        unsigned int mask;
	snd_pcm_uframes_t avail;

	pcm_file = file->private_data;

	substream = pcm_file->substream;
	if (PCM_RUNTIME_CHECK(substream))
		return POLLOUT | POLLWRNORM | POLLERR;
	runtime = substream->runtime;

	poll_wait(file, &runtime->sleep, wait);

	snd_pcm_stream_lock_irq(substream);
	avail = snd_pcm_playback_avail(runtime);
	switch (runtime->status->state) {
	case SNDRV_PCM_STATE_RUNNING:
	case SNDRV_PCM_STATE_PREPARED:
	case SNDRV_PCM_STATE_PAUSED:
		if (avail >= runtime->control->avail_min) {
			mask = POLLOUT | POLLWRNORM;
			break;
		}
		/* Fall through */
	case SNDRV_PCM_STATE_DRAINING:
		mask = 0;
		break;
	default:
		mask = POLLOUT | POLLWRNORM | POLLERR;
		break;
	}
	snd_pcm_stream_unlock_irq(substream);
	return mask;
}

static unsigned int snd_pcm_capture_poll(struct file *file, poll_table * wait)
{
	struct snd_pcm_file *pcm_file;
	struct snd_pcm_substream *substream;
	struct snd_pcm_runtime *runtime;
        unsigned int mask;
	snd_pcm_uframes_t avail;

	pcm_file = file->private_data;

	substream = pcm_file->substream;
	if (PCM_RUNTIME_CHECK(substream))
		return POLLIN | POLLRDNORM | POLLERR;
	runtime = substream->runtime;

	poll_wait(file, &runtime->sleep, wait);

	snd_pcm_stream_lock_irq(substream);
	avail = snd_pcm_capture_avail(runtime);
	switch (runtime->status->state) {
	case SNDRV_PCM_STATE_RUNNING:
	case SNDRV_PCM_STATE_PREPARED:
	case SNDRV_PCM_STATE_PAUSED:
		if (avail >= runtime->control->avail_min) {
			mask = POLLIN | POLLRDNORM;
			break;
		}
		mask = 0;
		break;
	case SNDRV_PCM_STATE_DRAINING:
		if (avail > 0) {
			mask = POLLIN | POLLRDNORM;
			break;
		}
		/* Fall through */
	default:
		mask = POLLIN | POLLRDNORM | POLLERR;
		break;
	}
	snd_pcm_stream_unlock_irq(substream);
	return mask;
}

/*
 * mmap support
 */

/*
 * Only on coherent architectures, we can mmap the status and the control records
 * for effcient data transfer.  On others, we have to use HWSYNC ioctl...
 */
#if defined(CONFIG_X86) || defined(CONFIG_PPC) || defined(CONFIG_ALPHA)
/*
 * mmap status record
 */
static int snd_pcm_mmap_status_fault(struct vm_fault *vmf)
{
	struct snd_pcm_substream *substream = vmf->vma->vm_private_data;
	struct snd_pcm_runtime *runtime;
	
	if (substream == NULL)
		return VM_FAULT_SIGBUS;
	runtime = substream->runtime;
	vmf->page = virt_to_page(runtime->status);
	get_page(vmf->page);
	return 0;
}

static const struct vm_operations_struct snd_pcm_vm_ops_status =
{
	.fault =	snd_pcm_mmap_status_fault,
};

static int snd_pcm_mmap_status(struct snd_pcm_substream *substream, struct file *file,
			       struct vm_area_struct *area)
{
	long size;
	if (!(area->vm_flags & VM_READ))
		return -EINVAL;
	size = area->vm_end - area->vm_start;
	if (size != PAGE_ALIGN(sizeof(struct snd_pcm_mmap_status)))
		return -EINVAL;
	area->vm_ops = &snd_pcm_vm_ops_status;
	area->vm_private_data = substream;
	area->vm_flags |= VM_DONTEXPAND | VM_DONTDUMP;
	return 0;
}

/*
 * mmap control record
 */
static int snd_pcm_mmap_control_fault(struct vm_fault *vmf)
{
	struct snd_pcm_substream *substream = vmf->vma->vm_private_data;
	struct snd_pcm_runtime *runtime;
	
	if (substream == NULL)
		return VM_FAULT_SIGBUS;
	runtime = substream->runtime;
	vmf->page = virt_to_page(runtime->control);
	get_page(vmf->page);
	return 0;
}

static const struct vm_operations_struct snd_pcm_vm_ops_control =
{
	.fault =	snd_pcm_mmap_control_fault,
};

static int snd_pcm_mmap_control(struct snd_pcm_substream *substream, struct file *file,
				struct vm_area_struct *area)
{
	long size;
	if (!(area->vm_flags & VM_READ))
		return -EINVAL;
	size = area->vm_end - area->vm_start;
	if (size != PAGE_ALIGN(sizeof(struct snd_pcm_mmap_control)))
		return -EINVAL;
	area->vm_ops = &snd_pcm_vm_ops_control;
	area->vm_private_data = substream;
	area->vm_flags |= VM_DONTEXPAND | VM_DONTDUMP;
	return 0;
}

static bool pcm_status_mmap_allowed(struct snd_pcm_file *pcm_file)
{
	if (pcm_file->no_compat_mmap)
		return false;
	/* See pcm_control_mmap_allowed() below.
	 * Since older alsa-lib requires both status and control mmaps to be
	 * coupled, we have to disable the status mmap for old alsa-lib, too.
	 */
	if (pcm_file->user_pversion < SNDRV_PROTOCOL_VERSION(2, 0, 14) &&
	    (pcm_file->substream->runtime->hw.info & SNDRV_PCM_INFO_SYNC_APPLPTR))
		return false;
	return true;
}

static bool pcm_control_mmap_allowed(struct snd_pcm_file *pcm_file)
{
	if (pcm_file->no_compat_mmap)
		return false;
	/* Disallow the control mmap when SYNC_APPLPTR flag is set;
	 * it enforces the user-space to fall back to snd_pcm_sync_ptr(),
	 * thus it effectively assures the manual update of appl_ptr.
	 */
	if (pcm_file->substream->runtime->hw.info & SNDRV_PCM_INFO_SYNC_APPLPTR)
		return false;
	return true;
}

#else /* ! coherent mmap */
/*
 * don't support mmap for status and control records.
 */
#define pcm_status_mmap_allowed(pcm_file)	false
#define pcm_control_mmap_allowed(pcm_file)	false

static int snd_pcm_mmap_status(struct snd_pcm_substream *substream, struct file *file,
			       struct vm_area_struct *area)
{
	return -ENXIO;
}
static int snd_pcm_mmap_control(struct snd_pcm_substream *substream, struct file *file,
				struct vm_area_struct *area)
{
	return -ENXIO;
}
#endif /* coherent mmap */

static inline struct page *
snd_pcm_default_page_ops(struct snd_pcm_substream *substream, unsigned long ofs)
{
	void *vaddr = substream->runtime->dma_area + ofs;
	return virt_to_page(vaddr);
}

/*
 * fault callback for mmapping a RAM page
 */
static int snd_pcm_mmap_data_fault(struct vm_fault *vmf)
{
	struct snd_pcm_substream *substream = vmf->vma->vm_private_data;
	struct snd_pcm_runtime *runtime;
	unsigned long offset;
	struct page * page;
	size_t dma_bytes;
	
	if (substream == NULL)
		return VM_FAULT_SIGBUS;
	runtime = substream->runtime;
	offset = vmf->pgoff << PAGE_SHIFT;
	dma_bytes = PAGE_ALIGN(runtime->dma_bytes);
	if (offset > dma_bytes - PAGE_SIZE)
		return VM_FAULT_SIGBUS;
	if (substream->ops->page)
		page = substream->ops->page(substream, offset);
	else
		page = snd_pcm_default_page_ops(substream, offset);
	if (!page)
		return VM_FAULT_SIGBUS;
	get_page(page);
	vmf->page = page;
	return 0;
}

static const struct vm_operations_struct snd_pcm_vm_ops_data = {
	.open =		snd_pcm_mmap_data_open,
	.close =	snd_pcm_mmap_data_close,
};

static const struct vm_operations_struct snd_pcm_vm_ops_data_fault = {
	.open =		snd_pcm_mmap_data_open,
	.close =	snd_pcm_mmap_data_close,
	.fault =	snd_pcm_mmap_data_fault,
};

/*
 * mmap the DMA buffer on RAM
 */

/**
 * snd_pcm_lib_default_mmap - Default PCM data mmap function
 * @substream: PCM substream
 * @area: VMA
 *
 * This is the default mmap handler for PCM data.  When mmap pcm_ops is NULL,
 * this function is invoked implicitly.
 */
int snd_pcm_lib_default_mmap(struct snd_pcm_substream *substream,
			     struct vm_area_struct *area)
{
	area->vm_flags |= VM_DONTEXPAND | VM_DONTDUMP;
#ifdef CONFIG_GENERIC_ALLOCATOR
	if (substream->dma_buffer.dev.type == SNDRV_DMA_TYPE_DEV_IRAM) {
		area->vm_page_prot = pgprot_writecombine(area->vm_page_prot);
		return remap_pfn_range(area, area->vm_start,
				substream->dma_buffer.addr >> PAGE_SHIFT,
				area->vm_end - area->vm_start, area->vm_page_prot);
	}
#endif /* CONFIG_GENERIC_ALLOCATOR */
#ifndef CONFIG_X86 /* for avoiding warnings arch/x86/mm/pat.c */
	if (IS_ENABLED(CONFIG_HAS_DMA) && !substream->ops->page &&
	    substream->dma_buffer.dev.type == SNDRV_DMA_TYPE_DEV)
		return dma_mmap_coherent(substream->dma_buffer.dev.dev,
					 area,
					 substream->runtime->dma_area,
					 substream->runtime->dma_addr,
					 area->vm_end - area->vm_start);
#endif /* CONFIG_X86 */
	/* mmap with fault handler */
	area->vm_ops = &snd_pcm_vm_ops_data_fault;
	return 0;
}
EXPORT_SYMBOL_GPL(snd_pcm_lib_default_mmap);

/*
 * mmap the DMA buffer on I/O memory area
 */
#if SNDRV_PCM_INFO_MMAP_IOMEM
/**
 * snd_pcm_lib_mmap_iomem - Default PCM data mmap function for I/O mem
 * @substream: PCM substream
 * @area: VMA
 *
 * When your hardware uses the iomapped pages as the hardware buffer and
 * wants to mmap it, pass this function as mmap pcm_ops.  Note that this
 * is supposed to work only on limited architectures.
 */
int snd_pcm_lib_mmap_iomem(struct snd_pcm_substream *substream,
			   struct vm_area_struct *area)
{
	struct snd_pcm_runtime *runtime = substream->runtime;;

	area->vm_page_prot = pgprot_noncached(area->vm_page_prot);
	return vm_iomap_memory(area, runtime->dma_addr, runtime->dma_bytes);
}
EXPORT_SYMBOL(snd_pcm_lib_mmap_iomem);
#endif /* SNDRV_PCM_INFO_MMAP */

/*
 * mmap DMA buffer
 */
int snd_pcm_mmap_data(struct snd_pcm_substream *substream, struct file *file,
		      struct vm_area_struct *area)
{
	struct snd_pcm_runtime *runtime;
	long size;
	unsigned long offset;
	size_t dma_bytes;
	int err;

	if (substream->stream == SNDRV_PCM_STREAM_PLAYBACK) {
		if (!(area->vm_flags & (VM_WRITE|VM_READ)))
			return -EINVAL;
	} else {
		if (!(area->vm_flags & VM_READ))
			return -EINVAL;
	}
	runtime = substream->runtime;
	if (runtime->status->state == SNDRV_PCM_STATE_OPEN)
		return -EBADFD;
	if (!(runtime->info & SNDRV_PCM_INFO_MMAP))
		return -ENXIO;
	if (runtime->access == SNDRV_PCM_ACCESS_RW_INTERLEAVED ||
	    runtime->access == SNDRV_PCM_ACCESS_RW_NONINTERLEAVED)
		return -EINVAL;
	size = area->vm_end - area->vm_start;
	offset = area->vm_pgoff << PAGE_SHIFT;
	dma_bytes = PAGE_ALIGN(runtime->dma_bytes);
	if ((size_t)size > dma_bytes)
		return -EINVAL;
	if (offset > dma_bytes - size)
		return -EINVAL;

	area->vm_ops = &snd_pcm_vm_ops_data;
	area->vm_private_data = substream;
	if (substream->ops->mmap)
		err = substream->ops->mmap(substream, area);
	else
		err = snd_pcm_lib_default_mmap(substream, area);
	if (!err)
		atomic_inc(&substream->mmap_count);
	return err;
}
EXPORT_SYMBOL(snd_pcm_mmap_data);

static int snd_pcm_mmap(struct file *file, struct vm_area_struct *area)
{
	struct snd_pcm_file * pcm_file;
	struct snd_pcm_substream *substream;	
	unsigned long offset;
	
	pcm_file = file->private_data;
	substream = pcm_file->substream;
	if (PCM_RUNTIME_CHECK(substream))
		return -ENXIO;

	offset = area->vm_pgoff << PAGE_SHIFT;
	switch (offset) {
	case SNDRV_PCM_MMAP_OFFSET_STATUS:
		if (!pcm_status_mmap_allowed(pcm_file))
			return -ENXIO;
		return snd_pcm_mmap_status(substream, file, area);
	case SNDRV_PCM_MMAP_OFFSET_CONTROL:
		if (!pcm_control_mmap_allowed(pcm_file))
			return -ENXIO;
		return snd_pcm_mmap_control(substream, file, area);
	default:
		return snd_pcm_mmap_data(substream, file, area);
	}
	return 0;
}

static int snd_pcm_fasync(int fd, struct file * file, int on)
{
	struct snd_pcm_file * pcm_file;
	struct snd_pcm_substream *substream;
	struct snd_pcm_runtime *runtime;

	pcm_file = file->private_data;
	substream = pcm_file->substream;
	if (PCM_RUNTIME_CHECK(substream))
		return -ENXIO;
	runtime = substream->runtime;
	return fasync_helper(fd, file, on, &runtime->fasync);
}

/*
 * ioctl32 compat
 */
#ifdef CONFIG_COMPAT
#include "pcm_compat.c"
#else
#define snd_pcm_ioctl_compat	NULL
#endif

/*
 *  To be removed helpers to keep binary compatibility
 */

#ifdef CONFIG_SND_SUPPORT_OLD_API
#define __OLD_TO_NEW_MASK(x) ((x&7)|((x&0x07fffff8)<<5))
#define __NEW_TO_OLD_MASK(x) ((x&7)|((x&0xffffff00)>>5))

static void snd_pcm_hw_convert_from_old_params(struct snd_pcm_hw_params *params,
					       struct snd_pcm_hw_params_old *oparams)
{
	unsigned int i;

	memset(params, 0, sizeof(*params));
	params->flags = oparams->flags;
	for (i = 0; i < ARRAY_SIZE(oparams->masks); i++)
		params->masks[i].bits[0] = oparams->masks[i];
	memcpy(params->intervals, oparams->intervals, sizeof(oparams->intervals));
	params->rmask = __OLD_TO_NEW_MASK(oparams->rmask);
	params->cmask = __OLD_TO_NEW_MASK(oparams->cmask);
	params->info = oparams->info;
	params->msbits = oparams->msbits;
	params->rate_num = oparams->rate_num;
	params->rate_den = oparams->rate_den;
	params->fifo_size = oparams->fifo_size;
}

static void snd_pcm_hw_convert_to_old_params(struct snd_pcm_hw_params_old *oparams,
					     struct snd_pcm_hw_params *params)
{
	unsigned int i;

	memset(oparams, 0, sizeof(*oparams));
	oparams->flags = params->flags;
	for (i = 0; i < ARRAY_SIZE(oparams->masks); i++)
		oparams->masks[i] = params->masks[i].bits[0];
	memcpy(oparams->intervals, params->intervals, sizeof(oparams->intervals));
	oparams->rmask = __NEW_TO_OLD_MASK(params->rmask);
	oparams->cmask = __NEW_TO_OLD_MASK(params->cmask);
	oparams->info = params->info;
	oparams->msbits = params->msbits;
	oparams->rate_num = params->rate_num;
	oparams->rate_den = params->rate_den;
	oparams->fifo_size = params->fifo_size;
}

static int snd_pcm_hw_refine_old_user(struct snd_pcm_substream *substream,
				      struct snd_pcm_hw_params_old __user * _oparams)
{
	struct snd_pcm_hw_params *params;
	struct snd_pcm_hw_params_old *oparams = NULL;
	int err;

	params = kmalloc(sizeof(*params), GFP_KERNEL);
	if (!params)
		return -ENOMEM;

	oparams = memdup_user(_oparams, sizeof(*oparams));
	if (IS_ERR(oparams)) {
		err = PTR_ERR(oparams);
		goto out;
	}
	snd_pcm_hw_convert_from_old_params(params, oparams);
	err = snd_pcm_hw_refine(substream, params);
	if (err < 0)
		goto out_old;
<<<<<<< HEAD

	err = fixup_unreferenced_params(substream, params);
	if (err < 0)
		goto out_old;

=======

	err = fixup_unreferenced_params(substream, params);
	if (err < 0)
		goto out_old;

>>>>>>> bb176f67
	snd_pcm_hw_convert_to_old_params(oparams, params);
	if (copy_to_user(_oparams, oparams, sizeof(*oparams)))
		err = -EFAULT;
out_old:
	kfree(oparams);
out:
	kfree(params);
	return err;
}

static int snd_pcm_hw_params_old_user(struct snd_pcm_substream *substream,
				      struct snd_pcm_hw_params_old __user * _oparams)
{
	struct snd_pcm_hw_params *params;
	struct snd_pcm_hw_params_old *oparams = NULL;
	int err;

	params = kmalloc(sizeof(*params), GFP_KERNEL);
	if (!params)
		return -ENOMEM;

	oparams = memdup_user(_oparams, sizeof(*oparams));
	if (IS_ERR(oparams)) {
		err = PTR_ERR(oparams);
		goto out;
	}

	snd_pcm_hw_convert_from_old_params(params, oparams);
	err = snd_pcm_hw_params(substream, params);
	if (err < 0)
		goto out_old;

	snd_pcm_hw_convert_to_old_params(oparams, params);
	if (copy_to_user(_oparams, oparams, sizeof(*oparams)))
		err = -EFAULT;
out_old:
	kfree(oparams);
out:
	kfree(params);
	return err;
}
#endif /* CONFIG_SND_SUPPORT_OLD_API */

#ifndef CONFIG_MMU
static unsigned long snd_pcm_get_unmapped_area(struct file *file,
					       unsigned long addr,
					       unsigned long len,
					       unsigned long pgoff,
					       unsigned long flags)
{
	struct snd_pcm_file *pcm_file = file->private_data;
	struct snd_pcm_substream *substream = pcm_file->substream;
	struct snd_pcm_runtime *runtime = substream->runtime;
	unsigned long offset = pgoff << PAGE_SHIFT;

	switch (offset) {
	case SNDRV_PCM_MMAP_OFFSET_STATUS:
		return (unsigned long)runtime->status;
	case SNDRV_PCM_MMAP_OFFSET_CONTROL:
		return (unsigned long)runtime->control;
	default:
		return (unsigned long)runtime->dma_area + offset;
	}
}
#else
# define snd_pcm_get_unmapped_area NULL
#endif

/*
 *  Register section
 */

const struct file_operations snd_pcm_f_ops[2] = {
	{
		.owner =		THIS_MODULE,
		.write =		snd_pcm_write,
		.write_iter =		snd_pcm_writev,
		.open =			snd_pcm_playback_open,
		.release =		snd_pcm_release,
		.llseek =		no_llseek,
		.poll =			snd_pcm_playback_poll,
		.unlocked_ioctl =	snd_pcm_ioctl,
		.compat_ioctl = 	snd_pcm_ioctl_compat,
		.mmap =			snd_pcm_mmap,
		.fasync =		snd_pcm_fasync,
		.get_unmapped_area =	snd_pcm_get_unmapped_area,
	},
	{
		.owner =		THIS_MODULE,
		.read =			snd_pcm_read,
		.read_iter =		snd_pcm_readv,
		.open =			snd_pcm_capture_open,
		.release =		snd_pcm_release,
		.llseek =		no_llseek,
		.poll =			snd_pcm_capture_poll,
		.unlocked_ioctl =	snd_pcm_ioctl,
		.compat_ioctl = 	snd_pcm_ioctl_compat,
		.mmap =			snd_pcm_mmap,
		.fasync =		snd_pcm_fasync,
		.get_unmapped_area =	snd_pcm_get_unmapped_area,
	}
};<|MERGE_RESOLUTION|>--- conflicted
+++ resolved
@@ -2761,9 +2761,6 @@
 	runtime->tstamp_type = arg;
 	return 0;
 }
-<<<<<<< HEAD
-		
-=======
 
 static int snd_pcm_xferi_frames_ioctl(struct snd_pcm_substream *substream,
 				      struct snd_xferi __user *_xferi)
@@ -2851,14 +2848,11 @@
 	return result < 0 ? result : 0;
 }
 
->>>>>>> bb176f67
 static int snd_pcm_common_ioctl(struct file *file,
 				 struct snd_pcm_substream *substream,
 				 unsigned int cmd, void __user *arg)
 {
 	struct snd_pcm_file *pcm_file = file->private_data;
-<<<<<<< HEAD
-=======
 	int res;
 
 	if (PCM_RUNTIME_CHECK(substream))
@@ -2867,7 +2861,6 @@
 	res = snd_power_wait(substream->pcm->card, SNDRV_CTL_POWER_D0);
 	if (res < 0)
 		return res;
->>>>>>> bb176f67
 
 	switch (cmd) {
 	case SNDRV_PCM_IOCTL_PVERSION:
@@ -2940,119 +2933,7 @@
 		return snd_pcm_action_lock_irq(&snd_pcm_action_pause,
 					       substream,
 					       (int)(unsigned long)arg);
-<<<<<<< HEAD
-	}
-	pcm_dbg(substream->pcm, "unknown ioctl = 0x%x\n", cmd);
-	return -ENOTTY;
-}
-
-static int snd_pcm_common_ioctl1(struct file *file,
-				 struct snd_pcm_substream *substream,
-				 unsigned int cmd, void __user *arg)
-{
-	struct snd_card *card = substream->pcm->card;
-	int res;
-
-	snd_power_lock(card);
-	res = snd_power_wait(card, SNDRV_CTL_POWER_D0);
-	if (res >= 0)
-		res = snd_pcm_common_ioctl(file, substream, cmd, arg);
-	snd_power_unlock(card);
-	return res;
-}
-
-static int snd_pcm_playback_ioctl1(struct file *file,
-				   struct snd_pcm_substream *substream,
-				   unsigned int cmd, void __user *arg)
-{
-	if (PCM_RUNTIME_CHECK(substream))
-		return -ENXIO;
-	if (snd_BUG_ON(substream->stream != SNDRV_PCM_STREAM_PLAYBACK))
-		return -EINVAL;
-	switch (cmd) {
 	case SNDRV_PCM_IOCTL_WRITEI_FRAMES:
-	{
-		struct snd_xferi xferi;
-		struct snd_xferi __user *_xferi = arg;
-		struct snd_pcm_runtime *runtime = substream->runtime;
-		snd_pcm_sframes_t result;
-		if (runtime->status->state == SNDRV_PCM_STATE_OPEN)
-			return -EBADFD;
-		if (put_user(0, &_xferi->result))
-			return -EFAULT;
-		if (copy_from_user(&xferi, _xferi, sizeof(xferi)))
-			return -EFAULT;
-		result = snd_pcm_lib_write(substream, xferi.buf, xferi.frames);
-		__put_user(result, &_xferi->result);
-		return result < 0 ? result : 0;
-	}
-	case SNDRV_PCM_IOCTL_WRITEN_FRAMES:
-	{
-		struct snd_xfern xfern;
-		struct snd_xfern __user *_xfern = arg;
-		struct snd_pcm_runtime *runtime = substream->runtime;
-		void __user **bufs;
-		snd_pcm_sframes_t result;
-		if (runtime->status->state == SNDRV_PCM_STATE_OPEN)
-			return -EBADFD;
-		if (runtime->channels > 128)
-			return -EINVAL;
-		if (put_user(0, &_xfern->result))
-			return -EFAULT;
-		if (copy_from_user(&xfern, _xfern, sizeof(xfern)))
-			return -EFAULT;
-
-		bufs = memdup_user(xfern.bufs,
-				   sizeof(void *) * runtime->channels);
-		if (IS_ERR(bufs))
-			return PTR_ERR(bufs);
-		result = snd_pcm_lib_writev(substream, bufs, xfern.frames);
-		kfree(bufs);
-		__put_user(result, &_xfern->result);
-		return result < 0 ? result : 0;
-	}
-	case SNDRV_PCM_IOCTL_REWIND:
-	{
-		snd_pcm_uframes_t frames;
-		snd_pcm_uframes_t __user *_frames = arg;
-		snd_pcm_sframes_t result;
-		if (get_user(frames, _frames))
-			return -EFAULT;
-		if (put_user(0, _frames))
-			return -EFAULT;
-		result = snd_pcm_playback_rewind(substream, frames);
-		__put_user(result, _frames);
-		return result < 0 ? result : 0;
-	}
-	case SNDRV_PCM_IOCTL_FORWARD:
-	{
-		snd_pcm_uframes_t frames;
-		snd_pcm_uframes_t __user *_frames = arg;
-		snd_pcm_sframes_t result;
-		if (get_user(frames, _frames))
-			return -EFAULT;
-		if (put_user(0, _frames))
-			return -EFAULT;
-		result = snd_pcm_playback_forward(substream, frames);
-		__put_user(result, _frames);
-		return result < 0 ? result : 0;
-	}
-	}
-	return snd_pcm_common_ioctl1(file, substream, cmd, arg);
-}
-
-static int snd_pcm_capture_ioctl1(struct file *file,
-				  struct snd_pcm_substream *substream,
-				  unsigned int cmd, void __user *arg)
-{
-	if (PCM_RUNTIME_CHECK(substream))
-		return -ENXIO;
-	if (snd_BUG_ON(substream->stream != SNDRV_PCM_STREAM_CAPTURE))
-		return -EINVAL;
-	switch (cmd) {
-=======
-	case SNDRV_PCM_IOCTL_WRITEI_FRAMES:
->>>>>>> bb176f67
 	case SNDRV_PCM_IOCTL_READI_FRAMES:
 		return snd_pcm_xferi_frames_ioctl(substream, arg);
 	case SNDRV_PCM_IOCTL_WRITEN_FRAMES:
@@ -3096,10 +2977,6 @@
 {
 	snd_pcm_uframes_t *frames = arg;
 	snd_pcm_sframes_t result;
-<<<<<<< HEAD
-	int err;
-=======
->>>>>>> bb176f67
 	
 	switch (cmd) {
 	case SNDRV_PCM_IOCTL_FORWARD:
@@ -3119,14 +2996,7 @@
 	case SNDRV_PCM_IOCTL_START:
 		return snd_pcm_start_lock_irq(substream);
 	case SNDRV_PCM_IOCTL_DRAIN:
-<<<<<<< HEAD
-		snd_power_lock(substream->pcm->card);
-		err = snd_pcm_drain(substream, NULL);
-		snd_power_unlock(substream->pcm->card);
-		return err;
-=======
 		return snd_pcm_drain(substream, NULL);
->>>>>>> bb176f67
 	case SNDRV_PCM_IOCTL_DROP:
 		return snd_pcm_drop(substream);
 	case SNDRV_PCM_IOCTL_DELAY:
@@ -3744,19 +3614,11 @@
 	err = snd_pcm_hw_refine(substream, params);
 	if (err < 0)
 		goto out_old;
-<<<<<<< HEAD
 
 	err = fixup_unreferenced_params(substream, params);
 	if (err < 0)
 		goto out_old;
 
-=======
-
-	err = fixup_unreferenced_params(substream, params);
-	if (err < 0)
-		goto out_old;
-
->>>>>>> bb176f67
 	snd_pcm_hw_convert_to_old_params(oparams, params);
 	if (copy_to_user(_oparams, oparams, sizeof(*oparams)))
 		err = -EFAULT;
