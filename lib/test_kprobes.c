// SPDX-License-Identifier: GPL-2.0-or-later
/*
 * test_kprobes.c - simple sanity test for *probes
 *
 * Copyright IBM Corp. 2008
 */

#include <linux/kernel.h>
#include <linux/kprobes.h>
#include <linux/random.h>
#include <kunit/test.h>

#define div_factor 3

static u32 rand1, preh_val, posth_val;
static u32 (*target)(u32 value);
static u32 (*target2)(u32 value);
static struct kunit *current_test;

static unsigned long (*internal_target)(void);
static unsigned long (*stacktrace_target)(void);
static unsigned long (*stacktrace_driver)(void);
static unsigned long target_return_address[2];

static noinline u32 kprobe_target(u32 value)
{
	return (value / div_factor);
}

static int kp_pre_handler(struct kprobe *p, struct pt_regs *regs)
{
	KUNIT_EXPECT_FALSE(current_test, preemptible());
	preh_val = (rand1 / div_factor);
	return 0;
}

static void kp_post_handler(struct kprobe *p, struct pt_regs *regs,
		unsigned long flags)
{
	KUNIT_EXPECT_FALSE(current_test, preemptible());
	KUNIT_EXPECT_EQ(current_test, preh_val, (rand1 / div_factor));
	posth_val = preh_val + div_factor;
}

static struct kprobe kp = {
	.symbol_name = "kprobe_target",
	.pre_handler = kp_pre_handler,
	.post_handler = kp_post_handler
};

static void test_kprobe(struct kunit *test)
{
	current_test = test;
	KUNIT_EXPECT_EQ(test, 0, register_kprobe(&kp));
	target(rand1);
	unregister_kprobe(&kp);
	KUNIT_EXPECT_NE(test, 0, preh_val);
	KUNIT_EXPECT_NE(test, 0, posth_val);
}

static noinline u32 kprobe_target2(u32 value)
{
	return (value / div_factor) + 1;
}

static noinline unsigned long kprobe_stacktrace_internal_target(void)
{
	if (!target_return_address[0])
		target_return_address[0] = (unsigned long)__builtin_return_address(0);
	return target_return_address[0];
}

static noinline unsigned long kprobe_stacktrace_target(void)
{
	if (!target_return_address[1])
		target_return_address[1] = (unsigned long)__builtin_return_address(0);

	if (internal_target)
		internal_target();

	return target_return_address[1];
}

static noinline unsigned long kprobe_stacktrace_driver(void)
{
	if (stacktrace_target)
		stacktrace_target();

	/* This is for preventing inlining the function */
	return (unsigned long)__builtin_return_address(0);
}

static int kp_pre_handler2(struct kprobe *p, struct pt_regs *regs)
{
	preh_val = (rand1 / div_factor) + 1;
	return 0;
}

static void kp_post_handler2(struct kprobe *p, struct pt_regs *regs,
		unsigned long flags)
{
	KUNIT_EXPECT_EQ(current_test, preh_val, (rand1 / div_factor) + 1);
	posth_val = preh_val + div_factor;
}

static struct kprobe kp2 = {
	.symbol_name = "kprobe_target2",
	.pre_handler = kp_pre_handler2,
	.post_handler = kp_post_handler2
};

static void test_kprobes(struct kunit *test)
{
	struct kprobe *kps[2] = {&kp, &kp2};

	current_test = test;

	/* addr and flags should be cleard for reusing kprobe. */
	kp.addr = NULL;
	kp.flags = 0;

	KUNIT_EXPECT_EQ(test, 0, register_kprobes(kps, 2));
	preh_val = 0;
	posth_val = 0;
	target(rand1);

	KUNIT_EXPECT_NE(test, 0, preh_val);
	KUNIT_EXPECT_NE(test, 0, posth_val);

	preh_val = 0;
	posth_val = 0;
	target2(rand1);

	KUNIT_EXPECT_NE(test, 0, preh_val);
	KUNIT_EXPECT_NE(test, 0, posth_val);
	unregister_kprobes(kps, 2);
}

#ifdef CONFIG_KRETPROBES
static u32 krph_val;

static int entry_handler(struct kretprobe_instance *ri, struct pt_regs *regs)
{
	KUNIT_EXPECT_FALSE(current_test, preemptible());
	krph_val = (rand1 / div_factor);
	return 0;
}

static int return_handler(struct kretprobe_instance *ri, struct pt_regs *regs)
{
	unsigned long ret = regs_return_value(regs);

	KUNIT_EXPECT_FALSE(current_test, preemptible());
	KUNIT_EXPECT_EQ(current_test, ret, rand1 / div_factor);
	KUNIT_EXPECT_NE(current_test, krph_val, 0);
	krph_val = rand1;
	return 0;
}

static struct kretprobe rp = {
	.handler	= return_handler,
	.entry_handler  = entry_handler,
	.kp.symbol_name = "kprobe_target"
};

static void test_kretprobe(struct kunit *test)
{
	current_test = test;
	KUNIT_EXPECT_EQ(test, 0, register_kretprobe(&rp));
	target(rand1);
	unregister_kretprobe(&rp);
	KUNIT_EXPECT_EQ(test, krph_val, rand1);
}

static int return_handler2(struct kretprobe_instance *ri, struct pt_regs *regs)
{
	unsigned long ret = regs_return_value(regs);

	KUNIT_EXPECT_EQ(current_test, ret, (rand1 / div_factor) + 1);
	KUNIT_EXPECT_NE(current_test, krph_val, 0);
	krph_val = rand1;
	return 0;
}

static struct kretprobe rp2 = {
	.handler	= return_handler2,
	.entry_handler  = entry_handler,
	.kp.symbol_name = "kprobe_target2"
};

static void test_kretprobes(struct kunit *test)
{
	struct kretprobe *rps[2] = {&rp, &rp2};

	current_test = test;
	/* addr and flags should be cleard for reusing kprobe. */
	rp.kp.addr = NULL;
	rp.kp.flags = 0;
	KUNIT_EXPECT_EQ(test, 0, register_kretprobes(rps, 2));

	krph_val = 0;
	target(rand1);
	KUNIT_EXPECT_EQ(test, krph_val, rand1);

	krph_val = 0;
	target2(rand1);
	KUNIT_EXPECT_EQ(test, krph_val, rand1);
	unregister_kretprobes(rps, 2);
}

#ifdef CONFIG_ARCH_CORRECT_STACKTRACE_ON_KRETPROBE
#define STACK_BUF_SIZE 16
static unsigned long stack_buf[STACK_BUF_SIZE];

static int stacktrace_return_handler(struct kretprobe_instance *ri, struct pt_regs *regs)
{
	unsigned long retval = regs_return_value(regs);
	int i, ret;

	KUNIT_EXPECT_FALSE(current_test, preemptible());
	KUNIT_EXPECT_EQ(current_test, retval, target_return_address[1]);

	/*
	 * Test stacktrace inside the kretprobe handler, this will involves
	 * kretprobe trampoline, but must include correct return address
	 * of the target function.
	 */
	ret = stack_trace_save(stack_buf, STACK_BUF_SIZE, 0);
	KUNIT_EXPECT_NE(current_test, ret, 0);

	for (i = 0; i < ret; i++) {
		if (stack_buf[i] == target_return_address[1])
			break;
	}
	KUNIT_EXPECT_NE(current_test, i, ret);

#if !IS_MODULE(CONFIG_KPROBES_SANITY_TEST)
	/*
	 * Test stacktrace from pt_regs at the return address. Thus the stack
	 * trace must start from the target return address.
	 */
	ret = stack_trace_save_regs(regs, stack_buf, STACK_BUF_SIZE, 0);
	KUNIT_EXPECT_NE(current_test, ret, 0);
	KUNIT_EXPECT_EQ(current_test, stack_buf[0], target_return_address[1]);
#endif

	return 0;
}

static struct kretprobe rp3 = {
	.handler	= stacktrace_return_handler,
	.kp.symbol_name = "kprobe_stacktrace_target"
};

static void test_stacktrace_on_kretprobe(struct kunit *test)
{
	unsigned long myretaddr = (unsigned long)__builtin_return_address(0);

	current_test = test;
	rp3.kp.addr = NULL;
	rp3.kp.flags = 0;

	/*
	 * Run the stacktrace_driver() to record correct return address in
	 * stacktrace_target() and ensure stacktrace_driver() call is not
	 * inlined by checking the return address of stacktrace_driver()
	 * and the return address of this function is different.
	 */
	KUNIT_ASSERT_NE(test, myretaddr, stacktrace_driver());

	KUNIT_ASSERT_EQ(test, 0, register_kretprobe(&rp3));
	KUNIT_ASSERT_NE(test, myretaddr, stacktrace_driver());
	unregister_kretprobe(&rp3);
}

static int stacktrace_internal_return_handler(struct kretprobe_instance *ri, struct pt_regs *regs)
{
	unsigned long retval = regs_return_value(regs);
	int i, ret;

	KUNIT_EXPECT_FALSE(current_test, preemptible());
	KUNIT_EXPECT_EQ(current_test, retval, target_return_address[0]);

	/*
	 * Test stacktrace inside the kretprobe handler for nested case.
	 * The unwinder will find the kretprobe_trampoline address on the
	 * return address, and kretprobe must solve that.
	 */
	ret = stack_trace_save(stack_buf, STACK_BUF_SIZE, 0);
	KUNIT_EXPECT_NE(current_test, ret, 0);

	for (i = 0; i < ret - 1; i++) {
		if (stack_buf[i] == target_return_address[0]) {
			KUNIT_EXPECT_EQ(current_test, stack_buf[i + 1], target_return_address[1]);
			break;
		}
	}
	KUNIT_EXPECT_NE(current_test, i, ret);

#if !IS_MODULE(CONFIG_KPROBES_SANITY_TEST)
	/* Ditto for the regs version. */
	ret = stack_trace_save_regs(regs, stack_buf, STACK_BUF_SIZE, 0);
	KUNIT_EXPECT_NE(current_test, ret, 0);
	KUNIT_EXPECT_EQ(current_test, stack_buf[0], target_return_address[0]);
	KUNIT_EXPECT_EQ(current_test, stack_buf[1], target_return_address[1]);
#endif

	return 0;
}

static struct kretprobe rp4 = {
	.handler	= stacktrace_internal_return_handler,
	.kp.symbol_name = "kprobe_stacktrace_internal_target"
};

static void test_stacktrace_on_nested_kretprobe(struct kunit *test)
{
	unsigned long myretaddr = (unsigned long)__builtin_return_address(0);
	struct kretprobe *rps[2] = {&rp3, &rp4};

	current_test = test;
	rp3.kp.addr = NULL;
	rp3.kp.flags = 0;

	//KUNIT_ASSERT_NE(test, myretaddr, stacktrace_driver());

	KUNIT_ASSERT_EQ(test, 0, register_kretprobes(rps, 2));
	KUNIT_ASSERT_NE(test, myretaddr, stacktrace_driver());
	unregister_kretprobes(rps, 2);
}
#endif /* CONFIG_ARCH_CORRECT_STACKTRACE_ON_KRETPROBE */

#endif /* CONFIG_KRETPROBES */

static int kprobes_test_init(struct kunit *test)
{
	target = kprobe_target;
	target2 = kprobe_target2;
	stacktrace_target = kprobe_stacktrace_target;
	internal_target = kprobe_stacktrace_internal_target;
	stacktrace_driver = kprobe_stacktrace_driver;
<<<<<<< HEAD

	do {
		rand1 = get_random_u32();
	} while (rand1 <= div_factor);
=======
	rand1 = get_random_u32_above(div_factor);
>>>>>>> 0ee29814
	return 0;
}

static struct kunit_case kprobes_testcases[] = {
	KUNIT_CASE(test_kprobe),
	KUNIT_CASE(test_kprobes),
#ifdef CONFIG_KRETPROBES
	KUNIT_CASE(test_kretprobe),
	KUNIT_CASE(test_kretprobes),
#ifdef CONFIG_ARCH_CORRECT_STACKTRACE_ON_KRETPROBE
	KUNIT_CASE(test_stacktrace_on_kretprobe),
	KUNIT_CASE(test_stacktrace_on_nested_kretprobe),
#endif
#endif
	{}
};

static struct kunit_suite kprobes_test_suite = {
	.name = "kprobes_test",
	.init = kprobes_test_init,
	.test_cases = kprobes_testcases,
};

kunit_test_suites(&kprobes_test_suite);

MODULE_LICENSE("GPL");<|MERGE_RESOLUTION|>--- conflicted
+++ resolved
@@ -339,14 +339,7 @@
 	stacktrace_target = kprobe_stacktrace_target;
 	internal_target = kprobe_stacktrace_internal_target;
 	stacktrace_driver = kprobe_stacktrace_driver;
-<<<<<<< HEAD
-
-	do {
-		rand1 = get_random_u32();
-	} while (rand1 <= div_factor);
-=======
 	rand1 = get_random_u32_above(div_factor);
->>>>>>> 0ee29814
 	return 0;
 }
 
