// SPDX-License-Identifier: GPL-2.0
/*
 * Base unit test (KUnit) API.
 *
 * Copyright (C) 2019, Google LLC.
 * Author: Brendan Higgins <brendanhiggins@google.com>
 */

#include <kunit/resource.h>
#include <kunit/test.h>
#include <kunit/test-bug.h>
#include <linux/kernel.h>
#include <linux/module.h>
#include <linux/moduleparam.h>
#include <linux/panic.h>
#include <linux/sched/debug.h>
#include <linux/sched.h>

#include "debugfs.h"
#include "hooks-impl.h"
#include "string-stream.h"
#include "try-catch-impl.h"

<<<<<<< HEAD
DEFINE_STATIC_KEY_FALSE(kunit_running);
EXPORT_SYMBOL_GPL(kunit_running);

#if IS_BUILTIN(CONFIG_KUNIT)
=======
>>>>>>> 766f4f25
/*
 * Hook to fail the current test and print an error message to the log.
 */
void __kunit_fail_current_test_impl(const char *file, int line, const char *fmt, ...)
{
	va_list args;
	int len;
	char *buffer;

	if (!current->kunit_test)
		return;

	kunit_set_failure(current->kunit_test);

	/* kunit_err() only accepts literals, so evaluate the args first. */
	va_start(args, fmt);
	len = vsnprintf(NULL, 0, fmt, args) + 1;
	va_end(args);

	buffer = kunit_kmalloc(current->kunit_test, len, GFP_KERNEL);
	if (!buffer)
		return;

	va_start(args, fmt);
	vsnprintf(buffer, len, fmt, args);
	va_end(args);

	kunit_err(current->kunit_test, "%s:%d: %s", file, line, buffer);
	kunit_kfree(current->kunit_test, buffer);
}

/*
 * Enable KUnit tests to run.
 */
#ifdef CONFIG_KUNIT_DEFAULT_ENABLED
static bool enable_param = true;
#else
static bool enable_param;
#endif
module_param_named(enable, enable_param, bool, 0);
MODULE_PARM_DESC(enable, "Enable KUnit tests");

/*
 * KUnit statistic mode:
 * 0 - disabled
 * 1 - only when there is more than one subtest
 * 2 - enabled
 */
static int kunit_stats_enabled = 1;
module_param_named(stats_enabled, kunit_stats_enabled, int, 0644);
MODULE_PARM_DESC(stats_enabled,
		  "Print test stats: never (0), only for multiple subtests (1), or always (2)");

struct kunit_result_stats {
	unsigned long passed;
	unsigned long skipped;
	unsigned long failed;
	unsigned long total;
};

static bool kunit_should_print_stats(struct kunit_result_stats stats)
{
	if (kunit_stats_enabled == 0)
		return false;

	if (kunit_stats_enabled == 2)
		return true;

	return (stats.total > 1);
}

static void kunit_print_test_stats(struct kunit *test,
				   struct kunit_result_stats stats)
{
	if (!kunit_should_print_stats(stats))
		return;

	kunit_log(KERN_INFO, test,
		  KUNIT_SUBTEST_INDENT
		  "# %s: pass:%lu fail:%lu skip:%lu total:%lu",
		  test->name,
		  stats.passed,
		  stats.failed,
		  stats.skipped,
		  stats.total);
}

/*
 * Append formatted message to log, size of which is limited to
 * KUNIT_LOG_SIZE bytes (including null terminating byte).
 */
void kunit_log_append(char *log, const char *fmt, ...)
{
	char line[KUNIT_LOG_SIZE];
	va_list args;
	int len_left;

	if (!log)
		return;

	len_left = KUNIT_LOG_SIZE - strlen(log) - 1;
	if (len_left <= 0)
		return;

	va_start(args, fmt);
	vsnprintf(line, sizeof(line), fmt, args);
	va_end(args);

	strncat(log, line, len_left);
}
EXPORT_SYMBOL_GPL(kunit_log_append);

size_t kunit_suite_num_test_cases(struct kunit_suite *suite)
{
	struct kunit_case *test_case;
	size_t len = 0;

	kunit_suite_for_each_test_case(suite, test_case)
		len++;

	return len;
}
EXPORT_SYMBOL_GPL(kunit_suite_num_test_cases);

static void kunit_print_suite_start(struct kunit_suite *suite)
{
	kunit_log(KERN_INFO, suite, KUNIT_SUBTEST_INDENT "KTAP version 1\n");
	kunit_log(KERN_INFO, suite, KUNIT_SUBTEST_INDENT "# Subtest: %s",
		  suite->name);
	kunit_log(KERN_INFO, suite, KUNIT_SUBTEST_INDENT "1..%zd",
		  kunit_suite_num_test_cases(suite));
}

static void kunit_print_ok_not_ok(void *test_or_suite,
				  bool is_test,
				  enum kunit_status status,
				  size_t test_number,
				  const char *description,
				  const char *directive)
{
	struct kunit_suite *suite = is_test ? NULL : test_or_suite;
	struct kunit *test = is_test ? test_or_suite : NULL;
	const char *directive_header = (status == KUNIT_SKIPPED) ? " # SKIP " : "";

	/*
	 * We do not log the test suite results as doing so would
	 * mean debugfs display would consist of the test suite
	 * description and status prior to individual test results.
	 * Hence directly printk the suite status, and we will
	 * separately seq_printf() the suite status for the debugfs
	 * representation.
	 */
	if (suite)
		pr_info("%s %zd %s%s%s\n",
			kunit_status_to_ok_not_ok(status),
			test_number, description, directive_header,
			(status == KUNIT_SKIPPED) ? directive : "");
	else
		kunit_log(KERN_INFO, test,
			  KUNIT_SUBTEST_INDENT "%s %zd %s%s%s",
			  kunit_status_to_ok_not_ok(status),
			  test_number, description, directive_header,
			  (status == KUNIT_SKIPPED) ? directive : "");
}

enum kunit_status kunit_suite_has_succeeded(struct kunit_suite *suite)
{
	const struct kunit_case *test_case;
	enum kunit_status status = KUNIT_SKIPPED;

	if (suite->suite_init_err)
		return KUNIT_FAILURE;

	kunit_suite_for_each_test_case(suite, test_case) {
		if (test_case->status == KUNIT_FAILURE)
			return KUNIT_FAILURE;
		else if (test_case->status == KUNIT_SUCCESS)
			status = KUNIT_SUCCESS;
	}

	return status;
}
EXPORT_SYMBOL_GPL(kunit_suite_has_succeeded);

static size_t kunit_suite_counter = 1;

static void kunit_print_suite_end(struct kunit_suite *suite)
{
	kunit_print_ok_not_ok((void *)suite, false,
			      kunit_suite_has_succeeded(suite),
			      kunit_suite_counter++,
			      suite->name,
			      suite->status_comment);
}

unsigned int kunit_test_case_num(struct kunit_suite *suite,
				 struct kunit_case *test_case)
{
	struct kunit_case *tc;
	unsigned int i = 1;

	kunit_suite_for_each_test_case(suite, tc) {
		if (tc == test_case)
			return i;
		i++;
	}

	return 0;
}
EXPORT_SYMBOL_GPL(kunit_test_case_num);

static void kunit_print_string_stream(struct kunit *test,
				      struct string_stream *stream)
{
	struct string_stream_fragment *fragment;
	char *buf;

	if (string_stream_is_empty(stream))
		return;

	buf = string_stream_get_string(stream);
	if (!buf) {
		kunit_err(test,
			  "Could not allocate buffer, dumping stream:\n");
		list_for_each_entry(fragment, &stream->fragments, node) {
			kunit_err(test, "%s", fragment->fragment);
		}
		kunit_err(test, "\n");
	} else {
		kunit_err(test, "%s", buf);
		kunit_kfree(test, buf);
	}
}

static void kunit_fail(struct kunit *test, const struct kunit_loc *loc,
		       enum kunit_assert_type type, const struct kunit_assert *assert,
		       assert_format_t assert_format, const struct va_format *message)
{
	struct string_stream *stream;

	kunit_set_failure(test);

	stream = alloc_string_stream(test, GFP_KERNEL);
	if (IS_ERR(stream)) {
		WARN(true,
		     "Could not allocate stream to print failed assertion in %s:%d\n",
		     loc->file,
		     loc->line);
		return;
	}

	kunit_assert_prologue(loc, type, stream);
	assert_format(assert, message, stream);

	kunit_print_string_stream(test, stream);

	string_stream_destroy(stream);
}

static void __noreturn kunit_abort(struct kunit *test)
{
	kunit_try_catch_throw(&test->try_catch); /* Does not return. */

	/*
	 * Throw could not abort from test.
	 *
	 * XXX: we should never reach this line! As kunit_try_catch_throw is
	 * marked __noreturn.
	 */
	WARN_ONCE(true, "Throw could not abort from test!\n");
}

void kunit_do_failed_assertion(struct kunit *test,
			       const struct kunit_loc *loc,
			       enum kunit_assert_type type,
			       const struct kunit_assert *assert,
			       assert_format_t assert_format,
			       const char *fmt, ...)
{
	va_list args;
	struct va_format message;
	va_start(args, fmt);

	message.fmt = fmt;
	message.va = &args;

	kunit_fail(test, loc, type, assert, assert_format, &message);

	va_end(args);

	if (type == KUNIT_ASSERTION)
		kunit_abort(test);
}
EXPORT_SYMBOL_GPL(kunit_do_failed_assertion);

void kunit_init_test(struct kunit *test, const char *name, char *log)
{
	spin_lock_init(&test->lock);
	INIT_LIST_HEAD(&test->resources);
	test->name = name;
	test->log = log;
	if (test->log)
		test->log[0] = '\0';
	test->status = KUNIT_SUCCESS;
	test->status_comment[0] = '\0';
}
EXPORT_SYMBOL_GPL(kunit_init_test);

/*
 * Initializes and runs test case. Does not clean up or do post validations.
 */
static void kunit_run_case_internal(struct kunit *test,
				    struct kunit_suite *suite,
				    struct kunit_case *test_case)
{
	if (suite->init) {
		int ret;

		ret = suite->init(test);
		if (ret) {
			kunit_err(test, "failed to initialize: %d\n", ret);
			kunit_set_failure(test);
			return;
		}
	}

	test_case->run_case(test);
}

static void kunit_case_internal_cleanup(struct kunit *test)
{
	kunit_cleanup(test);
}

/*
 * Performs post validations and cleanup after a test case was run.
 * XXX: Should ONLY BE CALLED AFTER kunit_run_case_internal!
 */
static void kunit_run_case_cleanup(struct kunit *test,
				   struct kunit_suite *suite)
{
	if (suite->exit)
		suite->exit(test);

	kunit_case_internal_cleanup(test);
}

struct kunit_try_catch_context {
	struct kunit *test;
	struct kunit_suite *suite;
	struct kunit_case *test_case;
};

static void kunit_try_run_case(void *data)
{
	struct kunit_try_catch_context *ctx = data;
	struct kunit *test = ctx->test;
	struct kunit_suite *suite = ctx->suite;
	struct kunit_case *test_case = ctx->test_case;

	current->kunit_test = test;

	/*
	 * kunit_run_case_internal may encounter a fatal error; if it does,
	 * abort will be called, this thread will exit, and finally the parent
	 * thread will resume control and handle any necessary clean up.
	 */
	kunit_run_case_internal(test, suite, test_case);
	/* This line may never be reached. */
	kunit_run_case_cleanup(test, suite);
}

static void kunit_catch_run_case(void *data)
{
	struct kunit_try_catch_context *ctx = data;
	struct kunit *test = ctx->test;
	struct kunit_suite *suite = ctx->suite;
	int try_exit_code = kunit_try_catch_get_result(&test->try_catch);

	if (try_exit_code) {
		kunit_set_failure(test);
		/*
		 * Test case could not finish, we have no idea what state it is
		 * in, so don't do clean up.
		 */
		if (try_exit_code == -ETIMEDOUT) {
			kunit_err(test, "test case timed out\n");
		/*
		 * Unknown internal error occurred preventing test case from
		 * running, so there is nothing to clean up.
		 */
		} else {
			kunit_err(test, "internal error occurred preventing test case from running: %d\n",
				  try_exit_code);
		}
		return;
	}

	/*
	 * Test case was run, but aborted. It is the test case's business as to
	 * whether it failed or not, we just need to clean up.
	 */
	kunit_run_case_cleanup(test, suite);
}

/*
 * Performs all logic to run a test case. It also catches most errors that
 * occur in a test case and reports them as failures.
 */
static void kunit_run_case_catch_errors(struct kunit_suite *suite,
					struct kunit_case *test_case,
					struct kunit *test)
{
	struct kunit_try_catch_context context;
	struct kunit_try_catch *try_catch;

	kunit_init_test(test, test_case->name, test_case->log);
	try_catch = &test->try_catch;

	kunit_try_catch_init(try_catch,
			     test,
			     kunit_try_run_case,
			     kunit_catch_run_case);
	context.test = test;
	context.suite = suite;
	context.test_case = test_case;
	kunit_try_catch_run(try_catch, &context);

	/* Propagate the parameter result to the test case. */
	if (test->status == KUNIT_FAILURE)
		test_case->status = KUNIT_FAILURE;
	else if (test_case->status != KUNIT_FAILURE && test->status == KUNIT_SUCCESS)
		test_case->status = KUNIT_SUCCESS;
}

static void kunit_print_suite_stats(struct kunit_suite *suite,
				    struct kunit_result_stats suite_stats,
				    struct kunit_result_stats param_stats)
{
	if (kunit_should_print_stats(suite_stats)) {
		kunit_log(KERN_INFO, suite,
			  "# %s: pass:%lu fail:%lu skip:%lu total:%lu",
			  suite->name,
			  suite_stats.passed,
			  suite_stats.failed,
			  suite_stats.skipped,
			  suite_stats.total);
	}

	if (kunit_should_print_stats(param_stats)) {
		kunit_log(KERN_INFO, suite,
			  "# Totals: pass:%lu fail:%lu skip:%lu total:%lu",
			  param_stats.passed,
			  param_stats.failed,
			  param_stats.skipped,
			  param_stats.total);
	}
}

static void kunit_update_stats(struct kunit_result_stats *stats,
			       enum kunit_status status)
{
	switch (status) {
	case KUNIT_SUCCESS:
		stats->passed++;
		break;
	case KUNIT_SKIPPED:
		stats->skipped++;
		break;
	case KUNIT_FAILURE:
		stats->failed++;
		break;
	}

	stats->total++;
}

static void kunit_accumulate_stats(struct kunit_result_stats *total,
				   struct kunit_result_stats add)
{
	total->passed += add.passed;
	total->skipped += add.skipped;
	total->failed += add.failed;
	total->total += add.total;
}

int kunit_run_tests(struct kunit_suite *suite)
{
	char param_desc[KUNIT_PARAM_DESC_SIZE];
	struct kunit_case *test_case;
	struct kunit_result_stats suite_stats = { 0 };
	struct kunit_result_stats total_stats = { 0 };

	/* Taint the kernel so we know we've run tests. */
	add_taint(TAINT_TEST, LOCKDEP_STILL_OK);

	if (suite->suite_init) {
		suite->suite_init_err = suite->suite_init(suite);
		if (suite->suite_init_err) {
			kunit_err(suite, KUNIT_SUBTEST_INDENT
				  "# failed to initialize (%d)", suite->suite_init_err);
			goto suite_end;
		}
	}

	kunit_print_suite_start(suite);

	kunit_suite_for_each_test_case(suite, test_case) {
		struct kunit test = { .param_value = NULL, .param_index = 0 };
		struct kunit_result_stats param_stats = { 0 };
		test_case->status = KUNIT_SKIPPED;

		if (!test_case->generate_params) {
			/* Non-parameterised test. */
			kunit_run_case_catch_errors(suite, test_case, &test);
			kunit_update_stats(&param_stats, test.status);
		} else {
			/* Get initial param. */
			param_desc[0] = '\0';
			test.param_value = test_case->generate_params(NULL, param_desc);
			kunit_log(KERN_INFO, &test, KUNIT_SUBTEST_INDENT KUNIT_SUBTEST_INDENT
				  "KTAP version 1\n");
			kunit_log(KERN_INFO, &test, KUNIT_SUBTEST_INDENT KUNIT_SUBTEST_INDENT
				  "# Subtest: %s", test_case->name);

			while (test.param_value) {
				kunit_run_case_catch_errors(suite, test_case, &test);

				if (param_desc[0] == '\0') {
					snprintf(param_desc, sizeof(param_desc),
						 "param-%d", test.param_index);
				}

				kunit_log(KERN_INFO, &test,
					  KUNIT_SUBTEST_INDENT KUNIT_SUBTEST_INDENT
					  "%s %d %s",
					  kunit_status_to_ok_not_ok(test.status),
					  test.param_index + 1, param_desc);

				/* Get next param. */
				param_desc[0] = '\0';
				test.param_value = test_case->generate_params(test.param_value, param_desc);
				test.param_index++;

				kunit_update_stats(&param_stats, test.status);
			}
		}


		kunit_print_test_stats(&test, param_stats);

		kunit_print_ok_not_ok(&test, true, test_case->status,
				      kunit_test_case_num(suite, test_case),
				      test_case->name,
				      test.status_comment);

		kunit_update_stats(&suite_stats, test_case->status);
		kunit_accumulate_stats(&total_stats, param_stats);
	}

	if (suite->suite_exit)
		suite->suite_exit(suite);

	kunit_print_suite_stats(suite, suite_stats, total_stats);
suite_end:
	kunit_print_suite_end(suite);

	return 0;
}
EXPORT_SYMBOL_GPL(kunit_run_tests);

static void kunit_init_suite(struct kunit_suite *suite)
{
	kunit_debugfs_create_suite(suite);
	suite->status_comment[0] = '\0';
	suite->suite_init_err = 0;
}

bool kunit_enabled(void)
{
	return enable_param;
}

int __kunit_test_suites_init(struct kunit_suite * const * const suites, int num_suites)
{
	unsigned int i;

	if (!kunit_enabled() && num_suites > 0) {
		pr_info("kunit: disabled\n");
		return 0;
	}

	static_branch_inc(&kunit_running);

	for (i = 0; i < num_suites; i++) {
		kunit_init_suite(suites[i]);
		kunit_run_tests(suites[i]);
	}

	static_branch_dec(&kunit_running);
	return 0;
}
EXPORT_SYMBOL_GPL(__kunit_test_suites_init);

static void kunit_exit_suite(struct kunit_suite *suite)
{
	kunit_debugfs_destroy_suite(suite);
}

void __kunit_test_suites_exit(struct kunit_suite **suites, int num_suites)
{
	unsigned int i;

	if (!kunit_enabled())
		return;

	for (i = 0; i < num_suites; i++)
		kunit_exit_suite(suites[i]);

	kunit_suite_counter = 1;
}
EXPORT_SYMBOL_GPL(__kunit_test_suites_exit);

#ifdef CONFIG_MODULES
static void kunit_module_init(struct module *mod)
{
	__kunit_test_suites_init(mod->kunit_suites, mod->num_kunit_suites);
}

static void kunit_module_exit(struct module *mod)
{
	__kunit_test_suites_exit(mod->kunit_suites, mod->num_kunit_suites);
}

static int kunit_module_notify(struct notifier_block *nb, unsigned long val,
			       void *data)
{
	struct module *mod = data;

	switch (val) {
	case MODULE_STATE_LIVE:
		kunit_module_init(mod);
		break;
	case MODULE_STATE_GOING:
		kunit_module_exit(mod);
		break;
	case MODULE_STATE_COMING:
	case MODULE_STATE_UNFORMED:
		break;
	}

	return 0;
}

static struct notifier_block kunit_mod_nb = {
	.notifier_call = kunit_module_notify,
	.priority = 0,
};
#endif

struct kunit_kmalloc_array_params {
	size_t n;
	size_t size;
	gfp_t gfp;
};

static int kunit_kmalloc_array_init(struct kunit_resource *res, void *context)
{
	struct kunit_kmalloc_array_params *params = context;

	res->data = kmalloc_array(params->n, params->size, params->gfp);
	if (!res->data)
		return -ENOMEM;

	return 0;
}

static void kunit_kmalloc_array_free(struct kunit_resource *res)
{
	kfree(res->data);
}

void *kunit_kmalloc_array(struct kunit *test, size_t n, size_t size, gfp_t gfp)
{
	struct kunit_kmalloc_array_params params = {
		.size = size,
		.n = n,
		.gfp = gfp
	};

	return kunit_alloc_resource(test,
				    kunit_kmalloc_array_init,
				    kunit_kmalloc_array_free,
				    gfp,
				    &params);
}
EXPORT_SYMBOL_GPL(kunit_kmalloc_array);

static inline bool kunit_kfree_match(struct kunit *test,
				     struct kunit_resource *res, void *match_data)
{
	/* Only match resources allocated with kunit_kmalloc() and friends. */
	return res->free == kunit_kmalloc_array_free && res->data == match_data;
}

void kunit_kfree(struct kunit *test, const void *ptr)
{
	if (!ptr)
		return;

	if (kunit_destroy_resource(test, kunit_kfree_match, (void *)ptr))
		KUNIT_FAIL(test, "kunit_kfree: %px already freed or not allocated by kunit", ptr);
}
EXPORT_SYMBOL_GPL(kunit_kfree);

void kunit_cleanup(struct kunit *test)
{
	struct kunit_resource *res;
	unsigned long flags;

	/*
	 * test->resources is a stack - each allocation must be freed in the
	 * reverse order from which it was added since one resource may depend
	 * on another for its entire lifetime.
	 * Also, we cannot use the normal list_for_each constructs, even the
	 * safe ones because *arbitrary* nodes may be deleted when
	 * kunit_resource_free is called; the list_for_each_safe variants only
	 * protect against the current node being deleted, not the next.
	 */
	while (true) {
		spin_lock_irqsave(&test->lock, flags);
		if (list_empty(&test->resources)) {
			spin_unlock_irqrestore(&test->lock, flags);
			break;
		}
		res = list_last_entry(&test->resources,
				      struct kunit_resource,
				      node);
		/*
		 * Need to unlock here as a resource may remove another
		 * resource, and this can't happen if the test->lock
		 * is held.
		 */
		spin_unlock_irqrestore(&test->lock, flags);
		kunit_remove_resource(test, res);
	}
	current->kunit_test = NULL;
}
EXPORT_SYMBOL_GPL(kunit_cleanup);

static int __init kunit_init(void)
{
	/* Install the KUnit hook functions. */
	kunit_install_hooks();

	kunit_debugfs_init();
#ifdef CONFIG_MODULES
	return register_module_notifier(&kunit_mod_nb);
#else
	return 0;
#endif
}
late_initcall(kunit_init);

static void __exit kunit_exit(void)
{
	memset(&kunit_hooks, 0, sizeof(kunit_hooks));
#ifdef CONFIG_MODULES
	unregister_module_notifier(&kunit_mod_nb);
#endif
	kunit_debugfs_cleanup();
}
module_exit(kunit_exit);

MODULE_LICENSE("GPL v2");<|MERGE_RESOLUTION|>--- conflicted
+++ resolved
@@ -21,13 +21,6 @@
 #include "string-stream.h"
 #include "try-catch-impl.h"
 
-<<<<<<< HEAD
-DEFINE_STATIC_KEY_FALSE(kunit_running);
-EXPORT_SYMBOL_GPL(kunit_running);
-
-#if IS_BUILTIN(CONFIG_KUNIT)
-=======
->>>>>>> 766f4f25
 /*
  * Hook to fail the current test and print an error message to the log.
  */
