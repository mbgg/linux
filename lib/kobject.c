// SPDX-License-Identifier: GPL-2.0
/*
 * kobject.c - library routines for handling generic kernel objects
 *
 * Copyright (c) 2002-2003 Patrick Mochel <mochel@osdl.org>
 * Copyright (c) 2006-2007 Greg Kroah-Hartman <greg@kroah.com>
 * Copyright (c) 2006-2007 Novell Inc.
 *
 * Please see the file Documentation/core-api/kobject.rst for critical information
 * about using the kobject interface.
 */

#include <linux/kobject.h>
#include <linux/string.h>
#include <linux/export.h>
#include <linux/stat.h>
#include <linux/slab.h>
#include <linux/random.h>

/**
 * kobject_namespace() - Return @kobj's namespace tag.
 * @kobj: kobject in question
 *
 * Returns namespace tag of @kobj if its parent has namespace ops enabled
 * and thus @kobj should have a namespace tag associated with it.  Returns
 * %NULL otherwise.
 */
const void *kobject_namespace(struct kobject *kobj)
{
	const struct kobj_ns_type_operations *ns_ops = kobj_ns_ops(kobj);

	if (!ns_ops || ns_ops->type == KOBJ_NS_TYPE_NONE)
		return NULL;

	return kobj->ktype->namespace(kobj);
}

/**
 * kobject_get_ownership() - Get sysfs ownership data for @kobj.
 * @kobj: kobject in question
 * @uid: kernel user ID for sysfs objects
 * @gid: kernel group ID for sysfs objects
 *
 * Returns initial uid/gid pair that should be used when creating sysfs
 * representation of given kobject. Normally used to adjust ownership of
 * objects in a container.
 */
void kobject_get_ownership(struct kobject *kobj, kuid_t *uid, kgid_t *gid)
{
	*uid = GLOBAL_ROOT_UID;
	*gid = GLOBAL_ROOT_GID;

	if (kobj->ktype->get_ownership)
		kobj->ktype->get_ownership(kobj, uid, gid);
}

static int create_dir(struct kobject *kobj)
{
	const struct kobj_type *ktype = get_ktype(kobj);
	const struct kobj_ns_type_operations *ops;
	int error;

	error = sysfs_create_dir_ns(kobj, kobject_namespace(kobj));
	if (error)
		return error;

	if (ktype) {
		error = sysfs_create_groups(kobj, ktype->default_groups);
		if (error) {
			sysfs_remove_dir(kobj);
			return error;
		}
	}

	/*
	 * @kobj->sd may be deleted by an ancestor going away.  Hold an
	 * extra reference so that it stays until @kobj is gone.
	 */
	sysfs_get(kobj->sd);

	/*
	 * If @kobj has ns_ops, its children need to be filtered based on
	 * their namespace tags.  Enable namespace support on @kobj->sd.
	 */
	ops = kobj_child_ns_ops(kobj);
	if (ops) {
		BUG_ON(ops->type <= KOBJ_NS_TYPE_NONE);
		BUG_ON(ops->type >= KOBJ_NS_TYPES);
		BUG_ON(!kobj_ns_type_registered(ops->type));

		sysfs_enable_ns(kobj->sd);
	}

	return 0;
}

static int get_kobj_path_length(struct kobject *kobj)
{
	int length = 1;
	struct kobject *parent = kobj;

	/* walk up the ancestors until we hit the one pointing to the
	 * root.
	 * Add 1 to strlen for leading '/' of each level.
	 */
	do {
		if (kobject_name(parent) == NULL)
			return 0;
		length += strlen(kobject_name(parent)) + 1;
		parent = parent->parent;
	} while (parent);
	return length;
}

static void fill_kobj_path(struct kobject *kobj, char *path, int length)
{
	struct kobject *parent;

	--length;
	for (parent = kobj; parent; parent = parent->parent) {
		int cur = strlen(kobject_name(parent));
		/* back up enough to print this name with '/' */
		length -= cur;
		memcpy(path + length, kobject_name(parent), cur);
		*(path + --length) = '/';
	}

	pr_debug("kobject: '%s' (%p): %s: path = '%s'\n", kobject_name(kobj),
		 kobj, __func__, path);
}

/**
 * kobject_get_path() - Allocate memory and fill in the path for @kobj.
 * @kobj:	kobject in question, with which to build the path
 * @gfp_mask:	the allocation type used to allocate the path
 *
 * Return: The newly allocated memory, caller must free with kfree().
 */
char *kobject_get_path(struct kobject *kobj, gfp_t gfp_mask)
{
	char *path;
	int len;

	len = get_kobj_path_length(kobj);
	if (len == 0)
		return NULL;
	path = kzalloc(len, gfp_mask);
	if (!path)
		return NULL;
	fill_kobj_path(kobj, path, len);

	return path;
}
EXPORT_SYMBOL_GPL(kobject_get_path);

/* add the kobject to its kset's list */
static void kobj_kset_join(struct kobject *kobj)
{
	if (!kobj->kset)
		return;

	kset_get(kobj->kset);
	spin_lock(&kobj->kset->list_lock);
	list_add_tail(&kobj->entry, &kobj->kset->list);
	spin_unlock(&kobj->kset->list_lock);
}

/* remove the kobject from its kset's list */
static void kobj_kset_leave(struct kobject *kobj)
{
	if (!kobj->kset)
		return;

	spin_lock(&kobj->kset->list_lock);
	list_del_init(&kobj->entry);
	spin_unlock(&kobj->kset->list_lock);
	kset_put(kobj->kset);
}

static void kobject_init_internal(struct kobject *kobj)
{
	if (!kobj)
		return;
	kref_init(&kobj->kref);
	INIT_LIST_HEAD(&kobj->entry);
	kobj->state_in_sysfs = 0;
	kobj->state_add_uevent_sent = 0;
	kobj->state_remove_uevent_sent = 0;
	kobj->state_initialized = 1;
}


static int kobject_add_internal(struct kobject *kobj)
{
	int error = 0;
	struct kobject *parent;

	if (!kobj)
		return -ENOENT;

	if (!kobj->name || !kobj->name[0]) {
		WARN(1,
		     "kobject: (%p): attempted to be registered with empty name!\n",
		     kobj);
		return -EINVAL;
	}

	parent = kobject_get(kobj->parent);

	/* join kset if set, use it as parent if we do not already have one */
	if (kobj->kset) {
		if (!parent)
			parent = kobject_get(&kobj->kset->kobj);
		kobj_kset_join(kobj);
		kobj->parent = parent;
	}

	pr_debug("kobject: '%s' (%p): %s: parent: '%s', set: '%s'\n",
		 kobject_name(kobj), kobj, __func__,
		 parent ? kobject_name(parent) : "<NULL>",
		 kobj->kset ? kobject_name(&kobj->kset->kobj) : "<NULL>");

	error = create_dir(kobj);
	if (error) {
		kobj_kset_leave(kobj);
		kobject_put(parent);
		kobj->parent = NULL;

		/* be noisy on error issues */
		if (error == -EEXIST)
			pr_err("%s failed for %s with -EEXIST, don't try to register things with the same name in the same directory.\n",
			       __func__, kobject_name(kobj));
		else
			pr_err("%s failed for %s (error: %d parent: %s)\n",
			       __func__, kobject_name(kobj), error,
			       parent ? kobject_name(parent) : "'none'");
	} else
		kobj->state_in_sysfs = 1;

	return error;
}

/**
 * kobject_set_name_vargs() - Set the name of a kobject.
 * @kobj: struct kobject to set the name of
 * @fmt: format string used to build the name
 * @vargs: vargs to format the string.
 */
int kobject_set_name_vargs(struct kobject *kobj, const char *fmt,
				  va_list vargs)
{
	const char *s;

	if (kobj->name && !fmt)
		return 0;

	s = kvasprintf_const(GFP_KERNEL, fmt, vargs);
	if (!s)
		return -ENOMEM;

	/*
	 * ewww... some of these buggers have '/' in the name ... If
	 * that's the case, we need to make sure we have an actual
	 * allocated copy to modify, since kvasprintf_const may have
	 * returned something from .rodata.
	 */
	if (strchr(s, '/')) {
		char *t;

		t = kstrdup(s, GFP_KERNEL);
		kfree_const(s);
		if (!t)
			return -ENOMEM;
		strreplace(t, '/', '!');
		s = t;
	}
	kfree_const(kobj->name);
	kobj->name = s;

	return 0;
}

/**
 * kobject_set_name() - Set the name of a kobject.
 * @kobj: struct kobject to set the name of
 * @fmt: format string used to build the name
 *
 * This sets the name of the kobject.  If you have already added the
 * kobject to the system, you must call kobject_rename() in order to
 * change the name of the kobject.
 */
int kobject_set_name(struct kobject *kobj, const char *fmt, ...)
{
	va_list vargs;
	int retval;

	va_start(vargs, fmt);
	retval = kobject_set_name_vargs(kobj, fmt, vargs);
	va_end(vargs);

	return retval;
}
EXPORT_SYMBOL(kobject_set_name);

/**
 * kobject_init() - Initialize a kobject structure.
 * @kobj: pointer to the kobject to initialize
 * @ktype: pointer to the ktype for this kobject.
 *
 * This function will properly initialize a kobject such that it can then
 * be passed to the kobject_add() call.
 *
 * After this function is called, the kobject MUST be cleaned up by a call
 * to kobject_put(), not by a call to kfree directly to ensure that all of
 * the memory is cleaned up properly.
 */
void kobject_init(struct kobject *kobj, const struct kobj_type *ktype)
{
	char *err_str;

	if (!kobj) {
		err_str = "invalid kobject pointer!";
		goto error;
	}
	if (!ktype) {
		err_str = "must have a ktype to be initialized properly!\n";
		goto error;
	}
	if (kobj->state_initialized) {
		/* do not error out as sometimes we can recover */
		pr_err("kobject (%p): tried to init an initialized object, something is seriously wrong.\n",
		       kobj);
		dump_stack();
	}

	kobject_init_internal(kobj);
	kobj->ktype = ktype;
	return;

error:
	pr_err("kobject (%p): %s\n", kobj, err_str);
	dump_stack();
}
EXPORT_SYMBOL(kobject_init);

static __printf(3, 0) int kobject_add_varg(struct kobject *kobj,
					   struct kobject *parent,
					   const char *fmt, va_list vargs)
{
	int retval;

	retval = kobject_set_name_vargs(kobj, fmt, vargs);
	if (retval) {
		pr_err("kobject: can not set name properly!\n");
		return retval;
	}
	kobj->parent = parent;
	return kobject_add_internal(kobj);
}

/**
 * kobject_add() - The main kobject add function.
 * @kobj: the kobject to add
 * @parent: pointer to the parent of the kobject.
 * @fmt: format to name the kobject with.
 *
 * The kobject name is set and added to the kobject hierarchy in this
 * function.
 *
 * If @parent is set, then the parent of the @kobj will be set to it.
 * If @parent is NULL, then the parent of the @kobj will be set to the
 * kobject associated with the kset assigned to this kobject.  If no kset
 * is assigned to the kobject, then the kobject will be located in the
 * root of the sysfs tree.
 *
 * Note, no "add" uevent will be created with this call, the caller should set
 * up all of the necessary sysfs files for the object and then call
 * kobject_uevent() with the UEVENT_ADD parameter to ensure that
 * userspace is properly notified of this kobject's creation.
 *
 * Return: If this function returns an error, kobject_put() must be
 *         called to properly clean up the memory associated with the
 *         object.  Under no instance should the kobject that is passed
 *         to this function be directly freed with a call to kfree(),
 *         that can leak memory.
 *
 *         If this function returns success, kobject_put() must also be called
 *         in order to properly clean up the memory associated with the object.
 *
 *         In short, once this function is called, kobject_put() MUST be called
 *         when the use of the object is finished in order to properly free
 *         everything.
 */
int kobject_add(struct kobject *kobj, struct kobject *parent,
		const char *fmt, ...)
{
	va_list args;
	int retval;

	if (!kobj)
		return -EINVAL;

	if (!kobj->state_initialized) {
		pr_err("kobject '%s' (%p): tried to add an uninitialized object, something is seriously wrong.\n",
		       kobject_name(kobj), kobj);
		dump_stack();
		return -EINVAL;
	}
	va_start(args, fmt);
	retval = kobject_add_varg(kobj, parent, fmt, args);
	va_end(args);

	return retval;
}
EXPORT_SYMBOL(kobject_add);

/**
 * kobject_init_and_add() - Initialize a kobject structure and add it to
 *                          the kobject hierarchy.
 * @kobj: pointer to the kobject to initialize
 * @ktype: pointer to the ktype for this kobject.
 * @parent: pointer to the parent of this kobject.
 * @fmt: the name of the kobject.
 *
 * This function combines the call to kobject_init() and kobject_add().
 *
 * If this function returns an error, kobject_put() must be called to
 * properly clean up the memory associated with the object.  This is the
 * same type of error handling after a call to kobject_add() and kobject
 * lifetime rules are the same here.
 */
int kobject_init_and_add(struct kobject *kobj, const struct kobj_type *ktype,
			 struct kobject *parent, const char *fmt, ...)
{
	va_list args;
	int retval;

	kobject_init(kobj, ktype);

	va_start(args, fmt);
	retval = kobject_add_varg(kobj, parent, fmt, args);
	va_end(args);

	return retval;
}
EXPORT_SYMBOL_GPL(kobject_init_and_add);

/**
 * kobject_rename() - Change the name of an object.
 * @kobj: object in question.
 * @new_name: object's new name
 *
 * It is the responsibility of the caller to provide mutual
 * exclusion between two different calls of kobject_rename
 * on the same kobject and to ensure that new_name is valid and
 * won't conflict with other kobjects.
 */
int kobject_rename(struct kobject *kobj, const char *new_name)
{
	int error = 0;
	const char *devpath = NULL;
	const char *dup_name = NULL, *name;
	char *devpath_string = NULL;
	char *envp[2];

	kobj = kobject_get(kobj);
	if (!kobj)
		return -EINVAL;
	if (!kobj->parent) {
		kobject_put(kobj);
		return -EINVAL;
	}

	devpath = kobject_get_path(kobj, GFP_KERNEL);
	if (!devpath) {
		error = -ENOMEM;
		goto out;
	}
	devpath_string = kmalloc(strlen(devpath) + 15, GFP_KERNEL);
	if (!devpath_string) {
		error = -ENOMEM;
		goto out;
	}
	sprintf(devpath_string, "DEVPATH_OLD=%s", devpath);
	envp[0] = devpath_string;
	envp[1] = NULL;

	name = dup_name = kstrdup_const(new_name, GFP_KERNEL);
	if (!name) {
		error = -ENOMEM;
		goto out;
	}

	error = sysfs_rename_dir_ns(kobj, new_name, kobject_namespace(kobj));
	if (error)
		goto out;

	/* Install the new kobject name */
	dup_name = kobj->name;
	kobj->name = name;

	/* This function is mostly/only used for network interface.
	 * Some hotplug package track interfaces by their name and
	 * therefore want to know when the name is changed by the user. */
	kobject_uevent_env(kobj, KOBJ_MOVE, envp);

out:
	kfree_const(dup_name);
	kfree(devpath_string);
	kfree(devpath);
	kobject_put(kobj);

	return error;
}
EXPORT_SYMBOL_GPL(kobject_rename);

/**
 * kobject_move() - Move object to another parent.
 * @kobj: object in question.
 * @new_parent: object's new parent (can be NULL)
 */
int kobject_move(struct kobject *kobj, struct kobject *new_parent)
{
	int error;
	struct kobject *old_parent;
	const char *devpath = NULL;
	char *devpath_string = NULL;
	char *envp[2];

	kobj = kobject_get(kobj);
	if (!kobj)
		return -EINVAL;
	new_parent = kobject_get(new_parent);
	if (!new_parent) {
		if (kobj->kset)
			new_parent = kobject_get(&kobj->kset->kobj);
	}

	/* old object path */
	devpath = kobject_get_path(kobj, GFP_KERNEL);
	if (!devpath) {
		error = -ENOMEM;
		goto out;
	}
	devpath_string = kmalloc(strlen(devpath) + 15, GFP_KERNEL);
	if (!devpath_string) {
		error = -ENOMEM;
		goto out;
	}
	sprintf(devpath_string, "DEVPATH_OLD=%s", devpath);
	envp[0] = devpath_string;
	envp[1] = NULL;
	error = sysfs_move_dir_ns(kobj, new_parent, kobject_namespace(kobj));
	if (error)
		goto out;
	old_parent = kobj->parent;
	kobj->parent = new_parent;
	new_parent = NULL;
	kobject_put(old_parent);
	kobject_uevent_env(kobj, KOBJ_MOVE, envp);
out:
	kobject_put(new_parent);
	kobject_put(kobj);
	kfree(devpath_string);
	kfree(devpath);
	return error;
}
EXPORT_SYMBOL_GPL(kobject_move);

static void __kobject_del(struct kobject *kobj)
{
	struct kernfs_node *sd;
	const struct kobj_type *ktype;

	sd = kobj->sd;
	ktype = get_ktype(kobj);

	if (ktype)
		sysfs_remove_groups(kobj, ktype->default_groups);

	/* send "remove" if the caller did not do it but sent "add" */
	if (kobj->state_add_uevent_sent && !kobj->state_remove_uevent_sent) {
		pr_debug("kobject: '%s' (%p): auto cleanup 'remove' event\n",
			 kobject_name(kobj), kobj);
		kobject_uevent(kobj, KOBJ_REMOVE);
	}

	sysfs_remove_dir(kobj);
	sysfs_put(sd);

	kobj->state_in_sysfs = 0;
	kobj_kset_leave(kobj);
	kobj->parent = NULL;
}

/**
 * kobject_del() - Unlink kobject from hierarchy.
 * @kobj: object.
 *
 * This is the function that should be called to delete an object
 * successfully added via kobject_add().
 */
void kobject_del(struct kobject *kobj)
{
	struct kobject *parent;

	if (!kobj)
		return;

	parent = kobj->parent;
	__kobject_del(kobj);
	kobject_put(parent);
}
EXPORT_SYMBOL(kobject_del);

/**
 * kobject_get() - Increment refcount for object.
 * @kobj: object.
 */
struct kobject *kobject_get(struct kobject *kobj)
{
	if (kobj) {
		if (!kobj->state_initialized)
			WARN(1, KERN_WARNING
				"kobject: '%s' (%p): is not initialized, yet kobject_get() is being called.\n",
			     kobject_name(kobj), kobj);
		kref_get(&kobj->kref);
	}
	return kobj;
}
EXPORT_SYMBOL(kobject_get);

struct kobject * __must_check kobject_get_unless_zero(struct kobject *kobj)
{
	if (!kobj)
		return NULL;
	if (!kref_get_unless_zero(&kobj->kref))
		kobj = NULL;
	return kobj;
}
EXPORT_SYMBOL(kobject_get_unless_zero);

/*
 * kobject_cleanup - free kobject resources.
 * @kobj: object to cleanup
 */
static void kobject_cleanup(struct kobject *kobj)
{
	struct kobject *parent = kobj->parent;
	const struct kobj_type *t = get_ktype(kobj);
	const char *name = kobj->name;

	pr_debug("kobject: '%s' (%p): %s, parent %p\n",
		 kobject_name(kobj), kobj, __func__, kobj->parent);

	if (t && !t->release)
		pr_debug("kobject: '%s' (%p): does not have a release() function, it is broken and must be fixed. See Documentation/core-api/kobject.rst.\n",
			 kobject_name(kobj), kobj);

	/* remove from sysfs if the caller did not do it */
	if (kobj->state_in_sysfs) {
		pr_debug("kobject: '%s' (%p): auto cleanup kobject_del\n",
			 kobject_name(kobj), kobj);
		__kobject_del(kobj);
	} else {
		/* avoid dropping the parent reference unnecessarily */
		parent = NULL;
	}

	if (t && t->release) {
		pr_debug("kobject: '%s' (%p): calling ktype release\n",
			 kobject_name(kobj), kobj);
		t->release(kobj);
	}

	/* free name if we allocated it */
	if (name) {
		pr_debug("kobject: '%s': free name\n", name);
		kfree_const(name);
	}

	kobject_put(parent);
}

#ifdef CONFIG_DEBUG_KOBJECT_RELEASE
static void kobject_delayed_cleanup(struct work_struct *work)
{
	kobject_cleanup(container_of(to_delayed_work(work),
				     struct kobject, release));
}
#endif

static void kobject_release(struct kref *kref)
{
	struct kobject *kobj = container_of(kref, struct kobject, kref);
#ifdef CONFIG_DEBUG_KOBJECT_RELEASE
<<<<<<< HEAD
	unsigned long delay = HZ + HZ * prandom_u32_max(4);
=======
	unsigned long delay = HZ + HZ * get_random_u32_below(4);
>>>>>>> 0ee29814
	pr_info("kobject: '%s' (%p): %s, parent %p (delayed %ld)\n",
		 kobject_name(kobj), kobj, __func__, kobj->parent, delay);
	INIT_DELAYED_WORK(&kobj->release, kobject_delayed_cleanup);

	schedule_delayed_work(&kobj->release, delay);
#else
	kobject_cleanup(kobj);
#endif
}

/**
 * kobject_put() - Decrement refcount for object.
 * @kobj: object.
 *
 * Decrement the refcount, and if 0, call kobject_cleanup().
 */
void kobject_put(struct kobject *kobj)
{
	if (kobj) {
		if (!kobj->state_initialized)
			WARN(1, KERN_WARNING
				"kobject: '%s' (%p): is not initialized, yet kobject_put() is being called.\n",
			     kobject_name(kobj), kobj);
		kref_put(&kobj->kref, kobject_release);
	}
}
EXPORT_SYMBOL(kobject_put);

static void dynamic_kobj_release(struct kobject *kobj)
{
	pr_debug("kobject: (%p): %s\n", kobj, __func__);
	kfree(kobj);
}

static struct kobj_type dynamic_kobj_ktype = {
	.release	= dynamic_kobj_release,
	.sysfs_ops	= &kobj_sysfs_ops,
};

/**
 * kobject_create() - Create a struct kobject dynamically.
 *
 * This function creates a kobject structure dynamically and sets it up
 * to be a "dynamic" kobject with a default release function set up.
 *
 * If the kobject was not able to be created, NULL will be returned.
 * The kobject structure returned from here must be cleaned up with a
 * call to kobject_put() and not kfree(), as kobject_init() has
 * already been called on this structure.
 */
static struct kobject *kobject_create(void)
{
	struct kobject *kobj;

	kobj = kzalloc(sizeof(*kobj), GFP_KERNEL);
	if (!kobj)
		return NULL;

	kobject_init(kobj, &dynamic_kobj_ktype);
	return kobj;
}

/**
 * kobject_create_and_add() - Create a struct kobject dynamically and
 *                            register it with sysfs.
 * @name: the name for the kobject
 * @parent: the parent kobject of this kobject, if any.
 *
 * This function creates a kobject structure dynamically and registers it
 * with sysfs.  When you are finished with this structure, call
 * kobject_put() and the structure will be dynamically freed when
 * it is no longer being used.
 *
 * If the kobject was not able to be created, NULL will be returned.
 */
struct kobject *kobject_create_and_add(const char *name, struct kobject *parent)
{
	struct kobject *kobj;
	int retval;

	kobj = kobject_create();
	if (!kobj)
		return NULL;

	retval = kobject_add(kobj, parent, "%s", name);
	if (retval) {
		pr_warn("%s: kobject_add error: %d\n", __func__, retval);
		kobject_put(kobj);
		kobj = NULL;
	}
	return kobj;
}
EXPORT_SYMBOL_GPL(kobject_create_and_add);

/**
 * kset_init() - Initialize a kset for use.
 * @k: kset
 */
void kset_init(struct kset *k)
{
	kobject_init_internal(&k->kobj);
	INIT_LIST_HEAD(&k->list);
	spin_lock_init(&k->list_lock);
}

/* default kobject attribute operations */
static ssize_t kobj_attr_show(struct kobject *kobj, struct attribute *attr,
			      char *buf)
{
	struct kobj_attribute *kattr;
	ssize_t ret = -EIO;

	kattr = container_of(attr, struct kobj_attribute, attr);
	if (kattr->show)
		ret = kattr->show(kobj, kattr, buf);
	return ret;
}

static ssize_t kobj_attr_store(struct kobject *kobj, struct attribute *attr,
			       const char *buf, size_t count)
{
	struct kobj_attribute *kattr;
	ssize_t ret = -EIO;

	kattr = container_of(attr, struct kobj_attribute, attr);
	if (kattr->store)
		ret = kattr->store(kobj, kattr, buf, count);
	return ret;
}

const struct sysfs_ops kobj_sysfs_ops = {
	.show	= kobj_attr_show,
	.store	= kobj_attr_store,
};
EXPORT_SYMBOL_GPL(kobj_sysfs_ops);

/**
 * kset_register() - Initialize and add a kset.
 * @k: kset.
 */
int kset_register(struct kset *k)
{
	int err;

	if (!k)
		return -EINVAL;

	kset_init(k);
	err = kobject_add_internal(&k->kobj);
	if (err)
		return err;
	kobject_uevent(&k->kobj, KOBJ_ADD);
	return 0;
}
EXPORT_SYMBOL(kset_register);

/**
 * kset_unregister() - Remove a kset.
 * @k: kset.
 */
void kset_unregister(struct kset *k)
{
	if (!k)
		return;
	kobject_del(&k->kobj);
	kobject_put(&k->kobj);
}
EXPORT_SYMBOL(kset_unregister);

/**
 * kset_find_obj() - Search for object in kset.
 * @kset: kset we're looking in.
 * @name: object's name.
 *
 * Lock kset via @kset->subsys, and iterate over @kset->list,
 * looking for a matching kobject. If matching object is found
 * take a reference and return the object.
 */
struct kobject *kset_find_obj(struct kset *kset, const char *name)
{
	struct kobject *k;
	struct kobject *ret = NULL;

	spin_lock(&kset->list_lock);

	list_for_each_entry(k, &kset->list, entry) {
		if (kobject_name(k) && !strcmp(kobject_name(k), name)) {
			ret = kobject_get_unless_zero(k);
			break;
		}
	}

	spin_unlock(&kset->list_lock);
	return ret;
}
EXPORT_SYMBOL_GPL(kset_find_obj);

static void kset_release(struct kobject *kobj)
{
	struct kset *kset = container_of(kobj, struct kset, kobj);
	pr_debug("kobject: '%s' (%p): %s\n",
		 kobject_name(kobj), kobj, __func__);
	kfree(kset);
}

static void kset_get_ownership(struct kobject *kobj, kuid_t *uid, kgid_t *gid)
{
	if (kobj->parent)
		kobject_get_ownership(kobj->parent, uid, gid);
}

static struct kobj_type kset_ktype = {
	.sysfs_ops	= &kobj_sysfs_ops,
	.release	= kset_release,
	.get_ownership	= kset_get_ownership,
};

/**
 * kset_create() - Create a struct kset dynamically.
 *
 * @name: the name for the kset
 * @uevent_ops: a struct kset_uevent_ops for the kset
 * @parent_kobj: the parent kobject of this kset, if any.
 *
 * This function creates a kset structure dynamically.  This structure can
 * then be registered with the system and show up in sysfs with a call to
 * kset_register().  When you are finished with this structure, if
 * kset_register() has been called, call kset_unregister() and the
 * structure will be dynamically freed when it is no longer being used.
 *
 * If the kset was not able to be created, NULL will be returned.
 */
static struct kset *kset_create(const char *name,
				const struct kset_uevent_ops *uevent_ops,
				struct kobject *parent_kobj)
{
	struct kset *kset;
	int retval;

	kset = kzalloc(sizeof(*kset), GFP_KERNEL);
	if (!kset)
		return NULL;
	retval = kobject_set_name(&kset->kobj, "%s", name);
	if (retval) {
		kfree(kset);
		return NULL;
	}
	kset->uevent_ops = uevent_ops;
	kset->kobj.parent = parent_kobj;

	/*
	 * The kobject of this kset will have a type of kset_ktype and belong to
	 * no kset itself.  That way we can properly free it when it is
	 * finished being used.
	 */
	kset->kobj.ktype = &kset_ktype;
	kset->kobj.kset = NULL;

	return kset;
}

/**
 * kset_create_and_add() - Create a struct kset dynamically and add it to sysfs.
 *
 * @name: the name for the kset
 * @uevent_ops: a struct kset_uevent_ops for the kset
 * @parent_kobj: the parent kobject of this kset, if any.
 *
 * This function creates a kset structure dynamically and registers it
 * with sysfs.  When you are finished with this structure, call
 * kset_unregister() and the structure will be dynamically freed when it
 * is no longer being used.
 *
 * If the kset was not able to be created, NULL will be returned.
 */
struct kset *kset_create_and_add(const char *name,
				 const struct kset_uevent_ops *uevent_ops,
				 struct kobject *parent_kobj)
{
	struct kset *kset;
	int error;

	kset = kset_create(name, uevent_ops, parent_kobj);
	if (!kset)
		return NULL;
	error = kset_register(kset);
	if (error) {
		kfree(kset);
		return NULL;
	}
	return kset;
}
EXPORT_SYMBOL_GPL(kset_create_and_add);


static DEFINE_SPINLOCK(kobj_ns_type_lock);
static const struct kobj_ns_type_operations *kobj_ns_ops_tbl[KOBJ_NS_TYPES];

int kobj_ns_type_register(const struct kobj_ns_type_operations *ops)
{
	enum kobj_ns_type type = ops->type;
	int error;

	spin_lock(&kobj_ns_type_lock);

	error = -EINVAL;
	if (type >= KOBJ_NS_TYPES)
		goto out;

	error = -EINVAL;
	if (type <= KOBJ_NS_TYPE_NONE)
		goto out;

	error = -EBUSY;
	if (kobj_ns_ops_tbl[type])
		goto out;

	error = 0;
	kobj_ns_ops_tbl[type] = ops;

out:
	spin_unlock(&kobj_ns_type_lock);
	return error;
}

int kobj_ns_type_registered(enum kobj_ns_type type)
{
	int registered = 0;

	spin_lock(&kobj_ns_type_lock);
	if ((type > KOBJ_NS_TYPE_NONE) && (type < KOBJ_NS_TYPES))
		registered = kobj_ns_ops_tbl[type] != NULL;
	spin_unlock(&kobj_ns_type_lock);

	return registered;
}

const struct kobj_ns_type_operations *kobj_child_ns_ops(struct kobject *parent)
{
	const struct kobj_ns_type_operations *ops = NULL;

	if (parent && parent->ktype && parent->ktype->child_ns_type)
		ops = parent->ktype->child_ns_type(parent);

	return ops;
}

const struct kobj_ns_type_operations *kobj_ns_ops(struct kobject *kobj)
{
	return kobj_child_ns_ops(kobj->parent);
}

bool kobj_ns_current_may_mount(enum kobj_ns_type type)
{
	bool may_mount = true;

	spin_lock(&kobj_ns_type_lock);
	if ((type > KOBJ_NS_TYPE_NONE) && (type < KOBJ_NS_TYPES) &&
	    kobj_ns_ops_tbl[type])
		may_mount = kobj_ns_ops_tbl[type]->current_may_mount();
	spin_unlock(&kobj_ns_type_lock);

	return may_mount;
}

void *kobj_ns_grab_current(enum kobj_ns_type type)
{
	void *ns = NULL;

	spin_lock(&kobj_ns_type_lock);
	if ((type > KOBJ_NS_TYPE_NONE) && (type < KOBJ_NS_TYPES) &&
	    kobj_ns_ops_tbl[type])
		ns = kobj_ns_ops_tbl[type]->grab_current_ns();
	spin_unlock(&kobj_ns_type_lock);

	return ns;
}
EXPORT_SYMBOL_GPL(kobj_ns_grab_current);

const void *kobj_ns_netlink(enum kobj_ns_type type, struct sock *sk)
{
	const void *ns = NULL;

	spin_lock(&kobj_ns_type_lock);
	if ((type > KOBJ_NS_TYPE_NONE) && (type < KOBJ_NS_TYPES) &&
	    kobj_ns_ops_tbl[type])
		ns = kobj_ns_ops_tbl[type]->netlink_ns(sk);
	spin_unlock(&kobj_ns_type_lock);

	return ns;
}

const void *kobj_ns_initial(enum kobj_ns_type type)
{
	const void *ns = NULL;

	spin_lock(&kobj_ns_type_lock);
	if ((type > KOBJ_NS_TYPE_NONE) && (type < KOBJ_NS_TYPES) &&
	    kobj_ns_ops_tbl[type])
		ns = kobj_ns_ops_tbl[type]->initial_ns();
	spin_unlock(&kobj_ns_type_lock);

	return ns;
}

void kobj_ns_drop(enum kobj_ns_type type, void *ns)
{
	spin_lock(&kobj_ns_type_lock);
	if ((type > KOBJ_NS_TYPE_NONE) && (type < KOBJ_NS_TYPES) &&
	    kobj_ns_ops_tbl[type] && kobj_ns_ops_tbl[type]->drop_ns)
		kobj_ns_ops_tbl[type]->drop_ns(ns);
	spin_unlock(&kobj_ns_type_lock);
}
EXPORT_SYMBOL_GPL(kobj_ns_drop);<|MERGE_RESOLUTION|>--- conflicted
+++ resolved
@@ -694,11 +694,7 @@
 {
 	struct kobject *kobj = container_of(kref, struct kobject, kref);
 #ifdef CONFIG_DEBUG_KOBJECT_RELEASE
-<<<<<<< HEAD
-	unsigned long delay = HZ + HZ * prandom_u32_max(4);
-=======
 	unsigned long delay = HZ + HZ * get_random_u32_below(4);
->>>>>>> 0ee29814
 	pr_info("kobject: '%s' (%p): %s, parent %p (delayed %ld)\n",
 		 kobject_name(kobj), kobj, __func__, kobj->parent, delay);
 	INIT_DELAYED_WORK(&kobj->release, kobject_delayed_cleanup);
