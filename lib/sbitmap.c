// SPDX-License-Identifier: GPL-2.0-only
/*
 * Copyright (C) 2016 Facebook
 * Copyright (C) 2013-2014 Jens Axboe
 */

#include <linux/sched.h>
#include <linux/random.h>
#include <linux/sbitmap.h>
#include <linux/seq_file.h>

static int init_alloc_hint(struct sbitmap *sb, gfp_t flags)
{
	unsigned depth = sb->depth;

	sb->alloc_hint = alloc_percpu_gfp(unsigned int, flags);
	if (!sb->alloc_hint)
		return -ENOMEM;

	if (depth && !sb->round_robin) {
		int i;

		for_each_possible_cpu(i)
<<<<<<< HEAD
			*per_cpu_ptr(sb->alloc_hint, i) = prandom_u32_max(depth);
=======
			*per_cpu_ptr(sb->alloc_hint, i) = get_random_u32_below(depth);
>>>>>>> 0ee29814
	}
	return 0;
}

static inline unsigned update_alloc_hint_before_get(struct sbitmap *sb,
						    unsigned int depth)
{
	unsigned hint;

	hint = this_cpu_read(*sb->alloc_hint);
	if (unlikely(hint >= depth)) {
<<<<<<< HEAD
		hint = depth ? prandom_u32_max(depth) : 0;
=======
		hint = depth ? get_random_u32_below(depth) : 0;
>>>>>>> 0ee29814
		this_cpu_write(*sb->alloc_hint, hint);
	}

	return hint;
}

static inline void update_alloc_hint_after_get(struct sbitmap *sb,
					       unsigned int depth,
					       unsigned int hint,
					       unsigned int nr)
{
	if (nr == -1) {
		/* If the map is full, a hint won't do us much good. */
		this_cpu_write(*sb->alloc_hint, 0);
	} else if (nr == hint || unlikely(sb->round_robin)) {
		/* Only update the hint if we used it. */
		hint = nr + 1;
		if (hint >= depth - 1)
			hint = 0;
		this_cpu_write(*sb->alloc_hint, hint);
	}
}

/*
 * See if we have deferred clears that we can batch move
 */
static inline bool sbitmap_deferred_clear(struct sbitmap_word *map)
{
	unsigned long mask;

	if (!READ_ONCE(map->cleared))
		return false;

	/*
	 * First get a stable cleared mask, setting the old mask to 0.
	 */
	mask = xchg(&map->cleared, 0);

	/*
	 * Now clear the masked bits in our free word
	 */
	atomic_long_andnot(mask, (atomic_long_t *)&map->word);
	BUILD_BUG_ON(sizeof(atomic_long_t) != sizeof(map->word));
	return true;
}

int sbitmap_init_node(struct sbitmap *sb, unsigned int depth, int shift,
		      gfp_t flags, int node, bool round_robin,
		      bool alloc_hint)
{
	unsigned int bits_per_word;

	if (shift < 0)
		shift = sbitmap_calculate_shift(depth);

	bits_per_word = 1U << shift;
	if (bits_per_word > BITS_PER_LONG)
		return -EINVAL;

	sb->shift = shift;
	sb->depth = depth;
	sb->map_nr = DIV_ROUND_UP(sb->depth, bits_per_word);
	sb->round_robin = round_robin;

	if (depth == 0) {
		sb->map = NULL;
		return 0;
	}

	if (alloc_hint) {
		if (init_alloc_hint(sb, flags))
			return -ENOMEM;
	} else {
		sb->alloc_hint = NULL;
	}

	sb->map = kvzalloc_node(sb->map_nr * sizeof(*sb->map), flags, node);
	if (!sb->map) {
		free_percpu(sb->alloc_hint);
		return -ENOMEM;
	}

	return 0;
}
EXPORT_SYMBOL_GPL(sbitmap_init_node);

void sbitmap_resize(struct sbitmap *sb, unsigned int depth)
{
	unsigned int bits_per_word = 1U << sb->shift;
	unsigned int i;

	for (i = 0; i < sb->map_nr; i++)
		sbitmap_deferred_clear(&sb->map[i]);

	sb->depth = depth;
	sb->map_nr = DIV_ROUND_UP(sb->depth, bits_per_word);
}
EXPORT_SYMBOL_GPL(sbitmap_resize);

static int __sbitmap_get_word(unsigned long *word, unsigned long depth,
			      unsigned int hint, bool wrap)
{
	int nr;

	/* don't wrap if starting from 0 */
	wrap = wrap && hint;

	while (1) {
		nr = find_next_zero_bit(word, depth, hint);
		if (unlikely(nr >= depth)) {
			/*
			 * We started with an offset, and we didn't reset the
			 * offset to 0 in a failure case, so start from 0 to
			 * exhaust the map.
			 */
			if (hint && wrap) {
				hint = 0;
				continue;
			}
			return -1;
		}

		if (!test_and_set_bit_lock(nr, word))
			break;

		hint = nr + 1;
		if (hint >= depth - 1)
			hint = 0;
	}

	return nr;
}

static int sbitmap_find_bit_in_index(struct sbitmap *sb, int index,
				     unsigned int alloc_hint)
{
	struct sbitmap_word *map = &sb->map[index];
	int nr;

	do {
		nr = __sbitmap_get_word(&map->word, __map_depth(sb, index),
					alloc_hint, !sb->round_robin);
		if (nr != -1)
			break;
		if (!sbitmap_deferred_clear(map))
			break;
	} while (1);

	return nr;
}

static int __sbitmap_get(struct sbitmap *sb, unsigned int alloc_hint)
{
	unsigned int i, index;
	int nr = -1;

	index = SB_NR_TO_INDEX(sb, alloc_hint);

	/*
	 * Unless we're doing round robin tag allocation, just use the
	 * alloc_hint to find the right word index. No point in looping
	 * twice in find_next_zero_bit() for that case.
	 */
	if (sb->round_robin)
		alloc_hint = SB_NR_TO_BIT(sb, alloc_hint);
	else
		alloc_hint = 0;

	for (i = 0; i < sb->map_nr; i++) {
		nr = sbitmap_find_bit_in_index(sb, index, alloc_hint);
		if (nr != -1) {
			nr += index << sb->shift;
			break;
		}

		/* Jump to next index. */
		alloc_hint = 0;
		if (++index >= sb->map_nr)
			index = 0;
	}

	return nr;
}

int sbitmap_get(struct sbitmap *sb)
{
	int nr;
	unsigned int hint, depth;

	if (WARN_ON_ONCE(unlikely(!sb->alloc_hint)))
		return -1;

	depth = READ_ONCE(sb->depth);
	hint = update_alloc_hint_before_get(sb, depth);
	nr = __sbitmap_get(sb, hint);
	update_alloc_hint_after_get(sb, depth, hint, nr);

	return nr;
}
EXPORT_SYMBOL_GPL(sbitmap_get);

static int __sbitmap_get_shallow(struct sbitmap *sb,
				 unsigned int alloc_hint,
				 unsigned long shallow_depth)
{
	unsigned int i, index;
	int nr = -1;

	index = SB_NR_TO_INDEX(sb, alloc_hint);

	for (i = 0; i < sb->map_nr; i++) {
again:
		nr = __sbitmap_get_word(&sb->map[index].word,
					min_t(unsigned int,
					      __map_depth(sb, index),
					      shallow_depth),
					SB_NR_TO_BIT(sb, alloc_hint), true);
		if (nr != -1) {
			nr += index << sb->shift;
			break;
		}

		if (sbitmap_deferred_clear(&sb->map[index]))
			goto again;

		/* Jump to next index. */
		index++;
		alloc_hint = index << sb->shift;

		if (index >= sb->map_nr) {
			index = 0;
			alloc_hint = 0;
		}
	}

	return nr;
}

int sbitmap_get_shallow(struct sbitmap *sb, unsigned long shallow_depth)
{
	int nr;
	unsigned int hint, depth;

	if (WARN_ON_ONCE(unlikely(!sb->alloc_hint)))
		return -1;

	depth = READ_ONCE(sb->depth);
	hint = update_alloc_hint_before_get(sb, depth);
	nr = __sbitmap_get_shallow(sb, hint, shallow_depth);
	update_alloc_hint_after_get(sb, depth, hint, nr);

	return nr;
}
EXPORT_SYMBOL_GPL(sbitmap_get_shallow);

bool sbitmap_any_bit_set(const struct sbitmap *sb)
{
	unsigned int i;

	for (i = 0; i < sb->map_nr; i++) {
		if (sb->map[i].word & ~sb->map[i].cleared)
			return true;
	}
	return false;
}
EXPORT_SYMBOL_GPL(sbitmap_any_bit_set);

static unsigned int __sbitmap_weight(const struct sbitmap *sb, bool set)
{
	unsigned int i, weight = 0;

	for (i = 0; i < sb->map_nr; i++) {
		const struct sbitmap_word *word = &sb->map[i];
		unsigned int word_depth = __map_depth(sb, i);

		if (set)
			weight += bitmap_weight(&word->word, word_depth);
		else
			weight += bitmap_weight(&word->cleared, word_depth);
	}
	return weight;
}

static unsigned int sbitmap_cleared(const struct sbitmap *sb)
{
	return __sbitmap_weight(sb, false);
}

unsigned int sbitmap_weight(const struct sbitmap *sb)
{
	return __sbitmap_weight(sb, true) - sbitmap_cleared(sb);
}
EXPORT_SYMBOL_GPL(sbitmap_weight);

void sbitmap_show(struct sbitmap *sb, struct seq_file *m)
{
	seq_printf(m, "depth=%u\n", sb->depth);
	seq_printf(m, "busy=%u\n", sbitmap_weight(sb));
	seq_printf(m, "cleared=%u\n", sbitmap_cleared(sb));
	seq_printf(m, "bits_per_word=%u\n", 1U << sb->shift);
	seq_printf(m, "map_nr=%u\n", sb->map_nr);
}
EXPORT_SYMBOL_GPL(sbitmap_show);

static inline void emit_byte(struct seq_file *m, unsigned int offset, u8 byte)
{
	if ((offset & 0xf) == 0) {
		if (offset != 0)
			seq_putc(m, '\n');
		seq_printf(m, "%08x:", offset);
	}
	if ((offset & 0x1) == 0)
		seq_putc(m, ' ');
	seq_printf(m, "%02x", byte);
}

void sbitmap_bitmap_show(struct sbitmap *sb, struct seq_file *m)
{
	u8 byte = 0;
	unsigned int byte_bits = 0;
	unsigned int offset = 0;
	int i;

	for (i = 0; i < sb->map_nr; i++) {
		unsigned long word = READ_ONCE(sb->map[i].word);
		unsigned long cleared = READ_ONCE(sb->map[i].cleared);
		unsigned int word_bits = __map_depth(sb, i);

		word &= ~cleared;

		while (word_bits > 0) {
			unsigned int bits = min(8 - byte_bits, word_bits);

			byte |= (word & (BIT(bits) - 1)) << byte_bits;
			byte_bits += bits;
			if (byte_bits == 8) {
				emit_byte(m, offset, byte);
				byte = 0;
				byte_bits = 0;
				offset++;
			}
			word >>= bits;
			word_bits -= bits;
		}
	}
	if (byte_bits) {
		emit_byte(m, offset, byte);
		offset++;
	}
	if (offset)
		seq_putc(m, '\n');
}
EXPORT_SYMBOL_GPL(sbitmap_bitmap_show);

static unsigned int sbq_calc_wake_batch(struct sbitmap_queue *sbq,
					unsigned int depth)
{
	unsigned int wake_batch;
	unsigned int shallow_depth;

	/*
	 * For each batch, we wake up one queue. We need to make sure that our
	 * batch size is small enough that the full depth of the bitmap,
	 * potentially limited by a shallow depth, is enough to wake up all of
	 * the queues.
	 *
	 * Each full word of the bitmap has bits_per_word bits, and there might
	 * be a partial word. There are depth / bits_per_word full words and
	 * depth % bits_per_word bits left over. In bitwise arithmetic:
	 *
	 * bits_per_word = 1 << shift
	 * depth / bits_per_word = depth >> shift
	 * depth % bits_per_word = depth & ((1 << shift) - 1)
	 *
	 * Each word can be limited to sbq->min_shallow_depth bits.
	 */
	shallow_depth = min(1U << sbq->sb.shift, sbq->min_shallow_depth);
	depth = ((depth >> sbq->sb.shift) * shallow_depth +
		 min(depth & ((1U << sbq->sb.shift) - 1), shallow_depth));
	wake_batch = clamp_t(unsigned int, depth / SBQ_WAIT_QUEUES, 1,
			     SBQ_WAKE_BATCH);

	return wake_batch;
}

int sbitmap_queue_init_node(struct sbitmap_queue *sbq, unsigned int depth,
			    int shift, bool round_robin, gfp_t flags, int node)
{
	int ret;
	int i;

	ret = sbitmap_init_node(&sbq->sb, depth, shift, flags, node,
				round_robin, true);
	if (ret)
		return ret;

	sbq->min_shallow_depth = UINT_MAX;
	sbq->wake_batch = sbq_calc_wake_batch(sbq, depth);
	atomic_set(&sbq->wake_index, 0);
	atomic_set(&sbq->ws_active, 0);
	atomic_set(&sbq->completion_cnt, 0);
	atomic_set(&sbq->wakeup_cnt, 0);

	sbq->ws = kzalloc_node(SBQ_WAIT_QUEUES * sizeof(*sbq->ws), flags, node);
	if (!sbq->ws) {
		sbitmap_free(&sbq->sb);
		return -ENOMEM;
	}

	for (i = 0; i < SBQ_WAIT_QUEUES; i++)
		init_waitqueue_head(&sbq->ws[i].wait);

	return 0;
}
EXPORT_SYMBOL_GPL(sbitmap_queue_init_node);

static void sbitmap_queue_update_wake_batch(struct sbitmap_queue *sbq,
					    unsigned int depth)
{
	unsigned int wake_batch;

	wake_batch = sbq_calc_wake_batch(sbq, depth);
	if (sbq->wake_batch != wake_batch)
		WRITE_ONCE(sbq->wake_batch, wake_batch);
}

void sbitmap_queue_recalculate_wake_batch(struct sbitmap_queue *sbq,
					    unsigned int users)
{
	unsigned int wake_batch;
	unsigned int min_batch;
	unsigned int depth = (sbq->sb.depth + users - 1) / users;

	min_batch = sbq->sb.depth >= (4 * SBQ_WAIT_QUEUES) ? 4 : 1;

	wake_batch = clamp_val(depth / SBQ_WAIT_QUEUES,
			min_batch, SBQ_WAKE_BATCH);

	WRITE_ONCE(sbq->wake_batch, wake_batch);
}
EXPORT_SYMBOL_GPL(sbitmap_queue_recalculate_wake_batch);

void sbitmap_queue_resize(struct sbitmap_queue *sbq, unsigned int depth)
{
	sbitmap_queue_update_wake_batch(sbq, depth);
	sbitmap_resize(&sbq->sb, depth);
}
EXPORT_SYMBOL_GPL(sbitmap_queue_resize);

int __sbitmap_queue_get(struct sbitmap_queue *sbq)
{
	return sbitmap_get(&sbq->sb);
}
EXPORT_SYMBOL_GPL(__sbitmap_queue_get);

unsigned long __sbitmap_queue_get_batch(struct sbitmap_queue *sbq, int nr_tags,
					unsigned int *offset)
{
	struct sbitmap *sb = &sbq->sb;
	unsigned int hint, depth;
	unsigned long index, nr;
	int i;

	if (unlikely(sb->round_robin))
		return 0;

	depth = READ_ONCE(sb->depth);
	hint = update_alloc_hint_before_get(sb, depth);

	index = SB_NR_TO_INDEX(sb, hint);

	for (i = 0; i < sb->map_nr; i++) {
		struct sbitmap_word *map = &sb->map[index];
		unsigned long get_mask;
		unsigned int map_depth = __map_depth(sb, index);

		sbitmap_deferred_clear(map);
		if (map->word == (1UL << (map_depth - 1)) - 1)
			goto next;

		nr = find_first_zero_bit(&map->word, map_depth);
		if (nr + nr_tags <= map_depth) {
			atomic_long_t *ptr = (atomic_long_t *) &map->word;
			unsigned long val;

			get_mask = ((1UL << nr_tags) - 1) << nr;
			val = READ_ONCE(map->word);
			do {
				if ((val & ~get_mask) != val)
					goto next;
			} while (!atomic_long_try_cmpxchg(ptr, &val,
							  get_mask | val));
			get_mask = (get_mask & ~val) >> nr;
			if (get_mask) {
				*offset = nr + (index << sb->shift);
				update_alloc_hint_after_get(sb, depth, hint,
							*offset + nr_tags - 1);
				return get_mask;
			}
		}
next:
		/* Jump to next index. */
		if (++index >= sb->map_nr)
			index = 0;
	}

	return 0;
}

int sbitmap_queue_get_shallow(struct sbitmap_queue *sbq,
			      unsigned int shallow_depth)
{
	WARN_ON_ONCE(shallow_depth < sbq->min_shallow_depth);

	return sbitmap_get_shallow(&sbq->sb, shallow_depth);
}
EXPORT_SYMBOL_GPL(sbitmap_queue_get_shallow);

void sbitmap_queue_min_shallow_depth(struct sbitmap_queue *sbq,
				     unsigned int min_shallow_depth)
{
	sbq->min_shallow_depth = min_shallow_depth;
	sbitmap_queue_update_wake_batch(sbq, sbq->sb.depth);
}
EXPORT_SYMBOL_GPL(sbitmap_queue_min_shallow_depth);

static void __sbitmap_queue_wake_up(struct sbitmap_queue *sbq, int nr)
{
	int i, wake_index;

	if (!atomic_read(&sbq->ws_active))
		return;

	wake_index = atomic_read(&sbq->wake_index);
	for (i = 0; i < SBQ_WAIT_QUEUES; i++) {
		struct sbq_wait_state *ws = &sbq->ws[wake_index];

		/*
		 * Advance the index before checking the current queue.
		 * It improves fairness, by ensuring the queue doesn't
		 * need to be fully emptied before trying to wake up
		 * from the next one.
		 */
		wake_index = sbq_index_inc(wake_index);

		/*
		 * It is sufficient to wake up at least one waiter to
		 * guarantee forward progress.
		 */
		if (waitqueue_active(&ws->wait) &&
		    wake_up_nr(&ws->wait, nr))
			break;
	}

	if (wake_index != atomic_read(&sbq->wake_index))
		atomic_set(&sbq->wake_index, wake_index);
}

void sbitmap_queue_wake_up(struct sbitmap_queue *sbq, int nr)
{
	unsigned int wake_batch = READ_ONCE(sbq->wake_batch);
	unsigned int wakeups;

	if (!atomic_read(&sbq->ws_active))
		return;

	atomic_add(nr, &sbq->completion_cnt);
	wakeups = atomic_read(&sbq->wakeup_cnt);

	do {
		if (atomic_read(&sbq->completion_cnt) - wakeups < wake_batch)
			return;
	} while (!atomic_try_cmpxchg(&sbq->wakeup_cnt,
				     &wakeups, wakeups + wake_batch));

	__sbitmap_queue_wake_up(sbq, wake_batch);
}
EXPORT_SYMBOL_GPL(sbitmap_queue_wake_up);

static inline void sbitmap_update_cpu_hint(struct sbitmap *sb, int cpu, int tag)
{
	if (likely(!sb->round_robin && tag < sb->depth))
		data_race(*per_cpu_ptr(sb->alloc_hint, cpu) = tag);
}

void sbitmap_queue_clear_batch(struct sbitmap_queue *sbq, int offset,
				int *tags, int nr_tags)
{
	struct sbitmap *sb = &sbq->sb;
	unsigned long *addr = NULL;
	unsigned long mask = 0;
	int i;

	smp_mb__before_atomic();
	for (i = 0; i < nr_tags; i++) {
		const int tag = tags[i] - offset;
		unsigned long *this_addr;

		/* since we're clearing a batch, skip the deferred map */
		this_addr = &sb->map[SB_NR_TO_INDEX(sb, tag)].word;
		if (!addr) {
			addr = this_addr;
		} else if (addr != this_addr) {
			atomic_long_andnot(mask, (atomic_long_t *) addr);
			mask = 0;
			addr = this_addr;
		}
		mask |= (1UL << SB_NR_TO_BIT(sb, tag));
	}

	if (mask)
		atomic_long_andnot(mask, (atomic_long_t *) addr);

	smp_mb__after_atomic();
	sbitmap_queue_wake_up(sbq, nr_tags);
	sbitmap_update_cpu_hint(&sbq->sb, raw_smp_processor_id(),
					tags[nr_tags - 1] - offset);
}

void sbitmap_queue_clear(struct sbitmap_queue *sbq, unsigned int nr,
			 unsigned int cpu)
{
	/*
	 * Once the clear bit is set, the bit may be allocated out.
	 *
	 * Orders READ/WRITE on the associated instance(such as request
	 * of blk_mq) by this bit for avoiding race with re-allocation,
	 * and its pair is the memory barrier implied in __sbitmap_get_word.
	 *
	 * One invariant is that the clear bit has to be zero when the bit
	 * is in use.
	 */
	smp_mb__before_atomic();
	sbitmap_deferred_clear_bit(&sbq->sb, nr);

	/*
	 * Pairs with the memory barrier in set_current_state() to ensure the
	 * proper ordering of clear_bit_unlock()/waitqueue_active() in the waker
	 * and test_and_set_bit_lock()/prepare_to_wait()/finish_wait() in the
	 * waiter. See the comment on waitqueue_active().
	 */
	smp_mb__after_atomic();
	sbitmap_queue_wake_up(sbq, 1);
	sbitmap_update_cpu_hint(&sbq->sb, cpu, nr);
}
EXPORT_SYMBOL_GPL(sbitmap_queue_clear);

void sbitmap_queue_wake_all(struct sbitmap_queue *sbq)
{
	int i, wake_index;

	/*
	 * Pairs with the memory barrier in set_current_state() like in
	 * sbitmap_queue_wake_up().
	 */
	smp_mb();
	wake_index = atomic_read(&sbq->wake_index);
	for (i = 0; i < SBQ_WAIT_QUEUES; i++) {
		struct sbq_wait_state *ws = &sbq->ws[wake_index];

		if (waitqueue_active(&ws->wait))
			wake_up(&ws->wait);

		wake_index = sbq_index_inc(wake_index);
	}
}
EXPORT_SYMBOL_GPL(sbitmap_queue_wake_all);

void sbitmap_queue_show(struct sbitmap_queue *sbq, struct seq_file *m)
{
	bool first;
	int i;

	sbitmap_show(&sbq->sb, m);

	seq_puts(m, "alloc_hint={");
	first = true;
	for_each_possible_cpu(i) {
		if (!first)
			seq_puts(m, ", ");
		first = false;
		seq_printf(m, "%u", *per_cpu_ptr(sbq->sb.alloc_hint, i));
	}
	seq_puts(m, "}\n");

	seq_printf(m, "wake_batch=%u\n", sbq->wake_batch);
	seq_printf(m, "wake_index=%d\n", atomic_read(&sbq->wake_index));
	seq_printf(m, "ws_active=%d\n", atomic_read(&sbq->ws_active));

	seq_puts(m, "ws={\n");
	for (i = 0; i < SBQ_WAIT_QUEUES; i++) {
		struct sbq_wait_state *ws = &sbq->ws[i];
		seq_printf(m, "\t{.wait=%s},\n",
			   waitqueue_active(&ws->wait) ? "active" : "inactive");
	}
	seq_puts(m, "}\n");

	seq_printf(m, "round_robin=%d\n", sbq->sb.round_robin);
	seq_printf(m, "min_shallow_depth=%u\n", sbq->min_shallow_depth);
}
EXPORT_SYMBOL_GPL(sbitmap_queue_show);

void sbitmap_add_wait_queue(struct sbitmap_queue *sbq,
			    struct sbq_wait_state *ws,
			    struct sbq_wait *sbq_wait)
{
	if (!sbq_wait->sbq) {
		sbq_wait->sbq = sbq;
		atomic_inc(&sbq->ws_active);
		add_wait_queue(&ws->wait, &sbq_wait->wait);
	}
}
EXPORT_SYMBOL_GPL(sbitmap_add_wait_queue);

void sbitmap_del_wait_queue(struct sbq_wait *sbq_wait)
{
	list_del_init(&sbq_wait->wait.entry);
	if (sbq_wait->sbq) {
		atomic_dec(&sbq_wait->sbq->ws_active);
		sbq_wait->sbq = NULL;
	}
}
EXPORT_SYMBOL_GPL(sbitmap_del_wait_queue);

void sbitmap_prepare_to_wait(struct sbitmap_queue *sbq,
			     struct sbq_wait_state *ws,
			     struct sbq_wait *sbq_wait, int state)
{
	if (!sbq_wait->sbq) {
		atomic_inc(&sbq->ws_active);
		sbq_wait->sbq = sbq;
	}
	prepare_to_wait_exclusive(&ws->wait, &sbq_wait->wait, state);
}
EXPORT_SYMBOL_GPL(sbitmap_prepare_to_wait);

void sbitmap_finish_wait(struct sbitmap_queue *sbq, struct sbq_wait_state *ws,
			 struct sbq_wait *sbq_wait)
{
	finish_wait(&ws->wait, &sbq_wait->wait);
	if (sbq_wait->sbq) {
		atomic_dec(&sbq->ws_active);
		sbq_wait->sbq = NULL;
	}
}
EXPORT_SYMBOL_GPL(sbitmap_finish_wait);<|MERGE_RESOLUTION|>--- conflicted
+++ resolved
@@ -21,11 +21,7 @@
 		int i;
 
 		for_each_possible_cpu(i)
-<<<<<<< HEAD
-			*per_cpu_ptr(sb->alloc_hint, i) = prandom_u32_max(depth);
-=======
 			*per_cpu_ptr(sb->alloc_hint, i) = get_random_u32_below(depth);
->>>>>>> 0ee29814
 	}
 	return 0;
 }
@@ -37,11 +33,7 @@
 
 	hint = this_cpu_read(*sb->alloc_hint);
 	if (unlikely(hint >= depth)) {
-<<<<<<< HEAD
-		hint = depth ? prandom_u32_max(depth) : 0;
-=======
 		hint = depth ? get_random_u32_below(depth) : 0;
->>>>>>> 0ee29814
 		this_cpu_write(*sb->alloc_hint, hint);
 	}
 
