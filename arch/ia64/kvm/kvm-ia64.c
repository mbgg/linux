/*
 * kvm_ia64.c: Basic KVM suppport On Itanium series processors
 *
 *
 * 	Copyright (C) 2007, Intel Corporation.
 *  	Xiantao Zhang  (xiantao.zhang@intel.com)
 *
 * This program is free software; you can redistribute it and/or modify it
 * under the terms and conditions of the GNU General Public License,
 * version 2, as published by the Free Software Foundation.
 *
 * This program is distributed in the hope it will be useful, but WITHOUT
 * ANY WARRANTY; without even the implied warranty of MERCHANTABILITY or
 * FITNESS FOR A PARTICULAR PURPOSE.  See the GNU General Public License for
 * more details.
 *
 * You should have received a copy of the GNU General Public License along with
 * this program; if not, write to the Free Software Foundation, Inc., 59 Temple
 * Place - Suite 330, Boston, MA 02111-1307 USA.
 *
 */

#include <linux/module.h>
#include <linux/errno.h>
#include <linux/percpu.h>
#include <linux/fs.h>
#include <linux/slab.h>
#include <linux/smp.h>
#include <linux/kvm_host.h>
#include <linux/kvm.h>
#include <linux/bitops.h>
#include <linux/hrtimer.h>
#include <linux/uaccess.h>
#include <linux/iommu.h>
#include <linux/intel-iommu.h>

#include <asm/pgtable.h>
#include <asm/gcc_intrin.h>
#include <asm/pal.h>
#include <asm/cacheflush.h>
#include <asm/div64.h>
#include <asm/tlb.h>
#include <asm/elf.h>
#include <asm/sn/addrs.h>
#include <asm/sn/clksupport.h>
#include <asm/sn/shub_mmr.h>

#include "misc.h"
#include "vti.h"
#include "iodev.h"
#include "ioapic.h"
#include "lapic.h"
#include "irq.h"

static unsigned long kvm_vmm_base;
static unsigned long kvm_vsa_base;
static unsigned long kvm_vm_buffer;
static unsigned long kvm_vm_buffer_size;
unsigned long kvm_vmm_gp;

static long vp_env_info;

static struct kvm_vmm_info *kvm_vmm_info;

static DEFINE_PER_CPU(struct kvm_vcpu *, last_vcpu);

struct kvm_stats_debugfs_item debugfs_entries[] = {
	{ NULL }
};

static unsigned long kvm_get_itc(struct kvm_vcpu *vcpu)
{
#if defined(CONFIG_IA64_SGI_SN2) || defined(CONFIG_IA64_GENERIC)
	if (vcpu->kvm->arch.is_sn2)
		return rtc_time();
	else
#endif
		return ia64_getreg(_IA64_REG_AR_ITC);
}

static void kvm_flush_icache(unsigned long start, unsigned long len)
{
	int l;

	for (l = 0; l < (len + 32); l += 32)
		ia64_fc((void *)(start + l));

	ia64_sync_i();
	ia64_srlz_i();
}

static void kvm_flush_tlb_all(void)
{
	unsigned long i, j, count0, count1, stride0, stride1, addr;
	long flags;

	addr    = local_cpu_data->ptce_base;
	count0  = local_cpu_data->ptce_count[0];
	count1  = local_cpu_data->ptce_count[1];
	stride0 = local_cpu_data->ptce_stride[0];
	stride1 = local_cpu_data->ptce_stride[1];

	local_irq_save(flags);
	for (i = 0; i < count0; ++i) {
		for (j = 0; j < count1; ++j) {
			ia64_ptce(addr);
			addr += stride1;
		}
		addr += stride0;
	}
	local_irq_restore(flags);
	ia64_srlz_i();			/* srlz.i implies srlz.d */
}

long ia64_pal_vp_create(u64 *vpd, u64 *host_iva, u64 *opt_handler)
{
	struct ia64_pal_retval iprv;

	PAL_CALL_STK(iprv, PAL_VP_CREATE, (u64)vpd, (u64)host_iva,
			(u64)opt_handler);

	return iprv.status;
}

static  DEFINE_SPINLOCK(vp_lock);

int kvm_arch_hardware_enable(void *garbage)
{
	long  status;
	long  tmp_base;
	unsigned long pte;
	unsigned long saved_psr;
	int slot;

	pte = pte_val(mk_pte_phys(__pa(kvm_vmm_base), PAGE_KERNEL));
	local_irq_save(saved_psr);
	slot = ia64_itr_entry(0x3, KVM_VMM_BASE, pte, KVM_VMM_SHIFT);
	local_irq_restore(saved_psr);
	if (slot < 0)
		return -EINVAL;

	spin_lock(&vp_lock);
	status = ia64_pal_vp_init_env(kvm_vsa_base ?
				VP_INIT_ENV : VP_INIT_ENV_INITALIZE,
			__pa(kvm_vm_buffer), KVM_VM_BUFFER_BASE, &tmp_base);
	if (status != 0) {
		spin_unlock(&vp_lock);
		printk(KERN_WARNING"kvm: Failed to Enable VT Support!!!!\n");
		return -EINVAL;
	}

	if (!kvm_vsa_base) {
		kvm_vsa_base = tmp_base;
		printk(KERN_INFO"kvm: kvm_vsa_base:0x%lx\n", kvm_vsa_base);
	}
	spin_unlock(&vp_lock);
	ia64_ptr_entry(0x3, slot);

	return 0;
}

void kvm_arch_hardware_disable(void *garbage)
{

	long status;
	int slot;
	unsigned long pte;
	unsigned long saved_psr;
	unsigned long host_iva = ia64_getreg(_IA64_REG_CR_IVA);

	pte = pte_val(mk_pte_phys(__pa(kvm_vmm_base),
				PAGE_KERNEL));

	local_irq_save(saved_psr);
	slot = ia64_itr_entry(0x3, KVM_VMM_BASE, pte, KVM_VMM_SHIFT);
	local_irq_restore(saved_psr);
	if (slot < 0)
		return;

	status = ia64_pal_vp_exit_env(host_iva);
	if (status)
		printk(KERN_DEBUG"kvm: Failed to disable VT support! :%ld\n",
				status);
	ia64_ptr_entry(0x3, slot);
}

void kvm_arch_check_processor_compat(void *rtn)
{
	*(int *)rtn = 0;
}

int kvm_dev_ioctl_check_extension(long ext)
{

	int r;

	switch (ext) {
	case KVM_CAP_IRQCHIP:
	case KVM_CAP_MP_STATE:
	case KVM_CAP_IRQ_INJECT_STATUS:
		r = 1;
		break;
	case KVM_CAP_COALESCED_MMIO:
		r = KVM_COALESCED_MMIO_PAGE_OFFSET;
		break;
	case KVM_CAP_IOMMU:
		r = iommu_found();
		break;
	default:
		r = 0;
	}
	return r;

}

static int handle_vm_error(struct kvm_vcpu *vcpu, struct kvm_run *kvm_run)
{
	kvm_run->exit_reason = KVM_EXIT_UNKNOWN;
	kvm_run->hw.hardware_exit_reason = 1;
	return 0;
}

static int handle_mmio(struct kvm_vcpu *vcpu, struct kvm_run *kvm_run)
{
	struct kvm_mmio_req *p;
	struct kvm_io_device *mmio_dev;
	int r;

	p = kvm_get_vcpu_ioreq(vcpu);

	if ((p->addr & PAGE_MASK) == IOAPIC_DEFAULT_BASE_ADDRESS)
		goto mmio;
	vcpu->mmio_needed = 1;
	vcpu->mmio_phys_addr = kvm_run->mmio.phys_addr = p->addr;
	vcpu->mmio_size = kvm_run->mmio.len = p->size;
	vcpu->mmio_is_write = kvm_run->mmio.is_write = !p->dir;

	if (vcpu->mmio_is_write)
		memcpy(vcpu->mmio_data, &p->data, p->size);
	memcpy(kvm_run->mmio.data, &p->data, p->size);
	kvm_run->exit_reason = KVM_EXIT_MMIO;
	return 0;
mmio:
	if (p->dir)
		r = kvm_io_bus_read(vcpu->kvm, KVM_MMIO_BUS, p->addr,
				    p->size, &p->data);
	else
		r = kvm_io_bus_write(vcpu->kvm, KVM_MMIO_BUS, p->addr,
				     p->size, &p->data);
	if (r)
		printk(KERN_ERR"kvm: No iodevice found! addr:%lx\n", p->addr);
	p->state = STATE_IORESP_READY;

	return 1;
}

static int handle_pal_call(struct kvm_vcpu *vcpu, struct kvm_run *kvm_run)
{
	struct exit_ctl_data *p;

	p = kvm_get_exit_data(vcpu);

	if (p->exit_reason == EXIT_REASON_PAL_CALL)
		return kvm_pal_emul(vcpu, kvm_run);
	else {
		kvm_run->exit_reason = KVM_EXIT_UNKNOWN;
		kvm_run->hw.hardware_exit_reason = 2;
		return 0;
	}
}

static int handle_sal_call(struct kvm_vcpu *vcpu, struct kvm_run *kvm_run)
{
	struct exit_ctl_data *p;

	p = kvm_get_exit_data(vcpu);

	if (p->exit_reason == EXIT_REASON_SAL_CALL) {
		kvm_sal_emul(vcpu);
		return 1;
	} else {
		kvm_run->exit_reason = KVM_EXIT_UNKNOWN;
		kvm_run->hw.hardware_exit_reason = 3;
		return 0;
	}

}

static int __apic_accept_irq(struct kvm_vcpu *vcpu, uint64_t vector)
{
	struct vpd *vpd = to_host(vcpu->kvm, vcpu->arch.vpd);

	if (!test_and_set_bit(vector, &vpd->irr[0])) {
		vcpu->arch.irq_new_pending = 1;
		kvm_vcpu_kick(vcpu);
		return 1;
	}
	return 0;
}

/*
 *  offset: address offset to IPI space.
 *  value:  deliver value.
 */
static void vcpu_deliver_ipi(struct kvm_vcpu *vcpu, uint64_t dm,
				uint64_t vector)
{
	switch (dm) {
	case SAPIC_FIXED:
		break;
	case SAPIC_NMI:
		vector = 2;
		break;
	case SAPIC_EXTINT:
		vector = 0;
		break;
	case SAPIC_INIT:
	case SAPIC_PMI:
	default:
		printk(KERN_ERR"kvm: Unimplemented Deliver reserved IPI!\n");
		return;
	}
	__apic_accept_irq(vcpu, vector);
}

static struct kvm_vcpu *lid_to_vcpu(struct kvm *kvm, unsigned long id,
			unsigned long eid)
{
	union ia64_lid lid;
	int i;
	struct kvm_vcpu *vcpu;

	kvm_for_each_vcpu(i, vcpu, kvm) {
		lid.val = VCPU_LID(vcpu);
		if (lid.id == id && lid.eid == eid)
			return vcpu;
	}

	return NULL;
}

static int handle_ipi(struct kvm_vcpu *vcpu, struct kvm_run *kvm_run)
{
	struct exit_ctl_data *p = kvm_get_exit_data(vcpu);
	struct kvm_vcpu *target_vcpu;
	struct kvm_pt_regs *regs;
	union ia64_ipi_a addr = p->u.ipi_data.addr;
	union ia64_ipi_d data = p->u.ipi_data.data;

	target_vcpu = lid_to_vcpu(vcpu->kvm, addr.id, addr.eid);
	if (!target_vcpu)
		return handle_vm_error(vcpu, kvm_run);

	if (!target_vcpu->arch.launched) {
		regs = vcpu_regs(target_vcpu);

		regs->cr_iip = vcpu->kvm->arch.rdv_sal_data.boot_ip;
		regs->r1 = vcpu->kvm->arch.rdv_sal_data.boot_gp;

		target_vcpu->arch.mp_state = KVM_MP_STATE_RUNNABLE;
		if (waitqueue_active(&target_vcpu->wq))
			wake_up_interruptible(&target_vcpu->wq);
	} else {
		vcpu_deliver_ipi(target_vcpu, data.dm, data.vector);
		if (target_vcpu != vcpu)
			kvm_vcpu_kick(target_vcpu);
	}

	return 1;
}

struct call_data {
	struct kvm_ptc_g ptc_g_data;
	struct kvm_vcpu *vcpu;
};

static void vcpu_global_purge(void *info)
{
	struct call_data *p = (struct call_data *)info;
	struct kvm_vcpu *vcpu = p->vcpu;

	if (test_bit(KVM_REQ_TLB_FLUSH, &vcpu->requests))
		return;

	set_bit(KVM_REQ_PTC_G, &vcpu->requests);
	if (vcpu->arch.ptc_g_count < MAX_PTC_G_NUM) {
		vcpu->arch.ptc_g_data[vcpu->arch.ptc_g_count++] =
							p->ptc_g_data;
	} else {
		clear_bit(KVM_REQ_PTC_G, &vcpu->requests);
		vcpu->arch.ptc_g_count = 0;
		set_bit(KVM_REQ_TLB_FLUSH, &vcpu->requests);
	}
}

static int handle_global_purge(struct kvm_vcpu *vcpu, struct kvm_run *kvm_run)
{
	struct exit_ctl_data *p = kvm_get_exit_data(vcpu);
	struct kvm *kvm = vcpu->kvm;
	struct call_data call_data;
	int i;
	struct kvm_vcpu *vcpui;

	call_data.ptc_g_data = p->u.ptc_g_data;

	kvm_for_each_vcpu(i, vcpui, kvm) {
		if (vcpui->arch.mp_state == KVM_MP_STATE_UNINITIALIZED ||
				vcpu == vcpui)
			continue;

		if (waitqueue_active(&vcpui->wq))
			wake_up_interruptible(&vcpui->wq);

		if (vcpui->cpu != -1) {
			call_data.vcpu = vcpui;
			smp_call_function_single(vcpui->cpu,
					vcpu_global_purge, &call_data, 1);
		} else
			printk(KERN_WARNING"kvm: Uninit vcpu received ipi!\n");

	}
	return 1;
}

static int handle_switch_rr6(struct kvm_vcpu *vcpu, struct kvm_run *kvm_run)
{
	return 1;
}

static int kvm_sn2_setup_mappings(struct kvm_vcpu *vcpu)
{
	unsigned long pte, rtc_phys_addr, map_addr;
	int slot;

	map_addr = KVM_VMM_BASE + (1UL << KVM_VMM_SHIFT);
	rtc_phys_addr = LOCAL_MMR_OFFSET | SH_RTC;
	pte = pte_val(mk_pte_phys(rtc_phys_addr, PAGE_KERNEL_UC));
	slot = ia64_itr_entry(0x3, map_addr, pte, PAGE_SHIFT);
	vcpu->arch.sn_rtc_tr_slot = slot;
	if (slot < 0) {
		printk(KERN_ERR "Mayday mayday! RTC mapping failed!\n");
		slot = 0;
	}
	return slot;
}

int kvm_emulate_halt(struct kvm_vcpu *vcpu)
{

	ktime_t kt;
	long itc_diff;
	unsigned long vcpu_now_itc;
	unsigned long expires;
	struct hrtimer *p_ht = &vcpu->arch.hlt_timer;
	unsigned long cyc_per_usec = local_cpu_data->cyc_per_usec;
	struct vpd *vpd = to_host(vcpu->kvm, vcpu->arch.vpd);

	if (irqchip_in_kernel(vcpu->kvm)) {

		vcpu_now_itc = kvm_get_itc(vcpu) + vcpu->arch.itc_offset;

		if (time_after(vcpu_now_itc, vpd->itm)) {
			vcpu->arch.timer_check = 1;
			return 1;
		}
		itc_diff = vpd->itm - vcpu_now_itc;
		if (itc_diff < 0)
			itc_diff = -itc_diff;

		expires = div64_u64(itc_diff, cyc_per_usec);
		kt = ktime_set(0, 1000 * expires);

		vcpu->arch.ht_active = 1;
		hrtimer_start(p_ht, kt, HRTIMER_MODE_ABS);

		vcpu->arch.mp_state = KVM_MP_STATE_HALTED;
		kvm_vcpu_block(vcpu);
		hrtimer_cancel(p_ht);
		vcpu->arch.ht_active = 0;

		if (test_and_clear_bit(KVM_REQ_UNHALT, &vcpu->requests) ||
				kvm_cpu_has_pending_timer(vcpu))
			if (vcpu->arch.mp_state == KVM_MP_STATE_HALTED)
				vcpu->arch.mp_state = KVM_MP_STATE_RUNNABLE;

		if (vcpu->arch.mp_state != KVM_MP_STATE_RUNNABLE)
			return -EINTR;
		return 1;
	} else {
		printk(KERN_ERR"kvm: Unsupported userspace halt!");
		return 0;
	}
}

static int handle_vm_shutdown(struct kvm_vcpu *vcpu,
		struct kvm_run *kvm_run)
{
	kvm_run->exit_reason = KVM_EXIT_SHUTDOWN;
	return 0;
}

static int handle_external_interrupt(struct kvm_vcpu *vcpu,
		struct kvm_run *kvm_run)
{
	return 1;
}

static int handle_vcpu_debug(struct kvm_vcpu *vcpu,
				struct kvm_run *kvm_run)
{
	printk("VMM: %s", vcpu->arch.log_buf);
	return 1;
}

static int (*kvm_vti_exit_handlers[])(struct kvm_vcpu *vcpu,
		struct kvm_run *kvm_run) = {
	[EXIT_REASON_VM_PANIC]              = handle_vm_error,
	[EXIT_REASON_MMIO_INSTRUCTION]      = handle_mmio,
	[EXIT_REASON_PAL_CALL]              = handle_pal_call,
	[EXIT_REASON_SAL_CALL]              = handle_sal_call,
	[EXIT_REASON_SWITCH_RR6]            = handle_switch_rr6,
	[EXIT_REASON_VM_DESTROY]            = handle_vm_shutdown,
	[EXIT_REASON_EXTERNAL_INTERRUPT]    = handle_external_interrupt,
	[EXIT_REASON_IPI]		    = handle_ipi,
	[EXIT_REASON_PTC_G]		    = handle_global_purge,
	[EXIT_REASON_DEBUG]		    = handle_vcpu_debug,

};

static const int kvm_vti_max_exit_handlers =
		sizeof(kvm_vti_exit_handlers)/sizeof(*kvm_vti_exit_handlers);

static uint32_t kvm_get_exit_reason(struct kvm_vcpu *vcpu)
{
	struct exit_ctl_data *p_exit_data;

	p_exit_data = kvm_get_exit_data(vcpu);
	return p_exit_data->exit_reason;
}

/*
 * The guest has exited.  See if we can fix it or if we need userspace
 * assistance.
 */
static int kvm_handle_exit(struct kvm_run *kvm_run, struct kvm_vcpu *vcpu)
{
	u32 exit_reason = kvm_get_exit_reason(vcpu);
	vcpu->arch.last_exit = exit_reason;

	if (exit_reason < kvm_vti_max_exit_handlers
			&& kvm_vti_exit_handlers[exit_reason])
		return kvm_vti_exit_handlers[exit_reason](vcpu, kvm_run);
	else {
		kvm_run->exit_reason = KVM_EXIT_UNKNOWN;
		kvm_run->hw.hardware_exit_reason = exit_reason;
	}
	return 0;
}

static inline void vti_set_rr6(unsigned long rr6)
{
	ia64_set_rr(RR6, rr6);
	ia64_srlz_i();
}

static int kvm_insert_vmm_mapping(struct kvm_vcpu *vcpu)
{
	unsigned long pte;
	struct kvm *kvm = vcpu->kvm;
	int r;

	/*Insert a pair of tr to map vmm*/
	pte = pte_val(mk_pte_phys(__pa(kvm_vmm_base), PAGE_KERNEL));
	r = ia64_itr_entry(0x3, KVM_VMM_BASE, pte, KVM_VMM_SHIFT);
	if (r < 0)
		goto out;
	vcpu->arch.vmm_tr_slot = r;
	/*Insert a pairt of tr to map data of vm*/
	pte = pte_val(mk_pte_phys(__pa(kvm->arch.vm_base), PAGE_KERNEL));
	r = ia64_itr_entry(0x3, KVM_VM_DATA_BASE,
					pte, KVM_VM_DATA_SHIFT);
	if (r < 0)
		goto out;
	vcpu->arch.vm_tr_slot = r;

#if defined(CONFIG_IA64_SGI_SN2) || defined(CONFIG_IA64_GENERIC)
	if (kvm->arch.is_sn2) {
		r = kvm_sn2_setup_mappings(vcpu);
		if (r < 0)
			goto out;
	}
#endif

	r = 0;
out:
	return r;
}

static void kvm_purge_vmm_mapping(struct kvm_vcpu *vcpu)
{
	struct kvm *kvm = vcpu->kvm;
	ia64_ptr_entry(0x3, vcpu->arch.vmm_tr_slot);
	ia64_ptr_entry(0x3, vcpu->arch.vm_tr_slot);
#if defined(CONFIG_IA64_SGI_SN2) || defined(CONFIG_IA64_GENERIC)
	if (kvm->arch.is_sn2)
		ia64_ptr_entry(0x3, vcpu->arch.sn_rtc_tr_slot);
#endif
}

static int kvm_vcpu_pre_transition(struct kvm_vcpu *vcpu)
{
	unsigned long psr;
	int r;
	int cpu = smp_processor_id();

	if (vcpu->arch.last_run_cpu != cpu ||
			per_cpu(last_vcpu, cpu) != vcpu) {
		per_cpu(last_vcpu, cpu) = vcpu;
		vcpu->arch.last_run_cpu = cpu;
		kvm_flush_tlb_all();
	}

	vcpu->arch.host_rr6 = ia64_get_rr(RR6);
	vti_set_rr6(vcpu->arch.vmm_rr);
	local_irq_save(psr);
	r = kvm_insert_vmm_mapping(vcpu);
	local_irq_restore(psr);
	return r;
}

static void kvm_vcpu_post_transition(struct kvm_vcpu *vcpu)
{
	kvm_purge_vmm_mapping(vcpu);
	vti_set_rr6(vcpu->arch.host_rr6);
}

static int __vcpu_run(struct kvm_vcpu *vcpu, struct kvm_run *kvm_run)
{
	union context *host_ctx, *guest_ctx;
	int r, idx;

	idx = srcu_read_lock(&vcpu->kvm->srcu);

again:
	if (signal_pending(current)) {
		r = -EINTR;
		kvm_run->exit_reason = KVM_EXIT_INTR;
		goto out;
	}

	preempt_disable();
	local_irq_disable();

	/*Get host and guest context with guest address space.*/
	host_ctx = kvm_get_host_context(vcpu);
	guest_ctx = kvm_get_guest_context(vcpu);

	clear_bit(KVM_REQ_KICK, &vcpu->requests);

	r = kvm_vcpu_pre_transition(vcpu);
	if (r < 0)
		goto vcpu_run_fail;

	srcu_read_unlock(&vcpu->kvm->srcu, idx);
	kvm_guest_enter();

	/*
	 * Transition to the guest
	 */
	kvm_vmm_info->tramp_entry(host_ctx, guest_ctx);

	kvm_vcpu_post_transition(vcpu);

	vcpu->arch.launched = 1;
	set_bit(KVM_REQ_KICK, &vcpu->requests);
	local_irq_enable();

	/*
	 * We must have an instruction between local_irq_enable() and
	 * kvm_guest_exit(), so the timer interrupt isn't delayed by
	 * the interrupt shadow.  The stat.exits increment will do nicely.
	 * But we need to prevent reordering, hence this barrier():
	 */
	barrier();
	kvm_guest_exit();
	preempt_enable();

	idx = srcu_read_lock(&vcpu->kvm->srcu);

	r = kvm_handle_exit(kvm_run, vcpu);

	if (r > 0) {
		if (!need_resched())
			goto again;
	}

out:
	srcu_read_unlock(&vcpu->kvm->srcu, idx);
	if (r > 0) {
		kvm_resched(vcpu);
		idx = srcu_read_lock(&vcpu->kvm->srcu);
		goto again;
	}

	return r;

vcpu_run_fail:
	local_irq_enable();
	preempt_enable();
	kvm_run->exit_reason = KVM_EXIT_FAIL_ENTRY;
	goto out;
}

static void kvm_set_mmio_data(struct kvm_vcpu *vcpu)
{
	struct kvm_mmio_req *p = kvm_get_vcpu_ioreq(vcpu);

	if (!vcpu->mmio_is_write)
		memcpy(&p->data, vcpu->mmio_data, 8);
	p->state = STATE_IORESP_READY;
}

int kvm_arch_vcpu_ioctl_run(struct kvm_vcpu *vcpu, struct kvm_run *kvm_run)
{
	int r;
	sigset_t sigsaved;

	if (vcpu->sigset_active)
		sigprocmask(SIG_SETMASK, &vcpu->sigset, &sigsaved);

	if (unlikely(vcpu->arch.mp_state == KVM_MP_STATE_UNINITIALIZED)) {
		kvm_vcpu_block(vcpu);
		clear_bit(KVM_REQ_UNHALT, &vcpu->requests);
		r = -EAGAIN;
		goto out;
	}

	if (vcpu->mmio_needed) {
		memcpy(vcpu->mmio_data, kvm_run->mmio.data, 8);
		kvm_set_mmio_data(vcpu);
		vcpu->mmio_read_completed = 1;
		vcpu->mmio_needed = 0;
	}
	r = __vcpu_run(vcpu, kvm_run);
out:
	if (vcpu->sigset_active)
		sigprocmask(SIG_SETMASK, &sigsaved, NULL);

	return r;
}

struct kvm *kvm_arch_alloc_vm(void)
{

	struct kvm *kvm;
	uint64_t  vm_base;

	BUG_ON(sizeof(struct kvm) > KVM_VM_STRUCT_SIZE);

	vm_base = __get_free_pages(GFP_KERNEL, get_order(KVM_VM_DATA_SIZE));

	if (!vm_base)
		return NULL;

	memset((void *)vm_base, 0, KVM_VM_DATA_SIZE);
	kvm = (struct kvm *)(vm_base +
			offsetof(struct kvm_vm_data, kvm_vm_struct));
	kvm->arch.vm_base = vm_base;
	printk(KERN_DEBUG"kvm: vm's data area:0x%lx\n", vm_base);

	return kvm;
}

struct kvm_io_range {
	unsigned long start;
	unsigned long size;
	unsigned long type;
};

static const struct kvm_io_range io_ranges[] = {
	{VGA_IO_START, VGA_IO_SIZE, GPFN_FRAME_BUFFER},
	{MMIO_START, MMIO_SIZE, GPFN_LOW_MMIO},
	{LEGACY_IO_START, LEGACY_IO_SIZE, GPFN_LEGACY_IO},
	{IO_SAPIC_START, IO_SAPIC_SIZE, GPFN_IOSAPIC},
	{PIB_START, PIB_SIZE, GPFN_PIB},
};

static void kvm_build_io_pmt(struct kvm *kvm)
{
	unsigned long i, j;

	/* Mark I/O ranges */
	for (i = 0; i < (sizeof(io_ranges) / sizeof(struct kvm_io_range));
							i++) {
		for (j = io_ranges[i].start;
				j < io_ranges[i].start + io_ranges[i].size;
				j += PAGE_SIZE)
			kvm_set_pmt_entry(kvm, j >> PAGE_SHIFT,
					io_ranges[i].type, 0);
	}

}

/*Use unused rids to virtualize guest rid.*/
#define GUEST_PHYSICAL_RR0	0x1739
#define GUEST_PHYSICAL_RR4	0x2739
#define VMM_INIT_RR		0x1660

int kvm_arch_init_vm(struct kvm *kvm)
{
	BUG_ON(!kvm);

	kvm->arch.is_sn2 = ia64_platform_is("sn2");

	kvm->arch.metaphysical_rr0 = GUEST_PHYSICAL_RR0;
	kvm->arch.metaphysical_rr4 = GUEST_PHYSICAL_RR4;
	kvm->arch.vmm_init_rr = VMM_INIT_RR;

	/*
	 *Fill P2M entries for MMIO/IO ranges
	 */
	kvm_build_io_pmt(kvm);

	INIT_LIST_HEAD(&kvm->arch.assigned_dev_head);

	/* Reserve bit 0 of irq_sources_bitmap for userspace irq source */
	set_bit(KVM_USERSPACE_IRQ_SOURCE_ID, &kvm->arch.irq_sources_bitmap);

	return 0;
}

static int kvm_vm_ioctl_get_irqchip(struct kvm *kvm,
					struct kvm_irqchip *chip)
{
	int r;

	r = 0;
	switch (chip->chip_id) {
	case KVM_IRQCHIP_IOAPIC:
		r = kvm_get_ioapic(kvm, &chip->chip.ioapic);
		break;
	default:
		r = -EINVAL;
		break;
	}
	return r;
}

static int kvm_vm_ioctl_set_irqchip(struct kvm *kvm, struct kvm_irqchip *chip)
{
	int r;

	r = 0;
	switch (chip->chip_id) {
	case KVM_IRQCHIP_IOAPIC:
		r = kvm_set_ioapic(kvm, &chip->chip.ioapic);
		break;
	default:
		r = -EINVAL;
		break;
	}
	return r;
}

#define RESTORE_REGS(_x) vcpu->arch._x = regs->_x

int kvm_arch_vcpu_ioctl_set_regs(struct kvm_vcpu *vcpu, struct kvm_regs *regs)
{
	struct vpd *vpd = to_host(vcpu->kvm, vcpu->arch.vpd);
	int i;

	for (i = 0; i < 16; i++) {
		vpd->vgr[i] = regs->vpd.vgr[i];
		vpd->vbgr[i] = regs->vpd.vbgr[i];
	}
	for (i = 0; i < 128; i++)
		vpd->vcr[i] = regs->vpd.vcr[i];
	vpd->vhpi = regs->vpd.vhpi;
	vpd->vnat = regs->vpd.vnat;
	vpd->vbnat = regs->vpd.vbnat;
	vpd->vpsr = regs->vpd.vpsr;

	vpd->vpr = regs->vpd.vpr;

	memcpy(&vcpu->arch.guest, &regs->saved_guest, sizeof(union context));

	RESTORE_REGS(mp_state);
	RESTORE_REGS(vmm_rr);
	memcpy(vcpu->arch.itrs, regs->itrs, sizeof(struct thash_data) * NITRS);
	memcpy(vcpu->arch.dtrs, regs->dtrs, sizeof(struct thash_data) * NDTRS);
	RESTORE_REGS(itr_regions);
	RESTORE_REGS(dtr_regions);
	RESTORE_REGS(tc_regions);
	RESTORE_REGS(irq_check);
	RESTORE_REGS(itc_check);
	RESTORE_REGS(timer_check);
	RESTORE_REGS(timer_pending);
	RESTORE_REGS(last_itc);
	for (i = 0; i < 8; i++) {
		vcpu->arch.vrr[i] = regs->vrr[i];
		vcpu->arch.ibr[i] = regs->ibr[i];
		vcpu->arch.dbr[i] = regs->dbr[i];
	}
	for (i = 0; i < 4; i++)
		vcpu->arch.insvc[i] = regs->insvc[i];
	RESTORE_REGS(xtp);
	RESTORE_REGS(metaphysical_rr0);
	RESTORE_REGS(metaphysical_rr4);
	RESTORE_REGS(metaphysical_saved_rr0);
	RESTORE_REGS(metaphysical_saved_rr4);
	RESTORE_REGS(fp_psr);
	RESTORE_REGS(saved_gp);

	vcpu->arch.irq_new_pending = 1;
	vcpu->arch.itc_offset = regs->saved_itc - kvm_get_itc(vcpu);
	set_bit(KVM_REQ_RESUME, &vcpu->requests);

	return 0;
}

long kvm_arch_vm_ioctl(struct file *filp,
		unsigned int ioctl, unsigned long arg)
{
	struct kvm *kvm = filp->private_data;
	void __user *argp = (void __user *)arg;
	int r = -ENOTTY;

	switch (ioctl) {
	case KVM_SET_MEMORY_REGION: {
		struct kvm_memory_region kvm_mem;
		struct kvm_userspace_memory_region kvm_userspace_mem;

		r = -EFAULT;
		if (copy_from_user(&kvm_mem, argp, sizeof kvm_mem))
			goto out;
		kvm_userspace_mem.slot = kvm_mem.slot;
		kvm_userspace_mem.flags = kvm_mem.flags;
		kvm_userspace_mem.guest_phys_addr =
					kvm_mem.guest_phys_addr;
		kvm_userspace_mem.memory_size = kvm_mem.memory_size;
		r = kvm_vm_ioctl_set_memory_region(kvm,
					&kvm_userspace_mem, 0);
		if (r)
			goto out;
		break;
		}
	case KVM_CREATE_IRQCHIP:
		r = -EFAULT;
		r = kvm_ioapic_init(kvm);
		if (r)
			goto out;
		r = kvm_setup_default_irq_routing(kvm);
		if (r) {
<<<<<<< HEAD
			kvm_ioapic_destroy(kvm);
=======
			mutex_lock(&kvm->slots_lock);
			kvm_ioapic_destroy(kvm);
			mutex_unlock(&kvm->slots_lock);
>>>>>>> 3cbea436
			goto out;
		}
		break;
	case KVM_IRQ_LINE_STATUS:
	case KVM_IRQ_LINE: {
		struct kvm_irq_level irq_event;

		r = -EFAULT;
		if (copy_from_user(&irq_event, argp, sizeof irq_event))
			goto out;
		r = -ENXIO;
		if (irqchip_in_kernel(kvm)) {
			__s32 status;
			status = kvm_set_irq(kvm, KVM_USERSPACE_IRQ_SOURCE_ID,
				    irq_event.irq, irq_event.level);
			if (ioctl == KVM_IRQ_LINE_STATUS) {
				r = -EFAULT;
				irq_event.status = status;
				if (copy_to_user(argp, &irq_event,
							sizeof irq_event))
					goto out;
			}
			r = 0;
		}
		break;
		}
	case KVM_GET_IRQCHIP: {
		/* 0: PIC master, 1: PIC slave, 2: IOAPIC */
		struct kvm_irqchip chip;

		r = -EFAULT;
		if (copy_from_user(&chip, argp, sizeof chip))
				goto out;
		r = -ENXIO;
		if (!irqchip_in_kernel(kvm))
			goto out;
		r = kvm_vm_ioctl_get_irqchip(kvm, &chip);
		if (r)
			goto out;
		r = -EFAULT;
		if (copy_to_user(argp, &chip, sizeof chip))
				goto out;
		r = 0;
		break;
		}
	case KVM_SET_IRQCHIP: {
		/* 0: PIC master, 1: PIC slave, 2: IOAPIC */
		struct kvm_irqchip chip;

		r = -EFAULT;
		if (copy_from_user(&chip, argp, sizeof chip))
				goto out;
		r = -ENXIO;
		if (!irqchip_in_kernel(kvm))
			goto out;
		r = kvm_vm_ioctl_set_irqchip(kvm, &chip);
		if (r)
			goto out;
		r = 0;
		break;
		}
	default:
		;
	}
out:
	return r;
}

int kvm_arch_vcpu_ioctl_set_sregs(struct kvm_vcpu *vcpu,
		struct kvm_sregs *sregs)
{
	return -EINVAL;
}

int kvm_arch_vcpu_ioctl_get_sregs(struct kvm_vcpu *vcpu,
		struct kvm_sregs *sregs)
{
	return -EINVAL;

}
int kvm_arch_vcpu_ioctl_translate(struct kvm_vcpu *vcpu,
		struct kvm_translation *tr)
{

	return -EINVAL;
}

static int kvm_alloc_vmm_area(void)
{
	if (!kvm_vmm_base && (kvm_vm_buffer_size < KVM_VM_BUFFER_SIZE)) {
		kvm_vmm_base = __get_free_pages(GFP_KERNEL,
				get_order(KVM_VMM_SIZE));
		if (!kvm_vmm_base)
			return -ENOMEM;

		memset((void *)kvm_vmm_base, 0, KVM_VMM_SIZE);
		kvm_vm_buffer = kvm_vmm_base + VMM_SIZE;

		printk(KERN_DEBUG"kvm:VMM's Base Addr:0x%lx, vm_buffer:0x%lx\n",
				kvm_vmm_base, kvm_vm_buffer);
	}

	return 0;
}

static void kvm_free_vmm_area(void)
{
	if (kvm_vmm_base) {
		/*Zero this area before free to avoid bits leak!!*/
		memset((void *)kvm_vmm_base, 0, KVM_VMM_SIZE);
		free_pages(kvm_vmm_base, get_order(KVM_VMM_SIZE));
		kvm_vmm_base  = 0;
		kvm_vm_buffer = 0;
		kvm_vsa_base = 0;
	}
}

static int vti_init_vpd(struct kvm_vcpu *vcpu)
{
	int i;
	union cpuid3_t cpuid3;
	struct vpd *vpd = to_host(vcpu->kvm, vcpu->arch.vpd);

	if (IS_ERR(vpd))
		return PTR_ERR(vpd);

	/* CPUID init */
	for (i = 0; i < 5; i++)
		vpd->vcpuid[i] = ia64_get_cpuid(i);

	/* Limit the CPUID number to 5 */
	cpuid3.value = vpd->vcpuid[3];
	cpuid3.number = 4;	/* 5 - 1 */
	vpd->vcpuid[3] = cpuid3.value;

	/*Set vac and vdc fields*/
	vpd->vac.a_from_int_cr = 1;
	vpd->vac.a_to_int_cr = 1;
	vpd->vac.a_from_psr = 1;
	vpd->vac.a_from_cpuid = 1;
	vpd->vac.a_cover = 1;
	vpd->vac.a_bsw = 1;
	vpd->vac.a_int = 1;
	vpd->vdc.d_vmsw = 1;

	/*Set virtual buffer*/
	vpd->virt_env_vaddr = KVM_VM_BUFFER_BASE;

	return 0;
}

static int vti_create_vp(struct kvm_vcpu *vcpu)
{
	long ret;
	struct vpd *vpd = vcpu->arch.vpd;
	unsigned long  vmm_ivt;

	vmm_ivt = kvm_vmm_info->vmm_ivt;

	printk(KERN_DEBUG "kvm: vcpu:%p,ivt: 0x%lx\n", vcpu, vmm_ivt);

	ret = ia64_pal_vp_create((u64 *)vpd, (u64 *)vmm_ivt, 0);

	if (ret) {
		printk(KERN_ERR"kvm: ia64_pal_vp_create failed!\n");
		return -EINVAL;
	}
	return 0;
}

static void init_ptce_info(struct kvm_vcpu *vcpu)
{
	ia64_ptce_info_t ptce = {0};

	ia64_get_ptce(&ptce);
	vcpu->arch.ptce_base = ptce.base;
	vcpu->arch.ptce_count[0] = ptce.count[0];
	vcpu->arch.ptce_count[1] = ptce.count[1];
	vcpu->arch.ptce_stride[0] = ptce.stride[0];
	vcpu->arch.ptce_stride[1] = ptce.stride[1];
}

static void kvm_migrate_hlt_timer(struct kvm_vcpu *vcpu)
{
	struct hrtimer *p_ht = &vcpu->arch.hlt_timer;

	if (hrtimer_cancel(p_ht))
		hrtimer_start_expires(p_ht, HRTIMER_MODE_ABS);
}

static enum hrtimer_restart hlt_timer_fn(struct hrtimer *data)
{
	struct kvm_vcpu *vcpu;
	wait_queue_head_t *q;

	vcpu  = container_of(data, struct kvm_vcpu, arch.hlt_timer);
	q = &vcpu->wq;

	if (vcpu->arch.mp_state != KVM_MP_STATE_HALTED)
		goto out;

	if (waitqueue_active(q))
		wake_up_interruptible(q);

out:
	vcpu->arch.timer_fired = 1;
	vcpu->arch.timer_check = 1;
	return HRTIMER_NORESTART;
}

#define PALE_RESET_ENTRY    0x80000000ffffffb0UL

int kvm_arch_vcpu_init(struct kvm_vcpu *vcpu)
{
	struct kvm_vcpu *v;
	int r;
	int i;
	long itc_offset;
	struct kvm *kvm = vcpu->kvm;
	struct kvm_pt_regs *regs = vcpu_regs(vcpu);

	union context *p_ctx = &vcpu->arch.guest;
	struct kvm_vcpu *vmm_vcpu = to_guest(vcpu->kvm, vcpu);

	/*Init vcpu context for first run.*/
	if (IS_ERR(vmm_vcpu))
		return PTR_ERR(vmm_vcpu);

	if (kvm_vcpu_is_bsp(vcpu)) {
		vcpu->arch.mp_state = KVM_MP_STATE_RUNNABLE;

		/*Set entry address for first run.*/
		regs->cr_iip = PALE_RESET_ENTRY;

		/*Initialize itc offset for vcpus*/
		itc_offset = 0UL - kvm_get_itc(vcpu);
		for (i = 0; i < KVM_MAX_VCPUS; i++) {
			v = (struct kvm_vcpu *)((char *)vcpu +
					sizeof(struct kvm_vcpu_data) * i);
			v->arch.itc_offset = itc_offset;
			v->arch.last_itc = 0;
		}
	} else
		vcpu->arch.mp_state = KVM_MP_STATE_UNINITIALIZED;

	r = -ENOMEM;
	vcpu->arch.apic = kzalloc(sizeof(struct kvm_lapic), GFP_KERNEL);
	if (!vcpu->arch.apic)
		goto out;
	vcpu->arch.apic->vcpu = vcpu;

	p_ctx->gr[1] = 0;
	p_ctx->gr[12] = (unsigned long)((char *)vmm_vcpu + KVM_STK_OFFSET);
	p_ctx->gr[13] = (unsigned long)vmm_vcpu;
	p_ctx->psr = 0x1008522000UL;
	p_ctx->ar[40] = FPSR_DEFAULT; /*fpsr*/
	p_ctx->caller_unat = 0;
	p_ctx->pr = 0x0;
	p_ctx->ar[36] = 0x0; /*unat*/
	p_ctx->ar[19] = 0x0; /*rnat*/
	p_ctx->ar[18] = (unsigned long)vmm_vcpu +
				((sizeof(struct kvm_vcpu)+15) & ~15);
	p_ctx->ar[64] = 0x0; /*pfs*/
	p_ctx->cr[0] = 0x7e04UL;
	p_ctx->cr[2] = (unsigned long)kvm_vmm_info->vmm_ivt;
	p_ctx->cr[8] = 0x3c;

	/*Initialize region register*/
	p_ctx->rr[0] = 0x30;
	p_ctx->rr[1] = 0x30;
	p_ctx->rr[2] = 0x30;
	p_ctx->rr[3] = 0x30;
	p_ctx->rr[4] = 0x30;
	p_ctx->rr[5] = 0x30;
	p_ctx->rr[7] = 0x30;

	/*Initialize branch register 0*/
	p_ctx->br[0] = *(unsigned long *)kvm_vmm_info->vmm_entry;

	vcpu->arch.vmm_rr = kvm->arch.vmm_init_rr;
	vcpu->arch.metaphysical_rr0 = kvm->arch.metaphysical_rr0;
	vcpu->arch.metaphysical_rr4 = kvm->arch.metaphysical_rr4;

	hrtimer_init(&vcpu->arch.hlt_timer, CLOCK_MONOTONIC, HRTIMER_MODE_ABS);
	vcpu->arch.hlt_timer.function = hlt_timer_fn;

	vcpu->arch.last_run_cpu = -1;
	vcpu->arch.vpd = (struct vpd *)VPD_BASE(vcpu->vcpu_id);
	vcpu->arch.vsa_base = kvm_vsa_base;
	vcpu->arch.__gp = kvm_vmm_gp;
	vcpu->arch.dirty_log_lock_pa = __pa(&kvm->arch.dirty_log_lock);
	vcpu->arch.vhpt.hash = (struct thash_data *)VHPT_BASE(vcpu->vcpu_id);
	vcpu->arch.vtlb.hash = (struct thash_data *)VTLB_BASE(vcpu->vcpu_id);
	init_ptce_info(vcpu);

	r = 0;
out:
	return r;
}

static int vti_vcpu_setup(struct kvm_vcpu *vcpu, int id)
{
	unsigned long psr;
	int r;

	local_irq_save(psr);
	r = kvm_insert_vmm_mapping(vcpu);
	local_irq_restore(psr);
	if (r)
		goto fail;
	r = kvm_vcpu_init(vcpu, vcpu->kvm, id);
	if (r)
		goto fail;

	r = vti_init_vpd(vcpu);
	if (r) {
		printk(KERN_DEBUG"kvm: vpd init error!!\n");
		goto uninit;
	}

	r = vti_create_vp(vcpu);
	if (r)
		goto uninit;

	kvm_purge_vmm_mapping(vcpu);

	return 0;
uninit:
	kvm_vcpu_uninit(vcpu);
fail:
	return r;
}

struct kvm_vcpu *kvm_arch_vcpu_create(struct kvm *kvm,
		unsigned int id)
{
	struct kvm_vcpu *vcpu;
	unsigned long vm_base = kvm->arch.vm_base;
	int r;
	int cpu;

	BUG_ON(sizeof(struct kvm_vcpu) > VCPU_STRUCT_SIZE/2);

	r = -EINVAL;
	if (id >= KVM_MAX_VCPUS) {
		printk(KERN_ERR"kvm: Can't configure vcpus > %ld",
				KVM_MAX_VCPUS);
		goto fail;
	}

	r = -ENOMEM;
	if (!vm_base) {
		printk(KERN_ERR"kvm: Create vcpu[%d] error!\n", id);
		goto fail;
	}
	vcpu = (struct kvm_vcpu *)(vm_base + offsetof(struct kvm_vm_data,
					vcpu_data[id].vcpu_struct));
	vcpu->kvm = kvm;

	cpu = get_cpu();
	r = vti_vcpu_setup(vcpu, id);
	put_cpu();

	if (r) {
		printk(KERN_DEBUG"kvm: vcpu_setup error!!\n");
		goto fail;
	}

	return vcpu;
fail:
	return ERR_PTR(r);
}

int kvm_arch_vcpu_setup(struct kvm_vcpu *vcpu)
{
	return 0;
}

int kvm_arch_vcpu_ioctl_get_fpu(struct kvm_vcpu *vcpu, struct kvm_fpu *fpu)
{
	return -EINVAL;
}

int kvm_arch_vcpu_ioctl_set_fpu(struct kvm_vcpu *vcpu, struct kvm_fpu *fpu)
{
	return -EINVAL;
}

int kvm_arch_vcpu_ioctl_set_guest_debug(struct kvm_vcpu *vcpu,
					struct kvm_guest_debug *dbg)
{
	return -EINVAL;
}

void kvm_arch_free_vm(struct kvm *kvm)
{
	unsigned long vm_base = kvm->arch.vm_base;

	if (vm_base) {
		memset((void *)vm_base, 0, KVM_VM_DATA_SIZE);
		free_pages(vm_base, get_order(KVM_VM_DATA_SIZE));
	}

}

static void kvm_release_vm_pages(struct kvm *kvm)
{
	struct kvm_memslots *slots;
	struct kvm_memory_slot *memslot;
	int i, j;
	unsigned long base_gfn;

	slots = kvm_memslots(kvm);
	for (i = 0; i < slots->nmemslots; i++) {
		memslot = &slots->memslots[i];
		base_gfn = memslot->base_gfn;

		for (j = 0; j < memslot->npages; j++) {
			if (memslot->rmap[j])
				put_page((struct page *)memslot->rmap[j]);
		}
	}
}

void kvm_arch_sync_events(struct kvm *kvm)
{
}

void kvm_arch_destroy_vm(struct kvm *kvm)
{
	kvm_iommu_unmap_guest(kvm);
#ifdef  KVM_CAP_DEVICE_ASSIGNMENT
	kvm_free_all_assigned_devices(kvm);
#endif
	kfree(kvm->arch.vioapic);
	kvm_release_vm_pages(kvm);
<<<<<<< HEAD
	kvm_free_physmem(kvm);
	cleanup_srcu_struct(&kvm->srcu);
	free_kvm(kvm);
=======
>>>>>>> 3cbea436
}

void kvm_arch_vcpu_put(struct kvm_vcpu *vcpu)
{
}

void kvm_arch_vcpu_load(struct kvm_vcpu *vcpu, int cpu)
{
	if (cpu != vcpu->cpu) {
		vcpu->cpu = cpu;
		if (vcpu->arch.ht_active)
			kvm_migrate_hlt_timer(vcpu);
	}
}

#define SAVE_REGS(_x) 	regs->_x = vcpu->arch._x

int kvm_arch_vcpu_ioctl_get_regs(struct kvm_vcpu *vcpu, struct kvm_regs *regs)
{
	struct vpd *vpd = to_host(vcpu->kvm, vcpu->arch.vpd);
	int i;

	vcpu_load(vcpu);

	for (i = 0; i < 16; i++) {
		regs->vpd.vgr[i] = vpd->vgr[i];
		regs->vpd.vbgr[i] = vpd->vbgr[i];
	}
	for (i = 0; i < 128; i++)
		regs->vpd.vcr[i] = vpd->vcr[i];
	regs->vpd.vhpi = vpd->vhpi;
	regs->vpd.vnat = vpd->vnat;
	regs->vpd.vbnat = vpd->vbnat;
	regs->vpd.vpsr = vpd->vpsr;
	regs->vpd.vpr = vpd->vpr;

	memcpy(&regs->saved_guest, &vcpu->arch.guest, sizeof(union context));

	SAVE_REGS(mp_state);
	SAVE_REGS(vmm_rr);
	memcpy(regs->itrs, vcpu->arch.itrs, sizeof(struct thash_data) * NITRS);
	memcpy(regs->dtrs, vcpu->arch.dtrs, sizeof(struct thash_data) * NDTRS);
	SAVE_REGS(itr_regions);
	SAVE_REGS(dtr_regions);
	SAVE_REGS(tc_regions);
	SAVE_REGS(irq_check);
	SAVE_REGS(itc_check);
	SAVE_REGS(timer_check);
	SAVE_REGS(timer_pending);
	SAVE_REGS(last_itc);
	for (i = 0; i < 8; i++) {
		regs->vrr[i] = vcpu->arch.vrr[i];
		regs->ibr[i] = vcpu->arch.ibr[i];
		regs->dbr[i] = vcpu->arch.dbr[i];
	}
	for (i = 0; i < 4; i++)
		regs->insvc[i] = vcpu->arch.insvc[i];
	regs->saved_itc = vcpu->arch.itc_offset + kvm_get_itc(vcpu);
	SAVE_REGS(xtp);
	SAVE_REGS(metaphysical_rr0);
	SAVE_REGS(metaphysical_rr4);
	SAVE_REGS(metaphysical_saved_rr0);
	SAVE_REGS(metaphysical_saved_rr4);
	SAVE_REGS(fp_psr);
	SAVE_REGS(saved_gp);

	vcpu_put(vcpu);
	return 0;
}

int kvm_arch_vcpu_ioctl_get_stack(struct kvm_vcpu *vcpu,
				  struct kvm_ia64_vcpu_stack *stack)
{
	memcpy(stack, vcpu, sizeof(struct kvm_ia64_vcpu_stack));
	return 0;
}

int kvm_arch_vcpu_ioctl_set_stack(struct kvm_vcpu *vcpu,
				  struct kvm_ia64_vcpu_stack *stack)
{
	memcpy(vcpu + 1, &stack->stack[0] + sizeof(struct kvm_vcpu),
	       sizeof(struct kvm_ia64_vcpu_stack) - sizeof(struct kvm_vcpu));

	vcpu->arch.exit_data = ((struct kvm_vcpu *)stack)->arch.exit_data;
	return 0;
}

void kvm_arch_vcpu_uninit(struct kvm_vcpu *vcpu)
{

	hrtimer_cancel(&vcpu->arch.hlt_timer);
	kfree(vcpu->arch.apic);
}


long kvm_arch_vcpu_ioctl(struct file *filp,
			 unsigned int ioctl, unsigned long arg)
{
	struct kvm_vcpu *vcpu = filp->private_data;
	void __user *argp = (void __user *)arg;
	struct kvm_ia64_vcpu_stack *stack = NULL;
	long r;

	switch (ioctl) {
	case KVM_IA64_VCPU_GET_STACK: {
		struct kvm_ia64_vcpu_stack __user *user_stack;
	        void __user *first_p = argp;

		r = -EFAULT;
		if (copy_from_user(&user_stack, first_p, sizeof(void *)))
			goto out;

		if (!access_ok(VERIFY_WRITE, user_stack,
			       sizeof(struct kvm_ia64_vcpu_stack))) {
			printk(KERN_INFO "KVM_IA64_VCPU_GET_STACK: "
			       "Illegal user destination address for stack\n");
			goto out;
		}
		stack = kzalloc(sizeof(struct kvm_ia64_vcpu_stack), GFP_KERNEL);
		if (!stack) {
			r = -ENOMEM;
			goto out;
		}

		r = kvm_arch_vcpu_ioctl_get_stack(vcpu, stack);
		if (r)
			goto out;

		if (copy_to_user(user_stack, stack,
				 sizeof(struct kvm_ia64_vcpu_stack))) {
			r = -EFAULT;
			goto out;
		}

		break;
	}
	case KVM_IA64_VCPU_SET_STACK: {
		struct kvm_ia64_vcpu_stack __user *user_stack;
	        void __user *first_p = argp;

		r = -EFAULT;
		if (copy_from_user(&user_stack, first_p, sizeof(void *)))
			goto out;

		if (!access_ok(VERIFY_READ, user_stack,
			    sizeof(struct kvm_ia64_vcpu_stack))) {
			printk(KERN_INFO "KVM_IA64_VCPU_SET_STACK: "
			       "Illegal user address for stack\n");
			goto out;
		}
		stack = kmalloc(sizeof(struct kvm_ia64_vcpu_stack), GFP_KERNEL);
		if (!stack) {
			r = -ENOMEM;
			goto out;
		}
		if (copy_from_user(stack, user_stack,
				   sizeof(struct kvm_ia64_vcpu_stack)))
			goto out;

		r = kvm_arch_vcpu_ioctl_set_stack(vcpu, stack);
		break;
	}

	default:
		r = -EINVAL;
	}

out:
	kfree(stack);
	return r;
}

int kvm_arch_prepare_memory_region(struct kvm *kvm,
		struct kvm_memory_slot *memslot,
		struct kvm_memory_slot old,
		struct kvm_userspace_memory_region *mem,
		int user_alloc)
{
	unsigned long i;
	unsigned long pfn;
	int npages = memslot->npages;
	unsigned long base_gfn = memslot->base_gfn;

	if (base_gfn + npages > (KVM_MAX_MEM_SIZE >> PAGE_SHIFT))
		return -ENOMEM;

	for (i = 0; i < npages; i++) {
		pfn = gfn_to_pfn(kvm, base_gfn + i);
		if (!kvm_is_mmio_pfn(pfn)) {
			kvm_set_pmt_entry(kvm, base_gfn + i,
					pfn << PAGE_SHIFT,
				_PAGE_AR_RWX | _PAGE_MA_WB);
			memslot->rmap[i] = (unsigned long)pfn_to_page(pfn);
		} else {
			kvm_set_pmt_entry(kvm, base_gfn + i,
					GPFN_PHYS_MMIO | (pfn << PAGE_SHIFT),
					_PAGE_MA_UC);
			memslot->rmap[i] = 0;
			}
	}

	return 0;
}

void kvm_arch_commit_memory_region(struct kvm *kvm,
		struct kvm_userspace_memory_region *mem,
		struct kvm_memory_slot old,
		int user_alloc)
{
	return;
}

void kvm_arch_flush_shadow(struct kvm *kvm)
{
	kvm_flush_remote_tlbs(kvm);
}

long kvm_arch_dev_ioctl(struct file *filp,
			unsigned int ioctl, unsigned long arg)
{
	return -EINVAL;
}

void kvm_arch_vcpu_destroy(struct kvm_vcpu *vcpu)
{
	kvm_vcpu_uninit(vcpu);
}

static int vti_cpu_has_kvm_support(void)
{
	long  avail = 1, status = 1, control = 1;
	long ret;

	ret = ia64_pal_proc_get_features(&avail, &status, &control, 0);
	if (ret)
		goto out;

	if (!(avail & PAL_PROC_VM_BIT))
		goto out;

	printk(KERN_DEBUG"kvm: Hardware Supports VT\n");

	ret = ia64_pal_vp_env_info(&kvm_vm_buffer_size, &vp_env_info);
	if (ret)
		goto out;
	printk(KERN_DEBUG"kvm: VM Buffer Size:0x%lx\n", kvm_vm_buffer_size);

	if (!(vp_env_info & VP_OPCODE)) {
		printk(KERN_WARNING"kvm: No opcode ability on hardware, "
				"vm_env_info:0x%lx\n", vp_env_info);
	}

	return 1;
out:
	return 0;
}


/*
 * On SN2, the ITC isn't stable, so copy in fast path code to use the
 * SN2 RTC, replacing the ITC based default verion.
 */
static void kvm_patch_vmm(struct kvm_vmm_info *vmm_info,
			  struct module *module)
{
	unsigned long new_ar, new_ar_sn2;
	unsigned long module_base;

	if (!ia64_platform_is("sn2"))
		return;

	module_base = (unsigned long)module->module_core;

	new_ar = kvm_vmm_base + vmm_info->patch_mov_ar - module_base;
	new_ar_sn2 = kvm_vmm_base + vmm_info->patch_mov_ar_sn2 - module_base;

	printk(KERN_INFO "kvm: Patching ITC emulation to use SGI SN2 RTC "
	       "as source\n");

	/*
	 * Copy the SN2 version of mov_ar into place. They are both
	 * the same size, so 6 bundles is sufficient (6 * 0x10).
	 */
	memcpy((void *)new_ar, (void *)new_ar_sn2, 0x60);
}

static int kvm_relocate_vmm(struct kvm_vmm_info *vmm_info,
			    struct module *module)
{
	unsigned long module_base;
	unsigned long vmm_size;

	unsigned long vmm_offset, func_offset, fdesc_offset;
	struct fdesc *p_fdesc;

	BUG_ON(!module);

	if (!kvm_vmm_base) {
		printk("kvm: kvm area hasn't been initialized yet!!\n");
		return -EFAULT;
	}

	/*Calculate new position of relocated vmm module.*/
	module_base = (unsigned long)module->module_core;
	vmm_size = module->core_size;
	if (unlikely(vmm_size > KVM_VMM_SIZE))
		return -EFAULT;

	memcpy((void *)kvm_vmm_base, (void *)module_base, vmm_size);
	kvm_patch_vmm(vmm_info, module);
	kvm_flush_icache(kvm_vmm_base, vmm_size);

	/*Recalculate kvm_vmm_info based on new VMM*/
	vmm_offset = vmm_info->vmm_ivt - module_base;
	kvm_vmm_info->vmm_ivt = KVM_VMM_BASE + vmm_offset;
	printk(KERN_DEBUG"kvm: Relocated VMM's IVT Base Addr:%lx\n",
			kvm_vmm_info->vmm_ivt);

	fdesc_offset = (unsigned long)vmm_info->vmm_entry - module_base;
	kvm_vmm_info->vmm_entry = (kvm_vmm_entry *)(KVM_VMM_BASE +
							fdesc_offset);
	func_offset = *(unsigned long *)vmm_info->vmm_entry - module_base;
	p_fdesc = (struct fdesc *)(kvm_vmm_base + fdesc_offset);
	p_fdesc->ip = KVM_VMM_BASE + func_offset;
	p_fdesc->gp = KVM_VMM_BASE+(p_fdesc->gp - module_base);

	printk(KERN_DEBUG"kvm: Relocated VMM's Init Entry Addr:%lx\n",
			KVM_VMM_BASE+func_offset);

	fdesc_offset = (unsigned long)vmm_info->tramp_entry - module_base;
	kvm_vmm_info->tramp_entry = (kvm_tramp_entry *)(KVM_VMM_BASE +
			fdesc_offset);
	func_offset = *(unsigned long *)vmm_info->tramp_entry - module_base;
	p_fdesc = (struct fdesc *)(kvm_vmm_base + fdesc_offset);
	p_fdesc->ip = KVM_VMM_BASE + func_offset;
	p_fdesc->gp = KVM_VMM_BASE + (p_fdesc->gp - module_base);

	kvm_vmm_gp = p_fdesc->gp;

	printk(KERN_DEBUG"kvm: Relocated VMM's Entry IP:%p\n",
						kvm_vmm_info->vmm_entry);
	printk(KERN_DEBUG"kvm: Relocated VMM's Trampoline Entry IP:0x%lx\n",
						KVM_VMM_BASE + func_offset);

	return 0;
}

int kvm_arch_init(void *opaque)
{
	int r;
	struct kvm_vmm_info *vmm_info = (struct kvm_vmm_info *)opaque;

	if (!vti_cpu_has_kvm_support()) {
		printk(KERN_ERR "kvm: No Hardware Virtualization Support!\n");
		r = -EOPNOTSUPP;
		goto out;
	}

	if (kvm_vmm_info) {
		printk(KERN_ERR "kvm: Already loaded VMM module!\n");
		r = -EEXIST;
		goto out;
	}

	r = -ENOMEM;
	kvm_vmm_info = kzalloc(sizeof(struct kvm_vmm_info), GFP_KERNEL);
	if (!kvm_vmm_info)
		goto out;

	if (kvm_alloc_vmm_area())
		goto out_free0;

	r = kvm_relocate_vmm(vmm_info, vmm_info->module);
	if (r)
		goto out_free1;

	return 0;

out_free1:
	kvm_free_vmm_area();
out_free0:
	kfree(kvm_vmm_info);
out:
	return r;
}

void kvm_arch_exit(void)
{
	kvm_free_vmm_area();
	kfree(kvm_vmm_info);
	kvm_vmm_info = NULL;
}

static void kvm_ia64_sync_dirty_log(struct kvm *kvm,
				    struct kvm_memory_slot *memslot)
{
	int i;
	long base;
	unsigned long n;
	unsigned long *dirty_bitmap = (unsigned long *)(kvm->arch.vm_base +
			offsetof(struct kvm_vm_data, kvm_mem_dirty_log));

	n = kvm_dirty_bitmap_bytes(memslot);
	base = memslot->base_gfn / BITS_PER_LONG;

	spin_lock(&kvm->arch.dirty_log_lock);
	for (i = 0; i < n/sizeof(long); ++i) {
		memslot->dirty_bitmap[i] = dirty_bitmap[base + i];
		dirty_bitmap[base + i] = 0;
	}
	spin_unlock(&kvm->arch.dirty_log_lock);
}

int kvm_vm_ioctl_get_dirty_log(struct kvm *kvm,
		struct kvm_dirty_log *log)
{
	int r;
	unsigned long n;
	struct kvm_memory_slot *memslot;
	int is_dirty = 0;

	mutex_lock(&kvm->slots_lock);

	r = -EINVAL;
	if (log->slot >= KVM_MEMORY_SLOTS)
<<<<<<< HEAD
		goto out;

	memslot = &kvm->memslots->memslots[log->slot];
	r = -ENOENT;
	if (!memslot->dirty_bitmap)
		goto out;

=======
		goto out;

	memslot = &kvm->memslots->memslots[log->slot];
	r = -ENOENT;
	if (!memslot->dirty_bitmap)
		goto out;

>>>>>>> 3cbea436
	kvm_ia64_sync_dirty_log(kvm, memslot);
	r = kvm_get_dirty_log(kvm, log, &is_dirty);
	if (r)
		goto out;

	/* If nothing is dirty, don't bother messing with page tables. */
	if (is_dirty) {
		kvm_flush_remote_tlbs(kvm);
		n = kvm_dirty_bitmap_bytes(memslot);
		memset(memslot->dirty_bitmap, 0, n);
	}
	r = 0;
out:
	mutex_unlock(&kvm->slots_lock);
	return r;
}

int kvm_arch_hardware_setup(void)
{
	return 0;
}

void kvm_arch_hardware_unsetup(void)
{
}

void kvm_vcpu_kick(struct kvm_vcpu *vcpu)
{
	int me;
	int cpu = vcpu->cpu;

	if (waitqueue_active(&vcpu->wq))
		wake_up_interruptible(&vcpu->wq);

	me = get_cpu();
	if (cpu != me && (unsigned) cpu < nr_cpu_ids && cpu_online(cpu))
		if (!test_and_set_bit(KVM_REQ_KICK, &vcpu->requests))
			smp_send_reschedule(cpu);
	put_cpu();
}

int kvm_apic_set_irq(struct kvm_vcpu *vcpu, struct kvm_lapic_irq *irq)
{
	return __apic_accept_irq(vcpu, irq->vector);
}

int kvm_apic_match_physical_addr(struct kvm_lapic *apic, u16 dest)
{
	return apic->vcpu->vcpu_id == dest;
}

int kvm_apic_match_logical_addr(struct kvm_lapic *apic, u8 mda)
{
	return 0;
}

int kvm_apic_compare_prio(struct kvm_vcpu *vcpu1, struct kvm_vcpu *vcpu2)
{
	return vcpu1->arch.xtp - vcpu2->arch.xtp;
}

int kvm_apic_match_dest(struct kvm_vcpu *vcpu, struct kvm_lapic *source,
		int short_hand, int dest, int dest_mode)
{
	struct kvm_lapic *target = vcpu->arch.apic;
	return (dest_mode == 0) ?
		kvm_apic_match_physical_addr(target, dest) :
		kvm_apic_match_logical_addr(target, dest);
}

static int find_highest_bits(int *dat)
{
	u32  bits, bitnum;
	int i;

	/* loop for all 256 bits */
	for (i = 7; i >= 0 ; i--) {
		bits = dat[i];
		if (bits) {
			bitnum = fls(bits);
			return i * 32 + bitnum - 1;
		}
	}

	return -1;
}

int kvm_highest_pending_irq(struct kvm_vcpu *vcpu)
{
    struct vpd *vpd = to_host(vcpu->kvm, vcpu->arch.vpd);

    if (vpd->irr[0] & (1UL << NMI_VECTOR))
		return NMI_VECTOR;
    if (vpd->irr[0] & (1UL << ExtINT_VECTOR))
		return ExtINT_VECTOR;

    return find_highest_bits((int *)&vpd->irr[0]);
}

int kvm_cpu_has_pending_timer(struct kvm_vcpu *vcpu)
{
	return vcpu->arch.timer_fired;
}

int kvm_arch_vcpu_runnable(struct kvm_vcpu *vcpu)
{
	return (vcpu->arch.mp_state == KVM_MP_STATE_RUNNABLE) ||
		(kvm_highest_pending_irq(vcpu) != -1);
}

int kvm_arch_vcpu_ioctl_get_mpstate(struct kvm_vcpu *vcpu,
				    struct kvm_mp_state *mp_state)
{
	mp_state->mp_state = vcpu->arch.mp_state;
	return 0;
}

static int vcpu_reset(struct kvm_vcpu *vcpu)
{
	int r;
	long psr;
	local_irq_save(psr);
	r = kvm_insert_vmm_mapping(vcpu);
	local_irq_restore(psr);
	if (r)
		goto fail;

	vcpu->arch.launched = 0;
	kvm_arch_vcpu_uninit(vcpu);
	r = kvm_arch_vcpu_init(vcpu);
	if (r)
		goto fail;

	kvm_purge_vmm_mapping(vcpu);
	r = 0;
fail:
	return r;
}

int kvm_arch_vcpu_ioctl_set_mpstate(struct kvm_vcpu *vcpu,
				    struct kvm_mp_state *mp_state)
{
	int r = 0;

	vcpu->arch.mp_state = mp_state->mp_state;
	if (vcpu->arch.mp_state == KVM_MP_STATE_UNINITIALIZED)
		r = vcpu_reset(vcpu);
	return r;
}<|MERGE_RESOLUTION|>--- conflicted
+++ resolved
@@ -951,13 +951,9 @@
 			goto out;
 		r = kvm_setup_default_irq_routing(kvm);
 		if (r) {
-<<<<<<< HEAD
-			kvm_ioapic_destroy(kvm);
-=======
 			mutex_lock(&kvm->slots_lock);
 			kvm_ioapic_destroy(kvm);
 			mutex_unlock(&kvm->slots_lock);
->>>>>>> 3cbea436
 			goto out;
 		}
 		break;
@@ -1394,12 +1390,6 @@
 #endif
 	kfree(kvm->arch.vioapic);
 	kvm_release_vm_pages(kvm);
-<<<<<<< HEAD
-	kvm_free_physmem(kvm);
-	cleanup_srcu_struct(&kvm->srcu);
-	free_kvm(kvm);
-=======
->>>>>>> 3cbea436
 }
 
 void kvm_arch_vcpu_put(struct kvm_vcpu *vcpu)
@@ -1825,7 +1815,6 @@
 
 	r = -EINVAL;
 	if (log->slot >= KVM_MEMORY_SLOTS)
-<<<<<<< HEAD
 		goto out;
 
 	memslot = &kvm->memslots->memslots[log->slot];
@@ -1833,15 +1822,6 @@
 	if (!memslot->dirty_bitmap)
 		goto out;
 
-=======
-		goto out;
-
-	memslot = &kvm->memslots->memslots[log->slot];
-	r = -ENOENT;
-	if (!memslot->dirty_bitmap)
-		goto out;
-
->>>>>>> 3cbea436
 	kvm_ia64_sync_dirty_log(kvm, memslot);
 	r = kvm_get_dirty_log(kvm, log, &is_dirty);
 	if (r)
