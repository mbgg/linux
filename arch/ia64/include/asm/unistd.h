#ifndef _ASM_IA64_UNISTD_H
#define _ASM_IA64_UNISTD_H

/*
 * IA-64 Linux syscall numbers and inline-functions.
 *
 * Copyright (C) 1998-2005 Hewlett-Packard Co
 *	David Mosberger-Tang <davidm@hpl.hp.com>
 */

#include <asm/break.h>

#define __BREAK_SYSCALL			__IA64_BREAK_SYSCALL

#define __NR_ni_syscall			1024
#define __NR_exit			1025
#define __NR_read			1026
#define __NR_write			1027
#define __NR_open			1028
#define __NR_close			1029
#define __NR_creat			1030
#define __NR_link			1031
#define __NR_unlink			1032
#define __NR_execve			1033
#define __NR_chdir			1034
#define __NR_fchdir			1035
#define __NR_utimes			1036
#define __NR_mknod			1037
#define __NR_chmod			1038
#define __NR_chown			1039
#define __NR_lseek			1040
#define __NR_getpid			1041
#define __NR_getppid			1042
#define __NR_mount			1043
#define __NR_umount			1044
#define __NR_setuid			1045
#define __NR_getuid			1046
#define __NR_geteuid			1047
#define __NR_ptrace			1048
#define __NR_access			1049
#define __NR_sync			1050
#define __NR_fsync			1051
#define __NR_fdatasync			1052
#define __NR_kill			1053
#define __NR_rename			1054
#define __NR_mkdir			1055
#define __NR_rmdir			1056
#define __NR_dup			1057
#define __NR_pipe			1058
#define __NR_times			1059
#define __NR_brk			1060
#define __NR_setgid			1061
#define __NR_getgid			1062
#define __NR_getegid			1063
#define __NR_acct			1064
#define __NR_ioctl			1065
#define __NR_fcntl			1066
#define __NR_umask			1067
#define __NR_chroot			1068
#define __NR_ustat			1069
#define __NR_dup2			1070
#define __NR_setreuid			1071
#define __NR_setregid			1072
#define __NR_getresuid			1073
#define __NR_setresuid			1074
#define __NR_getresgid			1075
#define __NR_setresgid			1076
#define __NR_getgroups			1077
#define __NR_setgroups			1078
#define __NR_getpgid			1079
#define __NR_setpgid			1080
#define __NR_setsid			1081
#define __NR_getsid			1082
#define __NR_sethostname		1083
#define __NR_setrlimit			1084
#define __NR_getrlimit			1085
#define __NR_getrusage			1086
#define __NR_gettimeofday		1087
#define __NR_settimeofday		1088
#define __NR_select			1089
#define __NR_poll			1090
#define __NR_symlink			1091
#define __NR_readlink			1092
#define __NR_uselib			1093
#define __NR_swapon			1094
#define __NR_swapoff			1095
#define __NR_reboot			1096
#define __NR_truncate			1097
#define __NR_ftruncate			1098
#define __NR_fchmod			1099
#define __NR_fchown			1100
#define __NR_getpriority		1101
#define __NR_setpriority		1102
#define __NR_statfs			1103
#define __NR_fstatfs			1104
#define __NR_gettid			1105
#define __NR_semget			1106
#define __NR_semop			1107
#define __NR_semctl			1108
#define __NR_msgget			1109
#define __NR_msgsnd			1110
#define __NR_msgrcv			1111
#define __NR_msgctl			1112
#define __NR_shmget			1113
#define __NR_shmat			1114
#define __NR_shmdt			1115
#define __NR_shmctl			1116
/* also known as klogctl() in GNU libc: */
#define __NR_syslog			1117
#define __NR_setitimer			1118
#define __NR_getitimer			1119
/* 1120 was __NR_old_stat */
/* 1121 was __NR_old_lstat */
/* 1122 was __NR_old_fstat */
#define __NR_vhangup			1123
#define __NR_lchown			1124
#define __NR_remap_file_pages		1125
#define __NR_wait4			1126
#define __NR_sysinfo			1127
#define __NR_clone			1128
#define __NR_setdomainname		1129
#define __NR_uname			1130
#define __NR_adjtimex			1131
/* 1132 was __NR_create_module */
#define __NR_init_module		1133
#define __NR_delete_module		1134
/* 1135 was __NR_get_kernel_syms */
/* 1136 was __NR_query_module */
#define __NR_quotactl			1137
#define __NR_bdflush			1138
#define __NR_sysfs			1139
#define __NR_personality		1140
#define __NR_afs_syscall		1141
#define __NR_setfsuid			1142
#define __NR_setfsgid			1143
#define __NR_getdents			1144
#define __NR_flock			1145
#define __NR_readv			1146
#define __NR_writev			1147
#define __NR_pread64			1148
#define __NR_pwrite64			1149
#define __NR__sysctl			1150
#define __NR_mmap			1151
#define __NR_munmap			1152
#define __NR_mlock			1153
#define __NR_mlockall			1154
#define __NR_mprotect			1155
#define __NR_mremap			1156
#define __NR_msync			1157
#define __NR_munlock			1158
#define __NR_munlockall			1159
#define __NR_sched_getparam		1160
#define __NR_sched_setparam		1161
#define __NR_sched_getscheduler		1162
#define __NR_sched_setscheduler		1163
#define __NR_sched_yield		1164
#define __NR_sched_get_priority_max	1165
#define __NR_sched_get_priority_min	1166
#define __NR_sched_rr_get_interval	1167
#define __NR_nanosleep			1168
#define __NR_nfsservctl			1169
#define __NR_prctl			1170
/* 1171 is reserved for backwards compatibility with old __NR_getpagesize */
#define __NR_mmap2			1172
#define __NR_pciconfig_read		1173
#define __NR_pciconfig_write		1174
#define __NR_perfmonctl			1175
#define __NR_sigaltstack		1176
#define __NR_rt_sigaction		1177
#define __NR_rt_sigpending		1178
#define __NR_rt_sigprocmask		1179
#define __NR_rt_sigqueueinfo		1180
#define __NR_rt_sigreturn		1181
#define __NR_rt_sigsuspend		1182
#define __NR_rt_sigtimedwait		1183
#define __NR_getcwd			1184
#define __NR_capget			1185
#define __NR_capset			1186
#define __NR_sendfile			1187
#define __NR_getpmsg			1188
#define __NR_putpmsg			1189
#define __NR_socket			1190
#define __NR_bind			1191
#define __NR_connect			1192
#define __NR_listen			1193
#define __NR_accept			1194
#define __NR_getsockname		1195
#define __NR_getpeername		1196
#define __NR_socketpair			1197
#define __NR_send			1198
#define __NR_sendto			1199
#define __NR_recv			1200
#define __NR_recvfrom			1201
#define __NR_shutdown			1202
#define __NR_setsockopt			1203
#define __NR_getsockopt			1204
#define __NR_sendmsg			1205
#define __NR_recvmsg			1206
#define __NR_pivot_root			1207
#define __NR_mincore			1208
#define __NR_madvise			1209
#define __NR_stat			1210
#define __NR_lstat			1211
#define __NR_fstat			1212
#define __NR_clone2			1213
#define __NR_getdents64			1214
#define __NR_getunwind			1215
#define __NR_readahead			1216
#define __NR_setxattr			1217
#define __NR_lsetxattr			1218
#define __NR_fsetxattr			1219
#define __NR_getxattr			1220
#define __NR_lgetxattr			1221
#define __NR_fgetxattr			1222
#define __NR_listxattr			1223
#define __NR_llistxattr			1224
#define __NR_flistxattr			1225
#define __NR_removexattr		1226
#define __NR_lremovexattr		1227
#define __NR_fremovexattr		1228
#define __NR_tkill			1229
#define __NR_futex			1230
#define __NR_sched_setaffinity		1231
#define __NR_sched_getaffinity		1232
#define __NR_set_tid_address		1233
#define __NR_fadvise64			1234
#define __NR_tgkill			1235
#define __NR_exit_group			1236
#define __NR_lookup_dcookie		1237
#define __NR_io_setup			1238
#define __NR_io_destroy			1239
#define __NR_io_getevents		1240
#define __NR_io_submit			1241
#define __NR_io_cancel			1242
#define __NR_epoll_create		1243
#define __NR_epoll_ctl			1244
#define __NR_epoll_wait			1245
#define __NR_restart_syscall		1246
#define __NR_semtimedop			1247
#define __NR_timer_create		1248
#define __NR_timer_settime		1249
#define __NR_timer_gettime		1250
#define __NR_timer_getoverrun		1251
#define __NR_timer_delete		1252
#define __NR_clock_settime		1253
#define __NR_clock_gettime		1254
#define __NR_clock_getres		1255
#define __NR_clock_nanosleep		1256
#define __NR_fstatfs64			1257
#define __NR_statfs64			1258
#define __NR_mbind			1259
#define __NR_get_mempolicy		1260
#define __NR_set_mempolicy		1261
#define __NR_mq_open			1262
#define __NR_mq_unlink			1263
#define __NR_mq_timedsend		1264
#define __NR_mq_timedreceive		1265
#define __NR_mq_notify			1266
#define __NR_mq_getsetattr		1267
#define __NR_kexec_load			1268
#define __NR_vserver			1269
#define __NR_waitid			1270
#define __NR_add_key			1271
#define __NR_request_key		1272
#define __NR_keyctl			1273
#define __NR_ioprio_set			1274
#define __NR_ioprio_get			1275
#define __NR_move_pages			1276
#define __NR_inotify_init		1277
#define __NR_inotify_add_watch		1278
#define __NR_inotify_rm_watch		1279
#define __NR_migrate_pages		1280
#define __NR_openat			1281
#define __NR_mkdirat			1282
#define __NR_mknodat			1283
#define __NR_fchownat			1284
#define __NR_futimesat			1285
#define __NR_newfstatat			1286
#define __NR_unlinkat			1287
#define __NR_renameat			1288
#define __NR_linkat			1289
#define __NR_symlinkat			1290
#define __NR_readlinkat			1291
#define __NR_fchmodat			1292
#define __NR_faccessat			1293
#define __NR_pselect6			1294
#define __NR_ppoll			1295
#define __NR_unshare			1296
#define __NR_splice			1297
#define __NR_set_robust_list		1298
#define __NR_get_robust_list		1299
#define __NR_sync_file_range		1300
#define __NR_tee			1301
#define __NR_vmsplice			1302
#define __NR_fallocate			1303
#define __NR_getcpu			1304
#define __NR_epoll_pwait		1305
#define __NR_utimensat			1306
#define __NR_signalfd			1307
#define __NR_timerfd			1308
#define __NR_eventfd			1309
#define __NR_timerfd_create		1310
#define __NR_timerfd_settime		1311
#define __NR_timerfd_gettime		1312
#define __NR_signalfd4			1313
#define __NR_eventfd2			1314
#define __NR_epoll_create1		1315
#define __NR_dup3			1316
#define __NR_pipe2			1317
#define __NR_inotify_init1		1318
#define __NR_preadv			1319
#define __NR_pwritev			1320
#define __NR_rt_tgsigqueueinfo		1321
#define __NR_recvmmsg			1322
#define __NR_fanotify_init		1323
#define __NR_fanotify_mark		1324
#define __NR_prlimit64			1325
#define __NR_name_to_handle_at		1326
#define __NR_open_by_handle_at  	1327
#define __NR_clock_adjtime		1328
#define __NR_syncfs			1329
#define __NR_setns			1330
#define __NR_sendmmsg			1331
#define __NR_process_vm_readv		1332
#define __NR_process_vm_writev		1333
<<<<<<< HEAD
=======
#define __NR_accept4			1334
>>>>>>> dcd6c922

#ifdef __KERNEL__


<<<<<<< HEAD
#define NR_syscalls			310 /* length of syscall table */
=======
#define NR_syscalls			311 /* length of syscall table */
>>>>>>> dcd6c922

/*
 * The following defines stop scripts/checksyscalls.sh from complaining about
 * unimplemented system calls.  Glibc provides for each of these by using
 * more modern equivalent system calls.
 */
#define __IGNORE_fork		/* clone() */
#define __IGNORE_time		/* gettimeofday() */
#define __IGNORE_alarm		/* setitimer(ITIMER_REAL, ... */
#define __IGNORE_pause		/* rt_sigprocmask(), rt_sigsuspend() */
#define __IGNORE_utime		/* utimes() */
#define __IGNORE_getpgrp	/* getpgid() */
#define __IGNORE_vfork		/* clone() */
#define __IGNORE_umount2	/* umount() */

#define __ARCH_WANT_SYS_RT_SIGACTION
#define __ARCH_WANT_SYS_RT_SIGSUSPEND

#if !defined(__ASSEMBLY__) && !defined(ASSEMBLER)

#include <linux/types.h>
#include <linux/linkage.h>
#include <linux/compiler.h>

extern long __ia64_syscall (long a0, long a1, long a2, long a3, long a4, long nr);

asmlinkage unsigned long sys_mmap(
				unsigned long addr, unsigned long len,
				int prot, int flags,
				int fd, long off);
asmlinkage unsigned long sys_mmap2(
				unsigned long addr, unsigned long len,
				int prot, int flags,
				int fd, long pgoff);
struct pt_regs;
struct sigaction;
asmlinkage long sys_ia64_pipe(void);
asmlinkage long sys_rt_sigaction(int sig,
				 const struct sigaction __user *act,
				 struct sigaction __user *oact,
				 size_t sigsetsize);

/*
 * "Conditional" syscalls
 *
 * Note, this macro can only be used in the file which defines sys_ni_syscall, i.e., in
 * kernel/sys_ni.c.  This version causes warnings because the declaration isn't a
 * proper prototype, but we can't use __typeof__ either, because not all cond_syscall()
 * declarations have prototypes at the moment.
 */
#define cond_syscall(x) asmlinkage long x (void) __attribute__((weak,alias("sys_ni_syscall")))

#endif /* !__ASSEMBLY__ */
#endif /* __KERNEL__ */
#endif /* _ASM_IA64_UNISTD_H */<|MERGE_RESOLUTION|>--- conflicted
+++ resolved
@@ -323,19 +323,12 @@
 #define __NR_sendmmsg			1331
 #define __NR_process_vm_readv		1332
 #define __NR_process_vm_writev		1333
-<<<<<<< HEAD
-=======
 #define __NR_accept4			1334
->>>>>>> dcd6c922
 
 #ifdef __KERNEL__
 
 
-<<<<<<< HEAD
-#define NR_syscalls			310 /* length of syscall table */
-=======
 #define NR_syscalls			311 /* length of syscall table */
->>>>>>> dcd6c922
 
 /*
  * The following defines stop scripts/checksyscalls.sh from complaining about
