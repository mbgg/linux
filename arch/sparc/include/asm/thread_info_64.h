/* thread_info.h: sparc64 low-level thread information
 *
 * Copyright (C) 2002  David S. Miller (davem@redhat.com)
 */

#ifndef _ASM_THREAD_INFO_H
#define _ASM_THREAD_INFO_H

#ifdef __KERNEL__

#define NSWINS		7

#define TI_FLAG_BYTE_FAULT_CODE		0
#define TI_FLAG_FAULT_CODE_SHIFT	56
#define TI_FLAG_BYTE_WSTATE		1
#define TI_FLAG_WSTATE_SHIFT		48
#define TI_FLAG_BYTE_CWP		2
#define TI_FLAG_CWP_SHIFT		40
#define TI_FLAG_BYTE_CURRENT_DS		3
#define TI_FLAG_CURRENT_DS_SHIFT	32
#define TI_FLAG_BYTE_FPDEPTH		4
#define TI_FLAG_FPDEPTH_SHIFT		24
#define TI_FLAG_BYTE_WSAVED		5
#define TI_FLAG_WSAVED_SHIFT		16

#include <asm/page.h>

#ifndef __ASSEMBLY__

#include <asm/ptrace.h>
#include <asm/types.h>

struct task_struct;
struct exec_domain;

struct thread_info {
	/* D$ line 1 */
	struct task_struct	*task;
	unsigned long		flags;
	__u8			fpsaved[7];
	__u8			status;
	unsigned long		ksp;

	/* D$ line 2 */
	unsigned long		fault_address;
	struct pt_regs		*kregs;
	struct exec_domain	*exec_domain;
	int			preempt_count;	/* 0 => preemptable, <0 => BUG */
	__u8			new_child;
	__u8			syscall_noerror;
	__u16			cpu;

	unsigned long		*utraps;

	struct reg_window 	reg_window[NSWINS];
	unsigned long 		rwbuf_stkptrs[NSWINS];

	unsigned long		gsr[7];
	unsigned long		xfsr[7];

	struct restart_block	restart_block;

	struct pt_regs		*kern_una_regs;
	unsigned int		kern_una_insn;

	unsigned long		fpregs[0] __attribute__ ((aligned(64)));
};

#endif /* !(__ASSEMBLY__) */

/* offsets into the thread_info struct for assembly code access */
#define TI_TASK		0x00000000
#define TI_FLAGS	0x00000008
#define TI_FAULT_CODE	(TI_FLAGS + TI_FLAG_BYTE_FAULT_CODE)
#define TI_WSTATE	(TI_FLAGS + TI_FLAG_BYTE_WSTATE)
#define TI_CWP		(TI_FLAGS + TI_FLAG_BYTE_CWP)
#define TI_CURRENT_DS	(TI_FLAGS + TI_FLAG_BYTE_CURRENT_DS)
#define TI_FPDEPTH	(TI_FLAGS + TI_FLAG_BYTE_FPDEPTH)
#define TI_WSAVED	(TI_FLAGS + TI_FLAG_BYTE_WSAVED)
#define TI_FPSAVED	0x00000010
#define TI_KSP		0x00000018
#define TI_FAULT_ADDR	0x00000020
#define TI_KREGS	0x00000028
#define TI_EXEC_DOMAIN	0x00000030
#define TI_PRE_COUNT	0x00000038
#define TI_NEW_CHILD	0x0000003c
#define TI_SYS_NOERROR	0x0000003d
#define TI_CPU		0x0000003e
#define TI_UTRAPS	0x00000040
#define TI_REG_WINDOW	0x00000048
#define TI_RWIN_SPTRS	0x000003c8
#define TI_GSR		0x00000400
#define TI_XFSR		0x00000438
#define TI_RESTART_BLOCK 0x00000470
#define TI_KUNA_REGS	0x000004a0
#define TI_KUNA_INSN	0x000004a8
#define TI_FPREGS	0x000004c0

/* We embed this in the uppermost byte of thread_info->flags */
#define FAULT_CODE_WRITE	0x01	/* Write access, implies D-TLB	   */
#define FAULT_CODE_DTLB		0x02	/* Miss happened in D-TLB	   */
#define FAULT_CODE_ITLB		0x04	/* Miss happened in I-TLB	   */
#define FAULT_CODE_WINFIXUP	0x08	/* Miss happened during spill/fill */
#define FAULT_CODE_BLKCOMMIT	0x10	/* Use blk-commit ASI in copy_page */

#if PAGE_SHIFT == 13
#define THREAD_SIZE (2*PAGE_SIZE)
#define THREAD_SHIFT (PAGE_SHIFT + 1)
#else /* PAGE_SHIFT == 13 */
#define THREAD_SIZE PAGE_SIZE
#define THREAD_SHIFT PAGE_SHIFT
#endif /* PAGE_SHIFT == 13 */

#define PREEMPT_ACTIVE		0x10000000

/*
 * macros/functions for gaining access to the thread information structure
 */
#ifndef __ASSEMBLY__

#define INIT_THREAD_INFO(tsk)				\
{							\
	.task		=	&tsk,			\
	.flags		= ((unsigned long)ASI_P) << TI_FLAG_CURRENT_DS_SHIFT,	\
	.exec_domain	=	&default_exec_domain,	\
	.preempt_count	=	INIT_PREEMPT_COUNT,	\
	.restart_block	= {				\
		.fn	=	do_no_restart_syscall,	\
	},						\
}

#define init_thread_info	(init_thread_union.thread_info)
#define init_stack		(init_thread_union.stack)

/* how to get the thread information struct from C */
register struct thread_info *current_thread_info_reg asm("g6");
#define current_thread_info()	(current_thread_info_reg)

/* thread information allocation */
#if PAGE_SHIFT == 13
#define __THREAD_INFO_ORDER	1
#else /* PAGE_SHIFT == 13 */
#define __THREAD_INFO_ORDER	0
#endif /* PAGE_SHIFT == 13 */

#define __HAVE_ARCH_THREAD_INFO_ALLOCATOR

#ifdef CONFIG_DEBUG_STACK_USAGE
#define alloc_thread_info(tsk)					\
({								\
	struct thread_info *ret;				\
								\
	ret = (struct thread_info *)				\
	  __get_free_pages(GFP_KERNEL, __THREAD_INFO_ORDER);	\
	if (ret)						\
		memset(ret, 0, PAGE_SIZE<<__THREAD_INFO_ORDER);	\
	ret;							\
})
#else
#define alloc_thread_info(tsk) \
	((struct thread_info *)__get_free_pages(GFP_KERNEL, __THREAD_INFO_ORDER))
#endif

#define free_thread_info(ti) \
	free_pages((unsigned long)(ti),__THREAD_INFO_ORDER)

#define __thread_flag_byte_ptr(ti)	\
	((unsigned char *)(&((ti)->flags)))
#define __cur_thread_flag_byte_ptr	__thread_flag_byte_ptr(current_thread_info())

#define get_thread_fault_code()		(__cur_thread_flag_byte_ptr[TI_FLAG_BYTE_FAULT_CODE])
#define set_thread_fault_code(val)	(__cur_thread_flag_byte_ptr[TI_FLAG_BYTE_FAULT_CODE] = (val))
#define get_thread_wstate()		(__cur_thread_flag_byte_ptr[TI_FLAG_BYTE_WSTATE])
#define set_thread_wstate(val)		(__cur_thread_flag_byte_ptr[TI_FLAG_BYTE_WSTATE] = (val))
#define get_thread_cwp()		(__cur_thread_flag_byte_ptr[TI_FLAG_BYTE_CWP])
#define set_thread_cwp(val)		(__cur_thread_flag_byte_ptr[TI_FLAG_BYTE_CWP] = (val))
#define get_thread_current_ds()		(__cur_thread_flag_byte_ptr[TI_FLAG_BYTE_CURRENT_DS])
#define set_thread_current_ds(val)	(__cur_thread_flag_byte_ptr[TI_FLAG_BYTE_CURRENT_DS] = (val))
#define get_thread_fpdepth()		(__cur_thread_flag_byte_ptr[TI_FLAG_BYTE_FPDEPTH])
#define set_thread_fpdepth(val)		(__cur_thread_flag_byte_ptr[TI_FLAG_BYTE_FPDEPTH] = (val))
#define get_thread_wsaved()		(__cur_thread_flag_byte_ptr[TI_FLAG_BYTE_WSAVED])
#define set_thread_wsaved(val)		(__cur_thread_flag_byte_ptr[TI_FLAG_BYTE_WSAVED] = (val))

#endif /* !(__ASSEMBLY__) */

/*
 * Thread information flags, only 16 bits are available as we encode
 * other values into the upper 6 bytes.
 *
 * On trap return we need to test several values:
 *
 * user:	need_resched, notify_resume, sigpending, wsaved
 * kernel:	fpdepth
 *
 * So to check for work in the kernel case we simply load the fpdepth
 * byte out of the flags and test it.  For the user case we encode the
 * lower 3 bytes of flags as follows:
 *	----------------------------------------
 *	| wsaved | flags byte 1 | flags byte 2 |
 *	----------------------------------------
 * This optimizes the user test into:
 *	ldx		[%g6 + TI_FLAGS], REG1
 *	sethi		%hi(_TIF_USER_WORK_MASK), REG2
 *	or		REG2, %lo(_TIF_USER_WORK_MASK), REG2
 *	andcc		REG1, REG2, %g0
 *	be,pt		no_work_to_do
 *	 nop
 */
#define TIF_SYSCALL_TRACE	0	/* syscall trace active */
#define TIF_NOTIFY_RESUME	1	/* callback before returning to user */
#define TIF_SIGPENDING		2	/* signal pending */
#define TIF_NEED_RESCHED	3	/* rescheduling necessary */
/* flag bit 4 is available */
#define TIF_UNALIGNED		5	/* allowed to do unaligned accesses */
/* flag bit 6 is available */
#define TIF_32BIT		7	/* 32-bit binary */
/* flag bit 8 is available */
#define TIF_SECCOMP		9	/* secure computing */
#define TIF_SYSCALL_AUDIT	10	/* syscall auditing active */
#define TIF_SYSCALL_TRACEPOINT	11	/* syscall tracepoint instrumentation */
/* NOTE: Thread flags >= 12 should be ones we have no interest
 *       in using in assembly, else we can't use the mask as
 *       an immediate value in instructions such as andcc.
 */
/* flag bit 12 is available */
<<<<<<< HEAD
#define TIF_MEMDIE		13
=======
#define TIF_MEMDIE		13	/* is terminating due to OOM killer */
>>>>>>> 2da30e70
#define TIF_POLLING_NRFLAG	14
#define TIF_FREEZE		15	/* is freezing for suspend */

#define _TIF_SYSCALL_TRACE	(1<<TIF_SYSCALL_TRACE)
#define _TIF_NOTIFY_RESUME	(1<<TIF_NOTIFY_RESUME)
#define _TIF_SIGPENDING		(1<<TIF_SIGPENDING)
#define _TIF_NEED_RESCHED	(1<<TIF_NEED_RESCHED)
#define _TIF_UNALIGNED		(1<<TIF_UNALIGNED)
#define _TIF_32BIT		(1<<TIF_32BIT)
#define _TIF_SECCOMP		(1<<TIF_SECCOMP)
#define _TIF_SYSCALL_AUDIT	(1<<TIF_SYSCALL_AUDIT)
#define _TIF_SYSCALL_TRACEPOINT	(1<<TIF_SYSCALL_TRACEPOINT)
#define _TIF_POLLING_NRFLAG	(1<<TIF_POLLING_NRFLAG)
#define _TIF_FREEZE		(1<<TIF_FREEZE)

#define _TIF_USER_WORK_MASK	((0xff << TI_FLAG_WSAVED_SHIFT) | \
				 _TIF_DO_NOTIFY_RESUME_MASK | \
				 _TIF_NEED_RESCHED)
#define _TIF_DO_NOTIFY_RESUME_MASK	(_TIF_NOTIFY_RESUME | _TIF_SIGPENDING)

/*
 * Thread-synchronous status.
 *
 * This is different from the flags in that nobody else
 * ever touches our thread-synchronous status, so we don't
 * have to worry about atomic accesses.
 *
 * Note that there are only 8 bits available.
 */
#define TS_RESTORE_SIGMASK	0x0001	/* restore signal mask in do_signal() */

#ifndef __ASSEMBLY__
#define HAVE_SET_RESTORE_SIGMASK	1
static inline void set_restore_sigmask(void)
{
	struct thread_info *ti = current_thread_info();
	ti->status |= TS_RESTORE_SIGMASK;
	set_bit(TIF_SIGPENDING, &ti->flags);
}
#endif	/* !__ASSEMBLY__ */

#endif /* __KERNEL__ */

#endif /* _ASM_THREAD_INFO_H */<|MERGE_RESOLUTION|>--- conflicted
+++ resolved
@@ -223,11 +223,7 @@
  *       an immediate value in instructions such as andcc.
  */
 /* flag bit 12 is available */
-<<<<<<< HEAD
-#define TIF_MEMDIE		13
-=======
 #define TIF_MEMDIE		13	/* is terminating due to OOM killer */
->>>>>>> 2da30e70
 #define TIF_POLLING_NRFLAG	14
 #define TIF_FREEZE		15	/* is freezing for suspend */
 
