// SPDX-License-Identifier: GPL-2.0-only
/*
 * Set up the VMAs to tell the VM about the vDSO.
 * Copyright 2007 Andi Kleen, SUSE Labs.
 */

/*
 * Copyright (c) 2017 Oracle and/or its affiliates. All rights reserved.
 */

#include <linux/mm.h>
#include <linux/err.h>
#include <linux/sched.h>
#include <linux/slab.h>
#include <linux/init.h>
#include <linux/linkage.h>
#include <linux/random.h>
#include <linux/elf.h>
#include <asm/cacheflush.h>
#include <asm/spitfire.h>
#include <asm/vdso.h>
#include <asm/vvar.h>
#include <asm/page.h>

unsigned int __read_mostly vdso_enabled = 1;

static struct vm_special_mapping vvar_mapping = {
	.name = "[vvar]"
};

#ifdef	CONFIG_SPARC64
static struct vm_special_mapping vdso_mapping64 = {
	.name = "[vdso]"
};
#endif

#ifdef CONFIG_COMPAT
static struct vm_special_mapping vdso_mapping32 = {
	.name = "[vdso]"
};
#endif

struct vvar_data *vvar_data;

struct vdso_elfinfo32 {
	Elf32_Ehdr	*hdr;
	Elf32_Sym	*dynsym;
	unsigned long	dynsymsize;
	const char	*dynstr;
	unsigned long	text;
};

struct vdso_elfinfo64 {
	Elf64_Ehdr	*hdr;
	Elf64_Sym	*dynsym;
	unsigned long	dynsymsize;
	const char	*dynstr;
	unsigned long	text;
};

struct vdso_elfinfo {
	union {
		struct vdso_elfinfo32 elf32;
		struct vdso_elfinfo64 elf64;
	} u;
};

static void *one_section64(struct vdso_elfinfo64 *e, const char *name,
			   unsigned long *size)
{
	const char *snames;
	Elf64_Shdr *shdrs;
	unsigned int i;

	shdrs = (void *)e->hdr + e->hdr->e_shoff;
	snames = (void *)e->hdr + shdrs[e->hdr->e_shstrndx].sh_offset;
	for (i = 1; i < e->hdr->e_shnum; i++) {
		if (!strcmp(snames+shdrs[i].sh_name, name)) {
			if (size)
				*size = shdrs[i].sh_size;
			return (void *)e->hdr + shdrs[i].sh_offset;
		}
	}
	return NULL;
}

static int find_sections64(const struct vdso_image *image, struct vdso_elfinfo *_e)
{
	struct vdso_elfinfo64 *e = &_e->u.elf64;

	e->hdr = image->data;
	e->dynsym = one_section64(e, ".dynsym", &e->dynsymsize);
	e->dynstr = one_section64(e, ".dynstr", NULL);

	if (!e->dynsym || !e->dynstr) {
		pr_err("VDSO64: Missing symbol sections.\n");
		return -ENODEV;
	}
	return 0;
}

static Elf64_Sym *find_sym64(const struct vdso_elfinfo64 *e, const char *name)
{
	unsigned int i;

	for (i = 0; i < (e->dynsymsize / sizeof(Elf64_Sym)); i++) {
		Elf64_Sym *s = &e->dynsym[i];
		if (s->st_name == 0)
			continue;
		if (!strcmp(e->dynstr + s->st_name, name))
			return s;
	}
	return NULL;
}

static int patchsym64(struct vdso_elfinfo *_e, const char *orig,
		      const char *new)
{
	struct vdso_elfinfo64 *e = &_e->u.elf64;
	Elf64_Sym *osym = find_sym64(e, orig);
	Elf64_Sym *nsym = find_sym64(e, new);

	if (!nsym || !osym) {
		pr_err("VDSO64: Missing symbols.\n");
		return -ENODEV;
	}
	osym->st_value = nsym->st_value;
	osym->st_size = nsym->st_size;
	osym->st_info = nsym->st_info;
	osym->st_other = nsym->st_other;
	osym->st_shndx = nsym->st_shndx;

	return 0;
}

static void *one_section32(struct vdso_elfinfo32 *e, const char *name,
			   unsigned long *size)
{
	const char *snames;
	Elf32_Shdr *shdrs;
	unsigned int i;

	shdrs = (void *)e->hdr + e->hdr->e_shoff;
	snames = (void *)e->hdr + shdrs[e->hdr->e_shstrndx].sh_offset;
	for (i = 1; i < e->hdr->e_shnum; i++) {
		if (!strcmp(snames+shdrs[i].sh_name, name)) {
			if (size)
				*size = shdrs[i].sh_size;
			return (void *)e->hdr + shdrs[i].sh_offset;
		}
	}
	return NULL;
}

static int find_sections32(const struct vdso_image *image, struct vdso_elfinfo *_e)
{
	struct vdso_elfinfo32 *e = &_e->u.elf32;

	e->hdr = image->data;
	e->dynsym = one_section32(e, ".dynsym", &e->dynsymsize);
	e->dynstr = one_section32(e, ".dynstr", NULL);

	if (!e->dynsym || !e->dynstr) {
		pr_err("VDSO32: Missing symbol sections.\n");
		return -ENODEV;
	}
	return 0;
}

static Elf32_Sym *find_sym32(const struct vdso_elfinfo32 *e, const char *name)
{
	unsigned int i;

	for (i = 0; i < (e->dynsymsize / sizeof(Elf32_Sym)); i++) {
		Elf32_Sym *s = &e->dynsym[i];
		if (s->st_name == 0)
			continue;
		if (!strcmp(e->dynstr + s->st_name, name))
			return s;
	}
	return NULL;
}

static int patchsym32(struct vdso_elfinfo *_e, const char *orig,
		      const char *new)
{
	struct vdso_elfinfo32 *e = &_e->u.elf32;
	Elf32_Sym *osym = find_sym32(e, orig);
	Elf32_Sym *nsym = find_sym32(e, new);

	if (!nsym || !osym) {
		pr_err("VDSO32: Missing symbols.\n");
		return -ENODEV;
	}
	osym->st_value = nsym->st_value;
	osym->st_size = nsym->st_size;
	osym->st_info = nsym->st_info;
	osym->st_other = nsym->st_other;
	osym->st_shndx = nsym->st_shndx;

	return 0;
}

static int find_sections(const struct vdso_image *image, struct vdso_elfinfo *e,
			 bool elf64)
{
	if (elf64)
		return find_sections64(image, e);
	else
		return find_sections32(image, e);
}

static int patch_one_symbol(struct vdso_elfinfo *e, const char *orig,
			    const char *new_target, bool elf64)
{
	if (elf64)
		return patchsym64(e, orig, new_target);
	else
		return patchsym32(e, orig, new_target);
}

static int stick_patch(const struct vdso_image *image, struct vdso_elfinfo *e, bool elf64)
{
	int err;

	err = find_sections(image, e, elf64);
	if (err)
		return err;

	err = patch_one_symbol(e,
			       "__vdso_gettimeofday",
			       "__vdso_gettimeofday_stick", elf64);
	if (err)
		return err;

	return patch_one_symbol(e,
				"__vdso_clock_gettime",
				"__vdso_clock_gettime_stick", elf64);
	return 0;
}

/*
 * Allocate pages for the vdso and vvar, and copy in the vdso text from the
 * kernel image.
 */
int __init init_vdso_image(const struct vdso_image *image,
			   struct vm_special_mapping *vdso_mapping, bool elf64)
{
	int cnpages = (image->size) / PAGE_SIZE;
	struct page *dp, **dpp = NULL;
	struct page *cp, **cpp = NULL;
	struct vdso_elfinfo ei;
	int i, dnpages = 0;

	if (tlb_type != spitfire) {
		int err = stick_patch(image, &ei, elf64);
		if (err)
			return err;
	}

	/*
	 * First, the vdso text.  This is initialied data, an integral number of
	 * pages long.
	 */
	if (WARN_ON(image->size % PAGE_SIZE != 0))
		goto oom;

	cpp = kcalloc(cnpages, sizeof(struct page *), GFP_KERNEL);
	vdso_mapping->pages = cpp;

	if (!cpp)
		goto oom;

	for (i = 0; i < cnpages; i++) {
		cp = alloc_page(GFP_KERNEL);
		if (!cp)
			goto oom;
		cpp[i] = cp;
		copy_page(page_address(cp), image->data + i * PAGE_SIZE);
	}

	/*
	 * Now the vvar page.  This is uninitialized data.
	 */

	if (vvar_data == NULL) {
		dnpages = (sizeof(struct vvar_data) / PAGE_SIZE) + 1;
		if (WARN_ON(dnpages != 1))
			goto oom;
		dpp = kcalloc(dnpages, sizeof(struct page *), GFP_KERNEL);
		vvar_mapping.pages = dpp;

		if (!dpp)
			goto oom;

		dp = alloc_page(GFP_KERNEL);
		if (!dp)
			goto oom;

		dpp[0] = dp;
		vvar_data = page_address(dp);
		memset(vvar_data, 0, PAGE_SIZE);

		vvar_data->seq = 0;
	}

	return 0;
 oom:
	if (cpp != NULL) {
		for (i = 0; i < cnpages; i++) {
			if (cpp[i] != NULL)
				__free_page(cpp[i]);
		}
		kfree(cpp);
		vdso_mapping->pages = NULL;
	}

	if (dpp != NULL) {
		for (i = 0; i < dnpages; i++) {
			if (dpp[i] != NULL)
				__free_page(dpp[i]);
		}
		kfree(dpp);
		vvar_mapping.pages = NULL;
	}

	pr_warn("Cannot allocate vdso\n");
	vdso_enabled = 0;
	return -ENOMEM;
}

static int __init init_vdso(void)
{
	int err = 0;
#ifdef CONFIG_SPARC64
	err = init_vdso_image(&vdso_image_64_builtin, &vdso_mapping64, true);
	if (err)
		return err;
#endif

#ifdef CONFIG_COMPAT
	err = init_vdso_image(&vdso_image_32_builtin, &vdso_mapping32, false);
#endif
	return err;

}
subsys_initcall(init_vdso);

struct linux_binprm;

/* Shuffle the vdso up a bit, randomly. */
static unsigned long vdso_addr(unsigned long start, unsigned int len)
{
	unsigned int offset;

	/* This loses some more bits than a modulo, but is cheaper */
<<<<<<< HEAD
	offset = prandom_u32_max(PTRS_PER_PTE);
=======
	offset = get_random_u32_below(PTRS_PER_PTE);
>>>>>>> 0ee29814
	return start + (offset << PAGE_SHIFT);
}

static int map_vdso(const struct vdso_image *image,
		struct vm_special_mapping *vdso_mapping)
{
	struct mm_struct *mm = current->mm;
	struct vm_area_struct *vma;
	unsigned long text_start, addr = 0;
	int ret = 0;

	mmap_write_lock(mm);

	/*
	 * First, get an unmapped region: then randomize it, and make sure that
	 * region is free.
	 */
	if (current->flags & PF_RANDOMIZE) {
		addr = get_unmapped_area(NULL, 0,
					 image->size - image->sym_vvar_start,
					 0, 0);
		if (IS_ERR_VALUE(addr)) {
			ret = addr;
			goto up_fail;
		}
		addr = vdso_addr(addr, image->size - image->sym_vvar_start);
	}
	addr = get_unmapped_area(NULL, addr,
				 image->size - image->sym_vvar_start, 0, 0);
	if (IS_ERR_VALUE(addr)) {
		ret = addr;
		goto up_fail;
	}

	text_start = addr - image->sym_vvar_start;
	current->mm->context.vdso = (void __user *)text_start;

	/*
	 * MAYWRITE to allow gdb to COW and set breakpoints
	 */
	vma = _install_special_mapping(mm,
				       text_start,
				       image->size,
				       VM_READ|VM_EXEC|
				       VM_MAYREAD|VM_MAYWRITE|VM_MAYEXEC,
				       vdso_mapping);

	if (IS_ERR(vma)) {
		ret = PTR_ERR(vma);
		goto up_fail;
	}

	vma = _install_special_mapping(mm,
				       addr,
				       -image->sym_vvar_start,
				       VM_READ|VM_MAYREAD,
				       &vvar_mapping);

	if (IS_ERR(vma)) {
		ret = PTR_ERR(vma);
		do_munmap(mm, text_start, image->size, NULL);
	}

up_fail:
	if (ret)
		current->mm->context.vdso = NULL;

	mmap_write_unlock(mm);
	return ret;
}

int arch_setup_additional_pages(struct linux_binprm *bprm, int uses_interp)
{

	if (!vdso_enabled)
		return 0;

#if defined CONFIG_COMPAT
	if (!(is_32bit_task()))
		return map_vdso(&vdso_image_64_builtin, &vdso_mapping64);
	else
		return map_vdso(&vdso_image_32_builtin, &vdso_mapping32);
#else
	return map_vdso(&vdso_image_64_builtin, &vdso_mapping64);
#endif

}

static __init int vdso_setup(char *s)
{
	int err;
	unsigned long val;

	err = kstrtoul(s, 10, &val);
	if (err)
		return err;
	vdso_enabled = val;
	return 0;
}
__setup("vdso=", vdso_setup);<|MERGE_RESOLUTION|>--- conflicted
+++ resolved
@@ -354,11 +354,7 @@
 	unsigned int offset;
 
 	/* This loses some more bits than a modulo, but is cheaper */
-<<<<<<< HEAD
-	offset = prandom_u32_max(PTRS_PER_PTE);
-=======
 	offset = get_random_u32_below(PTRS_PER_PTE);
->>>>>>> 0ee29814
 	return start + (offset << PAGE_SHIFT);
 }
 
