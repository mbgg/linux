/* Performance event support for sparc64.
 *
 * Copyright (C) 2009, 2010 David S. Miller <davem@davemloft.net>
 *
 * This code is based almost entirely upon the x86 perf event
 * code, which is:
 *
 *  Copyright (C) 2008 Thomas Gleixner <tglx@linutronix.de>
 *  Copyright (C) 2008-2009 Red Hat, Inc., Ingo Molnar
 *  Copyright (C) 2009 Jaswinder Singh Rajput
 *  Copyright (C) 2009 Advanced Micro Devices, Inc., Robert Richter
 *  Copyright (C) 2008-2009 Red Hat, Inc., Peter Zijlstra <pzijlstr@redhat.com>
 */

#include <linux/perf_event.h>
#include <linux/kprobes.h>
#include <linux/ftrace.h>
#include <linux/kernel.h>
#include <linux/kdebug.h>
#include <linux/mutex.h>

#include <asm/stacktrace.h>
#include <asm/cpudata.h>
#include <asm/uaccess.h>
#include <asm/atomic.h>
#include <asm/nmi.h>
#include <asm/pcr.h>

#include "kstack.h"

/* Sparc64 chips have two performance counters, 32-bits each, with
 * overflow interrupts generated on transition from 0xffffffff to 0.
 * The counters are accessed in one go using a 64-bit register.
 *
 * Both counters are controlled using a single control register.  The
 * only way to stop all sampling is to clear all of the context (user,
 * supervisor, hypervisor) sampling enable bits.  But these bits apply
 * to both counters, thus the two counters can't be enabled/disabled
 * individually.
 *
 * The control register has two event fields, one for each of the two
 * counters.  It's thus nearly impossible to have one counter going
 * while keeping the other one stopped.  Therefore it is possible to
 * get overflow interrupts for counters not currently "in use" and
 * that condition must be checked in the overflow interrupt handler.
 *
 * So we use a hack, in that we program inactive counters with the
 * "sw_count0" and "sw_count1" events.  These count how many times
 * the instruction "sethi %hi(0xfc000), %g0" is executed.  It's an
 * unusual way to encode a NOP and therefore will not trigger in
 * normal code.
 */

#define MAX_HWEVENTS			2
#define MAX_PERIOD			((1UL << 32) - 1)

#define PIC_UPPER_INDEX			0
#define PIC_LOWER_INDEX			1
#define PIC_NO_INDEX			-1

struct cpu_hw_events {
	/* Number of events currently scheduled onto this cpu.
	 * This tells how many entries in the arrays below
	 * are valid.
	 */
	int			n_events;

	/* Number of new events added since the last hw_perf_disable().
	 * This works because the perf event layer always adds new
	 * events inside of a perf_{disable,enable}() sequence.
	 */
	int			n_added;

	/* Array of events current scheduled on this cpu.  */
	struct perf_event	*event[MAX_HWEVENTS];

	/* Array of encoded longs, specifying the %pcr register
	 * encoding and the mask of PIC counters this even can
	 * be scheduled on.  See perf_event_encode() et al.
	 */
	unsigned long		events[MAX_HWEVENTS];

	/* The current counter index assigned to an event.  When the
	 * event hasn't been programmed into the cpu yet, this will
	 * hold PIC_NO_INDEX.  The event->hw.idx value tells us where
	 * we ought to schedule the event.
	 */
	int			current_idx[MAX_HWEVENTS];

	/* Software copy of %pcr register on this cpu.  */
	u64			pcr;

	/* Enabled/disable state.  */
	int			enabled;

	unsigned int		group_flag;
};
DEFINE_PER_CPU(struct cpu_hw_events, cpu_hw_events) = { .enabled = 1, };

/* An event map describes the characteristics of a performance
 * counter event.  In particular it gives the encoding as well as
 * a mask telling which counters the event can be measured on.
 */
struct perf_event_map {
	u16	encoding;
	u8	pic_mask;
#define PIC_NONE	0x00
#define PIC_UPPER	0x01
#define PIC_LOWER	0x02
};

/* Encode a perf_event_map entry into a long.  */
static unsigned long perf_event_encode(const struct perf_event_map *pmap)
{
	return ((unsigned long) pmap->encoding << 16) | pmap->pic_mask;
}

static u8 perf_event_get_msk(unsigned long val)
{
	return val & 0xff;
}

static u64 perf_event_get_enc(unsigned long val)
{
	return val >> 16;
}

#define C(x) PERF_COUNT_HW_CACHE_##x

#define CACHE_OP_UNSUPPORTED	0xfffe
#define CACHE_OP_NONSENSE	0xffff

typedef struct perf_event_map cache_map_t
				[PERF_COUNT_HW_CACHE_MAX]
				[PERF_COUNT_HW_CACHE_OP_MAX]
				[PERF_COUNT_HW_CACHE_RESULT_MAX];

struct sparc_pmu {
	const struct perf_event_map	*(*event_map)(int);
	const cache_map_t		*cache_map;
	int				max_events;
	int				upper_shift;
	int				lower_shift;
	int				event_mask;
	int				hv_bit;
	int				irq_bit;
	int				upper_nop;
	int				lower_nop;
};

static const struct perf_event_map ultra3_perfmon_event_map[] = {
	[PERF_COUNT_HW_CPU_CYCLES] = { 0x0000, PIC_UPPER | PIC_LOWER },
	[PERF_COUNT_HW_INSTRUCTIONS] = { 0x0001, PIC_UPPER | PIC_LOWER },
	[PERF_COUNT_HW_CACHE_REFERENCES] = { 0x0009, PIC_LOWER },
	[PERF_COUNT_HW_CACHE_MISSES] = { 0x0009, PIC_UPPER },
};

static const struct perf_event_map *ultra3_event_map(int event_id)
{
	return &ultra3_perfmon_event_map[event_id];
}

static const cache_map_t ultra3_cache_map = {
[C(L1D)] = {
	[C(OP_READ)] = {
		[C(RESULT_ACCESS)] = { 0x09, PIC_LOWER, },
		[C(RESULT_MISS)] = { 0x09, PIC_UPPER, },
	},
	[C(OP_WRITE)] = {
		[C(RESULT_ACCESS)] = { 0x0a, PIC_LOWER },
		[C(RESULT_MISS)] = { 0x0a, PIC_UPPER },
	},
	[C(OP_PREFETCH)] = {
		[C(RESULT_ACCESS)] = { CACHE_OP_UNSUPPORTED },
		[C(RESULT_MISS)] = { CACHE_OP_UNSUPPORTED },
	},
},
[C(L1I)] = {
	[C(OP_READ)] = {
		[C(RESULT_ACCESS)] = { 0x09, PIC_LOWER, },
		[C(RESULT_MISS)] = { 0x09, PIC_UPPER, },
	},
	[ C(OP_WRITE) ] = {
		[ C(RESULT_ACCESS) ] = { CACHE_OP_NONSENSE },
		[ C(RESULT_MISS)   ] = { CACHE_OP_NONSENSE },
	},
	[ C(OP_PREFETCH) ] = {
		[ C(RESULT_ACCESS) ] = { CACHE_OP_UNSUPPORTED },
		[ C(RESULT_MISS)   ] = { CACHE_OP_UNSUPPORTED },
	},
},
[C(LL)] = {
	[C(OP_READ)] = {
		[C(RESULT_ACCESS)] = { 0x0c, PIC_LOWER, },
		[C(RESULT_MISS)] = { 0x0c, PIC_UPPER, },
	},
	[C(OP_WRITE)] = {
		[C(RESULT_ACCESS)] = { 0x0c, PIC_LOWER },
		[C(RESULT_MISS)] = { 0x0c, PIC_UPPER },
	},
	[C(OP_PREFETCH)] = {
		[C(RESULT_ACCESS)] = { CACHE_OP_UNSUPPORTED },
		[C(RESULT_MISS)] = { CACHE_OP_UNSUPPORTED },
	},
},
[C(DTLB)] = {
	[C(OP_READ)] = {
		[C(RESULT_ACCESS)] = { CACHE_OP_UNSUPPORTED },
		[C(RESULT_MISS)] = { 0x12, PIC_UPPER, },
	},
	[ C(OP_WRITE) ] = {
		[ C(RESULT_ACCESS) ] = { CACHE_OP_UNSUPPORTED },
		[ C(RESULT_MISS)   ] = { CACHE_OP_UNSUPPORTED },
	},
	[ C(OP_PREFETCH) ] = {
		[ C(RESULT_ACCESS) ] = { CACHE_OP_UNSUPPORTED },
		[ C(RESULT_MISS)   ] = { CACHE_OP_UNSUPPORTED },
	},
},
[C(ITLB)] = {
	[C(OP_READ)] = {
		[C(RESULT_ACCESS)] = { CACHE_OP_UNSUPPORTED },
		[C(RESULT_MISS)] = { 0x11, PIC_UPPER, },
	},
	[ C(OP_WRITE) ] = {
		[ C(RESULT_ACCESS) ] = { CACHE_OP_UNSUPPORTED },
		[ C(RESULT_MISS)   ] = { CACHE_OP_UNSUPPORTED },
	},
	[ C(OP_PREFETCH) ] = {
		[ C(RESULT_ACCESS) ] = { CACHE_OP_UNSUPPORTED },
		[ C(RESULT_MISS)   ] = { CACHE_OP_UNSUPPORTED },
	},
},
[C(BPU)] = {
	[C(OP_READ)] = {
		[C(RESULT_ACCESS)] = { CACHE_OP_UNSUPPORTED },
		[C(RESULT_MISS)] = { CACHE_OP_UNSUPPORTED },
	},
	[ C(OP_WRITE) ] = {
		[ C(RESULT_ACCESS) ] = { CACHE_OP_UNSUPPORTED },
		[ C(RESULT_MISS)   ] = { CACHE_OP_UNSUPPORTED },
	},
	[ C(OP_PREFETCH) ] = {
		[ C(RESULT_ACCESS) ] = { CACHE_OP_UNSUPPORTED },
		[ C(RESULT_MISS)   ] = { CACHE_OP_UNSUPPORTED },
	},
},
};

static const struct sparc_pmu ultra3_pmu = {
	.event_map	= ultra3_event_map,
	.cache_map	= &ultra3_cache_map,
	.max_events	= ARRAY_SIZE(ultra3_perfmon_event_map),
	.upper_shift	= 11,
	.lower_shift	= 4,
	.event_mask	= 0x3f,
	.upper_nop	= 0x1c,
	.lower_nop	= 0x14,
};

/* Niagara1 is very limited.  The upper PIC is hard-locked to count
 * only instructions, so it is free running which creates all kinds of
 * problems.  Some hardware designs make one wonder if the creator
 * even looked at how this stuff gets used by software.
 */
static const struct perf_event_map niagara1_perfmon_event_map[] = {
	[PERF_COUNT_HW_CPU_CYCLES] = { 0x00, PIC_UPPER },
	[PERF_COUNT_HW_INSTRUCTIONS] = { 0x00, PIC_UPPER },
	[PERF_COUNT_HW_CACHE_REFERENCES] = { 0, PIC_NONE },
	[PERF_COUNT_HW_CACHE_MISSES] = { 0x03, PIC_LOWER },
};

static const struct perf_event_map *niagara1_event_map(int event_id)
{
	return &niagara1_perfmon_event_map[event_id];
}

static const cache_map_t niagara1_cache_map = {
[C(L1D)] = {
	[C(OP_READ)] = {
		[C(RESULT_ACCESS)] = { CACHE_OP_UNSUPPORTED },
		[C(RESULT_MISS)] = { 0x03, PIC_LOWER, },
	},
	[C(OP_WRITE)] = {
		[C(RESULT_ACCESS)] = { CACHE_OP_UNSUPPORTED },
		[C(RESULT_MISS)] = { 0x03, PIC_LOWER, },
	},
	[C(OP_PREFETCH)] = {
		[C(RESULT_ACCESS)] = { CACHE_OP_UNSUPPORTED },
		[C(RESULT_MISS)] = { CACHE_OP_UNSUPPORTED },
	},
},
[C(L1I)] = {
	[C(OP_READ)] = {
		[C(RESULT_ACCESS)] = { 0x00, PIC_UPPER },
		[C(RESULT_MISS)] = { 0x02, PIC_LOWER, },
	},
	[ C(OP_WRITE) ] = {
		[ C(RESULT_ACCESS) ] = { CACHE_OP_NONSENSE },
		[ C(RESULT_MISS)   ] = { CACHE_OP_NONSENSE },
	},
	[ C(OP_PREFETCH) ] = {
		[ C(RESULT_ACCESS) ] = { CACHE_OP_UNSUPPORTED },
		[ C(RESULT_MISS)   ] = { CACHE_OP_UNSUPPORTED },
	},
},
[C(LL)] = {
	[C(OP_READ)] = {
		[C(RESULT_ACCESS)] = { CACHE_OP_UNSUPPORTED },
		[C(RESULT_MISS)] = { 0x07, PIC_LOWER, },
	},
	[C(OP_WRITE)] = {
		[C(RESULT_ACCESS)] = { CACHE_OP_UNSUPPORTED },
		[C(RESULT_MISS)] = { 0x07, PIC_LOWER, },
	},
	[C(OP_PREFETCH)] = {
		[C(RESULT_ACCESS)] = { CACHE_OP_UNSUPPORTED },
		[C(RESULT_MISS)] = { CACHE_OP_UNSUPPORTED },
	},
},
[C(DTLB)] = {
	[C(OP_READ)] = {
		[C(RESULT_ACCESS)] = { CACHE_OP_UNSUPPORTED },
		[C(RESULT_MISS)] = { 0x05, PIC_LOWER, },
	},
	[ C(OP_WRITE) ] = {
		[ C(RESULT_ACCESS) ] = { CACHE_OP_UNSUPPORTED },
		[ C(RESULT_MISS)   ] = { CACHE_OP_UNSUPPORTED },
	},
	[ C(OP_PREFETCH) ] = {
		[ C(RESULT_ACCESS) ] = { CACHE_OP_UNSUPPORTED },
		[ C(RESULT_MISS)   ] = { CACHE_OP_UNSUPPORTED },
	},
},
[C(ITLB)] = {
	[C(OP_READ)] = {
		[C(RESULT_ACCESS)] = { CACHE_OP_UNSUPPORTED },
		[C(RESULT_MISS)] = { 0x04, PIC_LOWER, },
	},
	[ C(OP_WRITE) ] = {
		[ C(RESULT_ACCESS) ] = { CACHE_OP_UNSUPPORTED },
		[ C(RESULT_MISS)   ] = { CACHE_OP_UNSUPPORTED },
	},
	[ C(OP_PREFETCH) ] = {
		[ C(RESULT_ACCESS) ] = { CACHE_OP_UNSUPPORTED },
		[ C(RESULT_MISS)   ] = { CACHE_OP_UNSUPPORTED },
	},
},
[C(BPU)] = {
	[C(OP_READ)] = {
		[C(RESULT_ACCESS)] = { CACHE_OP_UNSUPPORTED },
		[C(RESULT_MISS)] = { CACHE_OP_UNSUPPORTED },
	},
	[ C(OP_WRITE) ] = {
		[ C(RESULT_ACCESS) ] = { CACHE_OP_UNSUPPORTED },
		[ C(RESULT_MISS)   ] = { CACHE_OP_UNSUPPORTED },
	},
	[ C(OP_PREFETCH) ] = {
		[ C(RESULT_ACCESS) ] = { CACHE_OP_UNSUPPORTED },
		[ C(RESULT_MISS)   ] = { CACHE_OP_UNSUPPORTED },
	},
},
};

static const struct sparc_pmu niagara1_pmu = {
	.event_map	= niagara1_event_map,
	.cache_map	= &niagara1_cache_map,
	.max_events	= ARRAY_SIZE(niagara1_perfmon_event_map),
	.upper_shift	= 0,
	.lower_shift	= 4,
	.event_mask	= 0x7,
	.upper_nop	= 0x0,
	.lower_nop	= 0x0,
};

static const struct perf_event_map niagara2_perfmon_event_map[] = {
	[PERF_COUNT_HW_CPU_CYCLES] = { 0x02ff, PIC_UPPER | PIC_LOWER },
	[PERF_COUNT_HW_INSTRUCTIONS] = { 0x02ff, PIC_UPPER | PIC_LOWER },
	[PERF_COUNT_HW_CACHE_REFERENCES] = { 0x0208, PIC_UPPER | PIC_LOWER },
	[PERF_COUNT_HW_CACHE_MISSES] = { 0x0302, PIC_UPPER | PIC_LOWER },
	[PERF_COUNT_HW_BRANCH_INSTRUCTIONS] = { 0x0201, PIC_UPPER | PIC_LOWER },
	[PERF_COUNT_HW_BRANCH_MISSES] = { 0x0202, PIC_UPPER | PIC_LOWER },
};

static const struct perf_event_map *niagara2_event_map(int event_id)
{
	return &niagara2_perfmon_event_map[event_id];
}

static const cache_map_t niagara2_cache_map = {
[C(L1D)] = {
	[C(OP_READ)] = {
		[C(RESULT_ACCESS)] = { 0x0208, PIC_UPPER | PIC_LOWER, },
		[C(RESULT_MISS)] = { 0x0302, PIC_UPPER | PIC_LOWER, },
	},
	[C(OP_WRITE)] = {
		[C(RESULT_ACCESS)] = { 0x0210, PIC_UPPER | PIC_LOWER, },
		[C(RESULT_MISS)] = { 0x0302, PIC_UPPER | PIC_LOWER, },
	},
	[C(OP_PREFETCH)] = {
		[C(RESULT_ACCESS)] = { CACHE_OP_UNSUPPORTED },
		[C(RESULT_MISS)] = { CACHE_OP_UNSUPPORTED },
	},
},
[C(L1I)] = {
	[C(OP_READ)] = {
		[C(RESULT_ACCESS)] = { 0x02ff, PIC_UPPER | PIC_LOWER, },
		[C(RESULT_MISS)] = { 0x0301, PIC_UPPER | PIC_LOWER, },
	},
	[ C(OP_WRITE) ] = {
		[ C(RESULT_ACCESS) ] = { CACHE_OP_NONSENSE },
		[ C(RESULT_MISS)   ] = { CACHE_OP_NONSENSE },
	},
	[ C(OP_PREFETCH) ] = {
		[ C(RESULT_ACCESS) ] = { CACHE_OP_UNSUPPORTED },
		[ C(RESULT_MISS)   ] = { CACHE_OP_UNSUPPORTED },
	},
},
[C(LL)] = {
	[C(OP_READ)] = {
		[C(RESULT_ACCESS)] = { 0x0208, PIC_UPPER | PIC_LOWER, },
		[C(RESULT_MISS)] = { 0x0330, PIC_UPPER | PIC_LOWER, },
	},
	[C(OP_WRITE)] = {
		[C(RESULT_ACCESS)] = { 0x0210, PIC_UPPER | PIC_LOWER, },
		[C(RESULT_MISS)] = { 0x0320, PIC_UPPER | PIC_LOWER, },
	},
	[C(OP_PREFETCH)] = {
		[C(RESULT_ACCESS)] = { CACHE_OP_UNSUPPORTED },
		[C(RESULT_MISS)] = { CACHE_OP_UNSUPPORTED },
	},
},
[C(DTLB)] = {
	[C(OP_READ)] = {
		[C(RESULT_ACCESS)] = { CACHE_OP_UNSUPPORTED },
		[C(RESULT_MISS)] = { 0x0b08, PIC_UPPER | PIC_LOWER, },
	},
	[ C(OP_WRITE) ] = {
		[ C(RESULT_ACCESS) ] = { CACHE_OP_UNSUPPORTED },
		[ C(RESULT_MISS)   ] = { CACHE_OP_UNSUPPORTED },
	},
	[ C(OP_PREFETCH) ] = {
		[ C(RESULT_ACCESS) ] = { CACHE_OP_UNSUPPORTED },
		[ C(RESULT_MISS)   ] = { CACHE_OP_UNSUPPORTED },
	},
},
[C(ITLB)] = {
	[C(OP_READ)] = {
		[C(RESULT_ACCESS)] = { CACHE_OP_UNSUPPORTED },
		[C(RESULT_MISS)] = { 0xb04, PIC_UPPER | PIC_LOWER, },
	},
	[ C(OP_WRITE) ] = {
		[ C(RESULT_ACCESS) ] = { CACHE_OP_UNSUPPORTED },
		[ C(RESULT_MISS)   ] = { CACHE_OP_UNSUPPORTED },
	},
	[ C(OP_PREFETCH) ] = {
		[ C(RESULT_ACCESS) ] = { CACHE_OP_UNSUPPORTED },
		[ C(RESULT_MISS)   ] = { CACHE_OP_UNSUPPORTED },
	},
},
[C(BPU)] = {
	[C(OP_READ)] = {
		[C(RESULT_ACCESS)] = { CACHE_OP_UNSUPPORTED },
		[C(RESULT_MISS)] = { CACHE_OP_UNSUPPORTED },
	},
	[ C(OP_WRITE) ] = {
		[ C(RESULT_ACCESS) ] = { CACHE_OP_UNSUPPORTED },
		[ C(RESULT_MISS)   ] = { CACHE_OP_UNSUPPORTED },
	},
	[ C(OP_PREFETCH) ] = {
		[ C(RESULT_ACCESS) ] = { CACHE_OP_UNSUPPORTED },
		[ C(RESULT_MISS)   ] = { CACHE_OP_UNSUPPORTED },
	},
},
};

static const struct sparc_pmu niagara2_pmu = {
	.event_map	= niagara2_event_map,
	.cache_map	= &niagara2_cache_map,
	.max_events	= ARRAY_SIZE(niagara2_perfmon_event_map),
	.upper_shift	= 19,
	.lower_shift	= 6,
	.event_mask	= 0xfff,
	.hv_bit		= 0x8,
	.irq_bit	= 0x30,
	.upper_nop	= 0x220,
	.lower_nop	= 0x220,
};

static const struct sparc_pmu *sparc_pmu __read_mostly;

static u64 event_encoding(u64 event_id, int idx)
{
	if (idx == PIC_UPPER_INDEX)
		event_id <<= sparc_pmu->upper_shift;
	else
		event_id <<= sparc_pmu->lower_shift;
	return event_id;
}

static u64 mask_for_index(int idx)
{
	return event_encoding(sparc_pmu->event_mask, idx);
}

static u64 nop_for_index(int idx)
{
	return event_encoding(idx == PIC_UPPER_INDEX ?
			      sparc_pmu->upper_nop :
			      sparc_pmu->lower_nop, idx);
}

static inline void sparc_pmu_enable_event(struct cpu_hw_events *cpuc, struct hw_perf_event *hwc, int idx)
{
	u64 val, mask = mask_for_index(idx);

	val = cpuc->pcr;
	val &= ~mask;
	val |= hwc->config;
	cpuc->pcr = val;

	pcr_ops->write(cpuc->pcr);
}

static inline void sparc_pmu_disable_event(struct cpu_hw_events *cpuc, struct hw_perf_event *hwc, int idx)
{
	u64 mask = mask_for_index(idx);
	u64 nop = nop_for_index(idx);
	u64 val;

	val = cpuc->pcr;
	val &= ~mask;
	val |= nop;
	cpuc->pcr = val;

	pcr_ops->write(cpuc->pcr);
}

static u32 read_pmc(int idx)
{
	u64 val;

	read_pic(val);
	if (idx == PIC_UPPER_INDEX)
		val >>= 32;

	return val & 0xffffffff;
}

static void write_pmc(int idx, u64 val)
{
	u64 shift, mask, pic;

	shift = 0;
	if (idx == PIC_UPPER_INDEX)
		shift = 32;

	mask = ((u64) 0xffffffff) << shift;
	val <<= shift;

	read_pic(pic);
	pic &= ~mask;
	pic |= val;
	write_pic(pic);
}

static u64 sparc_perf_event_update(struct perf_event *event,
				   struct hw_perf_event *hwc, int idx)
{
	int shift = 64 - 32;
	u64 prev_raw_count, new_raw_count;
	s64 delta;

again:
	prev_raw_count = local64_read(&hwc->prev_count);
	new_raw_count = read_pmc(idx);

	if (local64_cmpxchg(&hwc->prev_count, prev_raw_count,
			     new_raw_count) != prev_raw_count)
		goto again;

	delta = (new_raw_count << shift) - (prev_raw_count << shift);
	delta >>= shift;

	local64_add(delta, &event->count);
	local64_sub(delta, &hwc->period_left);

	return new_raw_count;
}

static int sparc_perf_event_set_period(struct perf_event *event,
				       struct hw_perf_event *hwc, int idx)
{
	s64 left = local64_read(&hwc->period_left);
	s64 period = hwc->sample_period;
	int ret = 0;

	if (unlikely(left <= -period)) {
		left = period;
		local64_set(&hwc->period_left, left);
		hwc->last_period = period;
		ret = 1;
	}

	if (unlikely(left <= 0)) {
		left += period;
		local64_set(&hwc->period_left, left);
		hwc->last_period = period;
		ret = 1;
	}
	if (left > MAX_PERIOD)
		left = MAX_PERIOD;

	local64_set(&hwc->prev_count, (u64)-left);

	write_pmc(idx, (u64)(-left) & 0xffffffff);

	perf_event_update_userpage(event);

	return ret;
}

/* If performance event entries have been added, move existing
 * events around (if necessary) and then assign new entries to
 * counters.
 */
static u64 maybe_change_configuration(struct cpu_hw_events *cpuc, u64 pcr)
{
	int i;

	if (!cpuc->n_added)
		goto out;

	/* Read in the counters which are moving.  */
	for (i = 0; i < cpuc->n_events; i++) {
		struct perf_event *cp = cpuc->event[i];

		if (cpuc->current_idx[i] != PIC_NO_INDEX &&
		    cpuc->current_idx[i] != cp->hw.idx) {
			sparc_perf_event_update(cp, &cp->hw,
						cpuc->current_idx[i]);
			cpuc->current_idx[i] = PIC_NO_INDEX;
		}
	}

	/* Assign to counters all unassigned events.  */
	for (i = 0; i < cpuc->n_events; i++) {
		struct perf_event *cp = cpuc->event[i];
		struct hw_perf_event *hwc = &cp->hw;
		int idx = hwc->idx;
		u64 enc;

		if (cpuc->current_idx[i] != PIC_NO_INDEX)
			continue;

		sparc_perf_event_set_period(cp, hwc, idx);
		cpuc->current_idx[i] = idx;

		enc = perf_event_get_enc(cpuc->events[i]);
		pcr &= ~mask_for_index(idx);
		if (hwc->state & PERF_HES_STOPPED)
			pcr |= nop_for_index(idx);
		else
			pcr |= event_encoding(enc, idx);
	}
out:
	return pcr;
}

static void sparc_pmu_enable(struct pmu *pmu)
{
	struct cpu_hw_events *cpuc = &__get_cpu_var(cpu_hw_events);
	u64 pcr;

	if (cpuc->enabled)
		return;

	cpuc->enabled = 1;
	barrier();

	pcr = cpuc->pcr;
	if (!cpuc->n_events) {
		pcr = 0;
	} else {
		pcr = maybe_change_configuration(cpuc, pcr);

		/* We require that all of the events have the same
		 * configuration, so just fetch the settings from the
		 * first entry.
		 */
		cpuc->pcr = pcr | cpuc->event[0]->hw.config_base;
	}

	pcr_ops->write(cpuc->pcr);
}

static void sparc_pmu_disable(struct pmu *pmu)
{
	struct cpu_hw_events *cpuc = &__get_cpu_var(cpu_hw_events);
	u64 val;

	if (!cpuc->enabled)
		return;

	cpuc->enabled = 0;
	cpuc->n_added = 0;

	val = cpuc->pcr;
	val &= ~(PCR_UTRACE | PCR_STRACE |
		 sparc_pmu->hv_bit | sparc_pmu->irq_bit);
	cpuc->pcr = val;

	pcr_ops->write(cpuc->pcr);
}

static int active_event_index(struct cpu_hw_events *cpuc,
			      struct perf_event *event)
{
	int i;

	for (i = 0; i < cpuc->n_events; i++) {
		if (cpuc->event[i] == event)
			break;
	}
	BUG_ON(i == cpuc->n_events);
	return cpuc->current_idx[i];
}

static void sparc_pmu_start(struct perf_event *event, int flags)
{
	struct cpu_hw_events *cpuc = &__get_cpu_var(cpu_hw_events);
	int idx = active_event_index(cpuc, event);

	if (flags & PERF_EF_RELOAD) {
		WARN_ON_ONCE(!(event->hw.state & PERF_HES_UPTODATE));
		sparc_perf_event_set_period(event, &event->hw, idx);
	}

	event->hw.state = 0;

	sparc_pmu_enable_event(cpuc, &event->hw, idx);
}

static void sparc_pmu_stop(struct perf_event *event, int flags)
{
	struct cpu_hw_events *cpuc = &__get_cpu_var(cpu_hw_events);
	int idx = active_event_index(cpuc, event);

	if (!(event->hw.state & PERF_HES_STOPPED)) {
		sparc_pmu_disable_event(cpuc, &event->hw, idx);
		event->hw.state |= PERF_HES_STOPPED;
	}

	if (!(event->hw.state & PERF_HES_UPTODATE) && (flags & PERF_EF_UPDATE)) {
		sparc_perf_event_update(event, &event->hw, idx);
		event->hw.state |= PERF_HES_UPTODATE;
	}
}

static void sparc_pmu_del(struct perf_event *event, int _flags)
{
	struct cpu_hw_events *cpuc = &__get_cpu_var(cpu_hw_events);
	unsigned long flags;
	int i;

	local_irq_save(flags);
	perf_pmu_disable(event->pmu);

	for (i = 0; i < cpuc->n_events; i++) {
		if (event == cpuc->event[i]) {
			/* Absorb the final count and turn off the
			 * event.
			 */
			sparc_pmu_stop(event, PERF_EF_UPDATE);

			/* Shift remaining entries down into
			 * the existing slot.
			 */
			while (++i < cpuc->n_events) {
				cpuc->event[i - 1] = cpuc->event[i];
				cpuc->events[i - 1] = cpuc->events[i];
				cpuc->current_idx[i - 1] =
					cpuc->current_idx[i];
			}

			perf_event_update_userpage(event);

			cpuc->n_events--;
			break;
		}
	}

	perf_pmu_enable(event->pmu);
	local_irq_restore(flags);
}

static void sparc_pmu_read(struct perf_event *event)
{
	struct cpu_hw_events *cpuc = &__get_cpu_var(cpu_hw_events);
	int idx = active_event_index(cpuc, event);
	struct hw_perf_event *hwc = &event->hw;

	sparc_perf_event_update(event, hwc, idx);
}

static atomic_t active_events = ATOMIC_INIT(0);
static DEFINE_MUTEX(pmc_grab_mutex);

static void perf_stop_nmi_watchdog(void *unused)
{
	struct cpu_hw_events *cpuc = &__get_cpu_var(cpu_hw_events);

	stop_nmi_watchdog(NULL);
	cpuc->pcr = pcr_ops->read();
}

void perf_event_grab_pmc(void)
{
	if (atomic_inc_not_zero(&active_events))
		return;

	mutex_lock(&pmc_grab_mutex);
	if (atomic_read(&active_events) == 0) {
		if (atomic_read(&nmi_active) > 0) {
			on_each_cpu(perf_stop_nmi_watchdog, NULL, 1);
			BUG_ON(atomic_read(&nmi_active) != 0);
		}
		atomic_inc(&active_events);
	}
	mutex_unlock(&pmc_grab_mutex);
}

void perf_event_release_pmc(void)
{
	if (atomic_dec_and_mutex_lock(&active_events, &pmc_grab_mutex)) {
		if (atomic_read(&nmi_active) == 0)
			on_each_cpu(start_nmi_watchdog, NULL, 1);
		mutex_unlock(&pmc_grab_mutex);
	}
}

static const struct perf_event_map *sparc_map_cache_event(u64 config)
{
	unsigned int cache_type, cache_op, cache_result;
	const struct perf_event_map *pmap;

	if (!sparc_pmu->cache_map)
		return ERR_PTR(-ENOENT);

	cache_type = (config >>  0) & 0xff;
	if (cache_type >= PERF_COUNT_HW_CACHE_MAX)
		return ERR_PTR(-EINVAL);

	cache_op = (config >>  8) & 0xff;
	if (cache_op >= PERF_COUNT_HW_CACHE_OP_MAX)
		return ERR_PTR(-EINVAL);

	cache_result = (config >> 16) & 0xff;
	if (cache_result >= PERF_COUNT_HW_CACHE_RESULT_MAX)
		return ERR_PTR(-EINVAL);

	pmap = &((*sparc_pmu->cache_map)[cache_type][cache_op][cache_result]);

	if (pmap->encoding == CACHE_OP_UNSUPPORTED)
		return ERR_PTR(-ENOENT);

	if (pmap->encoding == CACHE_OP_NONSENSE)
		return ERR_PTR(-EINVAL);

	return pmap;
}

static void hw_perf_event_destroy(struct perf_event *event)
{
	perf_event_release_pmc();
}

/* Make sure all events can be scheduled into the hardware at
 * the same time.  This is simplified by the fact that we only
 * need to support 2 simultaneous HW events.
 *
 * As a side effect, the evts[]->hw.idx values will be assigned
 * on success.  These are pending indexes.  When the events are
 * actually programmed into the chip, these values will propagate
 * to the per-cpu cpuc->current_idx[] slots, see the code in
 * maybe_change_configuration() for details.
 */
static int sparc_check_constraints(struct perf_event **evts,
				   unsigned long *events, int n_ev)
{
	u8 msk0 = 0, msk1 = 0;
	int idx0 = 0;

	/* This case is possible when we are invoked from
	 * hw_perf_group_sched_in().
	 */
	if (!n_ev)
		return 0;

	if (n_ev > MAX_HWEVENTS)
		return -1;

	msk0 = perf_event_get_msk(events[0]);
	if (n_ev == 1) {
		if (msk0 & PIC_LOWER)
			idx0 = 1;
		goto success;
	}
	BUG_ON(n_ev != 2);
	msk1 = perf_event_get_msk(events[1]);

	/* If both events can go on any counter, OK.  */
	if (msk0 == (PIC_UPPER | PIC_LOWER) &&
	    msk1 == (PIC_UPPER | PIC_LOWER))
		goto success;

	/* If one event is limited to a specific counter,
	 * and the other can go on both, OK.
	 */
	if ((msk0 == PIC_UPPER || msk0 == PIC_LOWER) &&
	    msk1 == (PIC_UPPER | PIC_LOWER)) {
		if (msk0 & PIC_LOWER)
			idx0 = 1;
		goto success;
	}

	if ((msk1 == PIC_UPPER || msk1 == PIC_LOWER) &&
	    msk0 == (PIC_UPPER | PIC_LOWER)) {
		if (msk1 & PIC_UPPER)
			idx0 = 1;
		goto success;
	}

	/* If the events are fixed to different counters, OK.  */
	if ((msk0 == PIC_UPPER && msk1 == PIC_LOWER) ||
	    (msk0 == PIC_LOWER && msk1 == PIC_UPPER)) {
		if (msk0 & PIC_LOWER)
			idx0 = 1;
		goto success;
	}

	/* Otherwise, there is a conflict.  */
	return -1;

success:
	evts[0]->hw.idx = idx0;
	if (n_ev == 2)
		evts[1]->hw.idx = idx0 ^ 1;
	return 0;
}

static int check_excludes(struct perf_event **evts, int n_prev, int n_new)
{
	int eu = 0, ek = 0, eh = 0;
	struct perf_event *event;
	int i, n, first;

	n = n_prev + n_new;
	if (n <= 1)
		return 0;

	first = 1;
	for (i = 0; i < n; i++) {
		event = evts[i];
		if (first) {
			eu = event->attr.exclude_user;
			ek = event->attr.exclude_kernel;
			eh = event->attr.exclude_hv;
			first = 0;
		} else if (event->attr.exclude_user != eu ||
			   event->attr.exclude_kernel != ek ||
			   event->attr.exclude_hv != eh) {
			return -EAGAIN;
		}
	}

	return 0;
}

static int collect_events(struct perf_event *group, int max_count,
			  struct perf_event *evts[], unsigned long *events,
			  int *current_idx)
{
	struct perf_event *event;
	int n = 0;

	if (!is_software_event(group)) {
		if (n >= max_count)
			return -1;
		evts[n] = group;
		events[n] = group->hw.event_base;
		current_idx[n++] = PIC_NO_INDEX;
	}
	list_for_each_entry(event, &group->sibling_list, group_entry) {
		if (!is_software_event(event) &&
		    event->state != PERF_EVENT_STATE_OFF) {
			if (n >= max_count)
				return -1;
			evts[n] = event;
			events[n] = event->hw.event_base;
			current_idx[n++] = PIC_NO_INDEX;
		}
	}
	return n;
}

static int sparc_pmu_add(struct perf_event *event, int ef_flags)
{
	struct cpu_hw_events *cpuc = &__get_cpu_var(cpu_hw_events);
	int n0, ret = -EAGAIN;
	unsigned long flags;

	local_irq_save(flags);
	perf_pmu_disable(event->pmu);

	n0 = cpuc->n_events;
	if (n0 >= MAX_HWEVENTS)
		goto out;

	cpuc->event[n0] = event;
	cpuc->events[n0] = event->hw.event_base;
	cpuc->current_idx[n0] = PIC_NO_INDEX;

	event->hw.state = PERF_HES_UPTODATE;
	if (!(ef_flags & PERF_EF_START))
		event->hw.state |= PERF_HES_STOPPED;

	/*
	 * If group events scheduling transaction was started,
	 * skip the schedulability test here, it will be peformed
	 * at commit time(->commit_txn) as a whole
	 */
	if (cpuc->group_flag & PERF_EVENT_TXN)
		goto nocheck;

	if (check_excludes(cpuc->event, n0, 1))
		goto out;
	if (sparc_check_constraints(cpuc->event, cpuc->events, n0 + 1))
		goto out;

nocheck:
	cpuc->n_events++;
	cpuc->n_added++;

	ret = 0;
out:
	perf_pmu_enable(event->pmu);
	local_irq_restore(flags);
	return ret;
}

static int sparc_pmu_event_init(struct perf_event *event)
{
	struct perf_event_attr *attr = &event->attr;
	struct perf_event *evts[MAX_HWEVENTS];
	struct hw_perf_event *hwc = &event->hw;
	unsigned long events[MAX_HWEVENTS];
	int current_idx_dmy[MAX_HWEVENTS];
	const struct perf_event_map *pmap;
	int n;

	if (atomic_read(&nmi_active) < 0)
		return -ENODEV;

	switch (attr->type) {
	case PERF_TYPE_HARDWARE:
		if (attr->config >= sparc_pmu->max_events)
			return -EINVAL;
		pmap = sparc_pmu->event_map(attr->config);
		break;

	case PERF_TYPE_HW_CACHE:
		pmap = sparc_map_cache_event(attr->config);
		if (IS_ERR(pmap))
			return PTR_ERR(pmap);
		break;

	case PERF_TYPE_RAW:
		pmap = NULL;
		break;

	default:
		return -ENOENT;

	}

	if (pmap) {
		hwc->event_base = perf_event_encode(pmap);
	} else {
		/*
		 * User gives us "(encoding << 16) | pic_mask" for
		 * PERF_TYPE_RAW events.
		 */
		hwc->event_base = attr->config;
	}

	/* We save the enable bits in the config_base.  */
	hwc->config_base = sparc_pmu->irq_bit;
	if (!attr->exclude_user)
		hwc->config_base |= PCR_UTRACE;
	if (!attr->exclude_kernel)
		hwc->config_base |= PCR_STRACE;
	if (!attr->exclude_hv)
		hwc->config_base |= sparc_pmu->hv_bit;

	n = 0;
	if (event->group_leader != event) {
		n = collect_events(event->group_leader,
				   MAX_HWEVENTS - 1,
				   evts, events, current_idx_dmy);
		if (n < 0)
			return -EINVAL;
	}
	events[n] = hwc->event_base;
	evts[n] = event;

	if (check_excludes(evts, n, 1))
		return -EINVAL;

	if (sparc_check_constraints(evts, events, n + 1))
		return -EINVAL;

	hwc->idx = PIC_NO_INDEX;

	/* Try to do all error checking before this point, as unwinding
	 * state after grabbing the PMC is difficult.
	 */
	perf_event_grab_pmc();
	event->destroy = hw_perf_event_destroy;

	if (!hwc->sample_period) {
		hwc->sample_period = MAX_PERIOD;
		hwc->last_period = hwc->sample_period;
		local64_set(&hwc->period_left, hwc->sample_period);
	}

	return 0;
}

/*
 * Start group events scheduling transaction
 * Set the flag to make pmu::enable() not perform the
 * schedulability test, it will be performed at commit time
 */
static void sparc_pmu_start_txn(struct pmu *pmu)
{
	struct cpu_hw_events *cpuhw = &__get_cpu_var(cpu_hw_events);

	perf_pmu_disable(pmu);
	cpuhw->group_flag |= PERF_EVENT_TXN;
}
<<<<<<< HEAD

/*
 * Stop group events scheduling transaction
 * Clear the flag and pmu::enable() will perform the
 * schedulability test.
 */
static void sparc_pmu_cancel_txn(struct pmu *pmu)
{
	struct cpu_hw_events *cpuhw = &__get_cpu_var(cpu_hw_events);

	cpuhw->group_flag &= ~PERF_EVENT_TXN;
	perf_pmu_enable(pmu);
}

/*
 * Commit group events scheduling transaction
 * Perform the group schedulability test as a whole
 * Return 0 if success
 */
static int sparc_pmu_commit_txn(struct pmu *pmu)
{
	struct cpu_hw_events *cpuc = &__get_cpu_var(cpu_hw_events);
	int n;

	if (!sparc_pmu)
		return -EINVAL;

	cpuc = &__get_cpu_var(cpu_hw_events);
	n = cpuc->n_events;
	if (check_excludes(cpuc->event, 0, n))
		return -EINVAL;
	if (sparc_check_constraints(cpuc->event, cpuc->events, n))
		return -EAGAIN;

	cpuc->group_flag &= ~PERF_EVENT_TXN;
	perf_pmu_enable(pmu);
	return 0;
}

=======

/*
 * Stop group events scheduling transaction
 * Clear the flag and pmu::enable() will perform the
 * schedulability test.
 */
static void sparc_pmu_cancel_txn(struct pmu *pmu)
{
	struct cpu_hw_events *cpuhw = &__get_cpu_var(cpu_hw_events);

	cpuhw->group_flag &= ~PERF_EVENT_TXN;
	perf_pmu_enable(pmu);
}

/*
 * Commit group events scheduling transaction
 * Perform the group schedulability test as a whole
 * Return 0 if success
 */
static int sparc_pmu_commit_txn(struct pmu *pmu)
{
	struct cpu_hw_events *cpuc = &__get_cpu_var(cpu_hw_events);
	int n;

	if (!sparc_pmu)
		return -EINVAL;

	cpuc = &__get_cpu_var(cpu_hw_events);
	n = cpuc->n_events;
	if (check_excludes(cpuc->event, 0, n))
		return -EINVAL;
	if (sparc_check_constraints(cpuc->event, cpuc->events, n))
		return -EAGAIN;

	cpuc->group_flag &= ~PERF_EVENT_TXN;
	perf_pmu_enable(pmu);
	return 0;
}

>>>>>>> 3cbea436
static struct pmu pmu = {
	.pmu_enable	= sparc_pmu_enable,
	.pmu_disable	= sparc_pmu_disable,
	.event_init	= sparc_pmu_event_init,
	.add		= sparc_pmu_add,
	.del		= sparc_pmu_del,
	.start		= sparc_pmu_start,
	.stop		= sparc_pmu_stop,
	.read		= sparc_pmu_read,
	.start_txn	= sparc_pmu_start_txn,
	.cancel_txn	= sparc_pmu_cancel_txn,
	.commit_txn	= sparc_pmu_commit_txn,
};

void perf_event_print_debug(void)
{
	unsigned long flags;
	u64 pcr, pic;
	int cpu;

	if (!sparc_pmu)
		return;

	local_irq_save(flags);

	cpu = smp_processor_id();

	pcr = pcr_ops->read();
	read_pic(pic);

	pr_info("\n");
	pr_info("CPU#%d: PCR[%016llx] PIC[%016llx]\n",
		cpu, pcr, pic);

	local_irq_restore(flags);
}

static int __kprobes perf_event_nmi_handler(struct notifier_block *self,
					    unsigned long cmd, void *__args)
{
	struct die_args *args = __args;
	struct perf_sample_data data;
	struct cpu_hw_events *cpuc;
	struct pt_regs *regs;
	int i;

	if (!atomic_read(&active_events))
		return NOTIFY_DONE;

	switch (cmd) {
	case DIE_NMI:
		break;

	default:
		return NOTIFY_DONE;
	}

	regs = args->regs;

	perf_sample_data_init(&data, 0);

	cpuc = &__get_cpu_var(cpu_hw_events);

	/* If the PMU has the TOE IRQ enable bits, we need to do a
	 * dummy write to the %pcr to clear the overflow bits and thus
	 * the interrupt.
	 *
	 * Do this before we peek at the counters to determine
	 * overflow so we don't lose any events.
	 */
	if (sparc_pmu->irq_bit)
		pcr_ops->write(cpuc->pcr);

	for (i = 0; i < cpuc->n_events; i++) {
		struct perf_event *event = cpuc->event[i];
		int idx = cpuc->current_idx[i];
		struct hw_perf_event *hwc;
		u64 val;

		hwc = &event->hw;
		val = sparc_perf_event_update(event, hwc, idx);
		if (val & (1ULL << 31))
			continue;

		data.period = event->hw.last_period;
		if (!sparc_perf_event_set_period(event, hwc, idx))
			continue;

		if (perf_event_overflow(event, 1, &data, regs))
			sparc_pmu_stop(event, 0);
	}

	return NOTIFY_STOP;
}

static __read_mostly struct notifier_block perf_event_nmi_notifier = {
	.notifier_call		= perf_event_nmi_handler,
};

static bool __init supported_pmu(void)
{
	if (!strcmp(sparc_pmu_type, "ultra3") ||
	    !strcmp(sparc_pmu_type, "ultra3+") ||
	    !strcmp(sparc_pmu_type, "ultra3i") ||
	    !strcmp(sparc_pmu_type, "ultra4+")) {
		sparc_pmu = &ultra3_pmu;
		return true;
	}
	if (!strcmp(sparc_pmu_type, "niagara")) {
		sparc_pmu = &niagara1_pmu;
		return true;
	}
	if (!strcmp(sparc_pmu_type, "niagara2")) {
		sparc_pmu = &niagara2_pmu;
		return true;
	}
	return false;
}

int __init init_hw_perf_events(void)
{
	pr_info("Performance events: ");

	if (!supported_pmu()) {
		pr_cont("No support for PMU type '%s'\n", sparc_pmu_type);
		return 0;
	}

	pr_cont("Supported PMU type is '%s'\n", sparc_pmu_type);

<<<<<<< HEAD
	perf_pmu_register(&pmu);
=======
	perf_pmu_register(&pmu, "cpu", PERF_TYPE_RAW);
>>>>>>> 3cbea436
	register_die_notifier(&perf_event_nmi_notifier);

<<<<<<< HEAD
=======
	return 0;
}
early_initcall(init_hw_perf_events);

>>>>>>> 3cbea436
void perf_callchain_kernel(struct perf_callchain_entry *entry,
			   struct pt_regs *regs)
{
	unsigned long ksp, fp;
#ifdef CONFIG_FUNCTION_GRAPH_TRACER
	int graph = 0;
#endif

	stack_trace_flush();

	perf_callchain_store(entry, regs->tpc);

	ksp = regs->u_regs[UREG_I6];
	fp = ksp + STACK_BIAS;
	do {
		struct sparc_stackf *sf;
		struct pt_regs *regs;
		unsigned long pc;

		if (!kstack_valid(current_thread_info(), fp))
			break;

		sf = (struct sparc_stackf *) fp;
		regs = (struct pt_regs *) (sf + 1);

		if (kstack_is_trap_frame(current_thread_info(), regs)) {
			if (user_mode(regs))
				break;
			pc = regs->tpc;
			fp = regs->u_regs[UREG_I6] + STACK_BIAS;
		} else {
			pc = sf->callers_pc;
			fp = (unsigned long)sf->fp + STACK_BIAS;
		}
		perf_callchain_store(entry, pc);
#ifdef CONFIG_FUNCTION_GRAPH_TRACER
		if ((pc + 8UL) == (unsigned long) &return_to_handler) {
			int index = current->curr_ret_stack;
			if (current->ret_stack && index >= graph) {
				pc = current->ret_stack[index - graph].ret;
				perf_callchain_store(entry, pc);
				graph++;
			}
		}
#endif
	} while (entry->nr < PERF_MAX_STACK_DEPTH);
}

static void perf_callchain_user_64(struct perf_callchain_entry *entry,
				   struct pt_regs *regs)
{
	unsigned long ufp;

	perf_callchain_store(entry, regs->tpc);

	ufp = regs->u_regs[UREG_I6] + STACK_BIAS;
	do {
		struct sparc_stackf *usf, sf;
		unsigned long pc;

		usf = (struct sparc_stackf *) ufp;
		if (__copy_from_user_inatomic(&sf, usf, sizeof(sf)))
			break;

		pc = sf.callers_pc;
		ufp = (unsigned long)sf.fp + STACK_BIAS;
		perf_callchain_store(entry, pc);
	} while (entry->nr < PERF_MAX_STACK_DEPTH);
}

static void perf_callchain_user_32(struct perf_callchain_entry *entry,
				   struct pt_regs *regs)
{
	unsigned long ufp;

	perf_callchain_store(entry, regs->tpc);

	ufp = regs->u_regs[UREG_I6] & 0xffffffffUL;
	do {
		struct sparc_stackf32 *usf, sf;
		unsigned long pc;

		usf = (struct sparc_stackf32 *) ufp;
		if (__copy_from_user_inatomic(&sf, usf, sizeof(sf)))
			break;

		pc = sf.callers_pc;
		ufp = (unsigned long)sf.fp;
		perf_callchain_store(entry, pc);
	} while (entry->nr < PERF_MAX_STACK_DEPTH);
}

void
perf_callchain_user(struct perf_callchain_entry *entry, struct pt_regs *regs)
{
	flushw_user();
	if (test_thread_flag(TIF_32BIT))
		perf_callchain_user_32(entry, regs);
	else
		perf_callchain_user_64(entry, regs);
}<|MERGE_RESOLUTION|>--- conflicted
+++ resolved
@@ -1149,7 +1149,6 @@
 	perf_pmu_disable(pmu);
 	cpuhw->group_flag |= PERF_EVENT_TXN;
 }
-<<<<<<< HEAD
 
 /*
  * Stop group events scheduling transaction
@@ -1189,47 +1188,6 @@
 	return 0;
 }
 
-=======
-
-/*
- * Stop group events scheduling transaction
- * Clear the flag and pmu::enable() will perform the
- * schedulability test.
- */
-static void sparc_pmu_cancel_txn(struct pmu *pmu)
-{
-	struct cpu_hw_events *cpuhw = &__get_cpu_var(cpu_hw_events);
-
-	cpuhw->group_flag &= ~PERF_EVENT_TXN;
-	perf_pmu_enable(pmu);
-}
-
-/*
- * Commit group events scheduling transaction
- * Perform the group schedulability test as a whole
- * Return 0 if success
- */
-static int sparc_pmu_commit_txn(struct pmu *pmu)
-{
-	struct cpu_hw_events *cpuc = &__get_cpu_var(cpu_hw_events);
-	int n;
-
-	if (!sparc_pmu)
-		return -EINVAL;
-
-	cpuc = &__get_cpu_var(cpu_hw_events);
-	n = cpuc->n_events;
-	if (check_excludes(cpuc->event, 0, n))
-		return -EINVAL;
-	if (sparc_check_constraints(cpuc->event, cpuc->events, n))
-		return -EAGAIN;
-
-	cpuc->group_flag &= ~PERF_EVENT_TXN;
-	perf_pmu_enable(pmu);
-	return 0;
-}
-
->>>>>>> 3cbea436
 static struct pmu pmu = {
 	.pmu_enable	= sparc_pmu_enable,
 	.pmu_disable	= sparc_pmu_disable,
@@ -1360,20 +1318,13 @@
 
 	pr_cont("Supported PMU type is '%s'\n", sparc_pmu_type);
 
-<<<<<<< HEAD
-	perf_pmu_register(&pmu);
-=======
 	perf_pmu_register(&pmu, "cpu", PERF_TYPE_RAW);
->>>>>>> 3cbea436
 	register_die_notifier(&perf_event_nmi_notifier);
 
-<<<<<<< HEAD
-=======
 	return 0;
 }
 early_initcall(init_hw_perf_events);
 
->>>>>>> 3cbea436
 void perf_callchain_kernel(struct perf_callchain_entry *entry,
 			   struct pt_regs *regs)
 {
