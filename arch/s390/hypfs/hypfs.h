/*
 *  arch/s390/hypfs/hypfs.h
 *    Hypervisor filesystem for Linux on s390.
 *
 *    Copyright (C) IBM Corp. 2006
 *    Author(s): Michael Holzheu <holzheu@de.ibm.com>
 */

#ifndef _HYPFS_H_
#define _HYPFS_H_

#include <linux/fs.h>
#include <linux/types.h>
#include <linux/debugfs.h>
<<<<<<< HEAD
=======
#include <linux/workqueue.h>
#include <linux/kref.h>
>>>>>>> 3cbea436

#define REG_FILE_MODE    0440
#define UPDATE_FILE_MODE 0220
#define DIR_MODE         0550

extern struct dentry *hypfs_mkdir(struct super_block *sb, struct dentry *parent,
				  const char *name);

extern struct dentry *hypfs_create_u64(struct super_block *sb,
				       struct dentry *dir, const char *name,
				       __u64 value);

extern struct dentry *hypfs_create_str(struct super_block *sb,
				       struct dentry *dir, const char *name,
				       char *string);

/* LPAR Hypervisor */
extern int hypfs_diag_init(void);
extern void hypfs_diag_exit(void);
extern int hypfs_diag_create_files(struct super_block *sb, struct dentry *root);

/* VM Hypervisor */
extern int hypfs_vm_init(void);
extern void hypfs_vm_exit(void);
extern int hypfs_vm_create_files(struct super_block *sb, struct dentry *root);

<<<<<<< HEAD
/* Directory for debugfs files */
extern struct dentry *hypfs_dbfs_dir;
=======
/* debugfs interface */
struct hypfs_dbfs_file;

struct hypfs_dbfs_data {
	void			*buf;
	void			*buf_free_ptr;
	size_t			size;
	struct hypfs_dbfs_file	*dbfs_file;;
	struct kref		kref;
};

struct hypfs_dbfs_file {
	const char	*name;
	int		(*data_create)(void **data, void **data_free_ptr,
				       size_t *size);
	void		(*data_free)(const void *buf_free_ptr);

	/* Private data for hypfs_dbfs.c */
	struct hypfs_dbfs_data	*data;
	struct delayed_work	data_free_work;
	struct mutex		lock;
	struct dentry		*dentry;
};

extern int hypfs_dbfs_init(void);
extern void hypfs_dbfs_exit(void);
extern int hypfs_dbfs_create_file(struct hypfs_dbfs_file *df);
extern void hypfs_dbfs_remove_file(struct hypfs_dbfs_file *df);

>>>>>>> 3cbea436
#endif /* _HYPFS_H_ */<|MERGE_RESOLUTION|>--- conflicted
+++ resolved
@@ -12,11 +12,8 @@
 #include <linux/fs.h>
 #include <linux/types.h>
 #include <linux/debugfs.h>
-<<<<<<< HEAD
-=======
 #include <linux/workqueue.h>
 #include <linux/kref.h>
->>>>>>> 3cbea436
 
 #define REG_FILE_MODE    0440
 #define UPDATE_FILE_MODE 0220
@@ -43,10 +40,6 @@
 extern void hypfs_vm_exit(void);
 extern int hypfs_vm_create_files(struct super_block *sb, struct dentry *root);
 
-<<<<<<< HEAD
-/* Directory for debugfs files */
-extern struct dentry *hypfs_dbfs_dir;
-=======
 /* debugfs interface */
 struct hypfs_dbfs_file;
 
@@ -76,5 +69,4 @@
 extern int hypfs_dbfs_create_file(struct hypfs_dbfs_file *df);
 extern void hypfs_dbfs_remove_file(struct hypfs_dbfs_file *df);
 
->>>>>>> 3cbea436
 #endif /* _HYPFS_H_ */