--- conflicted
+++ resolved
@@ -17,19 +17,11 @@
 #
 ENTRY(store_status)
 	/* Save register one and load save area base */
-<<<<<<< HEAD
-	stg	%r1,__LC_SAVE_AREA+120(%r0)
-	lghi	%r1,SAVE_AREA_BASE
-	/* General purpose registers */
-	stmg	%r0,%r15,__LC_GPREGS_SAVE_AREA-SAVE_AREA_BASE(%r1)
-	lg	%r2,__LC_SAVE_AREA+120(%r0)
-=======
 	stg	%r1,__LC_SAVE_AREA_RESTART
 	lghi	%r1,SAVE_AREA_BASE
 	/* General purpose registers */
 	stmg	%r0,%r15,__LC_GPREGS_SAVE_AREA-SAVE_AREA_BASE(%r1)
 	lg	%r2,__LC_SAVE_AREA_RESTART
->>>>>>> dcd6c922
 	stg	%r2,__LC_GPREGS_SAVE_AREA-SAVE_AREA_BASE+8(%r1)
 	/* Control registers */
 	stctg	%c0,%c15,__LC_CREGS_SAVE_AREA-SAVE_AREA_BASE(%r1)
