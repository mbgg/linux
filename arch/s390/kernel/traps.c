/*
 *  S390 version
 *    Copyright IBM Corp. 1999, 2000
 *    Author(s): Martin Schwidefsky (schwidefsky@de.ibm.com),
 *               Denis Joseph Barrow (djbarrow@de.ibm.com,barrow_dj@yahoo.com),
 *
 *  Derived from "arch/i386/kernel/traps.c"
 *    Copyright (C) 1991, 1992 Linus Torvalds
 */

/*
 * 'Traps.c' handles hardware traps and faults after we have saved some
 * state in 'asm.s'.
 */
#include <linux/kprobes.h>
#include <linux/kdebug.h>
#include <linux/module.h>
#include <linux/ptrace.h>
#include <linux/sched.h>
#include <linux/mm.h>
#include <linux/slab.h>
#include <asm/fpu/api.h>
#include "entry.h"

static inline void __user *get_trap_ip(struct pt_regs *regs)
{
	unsigned long address;

	if (regs->int_code & 0x200)
		address = *(unsigned long *)(current->thread.trap_tdb + 24);
	else
		address = regs->psw.addr;
	return (void __user *) (address - (regs->int_code >> 16));
<<<<<<< HEAD
}

static inline void report_user_fault(struct pt_regs *regs, int signr)
{
	if ((task_pid_nr(current) > 1) && !show_unhandled_signals)
		return;
	if (!unhandled_signal(current, signr))
		return;
	if (!printk_ratelimit())
		return;
	printk("User process fault: interruption code %04x ilc:%d ",
	       regs->int_code & 0xffff, regs->int_code >> 17);
	print_vma_addr("in ", regs->psw.addr);
	printk("\n");
	show_regs(regs);
=======
>>>>>>> 6f40fed1
}

int is_valid_bugaddr(unsigned long addr)
{
	return 1;
}

void do_report_trap(struct pt_regs *regs, int si_signo, int si_code, char *str)
{
	siginfo_t info;

	if (user_mode(regs)) {
		info.si_signo = si_signo;
		info.si_errno = 0;
		info.si_code = si_code;
		info.si_addr = get_trap_ip(regs);
		force_sig_info(si_signo, &info, current);
		report_user_fault(regs, si_signo, 0);
        } else {
                const struct exception_table_entry *fixup;
		fixup = search_exception_tables(regs->psw.addr);
                if (fixup)
			regs->psw.addr = extable_fixup(fixup);
		else {
			enum bug_trap_type btt;

			btt = report_bug(regs->psw.addr, regs);
			if (btt == BUG_TRAP_TYPE_WARN)
				return;
			die(regs, str);
		}
        }
}

static void do_trap(struct pt_regs *regs, int si_signo, int si_code, char *str)
{
	if (notify_die(DIE_TRAP, str, regs, 0,
		       regs->int_code, si_signo) == NOTIFY_STOP)
		return;
	do_report_trap(regs, si_signo, si_code, str);
}
NOKPROBE_SYMBOL(do_trap);

void do_per_trap(struct pt_regs *regs)
{
	siginfo_t info;

	if (notify_die(DIE_SSTEP, "sstep", regs, 0, 0, SIGTRAP) == NOTIFY_STOP)
		return;
	if (!current->ptrace)
		return;
	info.si_signo = SIGTRAP;
	info.si_errno = 0;
	info.si_code = TRAP_HWBKPT;
	info.si_addr =
		(void __force __user *) current->thread.per_event.address;
	force_sig_info(SIGTRAP, &info, current);
}
NOKPROBE_SYMBOL(do_per_trap);

void default_trap_handler(struct pt_regs *regs)
{
	if (user_mode(regs)) {
		report_user_fault(regs, SIGSEGV, 0);
		do_exit(SIGSEGV);
	} else
		die(regs, "Unknown program exception");
}

#define DO_ERROR_INFO(name, signr, sicode, str) \
void name(struct pt_regs *regs)			\
{						\
	do_trap(regs, signr, sicode, str);	\
}

DO_ERROR_INFO(addressing_exception, SIGILL, ILL_ILLADR,
	      "addressing exception")
DO_ERROR_INFO(execute_exception, SIGILL, ILL_ILLOPN,
	      "execute exception")
DO_ERROR_INFO(divide_exception, SIGFPE, FPE_INTDIV,
	      "fixpoint divide exception")
DO_ERROR_INFO(overflow_exception, SIGFPE, FPE_INTOVF,
	      "fixpoint overflow exception")
DO_ERROR_INFO(hfp_overflow_exception, SIGFPE, FPE_FLTOVF,
	      "HFP overflow exception")
DO_ERROR_INFO(hfp_underflow_exception, SIGFPE, FPE_FLTUND,
	      "HFP underflow exception")
DO_ERROR_INFO(hfp_significance_exception, SIGFPE, FPE_FLTRES,
	      "HFP significance exception")
DO_ERROR_INFO(hfp_divide_exception, SIGFPE, FPE_FLTDIV,
	      "HFP divide exception")
DO_ERROR_INFO(hfp_sqrt_exception, SIGFPE, FPE_FLTINV,
	      "HFP square root exception")
DO_ERROR_INFO(operand_exception, SIGILL, ILL_ILLOPN,
	      "operand exception")
DO_ERROR_INFO(privileged_op, SIGILL, ILL_PRVOPC,
	      "privileged operation")
DO_ERROR_INFO(special_op_exception, SIGILL, ILL_ILLOPN,
	      "special operation exception")
DO_ERROR_INFO(transaction_exception, SIGILL, ILL_ILLOPN,
	      "transaction constraint exception")

static inline void do_fp_trap(struct pt_regs *regs, __u32 fpc)
{
	int si_code = 0;
	/* FPC[2] is Data Exception Code */
	if ((fpc & 0x00000300) == 0) {
		/* bits 6 and 7 of DXC are 0 iff IEEE exception */
		if (fpc & 0x8000) /* invalid fp operation */
			si_code = FPE_FLTINV;
		else if (fpc & 0x4000) /* div by 0 */
			si_code = FPE_FLTDIV;
		else if (fpc & 0x2000) /* overflow */
			si_code = FPE_FLTOVF;
		else if (fpc & 0x1000) /* underflow */
			si_code = FPE_FLTUND;
		else if (fpc & 0x0800) /* inexact */
			si_code = FPE_FLTRES;
	}
	do_trap(regs, SIGFPE, si_code, "floating point exception");
}

void translation_exception(struct pt_regs *regs)
{
	/* May never happen. */
	panic("Translation exception");
}

void illegal_op(struct pt_regs *regs)
{
	siginfo_t info;
        __u8 opcode[6];
	__u16 __user *location;
	int is_uprobe_insn = 0;
	int signal = 0;

	location = get_trap_ip(regs);

	if (user_mode(regs)) {
		if (get_user(*((__u16 *) opcode), (__u16 __user *) location))
			return;
		if (*((__u16 *) opcode) == S390_BREAKPOINT_U16) {
			if (current->ptrace) {
				info.si_signo = SIGTRAP;
				info.si_errno = 0;
				info.si_code = TRAP_BRKPT;
				info.si_addr = location;
				force_sig_info(SIGTRAP, &info, current);
			} else
				signal = SIGILL;
#ifdef CONFIG_UPROBES
		} else if (*((__u16 *) opcode) == UPROBE_SWBP_INSN) {
			is_uprobe_insn = 1;
#endif
		} else
			signal = SIGILL;
	}
	/*
	 * We got either an illegal op in kernel mode, or user space trapped
	 * on a uprobes illegal instruction. See if kprobes or uprobes picks
	 * it up. If not, SIGILL.
	 */
	if (is_uprobe_insn || !user_mode(regs)) {
		if (notify_die(DIE_BPT, "bpt", regs, 0,
			       3, SIGTRAP) != NOTIFY_STOP)
			signal = SIGILL;
	}
	if (signal)
		do_trap(regs, signal, ILL_ILLOPC, "illegal operation");
}
NOKPROBE_SYMBOL(illegal_op);

DO_ERROR_INFO(specification_exception, SIGILL, ILL_ILLOPN,
	      "specification exception");

void vector_exception(struct pt_regs *regs)
{
	int si_code, vic;

	if (!MACHINE_HAS_VX) {
		do_trap(regs, SIGILL, ILL_ILLOPN, "illegal operation");
		return;
	}

	/* get vector interrupt code from fpc */
	save_fpu_regs();
	vic = (current->thread.fpu.fpc & 0xf00) >> 8;
	switch (vic) {
	case 1: /* invalid vector operation */
		si_code = FPE_FLTINV;
		break;
	case 2: /* division by zero */
		si_code = FPE_FLTDIV;
		break;
	case 3: /* overflow */
		si_code = FPE_FLTOVF;
		break;
	case 4: /* underflow */
		si_code = FPE_FLTUND;
		break;
	case 5:	/* inexact */
		si_code = FPE_FLTRES;
		break;
	default: /* unknown cause */
		si_code = 0;
	}
	do_trap(regs, SIGFPE, si_code, "vector exception");
}

void data_exception(struct pt_regs *regs)
{
	int signal = 0;

	save_fpu_regs();
	if (current->thread.fpu.fpc & FPC_DXC_MASK)
		signal = SIGFPE;
	else
		signal = SIGILL;
	if (signal == SIGFPE)
		do_fp_trap(regs, current->thread.fpu.fpc);
	else if (signal)
		do_trap(regs, signal, ILL_ILLOPN, "data exception");
}

void space_switch_exception(struct pt_regs *regs)
{
	/* Set user psw back to home space mode. */
	if (user_mode(regs))
		regs->psw.mask |= PSW_ASC_HOME;
	/* Send SIGILL. */
	do_trap(regs, SIGILL, ILL_PRVOPC, "space switch event");
}

void kernel_stack_overflow(struct pt_regs *regs)
{
	bust_spinlocks(1);
	printk("Kernel stack overflow.\n");
	show_regs(regs);
	bust_spinlocks(0);
	panic("Corrupt kernel stack, can't continue.");
}
NOKPROBE_SYMBOL(kernel_stack_overflow);

void __init trap_init(void)
{
	local_mcck_enable();
}<|MERGE_RESOLUTION|>--- conflicted
+++ resolved
@@ -31,24 +31,6 @@
 	else
 		address = regs->psw.addr;
 	return (void __user *) (address - (regs->int_code >> 16));
-<<<<<<< HEAD
-}
-
-static inline void report_user_fault(struct pt_regs *regs, int signr)
-{
-	if ((task_pid_nr(current) > 1) && !show_unhandled_signals)
-		return;
-	if (!unhandled_signal(current, signr))
-		return;
-	if (!printk_ratelimit())
-		return;
-	printk("User process fault: interruption code %04x ilc:%d ",
-	       regs->int_code & 0xffff, regs->int_code >> 17);
-	print_vma_addr("in ", regs->psw.addr);
-	printk("\n");
-	show_regs(regs);
-=======
->>>>>>> 6f40fed1
 }
 
 int is_valid_bugaddr(unsigned long addr)
