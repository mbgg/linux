/*
 * in-kernel handling for sie intercepts
 *
 * Copyright IBM Corp. 2008, 2014
 *
 * This program is free software; you can redistribute it and/or modify
 * it under the terms of the GNU General Public License (version 2 only)
 * as published by the Free Software Foundation.
 *
 *    Author(s): Carsten Otte <cotte@de.ibm.com>
 *               Christian Borntraeger <borntraeger@de.ibm.com>
 */

#include <linux/kvm_host.h>
#include <linux/errno.h>
#include <linux/pagemap.h>

#include <asm/kvm_host.h>
#include <asm/asm-offsets.h>
#include <asm/irq.h>

#include "kvm-s390.h"
#include "gaccess.h"
#include "trace.h"
#include "trace-s390.h"


static const intercept_handler_t instruction_handlers[256] = {
	[0x01] = kvm_s390_handle_01,
	[0x82] = kvm_s390_handle_lpsw,
	[0x83] = kvm_s390_handle_diag,
	[0xae] = kvm_s390_handle_sigp,
	[0xb2] = kvm_s390_handle_b2,
	[0xb6] = kvm_s390_handle_stctl,
	[0xb7] = kvm_s390_handle_lctl,
	[0xb9] = kvm_s390_handle_b9,
	[0xe5] = kvm_s390_handle_e5,
	[0xeb] = kvm_s390_handle_eb,
};

void kvm_s390_rewind_psw(struct kvm_vcpu *vcpu, int ilc)
{
	struct kvm_s390_sie_block *sie_block = vcpu->arch.sie_block;

	/* Use the length of the EXECUTE instruction if necessary */
	if (sie_block->icptstatus & 1) {
		ilc = (sie_block->icptstatus >> 4) & 0x6;
		if (!ilc)
			ilc = 4;
	}
	sie_block->gpsw.addr = __rewind_psw(sie_block->gpsw, ilc);
}

static int handle_noop(struct kvm_vcpu *vcpu)
{
	switch (vcpu->arch.sie_block->icptcode) {
	case 0x0:
		vcpu->stat.exit_null++;
		break;
	case 0x10:
		vcpu->stat.exit_external_request++;
		break;
	default:
		break; /* nothing */
	}
	return 0;
}

static int handle_stop(struct kvm_vcpu *vcpu)
{
	struct kvm_s390_local_interrupt *li = &vcpu->arch.local_int;
	int rc = 0;
	uint8_t flags, stop_pending;

	vcpu->stat.exit_stop_request++;

	/* delay the stop if any non-stop irq is pending */
	if (kvm_s390_vcpu_has_irq(vcpu, 1))
		return 0;

	/* avoid races with the injection/SIGP STOP code */
	spin_lock(&li->lock);
	flags = li->irq.stop.flags;
	stop_pending = kvm_s390_is_stop_irq_pending(vcpu);
	spin_unlock(&li->lock);

	trace_kvm_s390_stop_request(stop_pending, flags);
	if (!stop_pending)
		return 0;

	if (flags & KVM_S390_STOP_FLAG_STORE_STATUS) {
		rc = kvm_s390_vcpu_store_status(vcpu,
						KVM_S390_STORE_STATUS_NOADDR);
		if (rc)
			return rc;
	}

	if (!kvm_s390_user_cpu_state_ctrl(vcpu->kvm))
		kvm_s390_vcpu_stop(vcpu);
	return -EOPNOTSUPP;
}

static int handle_validity(struct kvm_vcpu *vcpu)
{
	int viwhy = vcpu->arch.sie_block->ipb >> 16;

	vcpu->stat.exit_validity++;
	trace_kvm_s390_intercept_validity(vcpu, viwhy);
	WARN_ONCE(true, "kvm: unhandled validity intercept 0x%x\n", viwhy);
	return -EOPNOTSUPP;
}

static int handle_instruction(struct kvm_vcpu *vcpu)
{
	intercept_handler_t handler;

	vcpu->stat.exit_instruction++;
	trace_kvm_s390_intercept_instruction(vcpu,
					     vcpu->arch.sie_block->ipa,
					     vcpu->arch.sie_block->ipb);
	handler = instruction_handlers[vcpu->arch.sie_block->ipa >> 8];
	if (handler)
		return handler(vcpu);
	return -EOPNOTSUPP;
}

static void __extract_prog_irq(struct kvm_vcpu *vcpu,
			       struct kvm_s390_pgm_info *pgm_info)
{
	memset(pgm_info, 0, sizeof(struct kvm_s390_pgm_info));
	pgm_info->code = vcpu->arch.sie_block->iprcc;

	switch (vcpu->arch.sie_block->iprcc & ~PGM_PER) {
	case PGM_AFX_TRANSLATION:
	case PGM_ASX_TRANSLATION:
	case PGM_EX_TRANSLATION:
	case PGM_LFX_TRANSLATION:
	case PGM_LSTE_SEQUENCE:
	case PGM_LSX_TRANSLATION:
	case PGM_LX_TRANSLATION:
	case PGM_PRIMARY_AUTHORITY:
	case PGM_SECONDARY_AUTHORITY:
	case PGM_SPACE_SWITCH:
		pgm_info->trans_exc_code = vcpu->arch.sie_block->tecmc;
		break;
	case PGM_ALEN_TRANSLATION:
	case PGM_ALE_SEQUENCE:
	case PGM_ASTE_INSTANCE:
	case PGM_ASTE_SEQUENCE:
	case PGM_ASTE_VALIDITY:
	case PGM_EXTENDED_AUTHORITY:
		pgm_info->exc_access_id = vcpu->arch.sie_block->eai;
		break;
	case PGM_ASCE_TYPE:
	case PGM_PAGE_TRANSLATION:
	case PGM_REGION_FIRST_TRANS:
	case PGM_REGION_SECOND_TRANS:
	case PGM_REGION_THIRD_TRANS:
	case PGM_SEGMENT_TRANSLATION:
		pgm_info->trans_exc_code = vcpu->arch.sie_block->tecmc;
		pgm_info->exc_access_id  = vcpu->arch.sie_block->eai;
		pgm_info->op_access_id  = vcpu->arch.sie_block->oai;
		break;
	case PGM_MONITOR:
		pgm_info->mon_class_nr = vcpu->arch.sie_block->mcn;
		pgm_info->mon_code = vcpu->arch.sie_block->tecmc;
		break;
	case PGM_VECTOR_PROCESSING:
	case PGM_DATA:
		pgm_info->data_exc_code = vcpu->arch.sie_block->dxc;
		break;
	case PGM_PROTECTION:
		pgm_info->trans_exc_code = vcpu->arch.sie_block->tecmc;
		pgm_info->exc_access_id  = vcpu->arch.sie_block->eai;
		break;
	default:
		break;
	}

	if (vcpu->arch.sie_block->iprcc & PGM_PER) {
		pgm_info->per_code = vcpu->arch.sie_block->perc;
		pgm_info->per_atmid = vcpu->arch.sie_block->peratmid;
		pgm_info->per_address = vcpu->arch.sie_block->peraddr;
		pgm_info->per_access_id = vcpu->arch.sie_block->peraid;
	}
}

/*
 * restore ITDB to program-interruption TDB in guest lowcore
 * and set TX abort indication if required
*/
static int handle_itdb(struct kvm_vcpu *vcpu)
{
	struct kvm_s390_itdb *itdb;
	int rc;

	if (!IS_TE_ENABLED(vcpu) || !IS_ITDB_VALID(vcpu))
		return 0;
	if (current->thread.per_flags & PER_FLAG_NO_TE)
		return 0;
	itdb = (struct kvm_s390_itdb *)vcpu->arch.sie_block->itdba;
	rc = write_guest_lc(vcpu, __LC_PGM_TDB, itdb, sizeof(*itdb));
	if (rc)
		return rc;
	memset(itdb, 0, sizeof(*itdb));

	return 0;
}

#define per_event(vcpu) (vcpu->arch.sie_block->iprcc & PGM_PER)

static int handle_prog(struct kvm_vcpu *vcpu)
{
	struct kvm_s390_pgm_info pgm_info;
	psw_t psw;
	int rc;

	vcpu->stat.exit_program_interruption++;

	if (guestdbg_enabled(vcpu) && per_event(vcpu)) {
		kvm_s390_handle_per_event(vcpu);
		/* the interrupt might have been filtered out completely */
		if (vcpu->arch.sie_block->iprcc == 0)
			return 0;
	}

	trace_kvm_s390_intercept_prog(vcpu, vcpu->arch.sie_block->iprcc);
	if (vcpu->arch.sie_block->iprcc == PGM_SPECIFICATION) {
		rc = read_guest_lc(vcpu, __LC_PGM_NEW_PSW, &psw, sizeof(psw_t));
		if (rc)
			return rc;
		/* Avoid endless loops of specification exceptions */
		if (!is_valid_psw(&psw))
			return -EOPNOTSUPP;
	}
	rc = handle_itdb(vcpu);
	if (rc)
		return rc;

	__extract_prog_irq(vcpu, &pgm_info);
	return kvm_s390_inject_prog_irq(vcpu, &pgm_info);
}

static int handle_instruction_and_prog(struct kvm_vcpu *vcpu)
{
	int rc, rc2;

	vcpu->stat.exit_instr_and_program++;
	rc = handle_instruction(vcpu);
	rc2 = handle_prog(vcpu);

	if (rc == -EOPNOTSUPP)
		vcpu->arch.sie_block->icptcode = 0x04;
	if (rc)
		return rc;
	return rc2;
}

/**
 * handle_external_interrupt - used for external interruption interceptions
 *
 * This interception only occurs if the CPUSTAT_EXT_INT bit was set, or if
 * the new PSW does not have external interrupts disabled. In the first case,
 * we've got to deliver the interrupt manually, and in the second case, we
 * drop to userspace to handle the situation there.
 */
static int handle_external_interrupt(struct kvm_vcpu *vcpu)
{
	u16 eic = vcpu->arch.sie_block->eic;
	struct kvm_s390_irq irq;
	psw_t newpsw;
	int rc;

	vcpu->stat.exit_external_interrupt++;

	rc = read_guest_lc(vcpu, __LC_EXT_NEW_PSW, &newpsw, sizeof(psw_t));
	if (rc)
		return rc;
	/* We can not handle clock comparator or timer interrupt with bad PSW */
	if ((eic == EXT_IRQ_CLK_COMP || eic == EXT_IRQ_CPU_TIMER) &&
	    (newpsw.mask & PSW_MASK_EXT))
		return -EOPNOTSUPP;

	switch (eic) {
	case EXT_IRQ_CLK_COMP:
		irq.type = KVM_S390_INT_CLOCK_COMP;
		break;
	case EXT_IRQ_CPU_TIMER:
		irq.type = KVM_S390_INT_CPU_TIMER;
		break;
	case EXT_IRQ_EXTERNAL_CALL:
		irq.type = KVM_S390_INT_EXTERNAL_CALL;
		irq.u.extcall.code = vcpu->arch.sie_block->extcpuaddr;
		rc = kvm_s390_inject_vcpu(vcpu, &irq);
		/* ignore if another external call is already pending */
		if (rc == -EBUSY)
			return 0;
		return rc;
	default:
		return -EOPNOTSUPP;
	}

	return kvm_s390_inject_vcpu(vcpu, &irq);
}

/**
 * Handle MOVE PAGE partial execution interception.
 *
 * This interception can only happen for guests with DAT disabled and
 * addresses that are currently not mapped in the host. Thus we try to
 * set up the mappings for the corresponding user pages here (or throw
 * addressing exceptions in case of illegal guest addresses).
 */
static int handle_mvpg_pei(struct kvm_vcpu *vcpu)
{
	unsigned long srcaddr, dstaddr;
	int reg1, reg2, rc;

	kvm_s390_get_regs_rre(vcpu, &reg1, &reg2);

	/* Make sure that the source is paged-in */
	rc = guest_translate_address(vcpu, vcpu->run->s.regs.gprs[reg2],
<<<<<<< HEAD
				     &srcaddr, 0);
=======
				     reg2, &srcaddr, 0);
>>>>>>> 007760cf
	if (rc)
		return kvm_s390_inject_prog_cond(vcpu, rc);
	rc = kvm_arch_fault_in_page(vcpu, srcaddr, 0);
	if (rc != 0)
		return rc;

	/* Make sure that the destination is paged-in */
	rc = guest_translate_address(vcpu, vcpu->run->s.regs.gprs[reg1],
<<<<<<< HEAD
				     &dstaddr, 1);
=======
				     reg1, &dstaddr, 1);
>>>>>>> 007760cf
	if (rc)
		return kvm_s390_inject_prog_cond(vcpu, rc);
	rc = kvm_arch_fault_in_page(vcpu, dstaddr, 1);
	if (rc != 0)
		return rc;

	kvm_s390_rewind_psw(vcpu, 4);

	return 0;
}

static int handle_partial_execution(struct kvm_vcpu *vcpu)
{
	if (vcpu->arch.sie_block->ipa == 0xb254)	/* MVPG */
		return handle_mvpg_pei(vcpu);
	if (vcpu->arch.sie_block->ipa >> 8 == 0xae)	/* SIGP */
		return kvm_s390_handle_sigp_pei(vcpu);

	return -EOPNOTSUPP;
}

static const intercept_handler_t intercept_funcs[] = {
	[0x00 >> 2] = handle_noop,
	[0x04 >> 2] = handle_instruction,
	[0x08 >> 2] = handle_prog,
	[0x0C >> 2] = handle_instruction_and_prog,
	[0x10 >> 2] = handle_noop,
	[0x14 >> 2] = handle_external_interrupt,
	[0x18 >> 2] = handle_noop,
	[0x1C >> 2] = kvm_s390_handle_wait,
	[0x20 >> 2] = handle_validity,
	[0x28 >> 2] = handle_stop,
	[0x38 >> 2] = handle_partial_execution,
};

int kvm_handle_sie_intercept(struct kvm_vcpu *vcpu)
{
	intercept_handler_t func;
	u8 code = vcpu->arch.sie_block->icptcode;

	if (code & 3 || (code >> 2) >= ARRAY_SIZE(intercept_funcs))
		return -EOPNOTSUPP;
	func = intercept_funcs[code >> 2];
	if (func)
		return func(vcpu);
	return -EOPNOTSUPP;
}<|MERGE_RESOLUTION|>--- conflicted
+++ resolved
@@ -320,11 +320,7 @@
 
 	/* Make sure that the source is paged-in */
 	rc = guest_translate_address(vcpu, vcpu->run->s.regs.gprs[reg2],
-<<<<<<< HEAD
-				     &srcaddr, 0);
-=======
 				     reg2, &srcaddr, 0);
->>>>>>> 007760cf
 	if (rc)
 		return kvm_s390_inject_prog_cond(vcpu, rc);
 	rc = kvm_arch_fault_in_page(vcpu, srcaddr, 0);
@@ -333,11 +329,7 @@
 
 	/* Make sure that the destination is paged-in */
 	rc = guest_translate_address(vcpu, vcpu->run->s.regs.gprs[reg1],
-<<<<<<< HEAD
-				     &dstaddr, 1);
-=======
 				     reg1, &dstaddr, 1);
->>>>>>> 007760cf
 	if (rc)
 		return kvm_s390_inject_prog_cond(vcpu, rc);
 	rc = kvm_arch_fault_in_page(vcpu, dstaddr, 1);
