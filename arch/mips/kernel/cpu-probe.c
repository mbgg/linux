--- conflicted
+++ resolved
@@ -739,11 +739,8 @@
 	    && cpu_has_tlb)
 		c->tlbsize += (config4 & MIPS_CONF4_MMUSIZEEXT) * 0x40;
 
-<<<<<<< HEAD
-=======
 	c->kscratch_mask = (config4 >> 16) & 0xff;
 
->>>>>>> 3cbea436
 	return config4 & MIPS_CONF_M;
 }
 
@@ -910,12 +907,8 @@
 {
 	decode_configs(c);
 	switch (c->processor_id & 0xff00) {
-<<<<<<< HEAD
-	case PRID_IMP_BMIPS32:
-=======
 	case PRID_IMP_BMIPS32_REV4:
 	case PRID_IMP_BMIPS32_REV8:
->>>>>>> 3cbea436
 		c->cputype = CPU_BMIPS32;
 		__cpu_name[cpu] = "Broadcom BMIPS32";
 		break;
@@ -936,19 +929,6 @@
 			c->cputype = CPU_BMIPS4350;
 			__cpu_name[cpu] = "Broadcom BMIPS4350";
 		}
-<<<<<<< HEAD
-		break;
-	}
-	case PRID_IMP_BMIPS5000:
-		c->cputype = CPU_BMIPS5000;
-		__cpu_name[cpu] = "Broadcom BMIPS5000";
-		c->options |= MIPS_CPU_ULRI;
-		break;
-	case PRID_IMP_BMIPS4KC:
-		c->cputype = CPU_4KC;
-		__cpu_name[cpu] = "MIPS 4Kc";
-=======
->>>>>>> 3cbea436
 		break;
 	}
 	case PRID_IMP_BMIPS5000:
