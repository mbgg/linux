--- conflicted
+++ resolved
@@ -711,11 +711,7 @@
 unsigned long arch_align_stack(unsigned long sp)
 {
 	if (!(current->personality & ADDR_NO_RANDOMIZE) && randomize_va_space)
-<<<<<<< HEAD
-		sp -= prandom_u32_max(PAGE_SIZE);
-=======
 		sp -= get_random_u32_below(PAGE_SIZE);
->>>>>>> 0ee29814
 
 	return sp & ALMASK;
 }
