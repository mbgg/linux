// SPDX-License-Identifier: (GPL-2.0+ OR MIT)
/*
 * Copyright (c) 2019 Akash Gajjar <Akash_Gajjar@mentor.com>
 * Copyright (c) 2019 Pragnesh Patel <Pragnesh_Patel@mentor.com>
 */

/dts-v1/;
#include <dt-bindings/input/linux-event-codes.h>
#include <dt-bindings/pwm/pwm.h>
#include "rk3399.dtsi"
#include "rk3399-opp.dtsi"

/ {
	aliases {
		mmc0 = &sdmmc;
		mmc1 = &sdhci;
	};

	chosen {
		stdout-path = "serial2:1500000n8";
	};

	clkin_gmac: external-gmac-clock {
		compatible = "fixed-clock";
		clock-frequency = <125000000>;
		clock-output-names = "clkin_gmac";
		#clock-cells = <0>;
	};

	sdio_pwrseq: sdio-pwrseq {
		compatible = "mmc-pwrseq-simple";
		clocks = <&rk808 1>;
		clock-names = "ext_clock";
		pinctrl-names = "default";
		pinctrl-0 = <&wifi_enable_h>;
		reset-gpios = <&gpio0 RK_PB2 GPIO_ACTIVE_LOW>;
	};

<<<<<<< HEAD
	sound {
=======
	sound: sound {
>>>>>>> 754e0b0e
		compatible = "audio-graph-card";
		label = "Analog";
		dais = <&i2s0_p0>;
	};

	sound-dit {
		compatible = "audio-graph-card";
		label = "SPDIF";
		dais = <&spdif_p0>;
	};

	spdif-dit {
		compatible = "linux,spdif-dit";
		#sound-dai-cells = <0>;

		port {
			dit_p0_0: endpoint {
				remote-endpoint = <&spdif_p0_0>;
			};
		};
	};

	vcc12v_dcin: dc-12v {
		compatible = "regulator-fixed";
		regulator-name = "vcc12v_dcin";
		regulator-always-on;
		regulator-boot-on;
		regulator-min-microvolt = <12000000>;
		regulator-max-microvolt = <12000000>;
	};

	vcc5v0_sys: vcc-sys {
		compatible = "regulator-fixed";
		regulator-name = "vcc5v0_sys";
		regulator-always-on;
		regulator-boot-on;
		regulator-min-microvolt = <5000000>;
		regulator-max-microvolt = <5000000>;
		vin-supply = <&vcc12v_dcin>;
	};

	vcc_0v9: vcc-0v9 {
		compatible = "regulator-fixed";
		regulator-name = "vcc_0v9";
		regulator-always-on;
		regulator-boot-on;
		regulator-min-microvolt = <900000>;
		regulator-max-microvolt = <900000>;
		vin-supply = <&vcc3v3_sys>;
	};

	vcc3v3_pcie: vcc3v3-pcie-regulator {
		compatible = "regulator-fixed";
		enable-active-high;
		gpio = <&gpio2 RK_PD2 GPIO_ACTIVE_HIGH>;
		pinctrl-names = "default";
		pinctrl-0 = <&pcie_pwr_en>;
		regulator-name = "vcc3v3_pcie";
		regulator-always-on;
		regulator-boot-on;
		vin-supply = <&vcc5v0_sys>;
	};

	vcc3v3_sys: vcc3v3-sys {
		compatible = "regulator-fixed";
		regulator-name = "vcc3v3_sys";
		regulator-always-on;
		regulator-boot-on;
		regulator-min-microvolt = <3300000>;
		regulator-max-microvolt = <3300000>;
		vin-supply = <&vcc5v0_sys>;
	};

	vcc5v0_host: vcc5v0-host-regulator {
		compatible = "regulator-fixed";
		enable-active-high;
		gpio = <&gpio4 RK_PD1 GPIO_ACTIVE_HIGH>;
		pinctrl-names = "default";
		pinctrl-0 = <&vcc5v0_host_en>;
		regulator-name = "vcc5v0_host";
		regulator-always-on;
		vin-supply = <&vcc5v0_sys>;
	};

	vcc5v0_typec: vcc5v0-typec-regulator {
		compatible = "regulator-fixed";
		enable-active-high;
		gpio = <&gpio1 RK_PA3 GPIO_ACTIVE_HIGH>;
		pinctrl-names = "default";
		pinctrl-0 = <&vcc5v0_typec_en>;
		regulator-name = "vcc5v0_typec";
		regulator-always-on;
		vin-supply = <&vcc5v0_sys>;
	};

	vcc_lan: vcc3v3-phy-regulator {
		compatible = "regulator-fixed";
		regulator-name = "vcc_lan";
		regulator-always-on;
		regulator-boot-on;
		regulator-min-microvolt = <3300000>;
		regulator-max-microvolt = <3300000>;
	};

	vdd_log: vdd-log {
		compatible = "pwm-regulator";
		pwms = <&pwm2 0 25000 1>;
		regulator-name = "vdd_log";
		regulator-always-on;
		regulator-boot-on;
		regulator-min-microvolt = <800000>;
		regulator-max-microvolt = <1400000>;
		vin-supply = <&vcc5v0_sys>;
	};
};

&cpu_l0 {
	cpu-supply = <&vdd_cpu_l>;
};

&cpu_l1 {
	cpu-supply = <&vdd_cpu_l>;
};

&cpu_l2 {
	cpu-supply = <&vdd_cpu_l>;
};

&cpu_l3 {
	cpu-supply = <&vdd_cpu_l>;
};

&cpu_b0 {
	cpu-supply = <&vdd_cpu_b>;
};

&cpu_b1 {
	cpu-supply = <&vdd_cpu_b>;
};

&emmc_phy {
	status = "okay";
};

&gmac {
	assigned-clocks = <&cru SCLK_RMII_SRC>;
	assigned-clock-parents = <&clkin_gmac>;
	clock_in_out = "input";
	phy-supply = <&vcc_lan>;
	phy-mode = "rgmii";
	pinctrl-names = "default";
	pinctrl-0 = <&rgmii_pins>;
	snps,reset-gpio = <&gpio3 RK_PB7 GPIO_ACTIVE_LOW>;
	snps,reset-active-low;
	snps,reset-delays-us = <0 10000 50000>;
	tx_delay = <0x28>;
	rx_delay = <0x11>;
	status = "okay";
};

&gpu {
	mali-supply = <&vdd_gpu>;
	status = "okay";
};

&hdmi {
	ddc-i2c-bus = <&i2c3>;
	pinctrl-names = "default";
	pinctrl-0 = <&hdmi_cec>;
	status = "okay";
};

&hdmi_sound {
	status = "okay";
};

&i2c0 {
	clock-frequency = <400000>;
	i2c-scl-rising-time-ns = <168>;
	i2c-scl-falling-time-ns = <4>;
	status = "okay";

	rk808: pmic@1b {
		compatible = "rockchip,rk808";
		reg = <0x1b>;
		interrupt-parent = <&gpio1>;
		interrupts = <21 IRQ_TYPE_LEVEL_LOW>;
		#clock-cells = <1>;
		clock-output-names = "xin32k", "rk808-clkout2";
		pinctrl-names = "default";
		pinctrl-0 = <&pmic_int_l>;
		rockchip,system-power-controller;
		wakeup-source;

		vcc1-supply = <&vcc5v0_sys>;
		vcc2-supply = <&vcc5v0_sys>;
		vcc3-supply = <&vcc5v0_sys>;
		vcc4-supply = <&vcc5v0_sys>;
		vcc6-supply = <&vcc5v0_sys>;
		vcc7-supply = <&vcc5v0_sys>;
		vcc8-supply = <&vcc3v3_sys>;
		vcc9-supply = <&vcc5v0_sys>;
		vcc10-supply = <&vcc5v0_sys>;
		vcc11-supply = <&vcc5v0_sys>;
		vcc12-supply = <&vcc3v3_sys>;
		vddio-supply = <&vcc_1v8>;

		regulators {
			vdd_center: DCDC_REG1 {
				regulator-name = "vdd_center";
				regulator-always-on;
				regulator-boot-on;
				regulator-min-microvolt = <750000>;
				regulator-max-microvolt = <1350000>;
				regulator-ramp-delay = <6001>;
				regulator-state-mem {
					regulator-off-in-suspend;
				};
			};

			vdd_cpu_l: DCDC_REG2 {
				regulator-name = "vdd_cpu_l";
				regulator-always-on;
				regulator-boot-on;
				regulator-min-microvolt = <750000>;
				regulator-max-microvolt = <1350000>;
				regulator-ramp-delay = <6001>;
				regulator-state-mem {
					regulator-off-in-suspend;
				};
			};

			vcc_ddr: DCDC_REG3 {
				regulator-name = "vcc_ddr";
				regulator-always-on;
				regulator-boot-on;
				regulator-state-mem {
					regulator-on-in-suspend;
				};
			};

			vcc_1v8: DCDC_REG4 {
				regulator-name = "vcc_1v8";
				regulator-always-on;
				regulator-boot-on;
				regulator-min-microvolt = <1800000>;
				regulator-max-microvolt = <1800000>;
				regulator-state-mem {
					regulator-on-in-suspend;
					regulator-suspend-microvolt = <1800000>;
				};
			};

			vcc1v8_codec: LDO_REG1 {
				regulator-name = "vcc1v8_codec";
				regulator-always-on;
				regulator-boot-on;
				regulator-min-microvolt = <1800000>;
				regulator-max-microvolt = <1800000>;
				regulator-state-mem {
					regulator-off-in-suspend;
				};
			};

			vcc1v8_hdmi: LDO_REG2 {
				regulator-name = "vcc1v8_hdmi";
				regulator-always-on;
				regulator-boot-on;
				regulator-min-microvolt = <1800000>;
				regulator-max-microvolt = <1800000>;
				regulator-state-mem {
					regulator-off-in-suspend;
				};
			};

			vcca_1v8: LDO_REG3 {
				regulator-name = "vcca_1v8";
				regulator-always-on;
				regulator-boot-on;
				regulator-min-microvolt = <1800000>;
				regulator-max-microvolt = <1800000>;
				regulator-state-mem {
					regulator-on-in-suspend;
					regulator-suspend-microvolt = <1800000>;
				};
			};

			vcc_sdio: LDO_REG4 {
				regulator-name = "vcc_sdio";
				regulator-always-on;
				regulator-boot-on;
				regulator-min-microvolt = <3000000>;
				regulator-max-microvolt = <3000000>;
				regulator-state-mem {
					regulator-on-in-suspend;
					regulator-suspend-microvolt = <3000000>;
				};
			};

			vcca3v0_codec: LDO_REG5 {
				regulator-name = "vcca3v0_codec";
				regulator-always-on;
				regulator-boot-on;
				regulator-min-microvolt = <3000000>;
				regulator-max-microvolt = <3000000>;
				regulator-state-mem {
					regulator-off-in-suspend;
				};
			};

			vcc_1v5: LDO_REG6 {
				regulator-name = "vcc_1v5";
				regulator-always-on;
				regulator-boot-on;
				regulator-min-microvolt = <1500000>;
				regulator-max-microvolt = <1500000>;
				regulator-state-mem {
					regulator-on-in-suspend;
					regulator-suspend-microvolt = <1500000>;
				};
			};

			vcc0v9_hdmi: LDO_REG7 {
				regulator-name = "vcc0v9_hdmi";
				regulator-always-on;
				regulator-boot-on;
				regulator-min-microvolt = <900000>;
				regulator-max-microvolt = <900000>;
				regulator-state-mem {
					regulator-off-in-suspend;
				};
			};

			vcc_3v0: LDO_REG8 {
				regulator-name = "vcc_3v0";
				regulator-always-on;
				regulator-boot-on;
				regulator-min-microvolt = <3000000>;
				regulator-max-microvolt = <3000000>;
				regulator-state-mem {
					regulator-on-in-suspend;
					regulator-suspend-microvolt = <3000000>;
				};
			};

			vcc_cam: SWITCH_REG1 {
				regulator-name = "vcc_cam";
				regulator-always-on;
				regulator-boot-on;
				regulator-state-mem {
					regulator-off-in-suspend;
				};
			};

			vcc_mipi: SWITCH_REG2 {
				regulator-name = "vcc_mipi";
				regulator-always-on;
				regulator-boot-on;
				regulator-state-mem {
					regulator-off-in-suspend;
				};
			};
		};
	};

	vdd_cpu_b: regulator@40 {
		compatible = "silergy,syr827";
		reg = <0x40>;
		fcs,suspend-voltage-selector = <1>;
		pinctrl-names = "default";
		pinctrl-0 = <&vsel1_pin>;
		regulator-name = "vdd_cpu_b";
		regulator-min-microvolt = <712500>;
		regulator-max-microvolt = <1500000>;
		regulator-ramp-delay = <1000>;
		regulator-always-on;
		regulator-boot-on;
		vin-supply = <&vcc5v0_sys>;

		regulator-state-mem {
			regulator-off-in-suspend;
		};
	};

	vdd_gpu: regulator@41 {
		compatible = "silergy,syr828";
		reg = <0x41>;
		fcs,suspend-voltage-selector = <1>;
		pinctrl-names = "default";
		pinctrl-0 = <&vsel2_pin>;
		regulator-name = "vdd_gpu";
		regulator-min-microvolt = <712500>;
		regulator-max-microvolt = <1500000>;
		regulator-ramp-delay = <1000>;
		regulator-always-on;
		regulator-boot-on;
		vin-supply = <&vcc5v0_sys>;

		regulator-state-mem {
			regulator-off-in-suspend;
		};
	};
};

&i2c1 {
	i2c-scl-rising-time-ns = <300>;
	i2c-scl-falling-time-ns = <15>;
	status = "okay";

	es8316: codec@11 {
		compatible = "everest,es8316";
		reg = <0x11>;
		clocks = <&cru SCLK_I2S_8CH_OUT>;
		clock-names = "mclk";
		#sound-dai-cells = <0>;

		port {
			es8316_p0_0: endpoint {
				remote-endpoint = <&i2s0_p0_0>;
			};
		};
	};
};

&i2c3 {
	i2c-scl-rising-time-ns = <450>;
	i2c-scl-falling-time-ns = <15>;
	status = "okay";
};

&i2c4 {
	i2c-scl-rising-time-ns = <600>;
	i2c-scl-falling-time-ns = <20>;
	status = "okay";
};

&i2s0 {
	pinctrl-0 = <&i2s0_2ch_bus>;
	rockchip,capture-channels = <2>;
	rockchip,playback-channels = <2>;
	status = "okay";

	i2s0_p0: port {
		i2s0_p0_0: endpoint {
			dai-format = "i2s";
			mclk-fs = <256>;
			remote-endpoint = <&es8316_p0_0>;
		};
	};
};

&i2s1 {
	rockchip,playback-channels = <2>;
	rockchip,capture-channels = <2>;
	status = "okay";
};

&i2s2 {
	status = "okay";
};

&io_domains {
	status = "okay";

	bt656-supply = <&vcc_3v0>;
	audio-supply = <&vcc1v8_codec>;
	sdmmc-supply = <&vcc_sdio>;
	gpio1830-supply = <&vcc_3v0>;
};

&pmu_io_domains {
	status = "okay";

	pmu1830-supply = <&vcc_3v0>;
};

&pcie_phy {
	status = "okay";
};

&pcie0 {
	ep-gpios = <&gpio4 RK_PD3 GPIO_ACTIVE_HIGH>;
	num-lanes = <4>;
	pinctrl-0 = <&pcie_clkreqnb_cpm>;
	pinctrl-names = "default";
	vpcie0v9-supply = <&vcc_0v9>;
	vpcie1v8-supply = <&vcc_1v8>;
	vpcie3v3-supply = <&vcc3v3_pcie>;
	status = "okay";
};

&pinctrl {
	bt {
		bt_enable_h: bt-enable-h {
			rockchip,pins = <0 RK_PB1 RK_FUNC_GPIO &pcfg_pull_none>;
		};

		bt_host_wake_l: bt-host-wake-l {
			rockchip,pins = <0 RK_PA4 RK_FUNC_GPIO &pcfg_pull_none>;
		};

		bt_wake_l: bt-wake-l {
			rockchip,pins = <2 RK_PD3 RK_FUNC_GPIO &pcfg_pull_none>;
		};
	};

	es8316 {
		hp_detect: hp-detect {
			rockchip,pins = <1 RK_PA0 RK_FUNC_GPIO &pcfg_pull_none>;
		};

		hp_int: hp-int {
			rockchip,pins = <1 RK_PA1 RK_FUNC_GPIO &pcfg_pull_up>;
		};
	};

	pcie {
		pcie_pwr_en: pcie-pwr-en {
			rockchip,pins = <2 RK_PD2 RK_FUNC_GPIO &pcfg_pull_none>;
		};
	};

	sdio0 {
		sdio0_bus4: sdio0-bus4 {
			rockchip,pins = <2 RK_PC4 1 &pcfg_pull_up_20ma>,
					<2 RK_PC5 1 &pcfg_pull_up_20ma>,
					<2 RK_PC6 1 &pcfg_pull_up_20ma>,
					<2 RK_PC7 1 &pcfg_pull_up_20ma>;
		};

		sdio0_cmd: sdio0-cmd {
			rockchip,pins = <2 RK_PD0 1 &pcfg_pull_up_20ma>;
		};

		sdio0_clk: sdio0-clk {
			rockchip,pins = <2 RK_PD1 1 &pcfg_pull_none_20ma>;
		};
	};

	pmic {
		pmic_int_l: pmic-int-l {
			rockchip,pins = <1 RK_PC5 RK_FUNC_GPIO &pcfg_pull_up>;
		};

		vsel1_pin: vsel1-pin {
			rockchip,pins = <1 RK_PC1 RK_FUNC_GPIO &pcfg_pull_down>;
		};

		vsel2_pin: vsel2-pin {
			rockchip,pins = <1 RK_PB6 RK_FUNC_GPIO &pcfg_pull_down>;
		};
	};

	usb-typec {
		vcc5v0_typec_en: vcc5v0-typec-en {
			rockchip,pins = <1 RK_PA3 RK_FUNC_GPIO &pcfg_pull_up>;
		};
	};

	usb2 {
		vcc5v0_host_en: vcc5v0-host-en {
			rockchip,pins = <4 RK_PD1 RK_FUNC_GPIO &pcfg_pull_none>;
		};
	};

	wifi {
		wifi_enable_h: wifi-enable-h {
			rockchip,pins = <0 RK_PB2 RK_FUNC_GPIO &pcfg_pull_none>;
		};

		wifi_host_wake_l: wifi-host-wake-l {
			rockchip,pins = <0 RK_PA3 RK_FUNC_GPIO &pcfg_pull_none>;
		};
	};
};

&pwm2 {
	status = "okay";
};

&saradc {
	status = "okay";

	vref-supply = <&vcc_1v8>;
};

&sdio0 {
	#address-cells = <1>;
	#size-cells = <0>;
	bus-width = <4>;
	clock-frequency = <50000000>;
	cap-sdio-irq;
	cap-sd-highspeed;
	keep-power-in-suspend;
	mmc-pwrseq = <&sdio_pwrseq>;
	non-removable;
	pinctrl-names = "default";
	pinctrl-0 = <&sdio0_bus4 &sdio0_cmd &sdio0_clk>;
	sd-uhs-sdr104;
};

&sdmmc {
	bus-width = <4>;
	cap-mmc-highspeed;
	cap-sd-highspeed;
	cd-gpios = <&gpio0 RK_PA7 GPIO_ACTIVE_LOW>;
	disable-wp;
	max-frequency = <150000000>;
	pinctrl-names = "default";
	pinctrl-0 = <&sdmmc_clk &sdmmc_cd &sdmmc_cmd &sdmmc_bus4>;
	status = "okay";
};

&sdhci {
	bus-width = <8>;
	mmc-hs400-1_8v;
	mmc-hs400-enhanced-strobe;
	non-removable;
	status = "okay";
};

&spdif {

	spdif_p0: port {
		spdif_p0_0: endpoint {
			remote-endpoint = <&dit_p0_0>;
		};
	};
};

&tcphy0 {
	status = "okay";
};

&tcphy1 {
	status = "okay";
};

&tsadc {
	status = "okay";

	/* tshut mode 0:CRU 1:GPIO */
	rockchip,hw-tshut-mode = <1>;
	/* tshut polarity 0:LOW 1:HIGH */
	rockchip,hw-tshut-polarity = <1>;
};

&u2phy0 {
	status = "okay";

	u2phy0_otg: otg-port {
		status = "okay";
	};

	u2phy0_host: host-port {
		phy-supply = <&vcc5v0_host>;
		status = "okay";
	};
};

&u2phy1 {
	status = "okay";

	u2phy1_otg: otg-port {
		status = "okay";
	};

	u2phy1_host: host-port {
		phy-supply = <&vcc5v0_host>;
		status = "okay";
	};
};

&uart0 {
	pinctrl-names = "default";
	pinctrl-0 = <&uart0_xfer &uart0_cts &uart0_rts>;
};

&uart2 {
	status = "okay";
};

&usb_host0_ehci {
	status = "okay";
};

&usb_host0_ohci {
	status = "okay";
};

&usb_host1_ehci {
	status = "okay";
};

&usb_host1_ohci {
	status = "okay";
};

&usbdrd3_0 {
	status = "okay";
};

&usbdrd_dwc3_0 {
	status = "okay";
	dr_mode = "host";
};

&usbdrd3_1 {
	status = "okay";
};

&usbdrd_dwc3_1 {
	status = "okay";
	dr_mode = "host";
};

&vopb {
	status = "okay";
};

&vopb_mmu {
	status = "okay";
};

&vopl {
	status = "okay";
};

&vopl_mmu {
	status = "okay";
};<|MERGE_RESOLUTION|>--- conflicted
+++ resolved
@@ -36,11 +36,7 @@
 		reset-gpios = <&gpio0 RK_PB2 GPIO_ACTIVE_LOW>;
 	};
 
-<<<<<<< HEAD
-	sound {
-=======
 	sound: sound {
->>>>>>> 754e0b0e
 		compatible = "audio-graph-card";
 		label = "Analog";
 		dais = <&i2s0_p0>;
