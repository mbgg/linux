--- conflicted
+++ resolved
@@ -91,11 +91,7 @@
 
 /* Suspend/resume support: derived from arch/arm/mach-s5pv210/sleep.S */
 .globl	cpu_v7_suspend_size
-<<<<<<< HEAD
-.equ	cpu_v7_suspend_size, 4 * 7
-=======
 .equ	cpu_v7_suspend_size, 4 * 8
->>>>>>> dcd6c922
 #ifdef CONFIG_ARM_CPU_SUSPEND
 ENTRY(cpu_v7_do_suspend)
 	stmfd	sp!, {r4 - r10, lr}
@@ -104,18 +100,11 @@
 	stmia	r0!, {r4 - r5}
 	mrc	p15, 0, r6, c3, c0, 0	@ Domain ID
 	mrc	p15, 0, r7, c2, c0, 1	@ TTB 1
-<<<<<<< HEAD
-	mrc	p15, 0, r8, c1, c0, 0	@ Control register
-	mrc	p15, 0, r9, c1, c0, 1	@ Auxiliary control register
-	mrc	p15, 0, r10, c1, c0, 2	@ Co-processor access control
-	stmia	r0, {r6 - r10}
-=======
 	mrc	p15, 0, r11, c2, c0, 2	@ TTB control register
 	mrc	p15, 0, r8, c1, c0, 0	@ Control register
 	mrc	p15, 0, r9, c1, c0, 1	@ Auxiliary control register
 	mrc	p15, 0, r10, c1, c0, 2	@ Co-processor access control
 	stmia	r0, {r6 - r11}
->>>>>>> dcd6c922
 	ldmfd	sp!, {r4 - r10, pc}
 ENDPROC(cpu_v7_do_suspend)
 
@@ -127,15 +116,6 @@
 	ldmia	r0!, {r4 - r5}
 	mcr	p15, 0, r4, c13, c0, 0	@ FCSE/PID
 	mcr	p15, 0, r5, c13, c0, 3	@ User r/o thread ID
-<<<<<<< HEAD
-	ldmia	r0, {r6 - r10}
-	mcr	p15, 0, r6, c3, c0, 0	@ Domain ID
-	ALT_SMP(orr	r1, r1, #TTB_FLAGS_SMP)
-	ALT_UP(orr	r1, r1, #TTB_FLAGS_UP)
-	mcr	p15, 0, r1, c2, c0, 0	@ TTB 0
-	mcr	p15, 0, r7, c2, c0, 1	@ TTB 1
-	mcr	p15, 0, ip, c2, c0, 2	@ TTB control register
-=======
 	ldmia	r0, {r6 - r11}
 	mcr	p15, 0, r6, c3, c0, 0	@ Domain ID
 #ifndef CONFIG_ARM_LPAE
@@ -145,7 +125,6 @@
 	mcr	p15, 0, r1, c2, c0, 0	@ TTB 0
 	mcr	p15, 0, r7, c2, c0, 1	@ TTB 1
 	mcr	p15, 0, r11, c2, c0, 2	@ TTB control register
->>>>>>> dcd6c922
 	mrc	p15, 0, r4, c1, c0, 1	@ Read Auxiliary control register
 	teq	r4, r9			@ Is it already set?
 	mcrne	p15, 0, r9, c1, c0, 1	@ No, so write it
