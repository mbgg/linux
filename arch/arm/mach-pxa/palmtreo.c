--- conflicted
+++ resolved
@@ -465,9 +465,6 @@
 	.handle_irq       = pxa27x_handle_irq,
 	.timer          = &pxa_timer,
 	.init_machine	= centro_init,
-<<<<<<< HEAD
-=======
 	.restart	= pxa_restart,
->>>>>>> dcd6c922
 MACHINE_END
 #endif