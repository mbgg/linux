--- conflicted
+++ resolved
@@ -35,10 +35,6 @@
 #include <asm/mach/arch.h>
 #include <mach/kirkwood.h>
 #include <mach/leds-ns2.h>
-<<<<<<< HEAD
-#include <plat/time.h>
-=======
->>>>>>> 45f53cc9
 #include "common.h"
 #include "mpp.h"
 #include "lacie_v2-common.h"
@@ -59,38 +55,6 @@
 	.n_ports	= 2,
 };
 
-<<<<<<< HEAD
-#define NETSPACE_V2_GPIO_SATA0_POWER	16
-#define NETSPACE_V2_GPIO_SATA1_POWER	17
-
-static void __init netspace_v2_sata_power_init(void)
-{
-	int err;
-
-	err = gpio_request(NETSPACE_V2_GPIO_SATA0_POWER, "SATA0 power");
-	if (err == 0) {
-		err = gpio_direction_output(NETSPACE_V2_GPIO_SATA0_POWER, 1);
-		if (err)
-			gpio_free(NETSPACE_V2_GPIO_SATA0_POWER);
-	}
-	if (err)
-		pr_err("netspace_v2: failed to setup SATA0 power\n");
-
-	if (machine_is_netspace_max_v2()) {
-		err = gpio_request(NETSPACE_V2_GPIO_SATA1_POWER, "SATA1 power");
-		if (err == 0) {
-			err = gpio_direction_output(
-					NETSPACE_V2_GPIO_SATA1_POWER, 1);
-			if (err)
-				gpio_free(NETSPACE_V2_GPIO_SATA1_POWER);
-		}
-		if (err)
-			pr_err("netspace_v2: failed to setup SATA1 power\n");
-	}
-}
-
-=======
->>>>>>> 45f53cc9
 /*****************************************************************************
  * GPIO keys
  ****************************************************************************/
@@ -148,17 +112,10 @@
 /*****************************************************************************
  * Dual-GPIO CPLD LEDs
  ****************************************************************************/
-<<<<<<< HEAD
 
 #define NETSPACE_V2_GPIO_BLUE_LED_SLOW	29
 #define NETSPACE_V2_GPIO_BLUE_LED_CMD	30
 
-=======
-
-#define NETSPACE_V2_GPIO_BLUE_LED_SLOW	29
-#define NETSPACE_V2_GPIO_BLUE_LED_CMD	30
-
->>>>>>> 45f53cc9
 static struct ns2_led netspace_v2_led_pins[] = {
 	{
 		.name	= "ns_v2:blue:sata",
@@ -283,17 +240,8 @@
 	kirkwood_ge00_init(&netspace_v2_ge00_data);
 	kirkwood_sata_init(&netspace_v2_sata_data);
 	kirkwood_uart0_init();
-<<<<<<< HEAD
-	spi_register_board_info(netspace_v2_spi_slave_info,
-				ARRAY_SIZE(netspace_v2_spi_slave_info));
-	kirkwood_spi_init();
-	kirkwood_i2c_init();
-	i2c_register_board_info(0, netspace_v2_i2c_info,
-				ARRAY_SIZE(netspace_v2_i2c_info));
-=======
 	lacie_v2_register_flash();
 	lacie_v2_register_i2c_devices();
->>>>>>> 45f53cc9
 
 	platform_device_register(&netspace_v2_leds);
 	platform_device_register(&netspace_v2_gpio_leds);
@@ -336,16 +284,4 @@
 	.init_irq	= kirkwood_init_irq,
 	.timer		= &lacie_v2_timer,
 MACHINE_END
-#endif
-
-#ifdef CONFIG_MACH_NETSPACE_MAX_V2
-MACHINE_START(NETSPACE_MAX_V2, "LaCie Network Space Max v2")
-	.phys_io	= KIRKWOOD_REGS_PHYS_BASE,
-	.io_pg_offst	= ((KIRKWOOD_REGS_VIRT_BASE) >> 18) & 0xfffc,
-	.boot_params	= 0x00000100,
-	.init_machine	= netspace_v2_init,
-	.map_io		= kirkwood_map_io,
-	.init_irq	= kirkwood_init_irq,
-	.timer		= &netspace_v2_timer,
-MACHINE_END
 #endif