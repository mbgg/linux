/*
 * linux/arch/arm/plat-omap/i2c.c
 *
 * Helper module for board specific I2C bus registration
 *
 * Copyright (C) 2007 Nokia Corporation.
 *
 * Contact: Jarkko Nikula <jhnikula@gmail.com>
 *
 * This program is free software; you can redistribute it and/or
 * modify it under the terms of the GNU General Public License
 * version 2 as published by the Free Software Foundation.
 *
 * This program is distributed in the hope that it will be useful, but
 * WITHOUT ANY WARRANTY; without even the implied warranty of
 * MERCHANTABILITY or FITNESS FOR A PARTICULAR PURPOSE.  See the GNU
 * General Public License for more details.
 *
 * You should have received a copy of the GNU General Public License
 * along with this program; if not, write to the Free Software
 * Foundation, Inc., 51 Franklin St, Fifth Floor, Boston, MA
 * 02110-1301 USA
 *
 */

#include <linux/kernel.h>
#include <linux/platform_device.h>
#include <linux/i2c.h>
#include <linux/i2c-omap.h>
<<<<<<< HEAD
=======
#include <linux/slab.h>
#include <linux/err.h>
#include <linux/clk.h>
>>>>>>> 3cbea436

#include <mach/irqs.h>
#include <plat/mux.h>
#include <plat/i2c.h>
#include <plat/omap-pm.h>
<<<<<<< HEAD

#define OMAP_I2C_SIZE		0x3f
#define OMAP1_I2C_BASE		0xfffb3800
#define OMAP2_I2C_BASE1		0x48070000
#define OMAP2_I2C_BASE2		0x48072000
#define OMAP2_I2C_BASE3		0x48060000
#define OMAP4_I2C_BASE4		0x48350000
=======
#include <plat/omap_device.h>

#define OMAP_I2C_SIZE		0x3f
#define OMAP1_I2C_BASE		0xfffb3800
>>>>>>> 3cbea436

static const char name[] = "omap_i2c";

#define I2C_RESOURCE_BUILDER(base, irq)			\
	{						\
		.start	= (base),			\
		.end	= (base) + OMAP_I2C_SIZE,	\
		.flags	= IORESOURCE_MEM,		\
	},						\
	{						\
		.start	= (irq),			\
		.flags	= IORESOURCE_IRQ,		\
	},

static struct resource i2c_resources[][2] = {
	{ I2C_RESOURCE_BUILDER(0, 0) },
<<<<<<< HEAD
#if	defined(CONFIG_ARCH_OMAP2PLUS)
	{ I2C_RESOURCE_BUILDER(OMAP2_I2C_BASE2, 0) },
#endif
#if	defined(CONFIG_ARCH_OMAP3) || defined(CONFIG_ARCH_OMAP4)
	{ I2C_RESOURCE_BUILDER(OMAP2_I2C_BASE3, 0) },
#endif
#if	defined(CONFIG_ARCH_OMAP4)
	{ I2C_RESOURCE_BUILDER(OMAP4_I2C_BASE4, 0) },
#endif
=======
>>>>>>> 3cbea436
};

#define I2C_DEV_BUILDER(bus_id, res, data)		\
	{						\
		.id	= (bus_id),			\
		.name	= name,				\
		.num_resources	= ARRAY_SIZE(res),	\
		.resource	= (res),		\
		.dev		= {			\
			.platform_data	= (data),	\
		},					\
	}

<<<<<<< HEAD
static struct omap_i2c_bus_platform_data i2c_pdata[ARRAY_SIZE(i2c_resources)];
static struct platform_device omap_i2c_devices[] = {
	I2C_DEV_BUILDER(1, i2c_resources[0], &i2c_pdata[0]),
#if	defined(CONFIG_ARCH_OMAP2PLUS)
	I2C_DEV_BUILDER(2, i2c_resources[1], &i2c_pdata[1]),
#endif
#if	defined(CONFIG_ARCH_OMAP3) || defined(CONFIG_ARCH_OMAP4)
	I2C_DEV_BUILDER(3, i2c_resources[2], &i2c_pdata[2]),
#endif
#if	defined(CONFIG_ARCH_OMAP4)
	I2C_DEV_BUILDER(4, i2c_resources[3], &i2c_pdata[3]),
#endif
=======
#define MAX_OMAP_I2C_HWMOD_NAME_LEN	16
#define OMAP_I2C_MAX_CONTROLLERS 4
static struct omap_i2c_bus_platform_data i2c_pdata[OMAP_I2C_MAX_CONTROLLERS];
static struct platform_device omap_i2c_devices[] = {
	I2C_DEV_BUILDER(1, i2c_resources[0], &i2c_pdata[0]),
>>>>>>> 3cbea436
};

#define OMAP_I2C_CMDLINE_SETUP	(BIT(31))

static int __init omap_i2c_nr_ports(void)
{
	int ports = 0;

	if (cpu_class_is_omap1())
		ports = 1;
	else if (cpu_is_omap24xx())
		ports = 2;
	else if (cpu_is_omap34xx())
		ports = 3;
	else if (cpu_is_omap44xx())
		ports = 4;

	return ports;
}

<<<<<<< HEAD
/* Shared between omap2 and 3 */
static resource_size_t omap2_i2c_irq[3] __initdata = {
	INT_24XX_I2C1_IRQ,
	INT_24XX_I2C2_IRQ,
	INT_34XX_I2C3_IRQ,
};

static resource_size_t omap4_i2c_irq[4] __initdata = {
	OMAP44XX_IRQ_I2C1,
	OMAP44XX_IRQ_I2C2,
	OMAP44XX_IRQ_I2C3,
	OMAP44XX_IRQ_I2C4,
};

static inline int omap1_i2c_add_bus(struct platform_device *pdev, int bus_id)
{
	struct omap_i2c_bus_platform_data *pd;
	struct resource *res;

	pd = pdev->dev.platform_data;
=======
static inline int omap1_i2c_add_bus(int bus_id)
{
	struct platform_device *pdev;
	struct omap_i2c_bus_platform_data *pdata;
	struct resource *res;

	omap1_i2c_mux_pins(bus_id);

	pdev = &omap_i2c_devices[bus_id - 1];
>>>>>>> 3cbea436
	res = pdev->resource;
	res[0].start = OMAP1_I2C_BASE;
	res[0].end = res[0].start + OMAP_I2C_SIZE;
	res[1].start = INT_I2C;
<<<<<<< HEAD
	omap1_i2c_mux_pins(bus_id);

	return platform_device_register(pdev);
}

/*
 * XXX This function is a temporary compatibility wrapper - only
 * needed until the I2C driver can be converted to call
 * omap_pm_set_max_dev_wakeup_lat() and handle a return code.
 */
static void omap_pm_set_max_mpu_wakeup_lat_compat(struct device *dev, long t)
{
	omap_pm_set_max_mpu_wakeup_lat(dev, t);
}

static inline int omap2_i2c_add_bus(struct platform_device *pdev, int bus_id)
{
	struct resource *res;
	resource_size_t *irq;

	res = pdev->resource;

	if (!cpu_is_omap44xx())
		irq = omap2_i2c_irq;
	else
		irq = omap4_i2c_irq;

	if (bus_id == 1) {
		res[0].start = OMAP2_I2C_BASE1;
		res[0].end = res[0].start + OMAP_I2C_SIZE;
	}

	res[1].start = irq[bus_id - 1];
	omap2_i2c_mux_pins(bus_id);

	/*
	 * When waiting for completion of a i2c transfer, we need to
	 * set a wake up latency constraint for the MPU. This is to
	 * ensure quick enough wakeup from idle, when transfer
	 * completes.
	 */
	if (cpu_is_omap34xx()) {
		struct omap_i2c_bus_platform_data *pd;

		pd = pdev->dev.platform_data;
		pd->set_mpu_wkup_lat = omap_pm_set_max_mpu_wakeup_lat_compat;
	}
=======
	pdata = &i2c_pdata[bus_id - 1];
>>>>>>> 3cbea436

	return platform_device_register(pdev);
}

<<<<<<< HEAD
static int __init omap_i2c_add_bus(int bus_id)
{
	struct platform_device *pdev;

	pdev = &omap_i2c_devices[bus_id - 1];

	if (cpu_class_is_omap1())
		return omap1_i2c_add_bus(pdev, bus_id);
	else
		return omap2_i2c_add_bus(pdev, bus_id);
=======

/*
 * XXX This function is a temporary compatibility wrapper - only
 * needed until the I2C driver can be converted to call
 * omap_pm_set_max_dev_wakeup_lat() and handle a return code.
 */
static void omap_pm_set_max_mpu_wakeup_lat_compat(struct device *dev, long t)
{
	omap_pm_set_max_mpu_wakeup_lat(dev, t);
}

static struct omap_device_pm_latency omap_i2c_latency[] = {
	[0] = {
		.deactivate_func	= omap_device_idle_hwmods,
		.activate_func		= omap_device_enable_hwmods,
		.flags			= OMAP_DEVICE_LATENCY_AUTO_ADJUST,
	},
};

#ifdef CONFIG_ARCH_OMAP2PLUS
static inline int omap2_i2c_add_bus(int bus_id)
{
	int l;
	struct omap_hwmod *oh;
	struct omap_device *od;
	char oh_name[MAX_OMAP_I2C_HWMOD_NAME_LEN];
	struct omap_i2c_bus_platform_data *pdata;

	omap2_i2c_mux_pins(bus_id);

	l = snprintf(oh_name, MAX_OMAP_I2C_HWMOD_NAME_LEN, "i2c%d", bus_id);
	WARN(l >= MAX_OMAP_I2C_HWMOD_NAME_LEN,
		"String buffer overflow in I2C%d device setup\n", bus_id);
	oh = omap_hwmod_lookup(oh_name);
	if (!oh) {
			pr_err("Could not look up %s\n", oh_name);
			return -EEXIST;
	}

	pdata = &i2c_pdata[bus_id - 1];
	/*
	 * When waiting for completion of a i2c transfer, we need to
	 * set a wake up latency constraint for the MPU. This is to
	 * ensure quick enough wakeup from idle, when transfer
	 * completes.
	 * Only omap3 has support for constraints
	 */
	if (cpu_is_omap34xx())
		pdata->set_mpu_wkup_lat = omap_pm_set_max_mpu_wakeup_lat_compat;
	od = omap_device_build(name, bus_id, oh, pdata,
			sizeof(struct omap_i2c_bus_platform_data),
			omap_i2c_latency, ARRAY_SIZE(omap_i2c_latency), 0);
	WARN(IS_ERR(od), "Could not build omap_device for %s\n", name);

	return PTR_ERR(od);
}
#else
static inline int omap2_i2c_add_bus(int bus_id)
{
	return 0;
}
#endif

static int __init omap_i2c_add_bus(int bus_id)
{
	if (cpu_class_is_omap1())
		return omap1_i2c_add_bus(bus_id);
	else
		return omap2_i2c_add_bus(bus_id);
>>>>>>> 3cbea436
}

/**
 * omap_i2c_bus_setup - Process command line options for the I2C bus speed
 * @str: String of options
 *
 * This function allow to override the default I2C bus speed for given I2C
 * bus with a command line option.
 *
 * Format: i2c_bus=bus_id,clkrate (in kHz)
 *
 * Returns 1 on success, 0 otherwise.
 */
static int __init omap_i2c_bus_setup(char *str)
{
	int ports;
	int ints[3];

	ports = omap_i2c_nr_ports();
	get_options(str, 3, ints);
	if (ints[0] < 2 || ints[1] < 1 || ints[1] > ports)
		return 0;
	i2c_pdata[ints[1] - 1].clkrate = ints[2];
	i2c_pdata[ints[1] - 1].clkrate |= OMAP_I2C_CMDLINE_SETUP;

	return 1;
}
__setup("i2c_bus=", omap_i2c_bus_setup);

/*
 * Register busses defined in command line but that are not registered with
 * omap_register_i2c_bus from board initialization code.
 */
static int __init omap_register_i2c_bus_cmdline(void)
{
	int i, err = 0;

	for (i = 0; i < ARRAY_SIZE(i2c_pdata); i++)
		if (i2c_pdata[i].clkrate & OMAP_I2C_CMDLINE_SETUP) {
			i2c_pdata[i].clkrate &= ~OMAP_I2C_CMDLINE_SETUP;
			err = omap_i2c_add_bus(i + 1);
			if (err)
				goto out;
		}

out:
	return err;
}
subsys_initcall(omap_register_i2c_bus_cmdline);

/**
 * omap_register_i2c_bus - register I2C bus with device descriptors
 * @bus_id: bus id counting from number 1
 * @clkrate: clock rate of the bus in kHz
 * @info: pointer into I2C device descriptor table or NULL
 * @len: number of descriptors in the table
 *
 * Returns 0 on success or an error code.
 */
int __init omap_register_i2c_bus(int bus_id, u32 clkrate,
			  struct i2c_board_info const *info,
			  unsigned len)
{
	int err;

	BUG_ON(bus_id < 1 || bus_id > omap_i2c_nr_ports());

	if (info) {
		err = i2c_register_board_info(bus_id, info, len);
		if (err)
			return err;
	}

	if (!i2c_pdata[bus_id - 1].clkrate)
		i2c_pdata[bus_id - 1].clkrate = clkrate;

	i2c_pdata[bus_id - 1].clkrate &= ~OMAP_I2C_CMDLINE_SETUP;

	return omap_i2c_add_bus(bus_id);
}<|MERGE_RESOLUTION|>--- conflicted
+++ resolved
@@ -27,31 +27,18 @@
 #include <linux/platform_device.h>
 #include <linux/i2c.h>
 #include <linux/i2c-omap.h>
-<<<<<<< HEAD
-=======
 #include <linux/slab.h>
 #include <linux/err.h>
 #include <linux/clk.h>
->>>>>>> 3cbea436
 
 #include <mach/irqs.h>
 #include <plat/mux.h>
 #include <plat/i2c.h>
 #include <plat/omap-pm.h>
-<<<<<<< HEAD
+#include <plat/omap_device.h>
 
 #define OMAP_I2C_SIZE		0x3f
 #define OMAP1_I2C_BASE		0xfffb3800
-#define OMAP2_I2C_BASE1		0x48070000
-#define OMAP2_I2C_BASE2		0x48072000
-#define OMAP2_I2C_BASE3		0x48060000
-#define OMAP4_I2C_BASE4		0x48350000
-=======
-#include <plat/omap_device.h>
-
-#define OMAP_I2C_SIZE		0x3f
-#define OMAP1_I2C_BASE		0xfffb3800
->>>>>>> 3cbea436
 
 static const char name[] = "omap_i2c";
 
@@ -68,18 +55,6 @@
 
 static struct resource i2c_resources[][2] = {
 	{ I2C_RESOURCE_BUILDER(0, 0) },
-<<<<<<< HEAD
-#if	defined(CONFIG_ARCH_OMAP2PLUS)
-	{ I2C_RESOURCE_BUILDER(OMAP2_I2C_BASE2, 0) },
-#endif
-#if	defined(CONFIG_ARCH_OMAP3) || defined(CONFIG_ARCH_OMAP4)
-	{ I2C_RESOURCE_BUILDER(OMAP2_I2C_BASE3, 0) },
-#endif
-#if	defined(CONFIG_ARCH_OMAP4)
-	{ I2C_RESOURCE_BUILDER(OMAP4_I2C_BASE4, 0) },
-#endif
-=======
->>>>>>> 3cbea436
 };
 
 #define I2C_DEV_BUILDER(bus_id, res, data)		\
@@ -93,26 +68,11 @@
 		},					\
 	}
 
-<<<<<<< HEAD
-static struct omap_i2c_bus_platform_data i2c_pdata[ARRAY_SIZE(i2c_resources)];
-static struct platform_device omap_i2c_devices[] = {
-	I2C_DEV_BUILDER(1, i2c_resources[0], &i2c_pdata[0]),
-#if	defined(CONFIG_ARCH_OMAP2PLUS)
-	I2C_DEV_BUILDER(2, i2c_resources[1], &i2c_pdata[1]),
-#endif
-#if	defined(CONFIG_ARCH_OMAP3) || defined(CONFIG_ARCH_OMAP4)
-	I2C_DEV_BUILDER(3, i2c_resources[2], &i2c_pdata[2]),
-#endif
-#if	defined(CONFIG_ARCH_OMAP4)
-	I2C_DEV_BUILDER(4, i2c_resources[3], &i2c_pdata[3]),
-#endif
-=======
 #define MAX_OMAP_I2C_HWMOD_NAME_LEN	16
 #define OMAP_I2C_MAX_CONTROLLERS 4
 static struct omap_i2c_bus_platform_data i2c_pdata[OMAP_I2C_MAX_CONTROLLERS];
 static struct platform_device omap_i2c_devices[] = {
 	I2C_DEV_BUILDER(1, i2c_resources[0], &i2c_pdata[0]),
->>>>>>> 3cbea436
 };
 
 #define OMAP_I2C_CMDLINE_SETUP	(BIT(31))
@@ -133,28 +93,6 @@
 	return ports;
 }
 
-<<<<<<< HEAD
-/* Shared between omap2 and 3 */
-static resource_size_t omap2_i2c_irq[3] __initdata = {
-	INT_24XX_I2C1_IRQ,
-	INT_24XX_I2C2_IRQ,
-	INT_34XX_I2C3_IRQ,
-};
-
-static resource_size_t omap4_i2c_irq[4] __initdata = {
-	OMAP44XX_IRQ_I2C1,
-	OMAP44XX_IRQ_I2C2,
-	OMAP44XX_IRQ_I2C3,
-	OMAP44XX_IRQ_I2C4,
-};
-
-static inline int omap1_i2c_add_bus(struct platform_device *pdev, int bus_id)
-{
-	struct omap_i2c_bus_platform_data *pd;
-	struct resource *res;
-
-	pd = pdev->dev.platform_data;
-=======
 static inline int omap1_i2c_add_bus(int bus_id)
 {
 	struct platform_device *pdev;
@@ -164,78 +102,15 @@
 	omap1_i2c_mux_pins(bus_id);
 
 	pdev = &omap_i2c_devices[bus_id - 1];
->>>>>>> 3cbea436
 	res = pdev->resource;
 	res[0].start = OMAP1_I2C_BASE;
 	res[0].end = res[0].start + OMAP_I2C_SIZE;
 	res[1].start = INT_I2C;
-<<<<<<< HEAD
-	omap1_i2c_mux_pins(bus_id);
+	pdata = &i2c_pdata[bus_id - 1];
 
 	return platform_device_register(pdev);
 }
 
-/*
- * XXX This function is a temporary compatibility wrapper - only
- * needed until the I2C driver can be converted to call
- * omap_pm_set_max_dev_wakeup_lat() and handle a return code.
- */
-static void omap_pm_set_max_mpu_wakeup_lat_compat(struct device *dev, long t)
-{
-	omap_pm_set_max_mpu_wakeup_lat(dev, t);
-}
-
-static inline int omap2_i2c_add_bus(struct platform_device *pdev, int bus_id)
-{
-	struct resource *res;
-	resource_size_t *irq;
-
-	res = pdev->resource;
-
-	if (!cpu_is_omap44xx())
-		irq = omap2_i2c_irq;
-	else
-		irq = omap4_i2c_irq;
-
-	if (bus_id == 1) {
-		res[0].start = OMAP2_I2C_BASE1;
-		res[0].end = res[0].start + OMAP_I2C_SIZE;
-	}
-
-	res[1].start = irq[bus_id - 1];
-	omap2_i2c_mux_pins(bus_id);
-
-	/*
-	 * When waiting for completion of a i2c transfer, we need to
-	 * set a wake up latency constraint for the MPU. This is to
-	 * ensure quick enough wakeup from idle, when transfer
-	 * completes.
-	 */
-	if (cpu_is_omap34xx()) {
-		struct omap_i2c_bus_platform_data *pd;
-
-		pd = pdev->dev.platform_data;
-		pd->set_mpu_wkup_lat = omap_pm_set_max_mpu_wakeup_lat_compat;
-	}
-=======
-	pdata = &i2c_pdata[bus_id - 1];
->>>>>>> 3cbea436
-
-	return platform_device_register(pdev);
-}
-
-<<<<<<< HEAD
-static int __init omap_i2c_add_bus(int bus_id)
-{
-	struct platform_device *pdev;
-
-	pdev = &omap_i2c_devices[bus_id - 1];
-
-	if (cpu_class_is_omap1())
-		return omap1_i2c_add_bus(pdev, bus_id);
-	else
-		return omap2_i2c_add_bus(pdev, bus_id);
-=======
 
 /*
  * XXX This function is a temporary compatibility wrapper - only
@@ -305,7 +180,6 @@
 		return omap1_i2c_add_bus(bus_id);
 	else
 		return omap2_i2c_add_bus(bus_id);
->>>>>>> 3cbea436
 }
 
 /**
