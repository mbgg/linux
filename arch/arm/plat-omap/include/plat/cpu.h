--- conflicted
+++ resolved
@@ -68,16 +68,9 @@
 #define OMAP_REVBITS_00		0x00
 #define OMAP_REVBITS_01		0x01
 #define OMAP_REVBITS_02		0x02
-<<<<<<< HEAD
-#define OMAP_REVBITS_10		0x10
-#define OMAP_REVBITS_20		0x20
-#define OMAP_REVBITS_30		0x30
-#define OMAP_REVBITS_40		0x40
-=======
 #define OMAP_REVBITS_03		0x03
 #define OMAP_REVBITS_04		0x04
 #define OMAP_REVBITS_05		0x05
->>>>>>> 45f53cc9
 
 /*
  * Get the CPU revision for OMAP devices
@@ -376,18 +369,6 @@
 #define OMAP2430_REV_ES1_0	OMAP243X_CLASS
 
 #define OMAP343X_CLASS		0x34300034
-<<<<<<< HEAD
-#define OMAP3430_REV_ES1_0	0x34300034
-#define OMAP3430_REV_ES2_0	0x34301034
-#define OMAP3430_REV_ES2_1	0x34302034
-#define OMAP3430_REV_ES3_0	0x34303034
-#define OMAP3430_REV_ES3_1	0x34304034
-#define OMAP3430_REV_ES3_1_2	0x34305034
-
-#define OMAP3630_REV_ES1_0	0x36300034
-#define OMAP3630_REV_ES1_1	0x36300134
-#define OMAP3630_REV_ES1_2	0x36300234
-=======
 #define OMAP3430_REV_ES1_0	OMAP343X_CLASS
 #define OMAP3430_REV_ES2_0	(OMAP343X_CLASS | (OMAP_REVBITS_01 << 8))
 #define OMAP3430_REV_ES2_1	(OMAP343X_CLASS | (OMAP_REVBITS_02 << 8))
@@ -399,7 +380,6 @@
 #define OMAP3630_REV_ES1_0	OMAP363X_CLASS
 #define OMAP3630_REV_ES1_1	(OMAP363X_CLASS | (OMAP_REVBITS_01 << 8))
 #define OMAP3630_REV_ES1_2	(OMAP363X_CLASS | (OMAP_REVBITS_02 << 8))
->>>>>>> 45f53cc9
 
 #define OMAP35XX_CLASS		0x35000034
 #define OMAP3503_REV(v)		(OMAP35XX_CLASS | (0x3503 << 16) | (v << 8))
@@ -438,10 +418,7 @@
 #define CHIP_IS_OMAP4430ES1		(1 << 8)
 #define CHIP_IS_OMAP3630ES1_1           (1 << 9)
 #define CHIP_IS_OMAP3630ES1_2           (1 << 10)
-<<<<<<< HEAD
-=======
 #define CHIP_IS_OMAP4430ES2		(1 << 11)
->>>>>>> 45f53cc9
 
 #define CHIP_IS_OMAP24XX		(CHIP_IS_OMAP2420 | CHIP_IS_OMAP2430)
 
