--- conflicted
+++ resolved
@@ -16,11 +16,8 @@
 #include <linux/i2c.h>
 #include <linux/i2c-gpio.h>
 #include <linux/mfd/max8998.h>
-<<<<<<< HEAD
-=======
 #include <linux/mfd/wm8994/pdata.h>
 #include <linux/regulator/fixed.h>
->>>>>>> 45f53cc9
 #include <linux/gpio_keys.h>
 #include <linux/input.h>
 #include <linux/gpio.h>
@@ -384,8 +381,6 @@
 };
 #endif
 
-<<<<<<< HEAD
-=======
 static struct regulator_consumer_supply wm8994_fixed_voltage0_supplies[] = {
 	{
 		.dev_name	= "5-001a",
@@ -499,7 +494,6 @@
 	.ldo[1]	= { 0, NULL, &wm8994_ldo2_data },
 };
 
->>>>>>> 45f53cc9
 /* GPIO I2C PMIC */
 #define AP_I2C_GPIO_PMIC_BUS_4	4
 static struct i2c_gpio_platform_data aquila_i2c_gpio_pmic_data = {
@@ -525,8 +519,6 @@
 #endif
 };
 
-<<<<<<< HEAD
-=======
 /* GPIO I2C AP 1.8V */
 #define AP_I2C_GPIO_BUS_5	5
 static struct i2c_gpio_platform_data aquila_i2c_gpio5_data = {
@@ -550,7 +542,6 @@
 	},
 };
 
->>>>>>> 45f53cc9
 /* PMIC Power button */
 static struct gpio_keys_button aquila_gpio_keys_table[] = {
 	{
@@ -622,28 +613,19 @@
 
 static struct platform_device *aquila_devices[] __initdata = {
 	&aquila_i2c_gpio_pmic,
-<<<<<<< HEAD
-	&aquila_device_gpiokeys,
-	&s3c_device_fb,
-	&s5pc110_device_onenand,
-=======
 	&aquila_i2c_gpio5,
 	&aquila_device_gpiokeys,
 	&s3c_device_fb,
 	&s5p_device_onenand,
->>>>>>> 45f53cc9
 	&s3c_device_hsmmc0,
 	&s3c_device_hsmmc1,
 	&s3c_device_hsmmc2,
 	&s5p_device_fimc0,
 	&s5p_device_fimc1,
 	&s5p_device_fimc2,
-<<<<<<< HEAD
-=======
 	&s5pv210_device_iis0,
 	&wm8994_fixed_voltage0,
 	&wm8994_fixed_voltage1,
->>>>>>> 45f53cc9
 };
 
 static void __init aquila_sound_init(void)
@@ -688,14 +670,11 @@
 	s3c_fimc_setname(1, "s5p-fimc");
 	s3c_fimc_setname(2, "s5p-fimc");
 
-<<<<<<< HEAD
-=======
 	/* SOUND */
 	aquila_sound_init();
 	i2c_register_board_info(AP_I2C_GPIO_BUS_5, i2c_gpio5_devs,
 			ARRAY_SIZE(i2c_gpio5_devs));
 
->>>>>>> 45f53cc9
 	/* FB */
 	s3c_fb_set_platdata(&aquila_lcd_pdata);
 
