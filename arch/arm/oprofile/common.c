/**
 * @file common.c
 *
 * @remark Copyright 2004 Oprofile Authors
 * @remark Copyright 2010 ARM Ltd.
 * @remark Read the file COPYING
 *
 * @author Zwane Mwaikambo
 * @author Will Deacon [move to perf]
 */

#include <linux/cpumask.h>
#include <linux/err.h>
#include <linux/errno.h>
#include <linux/init.h>
#include <linux/mutex.h>
#include <linux/oprofile.h>
#include <linux/perf_event.h>
#include <linux/platform_device.h>
#include <linux/slab.h>
#include <asm/stacktrace.h>
#include <linux/uaccess.h>

#include <asm/perf_event.h>
#include <asm/ptrace.h>

#ifdef CONFIG_HW_PERF_EVENTS
<<<<<<< HEAD
/*
 * Per performance monitor configuration as set via oprofilefs.
 */
struct op_counter_config {
	unsigned long count;
	unsigned long enabled;
	unsigned long event;
	unsigned long unit_mask;
	unsigned long kernel;
	unsigned long user;
	struct perf_event_attr attr;
};

static int op_arm_enabled;
static DEFINE_MUTEX(op_arm_mutex);

static struct op_counter_config *counter_config;
static struct perf_event **perf_events[nr_cpumask_bits];
static int perf_num_counters;

/*
 * Overflow callback for oprofile.
 */
static void op_overflow_handler(struct perf_event *event, int unused,
			struct perf_sample_data *data, struct pt_regs *regs)
{
	int id;
	u32 cpu = smp_processor_id();

	for (id = 0; id < perf_num_counters; ++id)
		if (perf_events[cpu][id] == event)
			break;

	if (id != perf_num_counters)
		oprofile_add_sample(regs, id);
	else
		pr_warning("oprofile: ignoring spurious overflow "
				"on cpu %u\n", cpu);
}

/*
 * Called by op_arm_setup to create perf attributes to mirror the oprofile
 * settings in counter_config. Attributes are created as `pinned' events and
 * so are permanently scheduled on the PMU.
 */
static void op_perf_setup(void)
{
	int i;
	u32 size = sizeof(struct perf_event_attr);
	struct perf_event_attr *attr;

	for (i = 0; i < perf_num_counters; ++i) {
		attr = &counter_config[i].attr;
		memset(attr, 0, size);
		attr->type		= PERF_TYPE_RAW;
		attr->size		= size;
		attr->config		= counter_config[i].event;
		attr->sample_period	= counter_config[i].count;
		attr->pinned		= 1;
	}
}

static int op_create_counter(int cpu, int event)
{
	int ret = 0;
	struct perf_event *pevent;

	if (!counter_config[event].enabled || (perf_events[cpu][event] != NULL))
		return ret;

	pevent = perf_event_create_kernel_counter(&counter_config[event].attr,
						  cpu, -1,
						  op_overflow_handler);

	if (IS_ERR(pevent)) {
		ret = PTR_ERR(pevent);
	} else if (pevent->state != PERF_EVENT_STATE_ACTIVE) {
		perf_event_release_kernel(pevent);
		pr_warning("oprofile: failed to enable event %d "
				"on CPU %d\n", event, cpu);
		ret = -EBUSY;
	} else {
		perf_events[cpu][event] = pevent;
	}

	return ret;
}

static void op_destroy_counter(int cpu, int event)
{
	struct perf_event *pevent = perf_events[cpu][event];

	if (pevent) {
		perf_event_release_kernel(pevent);
		perf_events[cpu][event] = NULL;
	}
}

/*
 * Called by op_arm_start to create active perf events based on the
 * perviously configured attributes.
 */
static int op_perf_start(void)
{
	int cpu, event, ret = 0;

	for_each_online_cpu(cpu) {
		for (event = 0; event < perf_num_counters; ++event) {
			ret = op_create_counter(cpu, event);
			if (ret)
				goto out;
		}
	}

out:
	return ret;
}

/*
 * Called by op_arm_stop at the end of a profiling run.
 */
static void op_perf_stop(void)
=======
char *op_name_from_perf_id(void)
>>>>>>> 45f53cc9
{
	enum arm_perf_pmu_ids id = armpmu_get_pmu_id();

	switch (id) {
	case ARM_PERF_PMU_ID_XSCALE1:
		return "arm/xscale1";
	case ARM_PERF_PMU_ID_XSCALE2:
		return "arm/xscale2";
	case ARM_PERF_PMU_ID_V6:
		return "arm/armv6";
	case ARM_PERF_PMU_ID_V6MP:
		return "arm/mpcore";
	case ARM_PERF_PMU_ID_CA8:
		return "arm/armv7";
	case ARM_PERF_PMU_ID_CA9:
		return "arm/armv7-ca9";
	default:
		return NULL;
	}
}

static int report_trace(struct stackframe *frame, void *d)
{
	unsigned int *depth = d;

	if (*depth) {
		oprofile_add_trace(frame->pc);
		(*depth)--;
	}

	return *depth == 0;
}

/*
 * The registers we're interested in are at the end of the variable
 * length saved register structure. The fp points at the end of this
 * structure so the address of this struct is:
 * (struct frame_tail *)(xxx->fp)-1
 */
struct frame_tail {
	struct frame_tail *fp;
	unsigned long sp;
	unsigned long lr;
} __attribute__((packed));

static struct frame_tail* user_backtrace(struct frame_tail *tail)
{
	struct frame_tail buftail[2];

	/* Also check accessibility of one struct frame_tail beyond */
	if (!access_ok(VERIFY_READ, tail, sizeof(buftail)))
		return NULL;
	if (__copy_from_user_inatomic(buftail, tail, sizeof(buftail)))
		return NULL;

	oprofile_add_trace(buftail[0].lr);

	/* frame pointers should strictly progress back up the stack
	 * (towards higher addresses) */
	if (tail >= buftail[0].fp)
		return NULL;

	return buftail[0].fp-1;
}

static void arm_backtrace(struct pt_regs * const regs, unsigned int depth)
{
	struct frame_tail *tail = ((struct frame_tail *) regs->ARM_fp) - 1;

	if (!user_mode(regs)) {
		struct stackframe frame;
		frame.fp = regs->ARM_fp;
		frame.sp = regs->ARM_sp;
		frame.lr = regs->ARM_lr;
		frame.pc = regs->ARM_pc;
		walk_stackframe(&frame, report_trace, &depth);
		return;
	}

	while (depth-- && tail && !((unsigned long) tail & 3))
		tail = user_backtrace(tail);
}

int __init oprofile_arch_init(struct oprofile_operations *ops)
{
<<<<<<< HEAD
	int cpu, ret = 0;

	perf_num_counters = armpmu_get_max_events();

	counter_config = kcalloc(perf_num_counters,
			sizeof(struct op_counter_config), GFP_KERNEL);

	if (!counter_config) {
		pr_info("oprofile: failed to allocate %d "
				"counters\n", perf_num_counters);
		return -ENOMEM;
	}

	ret = init_driverfs();
	if (ret) {
		kfree(counter_config);
		counter_config = NULL;
		return ret;
	}

	for_each_possible_cpu(cpu) {
		perf_events[cpu] = kcalloc(perf_num_counters,
				sizeof(struct perf_event *), GFP_KERNEL);
		if (!perf_events[cpu]) {
			pr_info("oprofile: failed to allocate %d perf events "
					"for cpu %d\n", perf_num_counters, cpu);
			while (--cpu >= 0)
				kfree(perf_events[cpu]);
			return -ENOMEM;
		}
	}

=======
>>>>>>> 45f53cc9
	ops->backtrace		= arm_backtrace;

	return oprofile_perf_init(ops);
}

void __exit oprofile_arch_exit(void)
{
<<<<<<< HEAD
	int cpu, id;
	struct perf_event *event;

	if (*perf_events) {
		for_each_possible_cpu(cpu) {
			for (id = 0; id < perf_num_counters; ++id) {
				event = perf_events[cpu][id];
				if (event != NULL)
					perf_event_release_kernel(event);
			}
			kfree(perf_events[cpu]);
		}
	}

	if (counter_config) {
		kfree(counter_config);
		exit_driverfs();
	}
=======
	oprofile_perf_exit();
>>>>>>> 45f53cc9
}
#else
int __init oprofile_arch_init(struct oprofile_operations *ops)
{
	pr_info("oprofile: hardware counters not available\n");
	return -ENODEV;
}
void __exit oprofile_arch_exit(void) {}
#endif /* CONFIG_HW_PERF_EVENTS */<|MERGE_RESOLUTION|>--- conflicted
+++ resolved
@@ -25,132 +25,7 @@
 #include <asm/ptrace.h>
 
 #ifdef CONFIG_HW_PERF_EVENTS
-<<<<<<< HEAD
-/*
- * Per performance monitor configuration as set via oprofilefs.
- */
-struct op_counter_config {
-	unsigned long count;
-	unsigned long enabled;
-	unsigned long event;
-	unsigned long unit_mask;
-	unsigned long kernel;
-	unsigned long user;
-	struct perf_event_attr attr;
-};
-
-static int op_arm_enabled;
-static DEFINE_MUTEX(op_arm_mutex);
-
-static struct op_counter_config *counter_config;
-static struct perf_event **perf_events[nr_cpumask_bits];
-static int perf_num_counters;
-
-/*
- * Overflow callback for oprofile.
- */
-static void op_overflow_handler(struct perf_event *event, int unused,
-			struct perf_sample_data *data, struct pt_regs *regs)
-{
-	int id;
-	u32 cpu = smp_processor_id();
-
-	for (id = 0; id < perf_num_counters; ++id)
-		if (perf_events[cpu][id] == event)
-			break;
-
-	if (id != perf_num_counters)
-		oprofile_add_sample(regs, id);
-	else
-		pr_warning("oprofile: ignoring spurious overflow "
-				"on cpu %u\n", cpu);
-}
-
-/*
- * Called by op_arm_setup to create perf attributes to mirror the oprofile
- * settings in counter_config. Attributes are created as `pinned' events and
- * so are permanently scheduled on the PMU.
- */
-static void op_perf_setup(void)
-{
-	int i;
-	u32 size = sizeof(struct perf_event_attr);
-	struct perf_event_attr *attr;
-
-	for (i = 0; i < perf_num_counters; ++i) {
-		attr = &counter_config[i].attr;
-		memset(attr, 0, size);
-		attr->type		= PERF_TYPE_RAW;
-		attr->size		= size;
-		attr->config		= counter_config[i].event;
-		attr->sample_period	= counter_config[i].count;
-		attr->pinned		= 1;
-	}
-}
-
-static int op_create_counter(int cpu, int event)
-{
-	int ret = 0;
-	struct perf_event *pevent;
-
-	if (!counter_config[event].enabled || (perf_events[cpu][event] != NULL))
-		return ret;
-
-	pevent = perf_event_create_kernel_counter(&counter_config[event].attr,
-						  cpu, -1,
-						  op_overflow_handler);
-
-	if (IS_ERR(pevent)) {
-		ret = PTR_ERR(pevent);
-	} else if (pevent->state != PERF_EVENT_STATE_ACTIVE) {
-		perf_event_release_kernel(pevent);
-		pr_warning("oprofile: failed to enable event %d "
-				"on CPU %d\n", event, cpu);
-		ret = -EBUSY;
-	} else {
-		perf_events[cpu][event] = pevent;
-	}
-
-	return ret;
-}
-
-static void op_destroy_counter(int cpu, int event)
-{
-	struct perf_event *pevent = perf_events[cpu][event];
-
-	if (pevent) {
-		perf_event_release_kernel(pevent);
-		perf_events[cpu][event] = NULL;
-	}
-}
-
-/*
- * Called by op_arm_start to create active perf events based on the
- * perviously configured attributes.
- */
-static int op_perf_start(void)
-{
-	int cpu, event, ret = 0;
-
-	for_each_online_cpu(cpu) {
-		for (event = 0; event < perf_num_counters; ++event) {
-			ret = op_create_counter(cpu, event);
-			if (ret)
-				goto out;
-		}
-	}
-
-out:
-	return ret;
-}
-
-/*
- * Called by op_arm_stop at the end of a profiling run.
- */
-static void op_perf_stop(void)
-=======
 char *op_name_from_perf_id(void)
->>>>>>> 45f53cc9
 {
 	enum arm_perf_pmu_ids id = armpmu_get_pmu_id();
 
@@ -236,41 +111,6 @@
 
 int __init oprofile_arch_init(struct oprofile_operations *ops)
 {
-<<<<<<< HEAD
-	int cpu, ret = 0;
-
-	perf_num_counters = armpmu_get_max_events();
-
-	counter_config = kcalloc(perf_num_counters,
-			sizeof(struct op_counter_config), GFP_KERNEL);
-
-	if (!counter_config) {
-		pr_info("oprofile: failed to allocate %d "
-				"counters\n", perf_num_counters);
-		return -ENOMEM;
-	}
-
-	ret = init_driverfs();
-	if (ret) {
-		kfree(counter_config);
-		counter_config = NULL;
-		return ret;
-	}
-
-	for_each_possible_cpu(cpu) {
-		perf_events[cpu] = kcalloc(perf_num_counters,
-				sizeof(struct perf_event *), GFP_KERNEL);
-		if (!perf_events[cpu]) {
-			pr_info("oprofile: failed to allocate %d perf events "
-					"for cpu %d\n", perf_num_counters, cpu);
-			while (--cpu >= 0)
-				kfree(perf_events[cpu]);
-			return -ENOMEM;
-		}
-	}
-
-=======
->>>>>>> 45f53cc9
 	ops->backtrace		= arm_backtrace;
 
 	return oprofile_perf_init(ops);
@@ -278,28 +118,7 @@
 
 void __exit oprofile_arch_exit(void)
 {
-<<<<<<< HEAD
-	int cpu, id;
-	struct perf_event *event;
-
-	if (*perf_events) {
-		for_each_possible_cpu(cpu) {
-			for (id = 0; id < perf_num_counters; ++id) {
-				event = perf_events[cpu][id];
-				if (event != NULL)
-					perf_event_release_kernel(event);
-			}
-			kfree(perf_events[cpu]);
-		}
-	}
-
-	if (counter_config) {
-		kfree(counter_config);
-		exit_driverfs();
-	}
-=======
 	oprofile_perf_exit();
->>>>>>> 45f53cc9
 }
 #else
 int __init oprofile_arch_init(struct oprofile_operations *ops)
