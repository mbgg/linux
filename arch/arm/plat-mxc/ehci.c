--- conflicted
+++ resolved
@@ -49,10 +49,7 @@
 
 #define MXC_OTG_OFFSET		0
 #define MXC_H1_OFFSET		0x200
-<<<<<<< HEAD
-=======
 #define MXC_H2_OFFSET		0x400
->>>>>>> 3cbea436
 
 /* USB_CTRL */
 #define MXC_OTG_UCTRL_OWIE_BIT		(1 << 27)	/* OTG wakeup intr enable */
@@ -65,14 +62,11 @@
 #define MXC_OTG_PHYCTRL_OC_DIS_BIT	(1 << 8)	/* OTG Disable Overcurrent Event */
 #define MXC_H1_OC_DIS_BIT			(1 << 5)	/* UH1 Disable Overcurrent Event */
 
-<<<<<<< HEAD
-=======
 /* USBH2CTRL */
 #define MXC_H2_UCTRL_H2UIE_BIT		(1 << 8)
 #define MXC_H2_UCTRL_H2WIE_BIT		(1 << 7)
 #define MXC_H2_UCTRL_H2PM_BIT		(1 << 4)
 
->>>>>>> 3cbea436
 #define MXC_USBCMD_OFFSET			0x140
 
 /* USBCMD */
@@ -81,15 +75,9 @@
 int mxc_initialize_usb_hw(int port, unsigned int flags)
 {
 	unsigned int v;
-<<<<<<< HEAD
-#if defined(CONFIG_ARCH_MX25)
-	if (cpu_is_mx25()) {
-		v = readl(MX25_IO_ADDRESS(MX25_OTG_BASE_ADDR +
-=======
 #if defined(CONFIG_SOC_IMX25)
 	if (cpu_is_mx25()) {
 		v = readl(MX25_IO_ADDRESS(MX25_USB_BASE_ADDR +
->>>>>>> 3cbea436
 				     USBCTRL_OTGBASE_OFFSET));
 
 		switch (port) {
@@ -126,16 +114,6 @@
 			return -EINVAL;
 		}
 
-<<<<<<< HEAD
-		writel(v, MX25_IO_ADDRESS(MX25_OTG_BASE_ADDR +
-				     USBCTRL_OTGBASE_OFFSET));
-		return 0;
-	}
-#endif /* CONFIG_ARCH_MX25 */
-#if defined(CONFIG_ARCH_MX3)
-	if (cpu_is_mx31()) {
-		v = readl(MX31_IO_ADDRESS(MX31_OTG_BASE_ADDR +
-=======
 		writel(v, MX25_IO_ADDRESS(MX25_USB_BASE_ADDR +
 				     USBCTRL_OTGBASE_OFFSET));
 		return 0;
@@ -144,7 +122,6 @@
 #if defined(CONFIG_ARCH_MX3)
 	if (cpu_is_mx31()) {
 		v = readl(MX31_IO_ADDRESS(MX31_USB_BASE_ADDR +
->>>>>>> 3cbea436
 				     USBCTRL_OTGBASE_OFFSET));
 
 		switch (port) {
@@ -182,21 +159,13 @@
 			return -EINVAL;
 		}
 
-<<<<<<< HEAD
-		writel(v, MX31_IO_ADDRESS(MX31_OTG_BASE_ADDR +
-=======
 		writel(v, MX31_IO_ADDRESS(MX31_USB_BASE_ADDR +
->>>>>>> 3cbea436
 				     USBCTRL_OTGBASE_OFFSET));
 		return 0;
 	}
 
 	if (cpu_is_mx35()) {
-<<<<<<< HEAD
-		v = readl(MX35_IO_ADDRESS(MX35_OTG_BASE_ADDR +
-=======
 		v = readl(MX35_IO_ADDRESS(MX35_USB_BASE_ADDR +
->>>>>>> 3cbea436
 				     USBCTRL_OTGBASE_OFFSET));
 
 		switch (port) {
@@ -233,11 +202,7 @@
 			return -EINVAL;
 		}
 
-<<<<<<< HEAD
-		writel(v, MX35_IO_ADDRESS(MX35_OTG_BASE_ADDR +
-=======
 		writel(v, MX35_IO_ADDRESS(MX35_USB_BASE_ADDR +
->>>>>>> 3cbea436
 				     USBCTRL_OTGBASE_OFFSET));
 		return 0;
 	}
@@ -247,11 +212,7 @@
 		/* On i.MX27 we can use the i.MX31 USBCTRL bits, they
 		 * are identical
 		 */
-<<<<<<< HEAD
-		v = readl(MX27_IO_ADDRESS(MX27_OTG_BASE_ADDR +
-=======
 		v = readl(MX27_IO_ADDRESS(MX27_USB_BASE_ADDR +
->>>>>>> 3cbea436
 				     USBCTRL_OTGBASE_OFFSET));
 		switch (port) {
 		case 0:	/* OTG port */
@@ -286,20 +247,12 @@
 		default:
 			return -EINVAL;
 		}
-<<<<<<< HEAD
-		writel(v, MX27_IO_ADDRESS(MX27_OTG_BASE_ADDR +
-=======
 		writel(v, MX27_IO_ADDRESS(MX27_USB_BASE_ADDR +
->>>>>>> 3cbea436
 				     USBCTRL_OTGBASE_OFFSET));
 		return 0;
 	}
 #endif /* CONFIG_MACH_MX27 */
-<<<<<<< HEAD
-#ifdef CONFIG_ARCH_MX51
-=======
 #ifdef CONFIG_SOC_IMX51
->>>>>>> 3cbea436
 	if (cpu_is_mx51()) {
 		void __iomem *usb_base;
 		void __iomem *usbotg_base;
@@ -307,13 +260,10 @@
 		int ret = 0;
 
 		usb_base = ioremap(MX51_OTG_BASE_ADDR, SZ_4K);
-<<<<<<< HEAD
-=======
 		if (!usb_base) {
 			printk(KERN_ERR "%s(): ioremap failed\n", __func__);
 			return -ENOMEM;
 		}
->>>>>>> 3cbea436
 
 		switch (port) {
 		case 0:	/* OTG port */
@@ -322,12 +272,9 @@
 		case 1:	/* Host 1 port */
 			usbotg_base = usb_base + MXC_H1_OFFSET;
 			break;
-<<<<<<< HEAD
-=======
 		case 2: /* Host 2 port */
 			usbotg_base = usb_base + MXC_H2_OFFSET;
 			break;
->>>>>>> 3cbea436
 		default:
 			printk(KERN_ERR"%s no such port %d\n", __func__, port);
 			ret = -ENOENT;
@@ -340,12 +287,6 @@
 			if (flags & MXC_EHCI_INTERNAL_PHY) {
 				v = __raw_readl(usbother_base + MXC_USB_PHY_CTR_FUNC_OFFSET);
 
-<<<<<<< HEAD
-				if (flags & MXC_EHCI_POWER_PINS_ENABLED)
-					v |= (MXC_OTG_PHYCTRL_OC_DIS_BIT | MXC_OTG_UCTRL_OPM_BIT); /* OC/USBPWR is not used */
-				else
-					v &= ~(MXC_OTG_PHYCTRL_OC_DIS_BIT | MXC_OTG_UCTRL_OPM_BIT); /* OC/USBPWR is used */
-=======
 				if (flags & MXC_EHCI_POWER_PINS_ENABLED) {
 					/* OC/USBPWR is not used */
 					v |= MXC_OTG_PHYCTRL_OC_DIS_BIT;
@@ -353,7 +294,6 @@
 					/* OC/USBPWR is used */
 					v &= ~MXC_OTG_PHYCTRL_OC_DIS_BIT;
 				}
->>>>>>> 3cbea436
 				__raw_writel(v, usbother_base + MXC_USB_PHY_CTR_FUNC_OFFSET);
 
 				v = __raw_readl(usbother_base + MXC_USBCTRL_OFFSET);
@@ -361,25 +301,16 @@
 					v |= MXC_OTG_UCTRL_OWIE_BIT;/* OTG wakeup enable */
 				else
 					v &= ~MXC_OTG_UCTRL_OWIE_BIT;/* OTG wakeup disable */
-<<<<<<< HEAD
-=======
 				if (flags & MXC_EHCI_POWER_PINS_ENABLED)
 					v |= MXC_OTG_UCTRL_OPM_BIT;
 				else
 					v &= ~MXC_OTG_UCTRL_OPM_BIT;
->>>>>>> 3cbea436
 				__raw_writel(v, usbother_base + MXC_USBCTRL_OFFSET);
 			}
 			break;
 		case 1:	/* Host 1 */
 			/*Host ULPI */
 			v = __raw_readl(usbother_base + MXC_USBCTRL_OFFSET);
-<<<<<<< HEAD
-			if (flags & MXC_EHCI_WAKEUP_ENABLED)
-				v &= ~(MXC_H1_UCTRL_H1WIE_BIT | MXC_H1_UCTRL_H1UIE_BIT);/* HOST1 wakeup/ULPI intr disable */
-			else
-				v &= ~(MXC_H1_UCTRL_H1WIE_BIT | MXC_H1_UCTRL_H1UIE_BIT);/* HOST1 wakeup/ULPI intr disable */
-=======
 			if (flags & MXC_EHCI_WAKEUP_ENABLED) {
 				/* HOST1 wakeup/ULPI intr enable */
 				v |= (MXC_H1_UCTRL_H1WIE_BIT | MXC_H1_UCTRL_H1UIE_BIT);
@@ -387,7 +318,6 @@
 				/* HOST1 wakeup/ULPI intr disable */
 				v &= ~(MXC_H1_UCTRL_H1WIE_BIT | MXC_H1_UCTRL_H1UIE_BIT);
 			}
->>>>>>> 3cbea436
 
 			if (flags & MXC_EHCI_POWER_PINS_ENABLED)
 				v &= ~MXC_H1_UCTRL_H1PM_BIT; /* HOST1 power mask used*/
@@ -408,8 +338,6 @@
 				v &= MXC_UCMD_ITC_NO_THRESHOLD_MASK;
 			__raw_writel(v, usbotg_base + MXC_USBCMD_OFFSET);
 			break;
-<<<<<<< HEAD
-=======
 		case 2: /* Host 2 ULPI */
 			v = __raw_readl(usbother_base + MXC_USBH2CTRL_OFFSET);
 			if (flags & MXC_EHCI_WAKEUP_ENABLED) {
@@ -426,7 +354,6 @@
 				v |= MXC_H2_UCTRL_H2PM_BIT; /* HOST2 power mask used*/
 			__raw_writel(v, usbother_base + MXC_USBH2CTRL_OFFSET);
 			break;
->>>>>>> 3cbea436
 		}
 
 error:
