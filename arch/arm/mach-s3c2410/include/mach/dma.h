/* arch/arm/mach-s3c2410/include/mach/dma.h
 *
 * Copyright (C) 2003-2006 Simtec Electronics
 *	Ben Dooks <ben@simtec.co.uk>
 *
 * Samsung S3C24XX DMA support
 *
 * This program is free software; you can redistribute it and/or modify
 * it under the terms of the GNU General Public License version 2 as
 * published by the Free Software Foundation.
*/

#ifndef __ASM_ARCH_DMA_H
#define __ASM_ARCH_DMA_H __FILE__

<<<<<<< HEAD
#include <linux/sysdev.h>
=======
#include <linux/device.h>
>>>>>>> dcd6c922

#define MAX_DMA_TRANSFER_SIZE   0x100000 /* Data Unit is half word  */

/* We use `virtual` dma channels to hide the fact we have only a limited
 * number of DMA channels, and not of all of them (dependent on the device)
 * can be attached to any DMA source. We therefore let the DMA core handle
 * the allocation of hardware channels to clients.
*/

enum dma_ch {
	DMACH_XD0,
	DMACH_XD1,
	DMACH_SDI,
	DMACH_SPI0,
	DMACH_SPI1,
	DMACH_UART0,
	DMACH_UART1,
	DMACH_UART2,
	DMACH_TIMER,
	DMACH_I2S_IN,
	DMACH_I2S_OUT,
	DMACH_PCM_IN,
	DMACH_PCM_OUT,
	DMACH_MIC_IN,
	DMACH_USB_EP1,
	DMACH_USB_EP2,
	DMACH_USB_EP3,
	DMACH_USB_EP4,
	DMACH_UART0_SRC2,	/* s3c2412 second uart sources */
	DMACH_UART1_SRC2,
	DMACH_UART2_SRC2,
	DMACH_UART3,		/* s3c2443 has extra uart */
	DMACH_UART3_SRC2,
	DMACH_MAX,		/* the end entry */
};

static inline bool samsung_dma_has_circular(void)
{
	return false;
}

static inline bool samsung_dma_is_dmadev(void)
{
	return false;
}

#include <plat/dma.h>

#define DMACH_LOW_LEVEL	(1<<28)	/* use this to specifiy hardware ch no */

/* we have 4 dma channels */
#if !defined(CONFIG_CPU_S3C2443) && !defined(CONFIG_CPU_S3C2416)
#define S3C_DMA_CHANNELS		(4)
#else
#define S3C_DMA_CHANNELS		(6)
#endif

/* types */

enum s3c2410_dma_state {
	S3C2410_DMA_IDLE,
	S3C2410_DMA_RUNNING,
	S3C2410_DMA_PAUSED
};

/* enum s3c2410_dma_loadst
 *
 * This represents the state of the DMA engine, wrt to the loaded / running
 * transfers. Since we don't have any way of knowing exactly the state of
 * the DMA transfers, we need to know the state to make decisions on wether
 * we can
 *
 * S3C2410_DMA_NONE
 *
 * There are no buffers loaded (the channel should be inactive)
 *
 * S3C2410_DMA_1LOADED
 *
 * There is one buffer loaded, however it has not been confirmed to be
 * loaded by the DMA engine. This may be because the channel is not
 * yet running, or the DMA driver decided that it was too costly to
 * sit and wait for it to happen.
 *
 * S3C2410_DMA_1RUNNING
 *
 * The buffer has been confirmed running, and not finisged
 *
 * S3C2410_DMA_1LOADED_1RUNNING
 *
 * There is a buffer waiting to be loaded by the DMA engine, and one
 * currently running.
*/

enum s3c2410_dma_loadst {
	S3C2410_DMALOAD_NONE,
	S3C2410_DMALOAD_1LOADED,
	S3C2410_DMALOAD_1RUNNING,
	S3C2410_DMALOAD_1LOADED_1RUNNING,
};


/* flags */

#define S3C2410_DMAF_SLOW         (1<<0)   /* slow, so don't worry about
					    * waiting for reloads */
#define S3C2410_DMAF_AUTOSTART    (1<<1)   /* auto-start if buffer queued */

#define S3C2410_DMAF_CIRCULAR	(1 << 2)	/* no circular dma support */

/* dma buffer */

struct s3c2410_dma_buf;

/* s3c2410_dma_buf
 *
 * internally used buffer structure to describe a queued or running
 * buffer.
*/

struct s3c2410_dma_buf {
	struct s3c2410_dma_buf	*next;
	int			 magic;		/* magic */
	int			 size;		/* buffer size in bytes */
	dma_addr_t		 data;		/* start of DMA data */
	dma_addr_t		 ptr;		/* where the DMA got to [1] */
	void			*id;		/* client's id */
};

/* [1] is this updated for both recv/send modes? */

struct s3c2410_dma_stats {
	unsigned long		loads;
	unsigned long		timeout_longest;
	unsigned long		timeout_shortest;
	unsigned long		timeout_avg;
	unsigned long		timeout_failed;
};

struct s3c2410_dma_map;

/* struct s3c2410_dma_chan
 *
 * full state information for each DMA channel
*/

struct s3c2410_dma_chan {
	/* channel state flags and information */
	unsigned char		 number;      /* number of this dma channel */
	unsigned char		 in_use;      /* channel allocated */
	unsigned char		 irq_claimed; /* irq claimed for channel */
	unsigned char		 irq_enabled; /* irq enabled for channel */
	unsigned char		 xfer_unit;   /* size of an transfer */

	/* channel state */

	enum s3c2410_dma_state	 state;
	enum s3c2410_dma_loadst	 load_state;
	struct s3c2410_dma_client *client;

	/* channel configuration */
	enum dma_data_direction	 source;
	enum dma_ch		 req_ch;
	unsigned long		 dev_addr;
	unsigned long		 load_timeout;
	unsigned int		 flags;		/* channel flags */

	struct s3c24xx_dma_map	*map;		/* channel hw maps */

	/* channel's hardware position and configuration */
	void __iomem		*regs;		/* channels registers */
	void __iomem		*addr_reg;	/* data address register */
	unsigned int		 irq;		/* channel irq */
	unsigned long		 dcon;		/* default value of DCON */

	/* driver handles */
	s3c2410_dma_cbfn_t	 callback_fn;	/* buffer done callback */
	s3c2410_dma_opfn_t	 op_fn;		/* channel op callback */

	/* stats gathering */
	struct s3c2410_dma_stats *stats;
	struct s3c2410_dma_stats  stats_store;

	/* buffer list and information */
	struct s3c2410_dma_buf	*curr;		/* current dma buffer */
	struct s3c2410_dma_buf	*next;		/* next buffer to load */
	struct s3c2410_dma_buf	*end;		/* end of queue */

	/* system device */
	struct device	dev;
};

typedef unsigned long dma_device_t;

#endif /* __ASM_ARCH_DMA_H */<|MERGE_RESOLUTION|>--- conflicted
+++ resolved
@@ -13,11 +13,7 @@
 #ifndef __ASM_ARCH_DMA_H
 #define __ASM_ARCH_DMA_H __FILE__
 
-<<<<<<< HEAD
-#include <linux/sysdev.h>
-=======
 #include <linux/device.h>
->>>>>>> dcd6c922
 
 #define MAX_DMA_TRANSFER_SIZE   0x100000 /* Data Unit is half word  */
 
