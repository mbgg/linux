/*
 * linux/arch/arm/mach-tegra/include/mach/pinmux.h
 *
 * Copyright (C) 2010 Google, Inc.
 * Copyright (C) 2010,2011 Nvidia, Inc.
 *
 * This software is licensed under the terms of the GNU General Public
 * License version 2, as published by the Free Software Foundation, and
 * may be copied, distributed, and modified under those terms.
 *
 * This program is distributed in the hope that it will be useful,
 * but WITHOUT ANY WARRANTY; without even the implied warranty of
 * MERCHANTABILITY or FITNESS FOR A PARTICULAR PURPOSE.  See the
 * GNU General Public License for more details.
 *
 */

#ifndef __MACH_TEGRA_PINMUX_H
#define __MACH_TEGRA_PINMUX_H

enum tegra_mux_func {
	TEGRA_MUX_RSVD = 0x8000,
	TEGRA_MUX_RSVD1 = 0x8000,
	TEGRA_MUX_RSVD2 = 0x8001,
	TEGRA_MUX_RSVD3 = 0x8002,
	TEGRA_MUX_RSVD4 = 0x8003,
	TEGRA_MUX_INVALID = 0x4000,
	TEGRA_MUX_NONE = -1,
	TEGRA_MUX_AHB_CLK,
	TEGRA_MUX_APB_CLK,
	TEGRA_MUX_AUDIO_SYNC,
	TEGRA_MUX_CRT,
	TEGRA_MUX_DAP1,
	TEGRA_MUX_DAP2,
	TEGRA_MUX_DAP3,
	TEGRA_MUX_DAP4,
	TEGRA_MUX_DAP5,
	TEGRA_MUX_DISPLAYA,
	TEGRA_MUX_DISPLAYB,
	TEGRA_MUX_EMC_TEST0_DLL,
	TEGRA_MUX_EMC_TEST1_DLL,
	TEGRA_MUX_GMI,
	TEGRA_MUX_GMI_INT,
	TEGRA_MUX_HDMI,
	TEGRA_MUX_I2C,
	TEGRA_MUX_I2C2,
	TEGRA_MUX_I2C3,
	TEGRA_MUX_IDE,
	TEGRA_MUX_IRDA,
	TEGRA_MUX_KBC,
	TEGRA_MUX_MIO,
	TEGRA_MUX_MIPI_HS,
	TEGRA_MUX_NAND,
	TEGRA_MUX_OSC,
	TEGRA_MUX_OWR,
	TEGRA_MUX_PCIE,
	TEGRA_MUX_PLLA_OUT,
	TEGRA_MUX_PLLC_OUT1,
	TEGRA_MUX_PLLM_OUT1,
	TEGRA_MUX_PLLP_OUT2,
	TEGRA_MUX_PLLP_OUT3,
	TEGRA_MUX_PLLP_OUT4,
	TEGRA_MUX_PWM,
	TEGRA_MUX_PWR_INTR,
	TEGRA_MUX_PWR_ON,
	TEGRA_MUX_RTCK,
	TEGRA_MUX_SDIO1,
	TEGRA_MUX_SDIO2,
	TEGRA_MUX_SDIO3,
	TEGRA_MUX_SDIO4,
	TEGRA_MUX_SFLASH,
	TEGRA_MUX_SPDIF,
	TEGRA_MUX_SPI1,
	TEGRA_MUX_SPI2,
	TEGRA_MUX_SPI2_ALT,
	TEGRA_MUX_SPI3,
	TEGRA_MUX_SPI4,
	TEGRA_MUX_TRACE,
	TEGRA_MUX_TWC,
	TEGRA_MUX_UARTA,
	TEGRA_MUX_UARTB,
	TEGRA_MUX_UARTC,
	TEGRA_MUX_UARTD,
	TEGRA_MUX_UARTE,
	TEGRA_MUX_ULPI,
	TEGRA_MUX_VI,
	TEGRA_MUX_VI_SENSOR_CLK,
	TEGRA_MUX_XIO,
	TEGRA_MUX_BLINK,
	TEGRA_MUX_CEC,
	TEGRA_MUX_CLK12,
	TEGRA_MUX_DAP,
	TEGRA_MUX_DAPSDMMC2,
	TEGRA_MUX_DDR,
	TEGRA_MUX_DEV3,
	TEGRA_MUX_DTV,
	TEGRA_MUX_VI_ALT1,
	TEGRA_MUX_VI_ALT2,
	TEGRA_MUX_VI_ALT3,
	TEGRA_MUX_EMC_DLL,
	TEGRA_MUX_EXTPERIPH1,
	TEGRA_MUX_EXTPERIPH2,
	TEGRA_MUX_EXTPERIPH3,
	TEGRA_MUX_GMI_ALT,
	TEGRA_MUX_HDA,
	TEGRA_MUX_HSI,
	TEGRA_MUX_I2C4,
	TEGRA_MUX_I2C5,
	TEGRA_MUX_I2CPWR,
	TEGRA_MUX_I2S0,
	TEGRA_MUX_I2S1,
	TEGRA_MUX_I2S2,
	TEGRA_MUX_I2S3,
	TEGRA_MUX_I2S4,
	TEGRA_MUX_NAND_ALT,
	TEGRA_MUX_POPSDIO4,
	TEGRA_MUX_POPSDMMC4,
	TEGRA_MUX_PWM0,
	TEGRA_MUX_PWM1,
	TEGRA_MUX_PWM2,
	TEGRA_MUX_PWM3,
	TEGRA_MUX_SATA,
	TEGRA_MUX_SPI5,
	TEGRA_MUX_SPI6,
	TEGRA_MUX_SYSCLK,
	TEGRA_MUX_VGP1,
	TEGRA_MUX_VGP2,
	TEGRA_MUX_VGP3,
	TEGRA_MUX_VGP4,
	TEGRA_MUX_VGP5,
	TEGRA_MUX_VGP6,
	TEGRA_MUX_SAFE,
	TEGRA_MAX_MUX,
};

enum tegra_pullupdown {
	TEGRA_PUPD_NORMAL = 0,
	TEGRA_PUPD_PULL_DOWN,
	TEGRA_PUPD_PULL_UP,
};

enum tegra_tristate {
	TEGRA_TRI_NORMAL = 0,
	TEGRA_TRI_TRISTATE = 1,
};

enum tegra_pin_io {
	TEGRA_PIN_OUTPUT = 0,
	TEGRA_PIN_INPUT = 1,
};

enum tegra_vddio {
	TEGRA_VDDIO_BB = 0,
	TEGRA_VDDIO_LCD,
	TEGRA_VDDIO_VI,
	TEGRA_VDDIO_UART,
	TEGRA_VDDIO_DDR,
	TEGRA_VDDIO_NAND,
	TEGRA_VDDIO_SYS,
	TEGRA_VDDIO_AUDIO,
	TEGRA_VDDIO_SD,
	TEGRA_VDDIO_CAM,
	TEGRA_VDDIO_GMI,
	TEGRA_VDDIO_PEXCTL,
	TEGRA_VDDIO_SDMMC1,
	TEGRA_VDDIO_SDMMC3,
	TEGRA_VDDIO_SDMMC4,
};

struct tegra_pingroup_config {
	int pingroup;
	enum tegra_mux_func	func;
	enum tegra_pullupdown	pupd;
	enum tegra_tristate	tristate;
};

enum tegra_slew {
	TEGRA_SLEW_FASTEST = 0,
	TEGRA_SLEW_FAST,
	TEGRA_SLEW_SLOW,
	TEGRA_SLEW_SLOWEST,
	TEGRA_MAX_SLEW,
};

enum tegra_pull_strength {
	TEGRA_PULL_0 = 0,
	TEGRA_PULL_1,
	TEGRA_PULL_2,
	TEGRA_PULL_3,
	TEGRA_PULL_4,
	TEGRA_PULL_5,
	TEGRA_PULL_6,
	TEGRA_PULL_7,
	TEGRA_PULL_8,
	TEGRA_PULL_9,
	TEGRA_PULL_10,
	TEGRA_PULL_11,
	TEGRA_PULL_12,
	TEGRA_PULL_13,
	TEGRA_PULL_14,
	TEGRA_PULL_15,
	TEGRA_PULL_16,
	TEGRA_PULL_17,
	TEGRA_PULL_18,
	TEGRA_PULL_19,
	TEGRA_PULL_20,
	TEGRA_PULL_21,
	TEGRA_PULL_22,
	TEGRA_PULL_23,
	TEGRA_PULL_24,
	TEGRA_PULL_25,
	TEGRA_PULL_26,
	TEGRA_PULL_27,
	TEGRA_PULL_28,
	TEGRA_PULL_29,
	TEGRA_PULL_30,
	TEGRA_PULL_31,
	TEGRA_MAX_PULL,
};

enum tegra_drive {
	TEGRA_DRIVE_DIV_8 = 0,
	TEGRA_DRIVE_DIV_4,
	TEGRA_DRIVE_DIV_2,
	TEGRA_DRIVE_DIV_1,
	TEGRA_MAX_DRIVE,
};

enum tegra_hsm {
	TEGRA_HSM_DISABLE = 0,
	TEGRA_HSM_ENABLE,
};

enum tegra_schmitt {
	TEGRA_SCHMITT_DISABLE = 0,
	TEGRA_SCHMITT_ENABLE,
};

struct tegra_drive_pingroup_config {
	int pingroup;
	enum tegra_hsm hsm;
	enum tegra_schmitt schmitt;
	enum tegra_drive drive;
	enum tegra_pull_strength pull_down;
	enum tegra_pull_strength pull_up;
	enum tegra_slew slew_rising;
	enum tegra_slew slew_falling;
};

struct tegra_drive_pingroup_desc {
	const char *name;
	s16 reg_bank;
	s16 reg;
};

struct tegra_pingroup_desc {
	const char *name;
	int funcs[4];
	int func_safe;
	int vddio;
<<<<<<< HEAD
=======
	enum tegra_pin_io io_default;
>>>>>>> dcd6c922
	s16 tri_bank;	/* Register bank the tri_reg exists within */
	s16 mux_bank;	/* Register bank the mux_reg exists within */
	s16 pupd_bank;	/* Register bank the pupd_reg exists within */
	s16 tri_reg; 	/* offset into the TRISTATE_REG_* register bank */
	s16 mux_reg;	/* offset into the PIN_MUX_CTL_* register bank */
	s16 pupd_reg;	/* offset into the PULL_UPDOWN_REG_* register bank */
	s8 tri_bit; 	/* offset into the TRISTATE_REG_* register bit */
	s8 mux_bit;	/* offset into the PIN_MUX_CTL_* register bit */
	s8 pupd_bit;	/* offset into the PULL_UPDOWN_REG_* register bit */
	s8 lock_bit;	/* offset of the LOCK bit into mux register bit */
	s8 od_bit;	/* offset of the OD bit into mux register bit */
	s8 ioreset_bit;	/* offset of the IO_RESET bit into mux register bit */
};

typedef void (*pinmux_init) (const struct tegra_pingroup_desc **pg,
	int *pg_max, const struct tegra_drive_pingroup_desc **pgdrive,
	int *pgdrive_max);

void tegra20_pinmux_init(const struct tegra_pingroup_desc **pg, int *pg_max,
	const struct tegra_drive_pingroup_desc **pgdrive, int *pgdrive_max);

void tegra30_pinmux_init(const struct tegra_pingroup_desc **pg, int *pg_max,
	const struct tegra_drive_pingroup_desc **pgdrive, int *pgdrive_max);

int tegra_pinmux_set_tristate(int pg, enum tegra_tristate tristate);
int tegra_pinmux_set_pullupdown(int pg, enum tegra_pullupdown pupd);

void tegra_pinmux_config_table(const struct tegra_pingroup_config *config,
	int len);

void tegra_drive_pinmux_config_table(struct tegra_drive_pingroup_config *config,
	int len);
void tegra_pinmux_set_safe_pinmux_table(const struct tegra_pingroup_config *config,
	int len);
void tegra_pinmux_config_pinmux_table(const struct tegra_pingroup_config *config,
	int len);
void tegra_pinmux_config_tristate_table(const struct tegra_pingroup_config *config,
	int len, enum tegra_tristate tristate);
void tegra_pinmux_config_pullupdown_table(const struct tegra_pingroup_config *config,
	int len, enum tegra_pullupdown pupd);
#endif<|MERGE_RESOLUTION|>--- conflicted
+++ resolved
@@ -258,10 +258,7 @@
 	int funcs[4];
 	int func_safe;
 	int vddio;
-<<<<<<< HEAD
-=======
 	enum tegra_pin_io io_default;
->>>>>>> dcd6c922
 	s16 tri_bank;	/* Register bank the tri_reg exists within */
 	s16 mux_bank;	/* Register bank the mux_reg exists within */
 	s16 pupd_bank;	/* Register bank the pupd_reg exists within */
