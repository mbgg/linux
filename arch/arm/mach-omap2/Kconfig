--- conflicted
+++ resolved
@@ -15,11 +15,7 @@
 	select SERIAL_OMAP_CONSOLE
 	select I2C
 	select I2C_OMAP
-<<<<<<< HEAD
-	select MFD
-=======
 	select MFD_SUPPORT
->>>>>>> 3cbea436
 	select MENELAUS if ARCH_OMAP2
 	select TWL4030_CORE if ARCH_OMAP3 || ARCH_OMAP4
 	select TWL4030_POWER if ARCH_OMAP3 || ARCH_OMAP4
@@ -39,18 +35,6 @@
 	select CPU_V7
 	select USB_ARCH_HAS_EHCI
 	select ARM_L1_CACHE_SHIFT_6 if !ARCH_OMAP4
-<<<<<<< HEAD
-
-config ARCH_OMAP4
-	bool "TI OMAP4"
-	default y
-	depends on ARCH_OMAP2PLUS
-	select CPU_V7
-	select ARM_GIC
-	select PL310_ERRATA_588369
-	select ARM_ERRATA_720789
-
-=======
 	select ARCH_HAS_OPP
 	select PM_OPP if PM
 
@@ -66,7 +50,6 @@
 	select PM_OPP if PM
 	select USB_ARCH_HAS_EHCI
 
->>>>>>> 3cbea436
 comment "OMAP Core Type"
 	depends on ARCH_OMAP2
 
@@ -156,10 +139,6 @@
 	depends on ARCH_OMAP3
 	default y
 	select OMAP_PACKAGE_CUS
-<<<<<<< HEAD
-	select OMAP_MUX
-=======
->>>>>>> 3cbea436
 
 config MACH_OMAP_LDP
 	bool "OMAP3 LDP board"
@@ -170,7 +149,6 @@
 config MACH_OMAP3530_LV_SOM
 	bool "OMAP3 Logic 3530 LV SOM board"
 	depends on ARCH_OMAP3
-<<<<<<< HEAD
 	select OMAP_PACKAGE_CBB
 	default y
 	help
@@ -184,21 +162,6 @@
 	select OMAP_PACKAGE_CBB
 	default y
 	help
-=======
-	select OMAP_PACKAGE_CBB
-	default y
-	help
-	 Support for the LogicPD OMAP3530 SOM Development kit
-	 for full description please see the products webpage at
-	 http://www.logicpd.com/products/development-kits/texas-instruments-zoom%E2%84%A2-omap35x-development-kit
-
-config MACH_OMAP3_TORPEDO
-	bool "OMAP3 Logic 35x Torpedo board"
-	depends on ARCH_OMAP3
-	select OMAP_PACKAGE_CBB
-	default y
-	help
->>>>>>> 3cbea436
 	 Support for the LogicPD OMAP35x Torpedo Development kit
 	 for full description please see the products webpage at
 	 http://www.logicpd.com/products/development-kits/zoom-omap35x-torpedo-development-kit
@@ -219,14 +182,11 @@
 	bool "OMAP3517/ AM3517 EVM board"
 	depends on ARCH_OMAP3
 	default y
-<<<<<<< HEAD
-=======
 	select OMAP_PACKAGE_CBB
 
 config MACH_CRANEBOARD
 	bool "AM3517/05 CRANE board"
 	depends on ARCH_OMAP3
->>>>>>> 3cbea436
 	select OMAP_PACKAGE_CBB
 
 config MACH_OMAP3_PANDORA
@@ -286,10 +246,7 @@
 	select SERIAL_8250
 	select SERIAL_CORE_CONSOLE
 	select SERIAL_8250_CONSOLE
-<<<<<<< HEAD
-=======
 	select REGULATOR_FIXED_VOLTAGE
->>>>>>> 3cbea436
 
 config MACH_OMAP_ZOOM3
 	bool "OMAP3630 Zoom3 board"
@@ -299,10 +256,7 @@
 	select SERIAL_8250
 	select SERIAL_CORE_CONSOLE
 	select SERIAL_8250_CONSOLE
-<<<<<<< HEAD
-=======
 	select REGULATOR_FIXED_VOLTAGE
->>>>>>> 3cbea436
 
 config MACH_CM_T35
 	bool "CompuLab CM-T35 module"
@@ -316,18 +270,10 @@
 	default y
 	select OMAP_PACKAGE_CBB
 
-config MACH_CM_T3517
-	bool "CompuLab CM-T3517 module"
-	depends on ARCH_OMAP3
-	default y
-	select OMAP_PACKAGE_CBB
-	select OMAP_MUX
-
 config MACH_IGEP0020
 	bool "IGEP v2 board"
 	depends on ARCH_OMAP3
 	default y
-<<<<<<< HEAD
 	select OMAP_PACKAGE_CBB
 
 config MACH_IGEP0030
@@ -336,25 +282,11 @@
 	default y
 	select OMAP_PACKAGE_CBB
 
-=======
-	select OMAP_PACKAGE_CBB
-
-config MACH_IGEP0030
-	bool "IGEP OMAP3 module"
-	depends on ARCH_OMAP3
-	default y
-	select OMAP_PACKAGE_CBB
-
->>>>>>> 3cbea436
 config MACH_SBC3530
 	bool "OMAP3 SBC STALKER board"
 	depends on ARCH_OMAP3
 	default y
 	select OMAP_PACKAGE_CUS
-<<<<<<< HEAD
-	select OMAP_MUX
-=======
->>>>>>> 3cbea436
 
 config MACH_OMAP_3630SDP
 	bool "OMAP3630 SDP board"
@@ -366,11 +298,8 @@
 	bool "OMAP 4430 SDP board"
 	default y
 	depends on ARCH_OMAP4
-<<<<<<< HEAD
-=======
 	select OMAP_PACKAGE_CBL
 	select OMAP_PACKAGE_CBS
->>>>>>> 3cbea436
 
 config MACH_OMAP4_PANDA
 	bool "OMAP4 Panda Board"
