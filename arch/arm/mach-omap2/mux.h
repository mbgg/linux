/*
 * Copyright (C) 2009 Nokia
 * Copyright (C) 2009-2010 Texas Instruments
 *
 * This program is free software; you can redistribute it and/or modify
 * it under the terms of the GNU General Public License version 2 as
 * published by the Free Software Foundation.
 */

#include "mux2420.h"
#include "mux2430.h"
#include "mux34xx.h"
#include "mux44xx.h"

#define OMAP_MUX_TERMINATOR	0xffff

/* 34xx mux mode options for each pin. See TRM for options */
#define OMAP_MUX_MODE0      0
#define OMAP_MUX_MODE1      1
#define OMAP_MUX_MODE2      2
#define OMAP_MUX_MODE3      3
#define OMAP_MUX_MODE4      4
#define OMAP_MUX_MODE5      5
#define OMAP_MUX_MODE6      6
#define OMAP_MUX_MODE7      7

/* 24xx/34xx mux bit defines */
#define OMAP_PULL_ENA			(1 << 3)
#define OMAP_PULL_UP			(1 << 4)
#define OMAP_ALTELECTRICALSEL		(1 << 5)

/* 34xx specific mux bit defines */
#define OMAP_INPUT_EN			(1 << 8)
#define OMAP_OFF_EN			(1 << 9)
#define OMAP_OFFOUT_EN			(1 << 10)
#define OMAP_OFFOUT_VAL			(1 << 11)
#define OMAP_OFF_PULL_EN		(1 << 12)
#define OMAP_OFF_PULL_UP		(1 << 13)
#define OMAP_WAKEUP_EN			(1 << 14)

/* 44xx specific mux bit defines */
#define OMAP_WAKEUP_EVENT		(1 << 15)

/* Active pin states */
#define OMAP_PIN_OUTPUT			0
#define OMAP_PIN_INPUT			OMAP_INPUT_EN
#define OMAP_PIN_INPUT_PULLUP		(OMAP_PULL_ENA | OMAP_INPUT_EN \
						| OMAP_PULL_UP)
#define OMAP_PIN_INPUT_PULLDOWN		(OMAP_PULL_ENA | OMAP_INPUT_EN)

/* Off mode states */
#define OMAP_PIN_OFF_NONE		0
#define OMAP_PIN_OFF_OUTPUT_HIGH	(OMAP_OFF_EN | OMAP_OFFOUT_EN \
						| OMAP_OFFOUT_VAL)
#define OMAP_PIN_OFF_OUTPUT_LOW		(OMAP_OFF_EN | OMAP_OFFOUT_EN)
#define OMAP_PIN_OFF_INPUT_PULLUP	(OMAP_OFF_EN | OMAP_OFF_PULL_EN \
						| OMAP_OFF_PULL_UP)
#define OMAP_PIN_OFF_INPUT_PULLDOWN	(OMAP_OFF_EN | OMAP_OFF_PULL_EN)
#define OMAP_PIN_OFF_WAKEUPENABLE	OMAP_WAKEUP_EN

#define OMAP_MODE_GPIO(x)	(((x) & OMAP_MUX_MODE7) == OMAP_MUX_MODE4)

/* Flags for omapX_mux_init */
#define OMAP_PACKAGE_MASK		0xffff
<<<<<<< HEAD
=======
#define OMAP_PACKAGE_CBS		8		/* 547-pin 0.40 0.40 */
#define OMAP_PACKAGE_CBL		7		/* 547-pin 0.40 0.40 */
>>>>>>> 3cbea436
#define OMAP_PACKAGE_CBP		6		/* 515-pin 0.40 0.50 */
#define OMAP_PACKAGE_CUS		5		/* 423-pin 0.65 */
#define OMAP_PACKAGE_CBB		4		/* 515-pin 0.40 0.50 */
#define OMAP_PACKAGE_CBC		3		/* 515-pin 0.50 0.65 */
#define OMAP_PACKAGE_ZAC		2		/* 24xx 447-pin POP */
#define OMAP_PACKAGE_ZAF		1		/* 2420 447-pin SIP */
<<<<<<< HEAD
=======


#define OMAP_MUX_NR_MODES		8		/* Available modes */
#define OMAP_MUX_NR_SIDES		2		/* Bottom & top */

/*
 * omap_mux_init flags definition:
 *
 * OMAP_MUX_REG_8BIT: Ensure that access to padconf is done in 8 bits.
 * The default value is 16 bits.
 * OMAP_MUX_GPIO_IN_MODE3: The GPIO is selected in mode3.
 * The default is mode4.
 */
#define OMAP_MUX_REG_8BIT		(1 << 0)
#define OMAP_MUX_GPIO_IN_MODE3		(1 << 1)
>>>>>>> 3cbea436

/**
 * struct omap_board_data - board specific device data
 * @id: instance id
 * @flags: additional flags for platform init code
 * @pads: array of device specific pads
 * @pads_cnt: ARRAY_SIZE() of pads
 */
struct omap_board_data {
	int			id;
	u32			flags;
	struct omap_device_pad	*pads;
	int			pads_cnt;
};

/**
 * struct mux_partition - contain partition related information
 * @name: name of the current partition
 * @flags: flags specific to this partition
 * @phys: physical address
 * @size: partition size
 * @base: virtual address after ioremap
 * @muxmodes: list of nodes that belong to a partition
 * @node: list node for the partitions linked list
 */
struct omap_mux_partition {
	const char		*name;
	u32			flags;
	u32			phys;
	u32			size;
	void __iomem		*base;
	struct list_head	muxmodes;
	struct list_head	node;
};

/**
 * struct omap_mux - data for omap mux register offset and it's value
 * @reg_offset:	mux register offset from the mux base
 * @gpio:	GPIO number
 * @muxnames:	available signal modes for a ball
 * @balls:	available balls on the package
 * @partition:	mux partition
 */
struct omap_mux {
	u16	reg_offset;
	u16	gpio;
#ifdef CONFIG_OMAP_MUX
	char	*muxnames[OMAP_MUX_NR_MODES];
#ifdef CONFIG_DEBUG_FS
	char	*balls[OMAP_MUX_NR_SIDES];
#endif
#endif
};

/**
 * struct omap_ball - data for balls on omap package
 * @reg_offset:	mux register offset from the mux base
 * @balls:	available balls on the package
 */
struct omap_ball {
	u16	reg_offset;
	char	*balls[OMAP_MUX_NR_SIDES];
};

/**
 * struct omap_board_mux - data for initializing mux registers
 * @reg_offset:	mux register offset from the mux base
 * @mux_value:	desired mux value to set
 */
struct omap_board_mux {
	u16	reg_offset;
	u16	value;
};

<<<<<<< HEAD
=======
#define OMAP_DEVICE_PAD_ENABLED		BIT(7)	/* Not needed for board-*.c */
#define OMAP_DEVICE_PAD_REMUX		BIT(1)	/* Dynamically remux a pad,
						   needs enable, idle and off
						   values */
#define OMAP_DEVICE_PAD_WAKEUP		BIT(0)	/* Pad is wake-up capable */

/**
 * struct omap_device_pad - device specific pad configuration
 * @name:		signal name
 * @flags:		pad specific runtime flags
 * @enable:		runtime value for a pad
 * @idle:		idle value for a pad
 * @off:		off value for a pad, defaults to safe mode
 * @partition:		mux partition
 * @mux:		mux register
 */
struct omap_device_pad {
	char				*name;
	u8				flags;
	u16				enable;
	u16				idle;
	u16				off;
	struct omap_mux_partition	*partition;
	struct omap_mux			*mux;
};

struct omap_hwmod_mux_info;

>>>>>>> 3cbea436
#if defined(CONFIG_OMAP_MUX)

/**
 * omap_mux_init_gpio - initialize a signal based on the GPIO number
 * @gpio:		GPIO number
 * @val:		Options for the mux register value
 */
int omap_mux_init_gpio(int gpio, int val);

/**
 * omap_mux_init_signal - initialize a signal based on the signal name
 * @muxname:		Mux name in mode0_name.signal_name format
 * @val:		Options for the mux register value
 */
int omap_mux_init_signal(const char *muxname, int val);
<<<<<<< HEAD
=======

/**
 * omap_hwmod_mux_init - initialize hwmod specific mux data
 * @bpads:		Board specific device signal names
 * @nr_pads:		Number of signal names for the device
 */
extern struct omap_hwmod_mux_info *
omap_hwmod_mux_init(struct omap_device_pad *bpads, int nr_pads);

/**
 * omap_hwmod_mux - omap hwmod specific pin muxing
 * @hmux:		Pads for a hwmod
 * @state:		Desired _HWMOD_STATE
 *
 * Called only from omap_hwmod.c, do not use.
 */
void omap_hwmod_mux(struct omap_hwmod_mux_info *hmux, u8 state);
>>>>>>> 3cbea436

#else

static inline int omap_mux_init_gpio(int gpio, int val)
{
	return 0;
}
static inline int omap_mux_init_signal(char *muxname, int val)
{
	return 0;
}

static inline struct omap_hwmod_mux_info *
omap_hwmod_mux_init(struct omap_device_pad *bpads, int nr_pads)
{
	return NULL;
}

static inline void omap_hwmod_mux(struct omap_hwmod_mux_info *hmux, u8 state)
{
}

static struct omap_board_mux *board_mux __initdata __maybe_unused;

#endif

/**
 * omap_mux_get_gpio() - get mux register value based on GPIO number
 * @gpio:		GPIO number
 *
 */
u16 omap_mux_get_gpio(int gpio);

/**
 * omap_mux_set_gpio() - set mux register value based on GPIO number
 * @val:		New mux register value
 * @gpio:		GPIO number
 *
 */
void omap_mux_set_gpio(u16 val, int gpio);

/**
 * omap_mux_get() - get a mux partition by name
 * @name:		Name of the mux partition
 *
 */
struct omap_mux_partition *omap_mux_get(const char *name);

/**
 * omap_mux_read() - read mux register
 * @partition:		Mux partition
 * @mux_offset:		Offset of the mux register
 *
 */
u16 omap_mux_read(struct omap_mux_partition *p, u16 mux_offset);

/**
 * omap_mux_write() - write mux register
 * @partition:		Mux partition
 * @val:		New mux register value
 * @mux_offset:		Offset of the mux register
 *
 * This should be only needed for dynamic remuxing of non-gpio signals.
 */
void omap_mux_write(struct omap_mux_partition *p, u16 val, u16 mux_offset);

/**
 * omap_mux_write_array() - write an array of mux registers
 * @partition:		Mux partition
 * @board_mux:		Array of mux registers terminated by MAP_MUX_TERMINATOR
 *
 * This should be only needed for dynamic remuxing of non-gpio signals.
 */
void omap_mux_write_array(struct omap_mux_partition *p,
			  struct omap_board_mux *board_mux);

/**
 * omap2420_mux_init() - initialize mux system with board specific set
 * @board_mux:		Board specific mux table
 * @flags:		OMAP package type used for the board
 */
int omap2420_mux_init(struct omap_board_mux *board_mux, int flags);

/**
 * omap2430_mux_init() - initialize mux system with board specific set
 * @board_mux:		Board specific mux table
 * @flags:		OMAP package type used for the board
 */
int omap2430_mux_init(struct omap_board_mux *board_mux, int flags);

/**
 * omap2420_mux_init() - initialize mux system with board specific set
 * @board_mux:		Board specific mux table
 * @flags:		OMAP package type used for the board
 */
int omap2420_mux_init(struct omap_board_mux *board_mux, int flags);

/**
 * omap2430_mux_init() - initialize mux system with board specific set
 * @board_mux:		Board specific mux table
 * @flags:		OMAP package type used for the board
 */
int omap2430_mux_init(struct omap_board_mux *board_mux, int flags);

/**
 * omap3_mux_init() - initialize mux system with board specific set
 * @board_mux:		Board specific mux table
 * @flags:		OMAP package type used for the board
 */
int omap3_mux_init(struct omap_board_mux *board_mux, int flags);

/**
 * omap4_mux_init() - initialize mux system with board specific set
 * @board_mux:		Board specific mux table
 * @flags:		OMAP package type used for the board
 */
int omap4_mux_init(struct omap_board_mux *board_mux, int flags);

/**
 * omap_mux_init - private mux init function, do not call
 */
int omap_mux_init(const char *name, u32 flags,
		  u32 mux_pbase, u32 mux_size,
		  struct omap_mux *superset,
		  struct omap_mux *package_subset,
		  struct omap_board_mux *board_mux,
		  struct omap_ball *package_balls);
<|MERGE_RESOLUTION|>--- conflicted
+++ resolved
@@ -62,19 +62,14 @@
 
 /* Flags for omapX_mux_init */
 #define OMAP_PACKAGE_MASK		0xffff
-<<<<<<< HEAD
-=======
 #define OMAP_PACKAGE_CBS		8		/* 547-pin 0.40 0.40 */
 #define OMAP_PACKAGE_CBL		7		/* 547-pin 0.40 0.40 */
->>>>>>> 3cbea436
 #define OMAP_PACKAGE_CBP		6		/* 515-pin 0.40 0.50 */
 #define OMAP_PACKAGE_CUS		5		/* 423-pin 0.65 */
 #define OMAP_PACKAGE_CBB		4		/* 515-pin 0.40 0.50 */
 #define OMAP_PACKAGE_CBC		3		/* 515-pin 0.50 0.65 */
 #define OMAP_PACKAGE_ZAC		2		/* 24xx 447-pin POP */
 #define OMAP_PACKAGE_ZAF		1		/* 2420 447-pin SIP */
-<<<<<<< HEAD
-=======
 
 
 #define OMAP_MUX_NR_MODES		8		/* Available modes */
@@ -90,7 +85,6 @@
  */
 #define OMAP_MUX_REG_8BIT		(1 << 0)
 #define OMAP_MUX_GPIO_IN_MODE3		(1 << 1)
->>>>>>> 3cbea436
 
 /**
  * struct omap_board_data - board specific device data
@@ -165,8 +159,6 @@
 	u16	value;
 };
 
-<<<<<<< HEAD
-=======
 #define OMAP_DEVICE_PAD_ENABLED		BIT(7)	/* Not needed for board-*.c */
 #define OMAP_DEVICE_PAD_REMUX		BIT(1)	/* Dynamically remux a pad,
 						   needs enable, idle and off
@@ -195,7 +187,6 @@
 
 struct omap_hwmod_mux_info;
 
->>>>>>> 3cbea436
 #if defined(CONFIG_OMAP_MUX)
 
 /**
@@ -211,8 +202,6 @@
  * @val:		Options for the mux register value
  */
 int omap_mux_init_signal(const char *muxname, int val);
-<<<<<<< HEAD
-=======
 
 /**
  * omap_hwmod_mux_init - initialize hwmod specific mux data
@@ -230,7 +219,6 @@
  * Called only from omap_hwmod.c, do not use.
  */
 void omap_hwmod_mux(struct omap_hwmod_mux_info *hmux, u8 state);
->>>>>>> 3cbea436
 
 #else
 
@@ -322,20 +310,6 @@
 int omap2430_mux_init(struct omap_board_mux *board_mux, int flags);
 
 /**
- * omap2420_mux_init() - initialize mux system with board specific set
- * @board_mux:		Board specific mux table
- * @flags:		OMAP package type used for the board
- */
-int omap2420_mux_init(struct omap_board_mux *board_mux, int flags);
-
-/**
- * omap2430_mux_init() - initialize mux system with board specific set
- * @board_mux:		Board specific mux table
- * @flags:		OMAP package type used for the board
- */
-int omap2430_mux_init(struct omap_board_mux *board_mux, int flags);
-
-/**
  * omap3_mux_init() - initialize mux system with board specific set
  * @board_mux:		Board specific mux table
  * @flags:		OMAP package type used for the board
