/*
 * linux/arch/arm/mach-omap2/mux.c
 *
 * OMAP2 and OMAP3 pin multiplexing configurations
 *
 * Copyright (C) 2004 - 2008 Texas Instruments Inc.
 * Copyright (C) 2003 - 2008 Nokia Corporation
 *
 * Written by Tony Lindgren
 *
 * This program is free software; you can redistribute it and/or modify
 * it under the terms of the GNU General Public License as published by
 * the Free Software Foundation; either version 2 of the License, or
 * (at your option) any later version.
 *
 * This program is distributed in the hope that it will be useful,
 * but WITHOUT ANY WARRANTY; without even the implied warranty of
 * MERCHANTABILITY or FITNESS FOR A PARTICULAR PURPOSE. See the
 * GNU General Public License for more details.
 *
 * You should have received a copy of the GNU General Public License
 * along with this program; if not, write to the Free Software
 * Foundation, Inc., 59 Temple Place, Suite 330, Boston, MA 02111-1307 USA
 *
 */
#include <linux/kernel.h>
#include <linux/init.h>
#include <linux/io.h>
#include <linux/list.h>
#include <linux/slab.h>
#include <linux/ctype.h>
#include <linux/debugfs.h>
#include <linux/seq_file.h>
#include <linux/uaccess.h>

#include <asm/system.h>

<<<<<<< HEAD
#include <plat/control.h>

=======
#include "control.h"
>>>>>>> 45f53cc9
#include "mux.h"

#define OMAP_MUX_BASE_OFFSET		0x30	/* Offset from CTRL_BASE */
#define OMAP_MUX_BASE_SZ		0x5ca
#define MUXABLE_GPIO_MODE3		BIT(0)

struct omap_mux_entry {
	struct omap_mux		mux;
	struct list_head	node;
};

static unsigned long mux_phys;
static void __iomem *mux_base;
static u8 omap_mux_flags;

u16 omap_mux_read(u16 reg)
{
	if (cpu_is_omap24xx())
		return __raw_readb(mux_base + reg);
	else
		return __raw_readw(mux_base + reg);
}

void omap_mux_write(u16 val, u16 reg)
{
	if (cpu_is_omap24xx())
		__raw_writeb(val, mux_base + reg);
	else
		__raw_writew(val, mux_base + reg);
}

void omap_mux_write_array(struct omap_board_mux *board_mux)
{
	while (board_mux->reg_offset !=  OMAP_MUX_TERMINATOR) {
		omap_mux_write(board_mux->value, board_mux->reg_offset);
		board_mux++;
	}
}

static LIST_HEAD(muxmodes);
static DEFINE_MUTEX(muxmode_mutex);

#ifdef CONFIG_OMAP_MUX

static char *omap_mux_options;

int __init omap_mux_init_gpio(int gpio, int val)
{
	struct omap_mux_entry *e;
<<<<<<< HEAD
	struct omap_mux *gpio_mux;
=======
	struct omap_mux *gpio_mux = NULL;
>>>>>>> 45f53cc9
	u16 old_mode;
	u16 mux_mode;
	int found = 0;

	if (!gpio)
		return -EINVAL;

	list_for_each_entry(e, &muxmodes, node) {
		struct omap_mux *m = &e->mux;
		if (gpio == m->gpio) {
			gpio_mux = m;
			found++;
		}
	}

	if (found == 0) {
		printk(KERN_ERR "mux: Could not set gpio%i\n", gpio);
		return -ENODEV;
	}

	if (found > 1) {
		printk(KERN_INFO "mux: Multiple gpio paths (%d) for gpio%i\n",
				found, gpio);
		return -EINVAL;
	}

	old_mode = omap_mux_read(gpio_mux->reg_offset);
	mux_mode = val & ~(OMAP_MUX_NR_MODES - 1);
	if (omap_mux_flags & MUXABLE_GPIO_MODE3)
		mux_mode |= OMAP_MUX_MODE3;
	else
		mux_mode |= OMAP_MUX_MODE4;
	printk(KERN_DEBUG "mux: Setting signal %s.gpio%i 0x%04x -> 0x%04x\n",
			gpio_mux->muxnames[0], gpio, old_mode, mux_mode);
	omap_mux_write(mux_mode, gpio_mux->reg_offset);

	return 0;
}

int __init omap_mux_init_signal(const char *muxname, int val)
{
	struct omap_mux_entry *e;
	const char *mode_name;
	int found = 0, mode0_len = 0;

	mode_name = strchr(muxname, '.');
	if (mode_name) {
		mode0_len = strlen(muxname) - strlen(mode_name);
		mode_name++;
	} else {
		mode_name = muxname;
	}

	list_for_each_entry(e, &muxmodes, node) {
		struct omap_mux *m = &e->mux;
		char *m0_entry = m->muxnames[0];
		int i;

		/* First check for full name in mode0.muxmode format */
		if (mode0_len && strncmp(muxname, m0_entry, mode0_len))
			continue;

		/* Then check for muxmode only */
		for (i = 0; i < OMAP_MUX_NR_MODES; i++) {
			char *mode_cur = m->muxnames[i];

			if (!mode_cur)
				continue;

			if (!strcmp(mode_name, mode_cur)) {
				u16 old_mode;
				u16 mux_mode;

				old_mode = omap_mux_read(m->reg_offset);
				mux_mode = val | i;
				printk(KERN_DEBUG "mux: Setting signal "
					"%s.%s 0x%04x -> 0x%04x\n",
					m0_entry, muxname, old_mode, mux_mode);
				omap_mux_write(mux_mode, m->reg_offset);
				found++;
			}
		}
	}

	if (found == 1)
		return 0;

	if (found > 1) {
		printk(KERN_ERR "mux: Multiple signal paths (%i) for %s\n",
				found, muxname);
		return -EINVAL;
	}

	printk(KERN_ERR "mux: Could not set signal %s\n", muxname);

	return -ENODEV;
}

#ifdef CONFIG_DEBUG_FS

#define OMAP_MUX_MAX_NR_FLAGS	10
#define OMAP_MUX_TEST_FLAG(val, mask)				\
	if (((val) & (mask)) == (mask)) {			\
		i++;						\
		flags[i] =  #mask;				\
	}

/* REVISIT: Add checking for non-optimal mux settings */
static inline void omap_mux_decode(struct seq_file *s, u16 val)
{
	char *flags[OMAP_MUX_MAX_NR_FLAGS];
	char mode[sizeof("OMAP_MUX_MODE") + 1];
	int i = -1;

	sprintf(mode, "OMAP_MUX_MODE%d", val & 0x7);
	i++;
	flags[i] = mode;

	OMAP_MUX_TEST_FLAG(val, OMAP_PIN_OFF_WAKEUPENABLE);
	if (val & OMAP_OFF_EN) {
		if (!(val & OMAP_OFFOUT_EN)) {
			if (!(val & OMAP_OFF_PULL_UP)) {
				OMAP_MUX_TEST_FLAG(val,
					OMAP_PIN_OFF_INPUT_PULLDOWN);
			} else {
				OMAP_MUX_TEST_FLAG(val,
					OMAP_PIN_OFF_INPUT_PULLUP);
			}
		} else {
			if (!(val & OMAP_OFFOUT_VAL)) {
				OMAP_MUX_TEST_FLAG(val,
					OMAP_PIN_OFF_OUTPUT_LOW);
			} else {
				OMAP_MUX_TEST_FLAG(val,
					OMAP_PIN_OFF_OUTPUT_HIGH);
			}
		}
	}

	if (val & OMAP_INPUT_EN) {
		if (val & OMAP_PULL_ENA) {
			if (!(val & OMAP_PULL_UP)) {
				OMAP_MUX_TEST_FLAG(val,
					OMAP_PIN_INPUT_PULLDOWN);
			} else {
				OMAP_MUX_TEST_FLAG(val, OMAP_PIN_INPUT_PULLUP);
			}
		} else {
			OMAP_MUX_TEST_FLAG(val, OMAP_PIN_INPUT);
		}
	} else {
		i++;
		flags[i] = "OMAP_PIN_OUTPUT";
	}

	do {
		seq_printf(s, "%s", flags[i]);
		if (i > 0)
			seq_printf(s, " | ");
	} while (i-- > 0);
}

#define OMAP_MUX_DEFNAME_LEN	16

static int omap_mux_dbg_board_show(struct seq_file *s, void *unused)
{
	struct omap_mux_entry *e;

	list_for_each_entry(e, &muxmodes, node) {
		struct omap_mux *m = &e->mux;
		char m0_def[OMAP_MUX_DEFNAME_LEN];
		char *m0_name = m->muxnames[0];
		u16 val;
		int i, mode;

		if (!m0_name)
			continue;

		/* REVISIT: Needs to be updated if mode0 names get longer */
		for (i = 0; i < OMAP_MUX_DEFNAME_LEN; i++) {
			if (m0_name[i] == '\0') {
				m0_def[i] = m0_name[i];
				break;
			}
			m0_def[i] = toupper(m0_name[i]);
		}
		val = omap_mux_read(m->reg_offset);
		mode = val & OMAP_MUX_MODE7;

		seq_printf(s, "OMAP%i_MUX(%s, ",
					cpu_is_omap34xx() ? 3 : 0, m0_def);
		omap_mux_decode(s, val);
		seq_printf(s, "),\n");
	}

	return 0;
}

static int omap_mux_dbg_board_open(struct inode *inode, struct file *file)
{
	return single_open(file, omap_mux_dbg_board_show, &inode->i_private);
}

static const struct file_operations omap_mux_dbg_board_fops = {
	.open		= omap_mux_dbg_board_open,
	.read		= seq_read,
	.llseek		= seq_lseek,
	.release	= single_release,
};

static int omap_mux_dbg_signal_show(struct seq_file *s, void *unused)
{
	struct omap_mux *m = s->private;
	const char *none = "NA";
	u16 val;
	int mode;

	val = omap_mux_read(m->reg_offset);
	mode = val & OMAP_MUX_MODE7;

	seq_printf(s, "name: %s.%s (0x%08lx/0x%03x = 0x%04x), b %s, t %s\n",
			m->muxnames[0], m->muxnames[mode],
			mux_phys + m->reg_offset, m->reg_offset, val,
			m->balls[0] ? m->balls[0] : none,
			m->balls[1] ? m->balls[1] : none);
	seq_printf(s, "mode: ");
	omap_mux_decode(s, val);
	seq_printf(s, "\n");
	seq_printf(s, "signals: %s | %s | %s | %s | %s | %s | %s | %s\n",
			m->muxnames[0] ? m->muxnames[0] : none,
			m->muxnames[1] ? m->muxnames[1] : none,
			m->muxnames[2] ? m->muxnames[2] : none,
			m->muxnames[3] ? m->muxnames[3] : none,
			m->muxnames[4] ? m->muxnames[4] : none,
			m->muxnames[5] ? m->muxnames[5] : none,
			m->muxnames[6] ? m->muxnames[6] : none,
			m->muxnames[7] ? m->muxnames[7] : none);

	return 0;
}

#define OMAP_MUX_MAX_ARG_CHAR  7

static ssize_t omap_mux_dbg_signal_write(struct file *file,
						const char __user *user_buf,
						size_t count, loff_t *ppos)
{
	char buf[OMAP_MUX_MAX_ARG_CHAR];
	struct seq_file *seqf;
	struct omap_mux *m;
	unsigned long val;
	int buf_size, ret;

	if (count > OMAP_MUX_MAX_ARG_CHAR)
		return -EINVAL;

	memset(buf, 0, sizeof(buf));
	buf_size = min(count, sizeof(buf) - 1);

	if (copy_from_user(buf, user_buf, buf_size))
		return -EFAULT;

	ret = strict_strtoul(buf, 0x10, &val);
	if (ret < 0)
		return ret;

	if (val > 0xffff)
		return -EINVAL;

	seqf = file->private_data;
	m = seqf->private;

	omap_mux_write((u16)val, m->reg_offset);
	*ppos += count;

	return count;
}

static int omap_mux_dbg_signal_open(struct inode *inode, struct file *file)
{
	return single_open(file, omap_mux_dbg_signal_show, inode->i_private);
}

static const struct file_operations omap_mux_dbg_signal_fops = {
	.open		= omap_mux_dbg_signal_open,
	.read		= seq_read,
	.write		= omap_mux_dbg_signal_write,
	.llseek		= seq_lseek,
	.release	= single_release,
};

static struct dentry *mux_dbg_dir;

static void __init omap_mux_dbg_init(void)
{
	struct omap_mux_entry *e;

	mux_dbg_dir = debugfs_create_dir("omap_mux", NULL);
	if (!mux_dbg_dir)
		return;

	(void)debugfs_create_file("board", S_IRUGO, mux_dbg_dir,
					NULL, &omap_mux_dbg_board_fops);

	list_for_each_entry(e, &muxmodes, node) {
		struct omap_mux *m = &e->mux;

		(void)debugfs_create_file(m->muxnames[0], S_IWUGO, mux_dbg_dir,
					m, &omap_mux_dbg_signal_fops);
	}
}

#else
static inline void omap_mux_dbg_init(void)
{
}
#endif	/* CONFIG_DEBUG_FS */

static void __init omap_mux_free_names(struct omap_mux *m)
{
	int i;

	for (i = 0; i < OMAP_MUX_NR_MODES; i++)
		kfree(m->muxnames[i]);

#ifdef CONFIG_DEBUG_FS
	for (i = 0; i < OMAP_MUX_NR_SIDES; i++)
		kfree(m->balls[i]);
#endif

}

/* Free all data except for GPIO pins unless CONFIG_DEBUG_FS is set */
static int __init omap_mux_late_init(void)
{
	struct omap_mux_entry *e, *tmp;

	list_for_each_entry_safe(e, tmp, &muxmodes, node) {
		struct omap_mux *m = &e->mux;
		u16 mode = omap_mux_read(m->reg_offset);

		if (OMAP_MODE_GPIO(mode))
			continue;

#ifndef CONFIG_DEBUG_FS
		mutex_lock(&muxmode_mutex);
		list_del(&e->node);
		mutex_unlock(&muxmode_mutex);
		omap_mux_free_names(m);
		kfree(m);
#endif

	}

	omap_mux_dbg_init();

	return 0;
}
late_initcall(omap_mux_late_init);

static void __init omap_mux_package_fixup(struct omap_mux *p,
					struct omap_mux *superset)
{
	while (p->reg_offset !=  OMAP_MUX_TERMINATOR) {
		struct omap_mux *s = superset;
		int found = 0;

		while (s->reg_offset != OMAP_MUX_TERMINATOR) {
			if (s->reg_offset == p->reg_offset) {
				*s = *p;
				found++;
				break;
			}
			s++;
		}
		if (!found)
			printk(KERN_ERR "mux: Unknown entry offset 0x%x\n",
					p->reg_offset);
		p++;
	}
}

#ifdef CONFIG_DEBUG_FS

static void __init omap_mux_package_init_balls(struct omap_ball *b,
				struct omap_mux *superset)
{
	while (b->reg_offset != OMAP_MUX_TERMINATOR) {
		struct omap_mux *s = superset;
		int found = 0;

		while (s->reg_offset != OMAP_MUX_TERMINATOR) {
			if (s->reg_offset == b->reg_offset) {
				s->balls[0] = b->balls[0];
				s->balls[1] = b->balls[1];
				found++;
				break;
			}
			s++;
		}
		if (!found)
			printk(KERN_ERR "mux: Unknown ball offset 0x%x\n",
					b->reg_offset);
		b++;
	}
}

#else	/* CONFIG_DEBUG_FS */

static inline void omap_mux_package_init_balls(struct omap_ball *b,
					struct omap_mux *superset)
{
}

#endif	/* CONFIG_DEBUG_FS */

static int __init omap_mux_setup(char *options)
{
	if (!options)
		return 0;

	omap_mux_options = options;

	return 1;
}
__setup("omap_mux=", omap_mux_setup);

/*
 * Note that the omap_mux=some.signal1=0x1234,some.signal2=0x1234
 * cmdline options only override the bootloader values.
 * During development, please enable CONFIG_DEBUG_FS, and use the
 * signal specific entries under debugfs.
 */
static void __init omap_mux_set_cmdline_signals(void)
{
	char *options, *next_opt, *token;

	if (!omap_mux_options)
		return;

	options = kmalloc(strlen(omap_mux_options) + 1, GFP_KERNEL);
	if (!options)
		return;

	strcpy(options, omap_mux_options);
	next_opt = options;

	while ((token = strsep(&next_opt, ",")) != NULL) {
		char *keyval, *name;
		unsigned long val;

		keyval = token;
		name = strsep(&keyval, "=");
		if (name) {
			int res;

			res = strict_strtoul(keyval, 0x10, &val);
			if (res < 0)
				continue;

			omap_mux_init_signal(name, (u16)val);
		}
	}

	kfree(options);
}

static int __init omap_mux_copy_names(struct omap_mux *src,
					struct omap_mux *dst)
{
	int i;

	for (i = 0; i < OMAP_MUX_NR_MODES; i++) {
		if (src->muxnames[i]) {
			dst->muxnames[i] =
				kmalloc(strlen(src->muxnames[i]) + 1,
					GFP_KERNEL);
			if (!dst->muxnames[i])
				goto free;
			strcpy(dst->muxnames[i], src->muxnames[i]);
		}
	}

#ifdef CONFIG_DEBUG_FS
	for (i = 0; i < OMAP_MUX_NR_SIDES; i++) {
		if (src->balls[i]) {
			dst->balls[i] =
				kmalloc(strlen(src->balls[i]) + 1,
					GFP_KERNEL);
			if (!dst->balls[i])
				goto free;
			strcpy(dst->balls[i], src->balls[i]);
		}
	}
#endif

	return 0;

free:
	omap_mux_free_names(dst);
	return -ENOMEM;

}

#endif	/* CONFIG_OMAP_MUX */

static u16 omap_mux_get_by_gpio(int gpio)
{
	struct omap_mux_entry *e;
	u16 offset = OMAP_MUX_TERMINATOR;

	list_for_each_entry(e, &muxmodes, node) {
		struct omap_mux *m = &e->mux;
		if (m->gpio == gpio) {
			offset = m->reg_offset;
			break;
		}
	}

	return offset;
}

/* Needed for dynamic muxing of GPIO pins for off-idle */
u16 omap_mux_get_gpio(int gpio)
{
	u16 offset;

	offset = omap_mux_get_by_gpio(gpio);
	if (offset == OMAP_MUX_TERMINATOR) {
		printk(KERN_ERR "mux: Could not get gpio%i\n", gpio);
		return offset;
	}

	return omap_mux_read(offset);
}

/* Needed for dynamic muxing of GPIO pins for off-idle */
void omap_mux_set_gpio(u16 val, int gpio)
{
	u16 offset;

	offset = omap_mux_get_by_gpio(gpio);
	if (offset == OMAP_MUX_TERMINATOR) {
		printk(KERN_ERR "mux: Could not set gpio%i\n", gpio);
		return;
	}

	omap_mux_write(val, offset);
}

static struct omap_mux * __init omap_mux_list_add(struct omap_mux *src)
{
	struct omap_mux_entry *entry;
	struct omap_mux *m;

	entry = kzalloc(sizeof(struct omap_mux_entry), GFP_KERNEL);
	if (!entry)
		return NULL;

	m = &entry->mux;
	memcpy(m, src, sizeof(struct omap_mux_entry));

#ifdef CONFIG_OMAP_MUX
	if (omap_mux_copy_names(src, m)) {
		kfree(entry);
		return NULL;
	}
#endif

	mutex_lock(&muxmode_mutex);
	list_add_tail(&entry->node, &muxmodes);
	mutex_unlock(&muxmode_mutex);

	return m;
}

/*
 * Note if CONFIG_OMAP_MUX is not selected, we will only initialize
 * the GPIO to mux offset mapping that is needed for dynamic muxing
 * of GPIO pins for off-idle.
 */
static void __init omap_mux_init_list(struct omap_mux *superset)
{
	while (superset->reg_offset !=  OMAP_MUX_TERMINATOR) {
		struct omap_mux *entry;

#ifdef CONFIG_OMAP_MUX
		if (!superset->muxnames || !superset->muxnames[0]) {
			superset++;
			continue;
		}
#else
		/* Skip pins that are not muxed as GPIO by bootloader */
		if (!OMAP_MODE_GPIO(omap_mux_read(superset->reg_offset))) {
			superset++;
			continue;
		}
#endif

		entry = omap_mux_list_add(superset);
		if (!entry) {
			printk(KERN_ERR "mux: Could not add entry\n");
			return;
		}
		superset++;
	}
}

#ifdef CONFIG_OMAP_MUX

static void omap_mux_init_package(struct omap_mux *superset,
				  struct omap_mux *package_subset,
				  struct omap_ball *package_balls)
{
	if (package_subset)
		omap_mux_package_fixup(package_subset, superset);
	if (package_balls)
		omap_mux_package_init_balls(package_balls, superset);
}

static void omap_mux_init_signals(struct omap_board_mux *board_mux)
{
	omap_mux_set_cmdline_signals();
	omap_mux_write_array(board_mux);
}

#else

static void omap_mux_init_package(struct omap_mux *superset,
				  struct omap_mux *package_subset,
				  struct omap_ball *package_balls)
{
}

static void omap_mux_init_signals(struct omap_board_mux *board_mux)
{
}

#endif

int __init omap_mux_init(u32 mux_pbase, u32 mux_size,
				struct omap_mux *superset,
				struct omap_mux *package_subset,
				struct omap_board_mux *board_mux,
				struct omap_ball *package_balls)
{
	if (mux_base)
		return -EBUSY;

	mux_phys = mux_pbase;
	mux_base = ioremap(mux_pbase, mux_size);
	if (!mux_base) {
		printk(KERN_ERR "mux: Could not ioremap\n");
		return -ENODEV;
	}

	if (cpu_is_omap24xx())
		omap_mux_flags = MUXABLE_GPIO_MODE3;

	omap_mux_init_package(superset, package_subset, package_balls);
	omap_mux_init_list(superset);
	omap_mux_init_signals(board_mux);

	return 0;
}
<|MERGE_RESOLUTION|>--- conflicted
+++ resolved
@@ -35,12 +35,7 @@
 
 #include <asm/system.h>
 
-<<<<<<< HEAD
-#include <plat/control.h>
-
-=======
 #include "control.h"
->>>>>>> 45f53cc9
 #include "mux.h"
 
 #define OMAP_MUX_BASE_OFFSET		0x30	/* Offset from CTRL_BASE */
@@ -90,11 +85,7 @@
 int __init omap_mux_init_gpio(int gpio, int val)
 {
 	struct omap_mux_entry *e;
-<<<<<<< HEAD
-	struct omap_mux *gpio_mux;
-=======
 	struct omap_mux *gpio_mux = NULL;
->>>>>>> 45f53cc9
 	u16 old_mode;
 	u16 mux_mode;
 	int found = 0;
