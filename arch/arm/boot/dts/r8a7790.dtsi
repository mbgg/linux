/*
 * Device Tree Source for the r8a7790 SoC
 *
 * Copyright (C) 2015 Renesas Electronics Corporation
 * Copyright (C) 2013-2014 Renesas Solutions Corp.
 * Copyright (C) 2014 Cogent Embedded Inc.
 *
 * This file is licensed under the terms of the GNU General Public License
 * version 2.  This program is licensed "as is" without any warranty of any
 * kind, whether express or implied.
 */

#include <dt-bindings/clock/r8a7790-clock.h>
#include <dt-bindings/interrupt-controller/arm-gic.h>
#include <dt-bindings/interrupt-controller/irq.h>

/ {
	compatible = "renesas,r8a7790";
	interrupt-parent = <&gic>;
	#address-cells = <2>;
	#size-cells = <2>;

	aliases {
		i2c0 = &i2c0;
		i2c1 = &i2c1;
		i2c2 = &i2c2;
		i2c3 = &i2c3;
		i2c4 = &iic0;
		i2c5 = &iic1;
		i2c6 = &iic2;
		i2c7 = &iic3;
		spi0 = &qspi;
		spi1 = &msiof0;
		spi2 = &msiof1;
		spi3 = &msiof2;
		spi4 = &msiof3;
		vin0 = &vin0;
		vin1 = &vin1;
		vin2 = &vin2;
		vin3 = &vin3;
	};

	cpus {
		#address-cells = <1>;
		#size-cells = <0>;

		cpu0: cpu@0 {
			device_type = "cpu";
			compatible = "arm,cortex-a15";
			reg = <0>;
			clock-frequency = <1300000000>;
			voltage-tolerance = <1>; /* 1% */
			clocks = <&cpg_clocks R8A7790_CLK_Z>;
			clock-latency = <300000>; /* 300 us */

			/* kHz - uV - OPPs unknown yet */
			operating-points = <1400000 1000000>,
					   <1225000 1000000>,
					   <1050000 1000000>,
					   < 875000 1000000>,
					   < 700000 1000000>,
					   < 350000 1000000>;
		};

		cpu1: cpu@1 {
			device_type = "cpu";
			compatible = "arm,cortex-a15";
			reg = <1>;
			clock-frequency = <1300000000>;
		};

		cpu2: cpu@2 {
			device_type = "cpu";
			compatible = "arm,cortex-a15";
			reg = <2>;
			clock-frequency = <1300000000>;
		};

		cpu3: cpu@3 {
			device_type = "cpu";
			compatible = "arm,cortex-a15";
			reg = <3>;
			clock-frequency = <1300000000>;
		};

		cpu4: cpu@4 {
			device_type = "cpu";
			compatible = "arm,cortex-a7";
			reg = <0x100>;
			clock-frequency = <780000000>;
		};

		cpu5: cpu@5 {
			device_type = "cpu";
			compatible = "arm,cortex-a7";
			reg = <0x101>;
			clock-frequency = <780000000>;
		};

		cpu6: cpu@6 {
			device_type = "cpu";
			compatible = "arm,cortex-a7";
			reg = <0x102>;
			clock-frequency = <780000000>;
		};

		cpu7: cpu@7 {
			device_type = "cpu";
			compatible = "arm,cortex-a7";
			reg = <0x103>;
			clock-frequency = <780000000>;
		};
	};

	gic: interrupt-controller@f1001000 {
		compatible = "arm,gic-400";
		#interrupt-cells = <3>;
		#address-cells = <0>;
		interrupt-controller;
		reg = <0 0xf1001000 0 0x1000>,
			<0 0xf1002000 0 0x1000>,
			<0 0xf1004000 0 0x2000>,
			<0 0xf1006000 0 0x2000>;
		interrupts = <1 9 (GIC_CPU_MASK_SIMPLE(4) | IRQ_TYPE_LEVEL_HIGH)>;
	};

	gpio0: gpio@e6050000 {
		compatible = "renesas,gpio-r8a7790", "renesas,gpio-rcar";
		reg = <0 0xe6050000 0 0x50>;
		interrupts = <0 4 IRQ_TYPE_LEVEL_HIGH>;
		#gpio-cells = <2>;
		gpio-controller;
		gpio-ranges = <&pfc 0 0 32>;
		#interrupt-cells = <2>;
		interrupt-controller;
		clocks = <&mstp9_clks R8A7790_CLK_GPIO0>;
		power-domains = <&cpg_clocks>;
	};

	gpio1: gpio@e6051000 {
		compatible = "renesas,gpio-r8a7790", "renesas,gpio-rcar";
		reg = <0 0xe6051000 0 0x50>;
		interrupts = <0 5 IRQ_TYPE_LEVEL_HIGH>;
		#gpio-cells = <2>;
		gpio-controller;
		gpio-ranges = <&pfc 0 32 32>;
		#interrupt-cells = <2>;
		interrupt-controller;
		clocks = <&mstp9_clks R8A7790_CLK_GPIO1>;
		power-domains = <&cpg_clocks>;
	};

	gpio2: gpio@e6052000 {
		compatible = "renesas,gpio-r8a7790", "renesas,gpio-rcar";
		reg = <0 0xe6052000 0 0x50>;
		interrupts = <0 6 IRQ_TYPE_LEVEL_HIGH>;
		#gpio-cells = <2>;
		gpio-controller;
		gpio-ranges = <&pfc 0 64 32>;
		#interrupt-cells = <2>;
		interrupt-controller;
		clocks = <&mstp9_clks R8A7790_CLK_GPIO2>;
		power-domains = <&cpg_clocks>;
	};

	gpio3: gpio@e6053000 {
		compatible = "renesas,gpio-r8a7790", "renesas,gpio-rcar";
		reg = <0 0xe6053000 0 0x50>;
		interrupts = <0 7 IRQ_TYPE_LEVEL_HIGH>;
		#gpio-cells = <2>;
		gpio-controller;
		gpio-ranges = <&pfc 0 96 32>;
		#interrupt-cells = <2>;
		interrupt-controller;
		clocks = <&mstp9_clks R8A7790_CLK_GPIO3>;
		power-domains = <&cpg_clocks>;
	};

	gpio4: gpio@e6054000 {
		compatible = "renesas,gpio-r8a7790", "renesas,gpio-rcar";
		reg = <0 0xe6054000 0 0x50>;
		interrupts = <0 8 IRQ_TYPE_LEVEL_HIGH>;
		#gpio-cells = <2>;
		gpio-controller;
		gpio-ranges = <&pfc 0 128 32>;
		#interrupt-cells = <2>;
		interrupt-controller;
		clocks = <&mstp9_clks R8A7790_CLK_GPIO4>;
		power-domains = <&cpg_clocks>;
	};

	gpio5: gpio@e6055000 {
		compatible = "renesas,gpio-r8a7790", "renesas,gpio-rcar";
		reg = <0 0xe6055000 0 0x50>;
		interrupts = <0 9 IRQ_TYPE_LEVEL_HIGH>;
		#gpio-cells = <2>;
		gpio-controller;
		gpio-ranges = <&pfc 0 160 32>;
		#interrupt-cells = <2>;
		interrupt-controller;
		clocks = <&mstp9_clks R8A7790_CLK_GPIO5>;
		power-domains = <&cpg_clocks>;
	};

	thermal@e61f0000 {
		compatible = "renesas,thermal-r8a7790", "renesas,rcar-thermal";
		reg = <0 0xe61f0000 0 0x14>, <0 0xe61f0100 0 0x38>;
		interrupts = <0 69 IRQ_TYPE_LEVEL_HIGH>;
		clocks = <&mstp5_clks R8A7790_CLK_THERMAL>;
		power-domains = <&cpg_clocks>;
	};

	timer {
		compatible = "arm,armv7-timer";
		interrupts = <1 13 (GIC_CPU_MASK_SIMPLE(4) | IRQ_TYPE_LEVEL_LOW)>,
			     <1 14 (GIC_CPU_MASK_SIMPLE(4) | IRQ_TYPE_LEVEL_LOW)>,
			     <1 11 (GIC_CPU_MASK_SIMPLE(4) | IRQ_TYPE_LEVEL_LOW)>,
			     <1 10 (GIC_CPU_MASK_SIMPLE(4) | IRQ_TYPE_LEVEL_LOW)>;
	};

	cmt0: timer@ffca0000 {
		compatible = "renesas,cmt-48-r8a7790", "renesas,cmt-48-gen2";
		reg = <0 0xffca0000 0 0x1004>;
		interrupts = <0 142 IRQ_TYPE_LEVEL_HIGH>,
			     <0 143 IRQ_TYPE_LEVEL_HIGH>;
		clocks = <&mstp1_clks R8A7790_CLK_CMT0>;
		clock-names = "fck";
		power-domains = <&cpg_clocks>;

		renesas,channels-mask = <0x60>;

		status = "disabled";
	};

	cmt1: timer@e6130000 {
		compatible = "renesas,cmt-48-r8a7790", "renesas,cmt-48-gen2";
		reg = <0 0xe6130000 0 0x1004>;
		interrupts = <0 120 IRQ_TYPE_LEVEL_HIGH>,
			     <0 121 IRQ_TYPE_LEVEL_HIGH>,
			     <0 122 IRQ_TYPE_LEVEL_HIGH>,
			     <0 123 IRQ_TYPE_LEVEL_HIGH>,
			     <0 124 IRQ_TYPE_LEVEL_HIGH>,
			     <0 125 IRQ_TYPE_LEVEL_HIGH>,
			     <0 126 IRQ_TYPE_LEVEL_HIGH>,
			     <0 127 IRQ_TYPE_LEVEL_HIGH>;
		clocks = <&mstp3_clks R8A7790_CLK_CMT1>;
		clock-names = "fck";
		power-domains = <&cpg_clocks>;

		renesas,channels-mask = <0xff>;

		status = "disabled";
	};

	irqc0: interrupt-controller@e61c0000 {
		compatible = "renesas,irqc-r8a7790", "renesas,irqc";
		#interrupt-cells = <2>;
		interrupt-controller;
		reg = <0 0xe61c0000 0 0x200>;
		interrupts = <0 0 IRQ_TYPE_LEVEL_HIGH>,
			     <0 1 IRQ_TYPE_LEVEL_HIGH>,
			     <0 2 IRQ_TYPE_LEVEL_HIGH>,
			     <0 3 IRQ_TYPE_LEVEL_HIGH>;
		clocks = <&mstp4_clks R8A7790_CLK_IRQC>;
<<<<<<< HEAD
=======
		power-domains = <&cpg_clocks>;
>>>>>>> 9fe8ecca
	};

	dmac0: dma-controller@e6700000 {
		compatible = "renesas,rcar-dmac";
		reg = <0 0xe6700000 0 0x20000>;
		interrupts = <0 197 IRQ_TYPE_LEVEL_HIGH
			      0 200 IRQ_TYPE_LEVEL_HIGH
			      0 201 IRQ_TYPE_LEVEL_HIGH
			      0 202 IRQ_TYPE_LEVEL_HIGH
			      0 203 IRQ_TYPE_LEVEL_HIGH
			      0 204 IRQ_TYPE_LEVEL_HIGH
			      0 205 IRQ_TYPE_LEVEL_HIGH
			      0 206 IRQ_TYPE_LEVEL_HIGH
			      0 207 IRQ_TYPE_LEVEL_HIGH
			      0 208 IRQ_TYPE_LEVEL_HIGH
			      0 209 IRQ_TYPE_LEVEL_HIGH
			      0 210 IRQ_TYPE_LEVEL_HIGH
			      0 211 IRQ_TYPE_LEVEL_HIGH
			      0 212 IRQ_TYPE_LEVEL_HIGH
			      0 213 IRQ_TYPE_LEVEL_HIGH
			      0 214 IRQ_TYPE_LEVEL_HIGH>;
		interrupt-names = "error",
				"ch0", "ch1", "ch2", "ch3",
				"ch4", "ch5", "ch6", "ch7",
				"ch8", "ch9", "ch10", "ch11",
				"ch12", "ch13", "ch14";
		clocks = <&mstp2_clks R8A7790_CLK_SYS_DMAC0>;
		clock-names = "fck";
		power-domains = <&cpg_clocks>;
		#dma-cells = <1>;
		dma-channels = <15>;
	};

	dmac1: dma-controller@e6720000 {
		compatible = "renesas,rcar-dmac";
		reg = <0 0xe6720000 0 0x20000>;
		interrupts = <0 220 IRQ_TYPE_LEVEL_HIGH
			      0 216 IRQ_TYPE_LEVEL_HIGH
			      0 217 IRQ_TYPE_LEVEL_HIGH
			      0 218 IRQ_TYPE_LEVEL_HIGH
			      0 219 IRQ_TYPE_LEVEL_HIGH
			      0 308 IRQ_TYPE_LEVEL_HIGH
			      0 309 IRQ_TYPE_LEVEL_HIGH
			      0 310 IRQ_TYPE_LEVEL_HIGH
			      0 311 IRQ_TYPE_LEVEL_HIGH
			      0 312 IRQ_TYPE_LEVEL_HIGH
			      0 313 IRQ_TYPE_LEVEL_HIGH
			      0 314 IRQ_TYPE_LEVEL_HIGH
			      0 315 IRQ_TYPE_LEVEL_HIGH
			      0 316 IRQ_TYPE_LEVEL_HIGH
			      0 317 IRQ_TYPE_LEVEL_HIGH
			      0 318 IRQ_TYPE_LEVEL_HIGH>;
		interrupt-names = "error",
				"ch0", "ch1", "ch2", "ch3",
				"ch4", "ch5", "ch6", "ch7",
				"ch8", "ch9", "ch10", "ch11",
				"ch12", "ch13", "ch14";
		clocks = <&mstp2_clks R8A7790_CLK_SYS_DMAC1>;
		clock-names = "fck";
		power-domains = <&cpg_clocks>;
		#dma-cells = <1>;
		dma-channels = <15>;
	};

	audma0: dma-controller@ec700000 {
		compatible = "renesas,rcar-dmac";
		reg = <0 0xec700000 0 0x10000>;
		interrupts =	<0 346 IRQ_TYPE_LEVEL_HIGH
				 0 320 IRQ_TYPE_LEVEL_HIGH
				 0 321 IRQ_TYPE_LEVEL_HIGH
				 0 322 IRQ_TYPE_LEVEL_HIGH
				 0 323 IRQ_TYPE_LEVEL_HIGH
				 0 324 IRQ_TYPE_LEVEL_HIGH
				 0 325 IRQ_TYPE_LEVEL_HIGH
				 0 326 IRQ_TYPE_LEVEL_HIGH
				 0 327 IRQ_TYPE_LEVEL_HIGH
				 0 328 IRQ_TYPE_LEVEL_HIGH
				 0 329 IRQ_TYPE_LEVEL_HIGH
				 0 330 IRQ_TYPE_LEVEL_HIGH
				 0 331 IRQ_TYPE_LEVEL_HIGH
				 0 332 IRQ_TYPE_LEVEL_HIGH>;
		interrupt-names = "error",
				"ch0", "ch1", "ch2", "ch3",
				"ch4", "ch5", "ch6", "ch7",
				"ch8", "ch9", "ch10", "ch11",
				"ch12";
		clocks = <&mstp5_clks R8A7790_CLK_AUDIO_DMAC0>;
		clock-names = "fck";
		power-domains = <&cpg_clocks>;
		#dma-cells = <1>;
		dma-channels = <13>;
	};

	audma1: dma-controller@ec720000 {
		compatible = "renesas,rcar-dmac";
		reg = <0 0xec720000 0 0x10000>;
		interrupts =	<0 347 IRQ_TYPE_LEVEL_HIGH
				 0 333 IRQ_TYPE_LEVEL_HIGH
				 0 334 IRQ_TYPE_LEVEL_HIGH
				 0 335 IRQ_TYPE_LEVEL_HIGH
				 0 336 IRQ_TYPE_LEVEL_HIGH
				 0 337 IRQ_TYPE_LEVEL_HIGH
				 0 338 IRQ_TYPE_LEVEL_HIGH
				 0 339 IRQ_TYPE_LEVEL_HIGH
				 0 340 IRQ_TYPE_LEVEL_HIGH
				 0 341 IRQ_TYPE_LEVEL_HIGH
				 0 342 IRQ_TYPE_LEVEL_HIGH
				 0 343 IRQ_TYPE_LEVEL_HIGH
				 0 344 IRQ_TYPE_LEVEL_HIGH
				 0 345 IRQ_TYPE_LEVEL_HIGH>;
		interrupt-names = "error",
				"ch0", "ch1", "ch2", "ch3",
				"ch4", "ch5", "ch6", "ch7",
				"ch8", "ch9", "ch10", "ch11",
				"ch12";
		clocks = <&mstp5_clks R8A7790_CLK_AUDIO_DMAC1>;
		clock-names = "fck";
		power-domains = <&cpg_clocks>;
		#dma-cells = <1>;
		dma-channels = <13>;
	};

	usb_dmac0: dma-controller@e65a0000 {
		compatible = "renesas,usb-dmac";
		reg = <0 0xe65a0000 0 0x100>;
		interrupts = <0 109 IRQ_TYPE_LEVEL_HIGH
			      0 109 IRQ_TYPE_LEVEL_HIGH>;
		interrupt-names = "ch0", "ch1";
		clocks = <&mstp3_clks R8A7790_CLK_USBDMAC0>;
<<<<<<< HEAD
=======
		power-domains = <&cpg_clocks>;
>>>>>>> 9fe8ecca
		#dma-cells = <1>;
		dma-channels = <2>;
	};

	usb_dmac1: dma-controller@e65b0000 {
		compatible = "renesas,usb-dmac";
		reg = <0 0xe65b0000 0 0x100>;
		interrupts = <0 110 IRQ_TYPE_LEVEL_HIGH
			      0 110 IRQ_TYPE_LEVEL_HIGH>;
		interrupt-names = "ch0", "ch1";
		clocks = <&mstp3_clks R8A7790_CLK_USBDMAC1>;
<<<<<<< HEAD
=======
		power-domains = <&cpg_clocks>;
>>>>>>> 9fe8ecca
		#dma-cells = <1>;
		dma-channels = <2>;
	};

	i2c0: i2c@e6508000 {
		#address-cells = <1>;
		#size-cells = <0>;
		compatible = "renesas,i2c-r8a7790";
		reg = <0 0xe6508000 0 0x40>;
		interrupts = <0 287 IRQ_TYPE_LEVEL_HIGH>;
		clocks = <&mstp9_clks R8A7790_CLK_I2C0>;
		power-domains = <&cpg_clocks>;
		status = "disabled";
	};

	i2c1: i2c@e6518000 {
		#address-cells = <1>;
		#size-cells = <0>;
		compatible = "renesas,i2c-r8a7790";
		reg = <0 0xe6518000 0 0x40>;
		interrupts = <0 288 IRQ_TYPE_LEVEL_HIGH>;
		clocks = <&mstp9_clks R8A7790_CLK_I2C1>;
		power-domains = <&cpg_clocks>;
		status = "disabled";
	};

	i2c2: i2c@e6530000 {
		#address-cells = <1>;
		#size-cells = <0>;
		compatible = "renesas,i2c-r8a7790";
		reg = <0 0xe6530000 0 0x40>;
		interrupts = <0 286 IRQ_TYPE_LEVEL_HIGH>;
		clocks = <&mstp9_clks R8A7790_CLK_I2C2>;
		power-domains = <&cpg_clocks>;
		status = "disabled";
	};

	i2c3: i2c@e6540000 {
		#address-cells = <1>;
		#size-cells = <0>;
		compatible = "renesas,i2c-r8a7790";
		reg = <0 0xe6540000 0 0x40>;
		interrupts = <0 290 IRQ_TYPE_LEVEL_HIGH>;
		clocks = <&mstp9_clks R8A7790_CLK_I2C3>;
		power-domains = <&cpg_clocks>;
		status = "disabled";
	};

	iic0: i2c@e6500000 {
		#address-cells = <1>;
		#size-cells = <0>;
		compatible = "renesas,iic-r8a7790", "renesas,rmobile-iic";
		reg = <0 0xe6500000 0 0x425>;
		interrupts = <0 174 IRQ_TYPE_LEVEL_HIGH>;
		clocks = <&mstp3_clks R8A7790_CLK_IIC0>;
		dmas = <&dmac0 0x61>, <&dmac0 0x62>;
		dma-names = "tx", "rx";
		power-domains = <&cpg_clocks>;
		status = "disabled";
	};

	iic1: i2c@e6510000 {
		#address-cells = <1>;
		#size-cells = <0>;
		compatible = "renesas,iic-r8a7790", "renesas,rmobile-iic";
		reg = <0 0xe6510000 0 0x425>;
		interrupts = <0 175 IRQ_TYPE_LEVEL_HIGH>;
		clocks = <&mstp3_clks R8A7790_CLK_IIC1>;
		dmas = <&dmac0 0x65>, <&dmac0 0x66>;
		dma-names = "tx", "rx";
		power-domains = <&cpg_clocks>;
		status = "disabled";
	};

	iic2: i2c@e6520000 {
		#address-cells = <1>;
		#size-cells = <0>;
		compatible = "renesas,iic-r8a7790", "renesas,rmobile-iic";
		reg = <0 0xe6520000 0 0x425>;
		interrupts = <0 176 IRQ_TYPE_LEVEL_HIGH>;
		clocks = <&mstp3_clks R8A7790_CLK_IIC2>;
		dmas = <&dmac0 0x69>, <&dmac0 0x6a>;
		dma-names = "tx", "rx";
		power-domains = <&cpg_clocks>;
		status = "disabled";
	};

	iic3: i2c@e60b0000 {
		#address-cells = <1>;
		#size-cells = <0>;
		compatible = "renesas,iic-r8a7790", "renesas,rmobile-iic";
		reg = <0 0xe60b0000 0 0x425>;
		interrupts = <0 173 IRQ_TYPE_LEVEL_HIGH>;
		clocks = <&mstp9_clks R8A7790_CLK_IICDVFS>;
		dmas = <&dmac0 0x77>, <&dmac0 0x78>;
		dma-names = "tx", "rx";
		power-domains = <&cpg_clocks>;
		status = "disabled";
	};

	mmcif0: mmc@ee200000 {
		compatible = "renesas,mmcif-r8a7790", "renesas,sh-mmcif";
		reg = <0 0xee200000 0 0x80>;
		interrupts = <0 169 IRQ_TYPE_LEVEL_HIGH>;
		clocks = <&mstp3_clks R8A7790_CLK_MMCIF0>;
		dmas = <&dmac0 0xd1>, <&dmac0 0xd2>;
		dma-names = "tx", "rx";
		power-domains = <&cpg_clocks>;
		reg-io-width = <4>;
		status = "disabled";
		max-frequency = <97500000>;
	};

	mmcif1: mmc@ee220000 {
		compatible = "renesas,mmcif-r8a7790", "renesas,sh-mmcif";
		reg = <0 0xee220000 0 0x80>;
		interrupts = <0 170 IRQ_TYPE_LEVEL_HIGH>;
		clocks = <&mstp3_clks R8A7790_CLK_MMCIF1>;
		dmas = <&dmac0 0xe1>, <&dmac0 0xe2>;
		dma-names = "tx", "rx";
		power-domains = <&cpg_clocks>;
		reg-io-width = <4>;
		status = "disabled";
		max-frequency = <97500000>;
	};

	pfc: pfc@e6060000 {
		compatible = "renesas,pfc-r8a7790";
		reg = <0 0xe6060000 0 0x250>;
	};

	sdhi0: sd@ee100000 {
		compatible = "renesas,sdhi-r8a7790";
		reg = <0 0xee100000 0 0x328>;
		interrupts = <0 165 IRQ_TYPE_LEVEL_HIGH>;
		clocks = <&mstp3_clks R8A7790_CLK_SDHI0>;
		dmas = <&dmac1 0xcd>, <&dmac1 0xce>;
		dma-names = "tx", "rx";
		power-domains = <&cpg_clocks>;
		status = "disabled";
	};

	sdhi1: sd@ee120000 {
		compatible = "renesas,sdhi-r8a7790";
		reg = <0 0xee120000 0 0x328>;
		interrupts = <0 166 IRQ_TYPE_LEVEL_HIGH>;
		clocks = <&mstp3_clks R8A7790_CLK_SDHI1>;
		dmas = <&dmac1 0xc9>, <&dmac1 0xca>;
		dma-names = "tx", "rx";
		power-domains = <&cpg_clocks>;
		status = "disabled";
	};

	sdhi2: sd@ee140000 {
		compatible = "renesas,sdhi-r8a7790";
		reg = <0 0xee140000 0 0x100>;
		interrupts = <0 167 IRQ_TYPE_LEVEL_HIGH>;
		clocks = <&mstp3_clks R8A7790_CLK_SDHI2>;
		dmas = <&dmac1 0xc1>, <&dmac1 0xc2>;
		dma-names = "tx", "rx";
		power-domains = <&cpg_clocks>;
		status = "disabled";
	};

	sdhi3: sd@ee160000 {
		compatible = "renesas,sdhi-r8a7790";
		reg = <0 0xee160000 0 0x100>;
		interrupts = <0 168 IRQ_TYPE_LEVEL_HIGH>;
		clocks = <&mstp3_clks R8A7790_CLK_SDHI3>;
		dmas = <&dmac1 0xd3>, <&dmac1 0xd4>;
		dma-names = "tx", "rx";
		power-domains = <&cpg_clocks>;
		status = "disabled";
	};

	scifa0: serial@e6c40000 {
		compatible = "renesas,scifa-r8a7790", "renesas,scifa";
		reg = <0 0xe6c40000 0 64>;
		interrupts = <0 144 IRQ_TYPE_LEVEL_HIGH>;
		clocks = <&mstp2_clks R8A7790_CLK_SCIFA0>;
		clock-names = "sci_ick";
		dmas = <&dmac0 0x21>, <&dmac0 0x22>;
		dma-names = "tx", "rx";
<<<<<<< HEAD
=======
		power-domains = <&cpg_clocks>;
>>>>>>> 9fe8ecca
		status = "disabled";
	};

	scifa1: serial@e6c50000 {
		compatible = "renesas,scifa-r8a7790", "renesas,scifa";
		reg = <0 0xe6c50000 0 64>;
		interrupts = <0 145 IRQ_TYPE_LEVEL_HIGH>;
		clocks = <&mstp2_clks R8A7790_CLK_SCIFA1>;
		clock-names = "sci_ick";
		dmas = <&dmac0 0x25>, <&dmac0 0x26>;
		dma-names = "tx", "rx";
<<<<<<< HEAD
=======
		power-domains = <&cpg_clocks>;
>>>>>>> 9fe8ecca
		status = "disabled";
	};

	scifa2: serial@e6c60000 {
		compatible = "renesas,scifa-r8a7790", "renesas,scifa";
		reg = <0 0xe6c60000 0 64>;
		interrupts = <0 151 IRQ_TYPE_LEVEL_HIGH>;
		clocks = <&mstp2_clks R8A7790_CLK_SCIFA2>;
		clock-names = "sci_ick";
		dmas = <&dmac0 0x27>, <&dmac0 0x28>;
		dma-names = "tx", "rx";
<<<<<<< HEAD
=======
		power-domains = <&cpg_clocks>;
>>>>>>> 9fe8ecca
		status = "disabled";
	};

	scifb0: serial@e6c20000 {
		compatible = "renesas,scifb-r8a7790", "renesas,scifb";
		reg = <0 0xe6c20000 0 64>;
		interrupts = <0 148 IRQ_TYPE_LEVEL_HIGH>;
		clocks = <&mstp2_clks R8A7790_CLK_SCIFB0>;
		clock-names = "sci_ick";
		dmas = <&dmac0 0x3d>, <&dmac0 0x3e>;
		dma-names = "tx", "rx";
<<<<<<< HEAD
=======
		power-domains = <&cpg_clocks>;
>>>>>>> 9fe8ecca
		status = "disabled";
	};

	scifb1: serial@e6c30000 {
		compatible = "renesas,scifb-r8a7790", "renesas,scifb";
		reg = <0 0xe6c30000 0 64>;
		interrupts = <0 149 IRQ_TYPE_LEVEL_HIGH>;
		clocks = <&mstp2_clks R8A7790_CLK_SCIFB1>;
		clock-names = "sci_ick";
		dmas = <&dmac0 0x19>, <&dmac0 0x1a>;
		dma-names = "tx", "rx";
<<<<<<< HEAD
=======
		power-domains = <&cpg_clocks>;
>>>>>>> 9fe8ecca
		status = "disabled";
	};

	scifb2: serial@e6ce0000 {
		compatible = "renesas,scifb-r8a7790", "renesas,scifb";
		reg = <0 0xe6ce0000 0 64>;
		interrupts = <0 150 IRQ_TYPE_LEVEL_HIGH>;
		clocks = <&mstp2_clks R8A7790_CLK_SCIFB2>;
		clock-names = "sci_ick";
		dmas = <&dmac0 0x1d>, <&dmac0 0x1e>;
		dma-names = "tx", "rx";
<<<<<<< HEAD
=======
		power-domains = <&cpg_clocks>;
>>>>>>> 9fe8ecca
		status = "disabled";
	};

	scif0: serial@e6e60000 {
		compatible = "renesas,scif-r8a7790", "renesas,scif";
		reg = <0 0xe6e60000 0 64>;
		interrupts = <0 152 IRQ_TYPE_LEVEL_HIGH>;
		clocks = <&mstp7_clks R8A7790_CLK_SCIF0>;
		clock-names = "sci_ick";
		dmas = <&dmac0 0x29>, <&dmac0 0x2a>;
		dma-names = "tx", "rx";
<<<<<<< HEAD
=======
		power-domains = <&cpg_clocks>;
>>>>>>> 9fe8ecca
		status = "disabled";
	};

	scif1: serial@e6e68000 {
		compatible = "renesas,scif-r8a7790", "renesas,scif";
		reg = <0 0xe6e68000 0 64>;
		interrupts = <0 153 IRQ_TYPE_LEVEL_HIGH>;
		clocks = <&mstp7_clks R8A7790_CLK_SCIF1>;
		clock-names = "sci_ick";
		dmas = <&dmac0 0x2d>, <&dmac0 0x2e>;
		dma-names = "tx", "rx";
<<<<<<< HEAD
=======
		power-domains = <&cpg_clocks>;
>>>>>>> 9fe8ecca
		status = "disabled";
	};

	hscif0: serial@e62c0000 {
		compatible = "renesas,hscif-r8a7790", "renesas,hscif";
		reg = <0 0xe62c0000 0 96>;
		interrupts = <0 154 IRQ_TYPE_LEVEL_HIGH>;
		clocks = <&mstp7_clks R8A7790_CLK_HSCIF0>;
		clock-names = "sci_ick";
		dmas = <&dmac0 0x39>, <&dmac0 0x3a>;
		dma-names = "tx", "rx";
<<<<<<< HEAD
=======
		power-domains = <&cpg_clocks>;
>>>>>>> 9fe8ecca
		status = "disabled";
	};

	hscif1: serial@e62c8000 {
		compatible = "renesas,hscif-r8a7790", "renesas,hscif";
		reg = <0 0xe62c8000 0 96>;
		interrupts = <0 155 IRQ_TYPE_LEVEL_HIGH>;
		clocks = <&mstp7_clks R8A7790_CLK_HSCIF1>;
		clock-names = "sci_ick";
		dmas = <&dmac0 0x4d>, <&dmac0 0x4e>;
		dma-names = "tx", "rx";
<<<<<<< HEAD
=======
		power-domains = <&cpg_clocks>;
>>>>>>> 9fe8ecca
		status = "disabled";
	};

	ether: ethernet@ee700000 {
		compatible = "renesas,ether-r8a7790";
		reg = <0 0xee700000 0 0x400>;
		interrupts = <0 162 IRQ_TYPE_LEVEL_HIGH>;
		clocks = <&mstp8_clks R8A7790_CLK_ETHER>;
		power-domains = <&cpg_clocks>;
		phy-mode = "rmii";
		#address-cells = <1>;
		#size-cells = <0>;
		status = "disabled";
	};

	avb: ethernet@e6800000 {
		compatible = "renesas,etheravb-r8a7790";
		reg = <0 0xe6800000 0 0x800>, <0 0xee0e8000 0 0x4000>;
		interrupts = <0 163 IRQ_TYPE_LEVEL_HIGH>;
		clocks = <&mstp8_clks R8A7790_CLK_ETHERAVB>;
		power-domains = <&cpg_clocks>;
		#address-cells = <1>;
		#size-cells = <0>;
		status = "disabled";
	};

	sata0: sata@ee300000 {
		compatible = "renesas,sata-r8a7790";
		reg = <0 0xee300000 0 0x2000>;
		interrupts = <0 105 IRQ_TYPE_LEVEL_HIGH>;
		clocks = <&mstp8_clks R8A7790_CLK_SATA0>;
		power-domains = <&cpg_clocks>;
		status = "disabled";
	};

	sata1: sata@ee500000 {
		compatible = "renesas,sata-r8a7790";
		reg = <0 0xee500000 0 0x2000>;
		interrupts = <0 106 IRQ_TYPE_LEVEL_HIGH>;
		clocks = <&mstp8_clks R8A7790_CLK_SATA1>;
		power-domains = <&cpg_clocks>;
		status = "disabled";
	};

	hsusb: usb@e6590000 {
		compatible = "renesas,usbhs-r8a7790";
		reg = <0 0xe6590000 0 0x100>;
		interrupts = <0 107 IRQ_TYPE_LEVEL_HIGH>;
		clocks = <&mstp7_clks R8A7790_CLK_HSUSB>;
		dmas = <&usb_dmac0 0>, <&usb_dmac0 1>,
		       <&usb_dmac1 0>, <&usb_dmac1 1>;
		dma-names = "ch0", "ch1", "ch2", "ch3";
		power-domains = <&cpg_clocks>;
		renesas,buswait = <4>;
		phys = <&usb0 1>;
		phy-names = "usb";
		dmas = <&usb_dmac0 0>, <&usb_dmac0 1>,
		       <&usb_dmac1 0>, <&usb_dmac1 1>;
		dma-names = "ch0", "ch1", "ch2", "ch3";
		status = "disabled";
	};

	usbphy: usb-phy@e6590100 {
		compatible = "renesas,usb-phy-r8a7790";
		reg = <0 0xe6590100 0 0x100>;
		#address-cells = <1>;
		#size-cells = <0>;
		clocks = <&mstp7_clks R8A7790_CLK_HSUSB>;
		clock-names = "usbhs";
		power-domains = <&cpg_clocks>;
		status = "disabled";

		usb0: usb-channel@0 {
			reg = <0>;
			#phy-cells = <1>;
		};
		usb2: usb-channel@2 {
			reg = <2>;
			#phy-cells = <1>;
		};
	};

	vin0: video@e6ef0000 {
		compatible = "renesas,vin-r8a7790";
		reg = <0 0xe6ef0000 0 0x1000>;
		interrupts = <0 188 IRQ_TYPE_LEVEL_HIGH>;
		clocks = <&mstp8_clks R8A7790_CLK_VIN0>;
		power-domains = <&cpg_clocks>;
		status = "disabled";
	};

	vin1: video@e6ef1000 {
		compatible = "renesas,vin-r8a7790";
		reg = <0 0xe6ef1000 0 0x1000>;
		interrupts = <0 189 IRQ_TYPE_LEVEL_HIGH>;
		clocks = <&mstp8_clks R8A7790_CLK_VIN1>;
		power-domains = <&cpg_clocks>;
		status = "disabled";
	};

	vin2: video@e6ef2000 {
		compatible = "renesas,vin-r8a7790";
		reg = <0 0xe6ef2000 0 0x1000>;
		interrupts = <0 190 IRQ_TYPE_LEVEL_HIGH>;
		clocks = <&mstp8_clks R8A7790_CLK_VIN2>;
		power-domains = <&cpg_clocks>;
		status = "disabled";
	};

	vin3: video@e6ef3000 {
		compatible = "renesas,vin-r8a7790";
		reg = <0 0xe6ef3000 0 0x1000>;
		interrupts = <0 191 IRQ_TYPE_LEVEL_HIGH>;
		clocks = <&mstp8_clks R8A7790_CLK_VIN3>;
		power-domains = <&cpg_clocks>;
		status = "disabled";
	};

	vsp1@fe920000 {
		compatible = "renesas,vsp1";
		reg = <0 0xfe920000 0 0x8000>;
		interrupts = <0 266 IRQ_TYPE_LEVEL_HIGH>;
		clocks = <&mstp1_clks R8A7790_CLK_VSP1_R>;
		power-domains = <&cpg_clocks>;

		renesas,has-sru;
		renesas,#rpf = <5>;
		renesas,#uds = <1>;
		renesas,#wpf = <4>;
	};

	vsp1@fe928000 {
		compatible = "renesas,vsp1";
		reg = <0 0xfe928000 0 0x8000>;
		interrupts = <0 267 IRQ_TYPE_LEVEL_HIGH>;
		clocks = <&mstp1_clks R8A7790_CLK_VSP1_S>;
		power-domains = <&cpg_clocks>;

		renesas,has-lut;
		renesas,has-sru;
		renesas,#rpf = <5>;
		renesas,#uds = <3>;
		renesas,#wpf = <4>;
	};

	vsp1@fe930000 {
		compatible = "renesas,vsp1";
		reg = <0 0xfe930000 0 0x8000>;
		interrupts = <0 246 IRQ_TYPE_LEVEL_HIGH>;
		clocks = <&mstp1_clks R8A7790_CLK_VSP1_DU0>;
		power-domains = <&cpg_clocks>;

		renesas,has-lif;
		renesas,has-lut;
		renesas,#rpf = <4>;
		renesas,#uds = <1>;
		renesas,#wpf = <4>;
	};

	vsp1@fe938000 {
		compatible = "renesas,vsp1";
		reg = <0 0xfe938000 0 0x8000>;
		interrupts = <0 247 IRQ_TYPE_LEVEL_HIGH>;
		clocks = <&mstp1_clks R8A7790_CLK_VSP1_DU1>;
		power-domains = <&cpg_clocks>;

		renesas,has-lif;
		renesas,has-lut;
		renesas,#rpf = <4>;
		renesas,#uds = <1>;
		renesas,#wpf = <4>;
	};

	du: display@feb00000 {
		compatible = "renesas,du-r8a7790";
		reg = <0 0xfeb00000 0 0x70000>,
		      <0 0xfeb90000 0 0x1c>,
		      <0 0xfeb94000 0 0x1c>;
		reg-names = "du", "lvds.0", "lvds.1";
		interrupts = <0 256 IRQ_TYPE_LEVEL_HIGH>,
			     <0 268 IRQ_TYPE_LEVEL_HIGH>,
			     <0 269 IRQ_TYPE_LEVEL_HIGH>;
		clocks = <&mstp7_clks R8A7790_CLK_DU0>,
			 <&mstp7_clks R8A7790_CLK_DU1>,
			 <&mstp7_clks R8A7790_CLK_DU2>,
			 <&mstp7_clks R8A7790_CLK_LVDS0>,
			 <&mstp7_clks R8A7790_CLK_LVDS1>;
		clock-names = "du.0", "du.1", "du.2", "lvds.0", "lvds.1";
		status = "disabled";

		ports {
			#address-cells = <1>;
			#size-cells = <0>;

			port@0 {
				reg = <0>;
				du_out_rgb: endpoint {
				};
			};
			port@1 {
				reg = <1>;
				du_out_lvds0: endpoint {
				};
			};
			port@2 {
				reg = <2>;
				du_out_lvds1: endpoint {
				};
			};
		};
	};

	can0: can@e6e80000 {
		compatible = "renesas,can-r8a7790";
		reg = <0 0xe6e80000 0 0x1000>;
		interrupts = <0 186 IRQ_TYPE_LEVEL_HIGH>;
		clocks = <&mstp9_clks R8A7790_CLK_RCAN0>,
			 <&cpg_clocks R8A7790_CLK_RCAN>, <&can_clk>;
		clock-names = "clkp1", "clkp2", "can_clk";
		power-domains = <&cpg_clocks>;
		status = "disabled";
	};

	can1: can@e6e88000 {
		compatible = "renesas,can-r8a7790";
		reg = <0 0xe6e88000 0 0x1000>;
		interrupts = <0 187 IRQ_TYPE_LEVEL_HIGH>;
		clocks = <&mstp9_clks R8A7790_CLK_RCAN1>,
			 <&cpg_clocks R8A7790_CLK_RCAN>, <&can_clk>;
		clock-names = "clkp1", "clkp2", "can_clk";
		power-domains = <&cpg_clocks>;
		status = "disabled";
	};

	jpu: jpeg-codec@fe980000 {
		compatible = "renesas,jpu-r8a7790";
		reg = <0 0xfe980000 0 0x10300>;
		interrupts = <0 272 IRQ_TYPE_LEVEL_HIGH>;
		clocks = <&mstp1_clks R8A7790_CLK_JPU>;
		power-domains = <&cpg_clocks>;
	};

	clocks {
		#address-cells = <2>;
		#size-cells = <2>;
		ranges;

		/* External root clock */
		extal_clk: extal_clk {
			compatible = "fixed-clock";
			#clock-cells = <0>;
			/* This value must be overriden by the board. */
			clock-frequency = <0>;
			clock-output-names = "extal";
		};

		/* External PCIe clock - can be overridden by the board */
		pcie_bus_clk: pcie_bus_clk {
			compatible = "fixed-clock";
			#clock-cells = <0>;
			clock-frequency = <100000000>;
			clock-output-names = "pcie_bus";
			status = "disabled";
		};

		/*
		 * The external audio clocks are configured as 0 Hz fixed frequency clocks by
		 * default. Boards that provide audio clocks should override them.
		 */
		audio_clk_a: audio_clk_a {
			compatible = "fixed-clock";
			#clock-cells = <0>;
			clock-frequency = <0>;
			clock-output-names = "audio_clk_a";
		};
		audio_clk_b: audio_clk_b {
			compatible = "fixed-clock";
			#clock-cells = <0>;
			clock-frequency = <0>;
			clock-output-names = "audio_clk_b";
		};
		audio_clk_c: audio_clk_c {
			compatible = "fixed-clock";
			#clock-cells = <0>;
			clock-frequency = <0>;
			clock-output-names = "audio_clk_c";
		};

		/* External USB clock - can be overridden by the board */
		usb_extal_clk: usb_extal_clk {
			compatible = "fixed-clock";
			#clock-cells = <0>;
			clock-frequency = <48000000>;
			clock-output-names = "usb_extal";
		};

		/* External CAN clock */
		can_clk: can_clk {
			compatible = "fixed-clock";
			#clock-cells = <0>;
			/* This value must be overridden by the board. */
			clock-frequency = <0>;
			clock-output-names = "can_clk";
			status = "disabled";
		};

		/* Special CPG clocks */
		cpg_clocks: cpg_clocks@e6150000 {
			compatible = "renesas,r8a7790-cpg-clocks",
				     "renesas,rcar-gen2-cpg-clocks";
			reg = <0 0xe6150000 0 0x1000>;
			clocks = <&extal_clk &usb_extal_clk>;
			#clock-cells = <1>;
			clock-output-names = "main", "pll0", "pll1", "pll3",
					     "lb", "qspi", "sdh", "sd0", "sd1",
					     "z", "rcan", "adsp";
			#power-domain-cells = <0>;
		};

		/* Variable factor clocks */
		sd2_clk: sd2_clk@e6150078 {
			compatible = "renesas,r8a7790-div6-clock", "renesas,cpg-div6-clock";
			reg = <0 0xe6150078 0 4>;
			clocks = <&pll1_div2_clk>;
			#clock-cells = <0>;
			clock-output-names = "sd2";
		};
		sd3_clk: sd3_clk@e615026c {
			compatible = "renesas,r8a7790-div6-clock", "renesas,cpg-div6-clock";
			reg = <0 0xe615026c 0 4>;
			clocks = <&pll1_div2_clk>;
			#clock-cells = <0>;
			clock-output-names = "sd3";
		};
		mmc0_clk: mmc0_clk@e6150240 {
			compatible = "renesas,r8a7790-div6-clock", "renesas,cpg-div6-clock";
			reg = <0 0xe6150240 0 4>;
			clocks = <&pll1_div2_clk>;
			#clock-cells = <0>;
			clock-output-names = "mmc0";
		};
		mmc1_clk: mmc1_clk@e6150244 {
			compatible = "renesas,r8a7790-div6-clock", "renesas,cpg-div6-clock";
			reg = <0 0xe6150244 0 4>;
			clocks = <&pll1_div2_clk>;
			#clock-cells = <0>;
			clock-output-names = "mmc1";
		};
		ssp_clk: ssp_clk@e6150248 {
			compatible = "renesas,r8a7790-div6-clock", "renesas,cpg-div6-clock";
			reg = <0 0xe6150248 0 4>;
			clocks = <&pll1_div2_clk>;
			#clock-cells = <0>;
			clock-output-names = "ssp";
		};
		ssprs_clk: ssprs_clk@e615024c {
			compatible = "renesas,r8a7790-div6-clock", "renesas,cpg-div6-clock";
			reg = <0 0xe615024c 0 4>;
			clocks = <&pll1_div2_clk>;
			#clock-cells = <0>;
			clock-output-names = "ssprs";
		};

		/* Fixed factor clocks */
		pll1_div2_clk: pll1_div2_clk {
			compatible = "fixed-factor-clock";
			clocks = <&cpg_clocks R8A7790_CLK_PLL1>;
			#clock-cells = <0>;
			clock-div = <2>;
			clock-mult = <1>;
			clock-output-names = "pll1_div2";
		};
		z2_clk: z2_clk {
			compatible = "fixed-factor-clock";
			clocks = <&cpg_clocks R8A7790_CLK_PLL1>;
			#clock-cells = <0>;
			clock-div = <2>;
			clock-mult = <1>;
			clock-output-names = "z2";
		};
		zg_clk: zg_clk {
			compatible = "fixed-factor-clock";
			clocks = <&cpg_clocks R8A7790_CLK_PLL1>;
			#clock-cells = <0>;
			clock-div = <3>;
			clock-mult = <1>;
			clock-output-names = "zg";
		};
		zx_clk: zx_clk {
			compatible = "fixed-factor-clock";
			clocks = <&cpg_clocks R8A7790_CLK_PLL1>;
			#clock-cells = <0>;
			clock-div = <3>;
			clock-mult = <1>;
			clock-output-names = "zx";
		};
		zs_clk: zs_clk {
			compatible = "fixed-factor-clock";
			clocks = <&cpg_clocks R8A7790_CLK_PLL1>;
			#clock-cells = <0>;
			clock-div = <6>;
			clock-mult = <1>;
			clock-output-names = "zs";
		};
		hp_clk: hp_clk {
			compatible = "fixed-factor-clock";
			clocks = <&cpg_clocks R8A7790_CLK_PLL1>;
			#clock-cells = <0>;
			clock-div = <12>;
			clock-mult = <1>;
			clock-output-names = "hp";
		};
		i_clk: i_clk {
			compatible = "fixed-factor-clock";
			clocks = <&cpg_clocks R8A7790_CLK_PLL1>;
			#clock-cells = <0>;
			clock-div = <2>;
			clock-mult = <1>;
			clock-output-names = "i";
		};
		b_clk: b_clk {
			compatible = "fixed-factor-clock";
			clocks = <&cpg_clocks R8A7790_CLK_PLL1>;
			#clock-cells = <0>;
			clock-div = <12>;
			clock-mult = <1>;
			clock-output-names = "b";
		};
		p_clk: p_clk {
			compatible = "fixed-factor-clock";
			clocks = <&cpg_clocks R8A7790_CLK_PLL1>;
			#clock-cells = <0>;
			clock-div = <24>;
			clock-mult = <1>;
			clock-output-names = "p";
		};
		cl_clk: cl_clk {
			compatible = "fixed-factor-clock";
			clocks = <&cpg_clocks R8A7790_CLK_PLL1>;
			#clock-cells = <0>;
			clock-div = <48>;
			clock-mult = <1>;
			clock-output-names = "cl";
		};
		m2_clk: m2_clk {
			compatible = "fixed-factor-clock";
			clocks = <&cpg_clocks R8A7790_CLK_PLL1>;
			#clock-cells = <0>;
			clock-div = <8>;
			clock-mult = <1>;
			clock-output-names = "m2";
		};
		imp_clk: imp_clk {
			compatible = "fixed-factor-clock";
			clocks = <&cpg_clocks R8A7790_CLK_PLL1>;
			#clock-cells = <0>;
			clock-div = <4>;
			clock-mult = <1>;
			clock-output-names = "imp";
		};
		rclk_clk: rclk_clk {
			compatible = "fixed-factor-clock";
			clocks = <&cpg_clocks R8A7790_CLK_PLL1>;
			#clock-cells = <0>;
			clock-div = <(48 * 1024)>;
			clock-mult = <1>;
			clock-output-names = "rclk";
		};
		oscclk_clk: oscclk_clk {
			compatible = "fixed-factor-clock";
			clocks = <&cpg_clocks R8A7790_CLK_PLL1>;
			#clock-cells = <0>;
			clock-div = <(12 * 1024)>;
			clock-mult = <1>;
			clock-output-names = "oscclk";
		};
		zb3_clk: zb3_clk {
			compatible = "fixed-factor-clock";
			clocks = <&cpg_clocks R8A7790_CLK_PLL3>;
			#clock-cells = <0>;
			clock-div = <4>;
			clock-mult = <1>;
			clock-output-names = "zb3";
		};
		zb3d2_clk: zb3d2_clk {
			compatible = "fixed-factor-clock";
			clocks = <&cpg_clocks R8A7790_CLK_PLL3>;
			#clock-cells = <0>;
			clock-div = <8>;
			clock-mult = <1>;
			clock-output-names = "zb3d2";
		};
		ddr_clk: ddr_clk {
			compatible = "fixed-factor-clock";
			clocks = <&cpg_clocks R8A7790_CLK_PLL3>;
			#clock-cells = <0>;
			clock-div = <8>;
			clock-mult = <1>;
			clock-output-names = "ddr";
		};
		mp_clk: mp_clk {
			compatible = "fixed-factor-clock";
			clocks = <&pll1_div2_clk>;
			#clock-cells = <0>;
			clock-div = <15>;
			clock-mult = <1>;
			clock-output-names = "mp";
		};
		cp_clk: cp_clk {
			compatible = "fixed-factor-clock";
			clocks = <&extal_clk>;
			#clock-cells = <0>;
			clock-div = <2>;
			clock-mult = <1>;
			clock-output-names = "cp";
		};

		/* Gate clocks */
		mstp0_clks: mstp0_clks@e6150130 {
			compatible = "renesas,r8a7790-mstp-clocks", "renesas,cpg-mstp-clocks";
			reg = <0 0xe6150130 0 4>, <0 0xe6150030 0 4>;
			clocks = <&mp_clk>;
			#clock-cells = <1>;
			clock-indices = <R8A7790_CLK_MSIOF0>;
			clock-output-names = "msiof0";
		};
		mstp1_clks: mstp1_clks@e6150134 {
			compatible = "renesas,r8a7790-mstp-clocks", "renesas,cpg-mstp-clocks";
			reg = <0 0xe6150134 0 4>, <0 0xe6150038 0 4>;
			clocks = <&zs_clk>, <&zs_clk>, <&zs_clk>, <&zs_clk>, <&m2_clk>,
				 <&zs_clk>, <&p_clk>, <&zg_clk>, <&zs_clk>, <&zs_clk>,
				 <&zs_clk>, <&zs_clk>, <&p_clk>, <&p_clk>, <&rclk_clk>,
				 <&cp_clk>, <&zs_clk>, <&zs_clk>, <&zs_clk>, <&zs_clk>;
			#clock-cells = <1>;
			clock-indices = <
				R8A7790_CLK_VCP1 R8A7790_CLK_VCP0 R8A7790_CLK_VPC1
				R8A7790_CLK_VPC0 R8A7790_CLK_JPU R8A7790_CLK_SSP1
				R8A7790_CLK_TMU1 R8A7790_CLK_3DG R8A7790_CLK_2DDMAC
				R8A7790_CLK_FDP1_2 R8A7790_CLK_FDP1_1 R8A7790_CLK_FDP1_0
				R8A7790_CLK_TMU3 R8A7790_CLK_TMU2 R8A7790_CLK_CMT0
				R8A7790_CLK_TMU0 R8A7790_CLK_VSP1_DU1 R8A7790_CLK_VSP1_DU0
				R8A7790_CLK_VSP1_R R8A7790_CLK_VSP1_S
			>;
			clock-output-names =
				"vcp1", "vcp0", "vpc1", "vpc0", "jpu", "ssp1",
				"tmu1", "3dg", "2ddmac", "fdp1-2", "fdp1-1",
				"fdp1-0", "tmu3", "tmu2", "cmt0", "tmu0",
				"vsp1-du1", "vsp1-du0", "vsp1-rt", "vsp1-sy";
		};
		mstp2_clks: mstp2_clks@e6150138 {
			compatible = "renesas,r8a7790-mstp-clocks", "renesas,cpg-mstp-clocks";
			reg = <0 0xe6150138 0 4>, <0 0xe6150040 0 4>;
			clocks = <&mp_clk>, <&mp_clk>, <&mp_clk>, <&mp_clk>, <&mp_clk>,
				 <&mp_clk>, <&mp_clk>, <&mp_clk>, <&mp_clk>, <&zs_clk>,
				 <&zs_clk>;
			#clock-cells = <1>;
			clock-indices = <
				R8A7790_CLK_SCIFA2 R8A7790_CLK_SCIFA1 R8A7790_CLK_SCIFA0
				R8A7790_CLK_MSIOF2 R8A7790_CLK_SCIFB0 R8A7790_CLK_SCIFB1
				R8A7790_CLK_MSIOF1 R8A7790_CLK_MSIOF3 R8A7790_CLK_SCIFB2
				R8A7790_CLK_SYS_DMAC1 R8A7790_CLK_SYS_DMAC0
			>;
			clock-output-names =
				"scifa2", "scifa1", "scifa0", "msiof2", "scifb0",
				"scifb1", "msiof1", "msiof3", "scifb2",
				"sys-dmac1", "sys-dmac0";
		};
		mstp3_clks: mstp3_clks@e615013c {
			compatible = "renesas,r8a7790-mstp-clocks", "renesas,cpg-mstp-clocks";
			reg = <0 0xe615013c 0 4>, <0 0xe6150048 0 4>;
			clocks = <&hp_clk>, <&cp_clk>, <&mmc1_clk>, <&sd3_clk>,
				 <&sd2_clk>, <&cpg_clocks R8A7790_CLK_SD1>, <&cpg_clocks R8A7790_CLK_SD0>, <&mmc0_clk>,
				 <&hp_clk>, <&mp_clk>, <&hp_clk>, <&mp_clk>, <&rclk_clk>,
				 <&hp_clk>, <&hp_clk>;
			#clock-cells = <1>;
			clock-indices = <
				R8A7790_CLK_IIC2 R8A7790_CLK_TPU0 R8A7790_CLK_MMCIF1 R8A7790_CLK_SDHI3
				R8A7790_CLK_SDHI2 R8A7790_CLK_SDHI1 R8A7790_CLK_SDHI0 R8A7790_CLK_MMCIF0
				R8A7790_CLK_IIC0 R8A7790_CLK_PCIEC R8A7790_CLK_IIC1 R8A7790_CLK_SSUSB R8A7790_CLK_CMT1
				R8A7790_CLK_USBDMAC0 R8A7790_CLK_USBDMAC1
			>;
			clock-output-names =
				"iic2", "tpu0", "mmcif1", "sdhi3",
				"sdhi2", "sdhi1", "sdhi0", "mmcif0",
				"iic0", "pciec", "iic1", "ssusb", "cmt1",
				"usbdmac0", "usbdmac1";
		};
		mstp4_clks: mstp4_clks@e6150140 {
			compatible = "renesas,r8a7790-mstp-clocks", "renesas,cpg-mstp-clocks";
			reg = <0 0xe6150140 0 4>, <0 0xe615004c 0 4>;
			clocks = <&cp_clk>;
			#clock-cells = <1>;
			clock-indices = <R8A7790_CLK_IRQC>;
			clock-output-names = "irqc";
		};
		mstp5_clks: mstp5_clks@e6150144 {
			compatible = "renesas,r8a7790-mstp-clocks", "renesas,cpg-mstp-clocks";
			reg = <0 0xe6150144 0 4>, <0 0xe615003c 0 4>;
			clocks = <&hp_clk>, <&hp_clk>, <&cpg_clocks R8A7790_CLK_ADSP>,
				 <&extal_clk>, <&p_clk>;
			#clock-cells = <1>;
			clock-indices = <
				R8A7790_CLK_AUDIO_DMAC0 R8A7790_CLK_AUDIO_DMAC1
				R8A7790_CLK_ADSP_MOD R8A7790_CLK_THERMAL
				R8A7790_CLK_PWM
			>;
			clock-output-names = "audmac0", "audmac1", "adsp_mod",
					     "thermal", "pwm";
		};
		mstp7_clks: mstp7_clks@e615014c {
			compatible = "renesas,r8a7790-mstp-clocks", "renesas,cpg-mstp-clocks";
			reg = <0 0xe615014c 0 4>, <0 0xe61501c4 0 4>;
			clocks = <&mp_clk>, <&hp_clk>, <&zs_clk>, <&zs_clk>, <&p_clk>,
				 <&p_clk>, <&zx_clk>, <&zx_clk>, <&zx_clk>, <&zx_clk>,
				 <&zx_clk>;
			#clock-cells = <1>;
			clock-indices = <
				R8A7790_CLK_EHCI R8A7790_CLK_HSUSB R8A7790_CLK_HSCIF1
				R8A7790_CLK_HSCIF0 R8A7790_CLK_SCIF1 R8A7790_CLK_SCIF0
				R8A7790_CLK_DU2 R8A7790_CLK_DU1 R8A7790_CLK_DU0
				R8A7790_CLK_LVDS1 R8A7790_CLK_LVDS0
			>;
			clock-output-names =
				"ehci", "hsusb", "hscif1", "hscif0", "scif1",
				"scif0", "du2", "du1", "du0", "lvds1", "lvds0";
		};
		mstp8_clks: mstp8_clks@e6150990 {
			compatible = "renesas,r8a7790-mstp-clocks", "renesas,cpg-mstp-clocks";
			reg = <0 0xe6150990 0 4>, <0 0xe61509a0 0 4>;
			clocks = <&hp_clk>, <&zg_clk>, <&zg_clk>, <&zg_clk>,
			         <&zg_clk>, <&hp_clk>, <&p_clk>, <&zs_clk>,
				 <&zs_clk>;
			#clock-cells = <1>;
			clock-indices = <
				R8A7790_CLK_MLB R8A7790_CLK_VIN3 R8A7790_CLK_VIN2
				R8A7790_CLK_VIN1 R8A7790_CLK_VIN0
				R8A7790_CLK_ETHERAVB R8A7790_CLK_ETHER
				R8A7790_CLK_SATA1 R8A7790_CLK_SATA0
			>;
			clock-output-names =
				"mlb", "vin3", "vin2", "vin1", "vin0",
				"etheravb", "ether", "sata1", "sata0";
		};
		mstp9_clks: mstp9_clks@e6150994 {
			compatible = "renesas,r8a7790-mstp-clocks", "renesas,cpg-mstp-clocks";
			reg = <0 0xe6150994 0 4>, <0 0xe61509a4 0 4>;
			clocks = <&cp_clk>, <&cp_clk>, <&cp_clk>,
				 <&cp_clk>, <&cp_clk>, <&cp_clk>,
				 <&p_clk>, <&p_clk>, <&cpg_clocks R8A7790_CLK_QSPI>, <&cp_clk>,
				 <&hp_clk>, <&hp_clk>, <&hp_clk>, <&hp_clk>;
			#clock-cells = <1>;
			clock-indices = <
				R8A7790_CLK_GPIO5 R8A7790_CLK_GPIO4 R8A7790_CLK_GPIO3
				R8A7790_CLK_GPIO2 R8A7790_CLK_GPIO1 R8A7790_CLK_GPIO0
				R8A7790_CLK_RCAN1 R8A7790_CLK_RCAN0 R8A7790_CLK_QSPI_MOD R8A7790_CLK_IICDVFS
				R8A7790_CLK_I2C3 R8A7790_CLK_I2C2 R8A7790_CLK_I2C1 R8A7790_CLK_I2C0
			>;
			clock-output-names =
				"gpio5", "gpio4", "gpio3", "gpio2", "gpio1", "gpio0",
				"rcan1", "rcan0", "qspi_mod", "iic3",
				"i2c3", "i2c2", "i2c1", "i2c0";
		};
		mstp10_clks: mstp10_clks@e6150998 {
			compatible = "renesas,r8a7790-mstp-clocks", "renesas,cpg-mstp-clocks";
			reg = <0 0xe6150998 0 4>, <0 0xe61509a8 0 4>;
			clocks = <&p_clk>,
				<&p_clk>, <&p_clk>, <&p_clk>, <&p_clk>, <&p_clk>,
				<&p_clk>, <&p_clk>, <&p_clk>, <&p_clk>, <&p_clk>,
				<&p_clk>,
				<&mstp10_clks R8A7790_CLK_SCU_ALL>, <&mstp10_clks R8A7790_CLK_SCU_ALL>,
				<&mstp10_clks R8A7790_CLK_SCU_ALL>, <&mstp10_clks R8A7790_CLK_SCU_ALL>,
				<&mstp10_clks R8A7790_CLK_SCU_ALL>, <&mstp10_clks R8A7790_CLK_SCU_ALL>,
				<&mstp10_clks R8A7790_CLK_SCU_ALL>, <&mstp10_clks R8A7790_CLK_SCU_ALL>,
				<&mstp10_clks R8A7790_CLK_SCU_ALL>, <&mstp10_clks R8A7790_CLK_SCU_ALL>,
				<&mstp10_clks R8A7790_CLK_SCU_ALL>, <&mstp10_clks R8A7790_CLK_SCU_ALL>,
				<&mstp10_clks R8A7790_CLK_SCU_ALL>, <&mstp10_clks R8A7790_CLK_SCU_ALL>;

			#clock-cells = <1>;
			clock-indices = <
				R8A7790_CLK_SSI_ALL
				R8A7790_CLK_SSI9 R8A7790_CLK_SSI8 R8A7790_CLK_SSI7 R8A7790_CLK_SSI6 R8A7790_CLK_SSI5
				R8A7790_CLK_SSI4 R8A7790_CLK_SSI3 R8A7790_CLK_SSI2 R8A7790_CLK_SSI1 R8A7790_CLK_SSI0
				R8A7790_CLK_SCU_ALL
				R8A7790_CLK_SCU_DVC1 R8A7790_CLK_SCU_DVC0
				R8A7790_CLK_SCU_CTU1_MIX1 R8A7790_CLK_SCU_CTU0_MIX0
				R8A7790_CLK_SCU_SRC9 R8A7790_CLK_SCU_SRC8 R8A7790_CLK_SCU_SRC7 R8A7790_CLK_SCU_SRC6 R8A7790_CLK_SCU_SRC5
				R8A7790_CLK_SCU_SRC4 R8A7790_CLK_SCU_SRC3 R8A7790_CLK_SCU_SRC2 R8A7790_CLK_SCU_SRC1 R8A7790_CLK_SCU_SRC0
			>;
			clock-output-names =
				"ssi-all",
				"ssi9", "ssi8", "ssi7", "ssi6", "ssi5",
				"ssi4", "ssi3", "ssi2", "ssi1", "ssi0",
				"scu-all",
				"scu-dvc1", "scu-dvc0",
				"scu-ctu1-mix1", "scu-ctu0-mix0",
				"scu-src9", "scu-src8", "scu-src7", "scu-src6", "scu-src5",
				"scu-src4", "scu-src3", "scu-src2", "scu-src1", "scu-src0";
		};
	};

	qspi: spi@e6b10000 {
		compatible = "renesas,qspi-r8a7790", "renesas,qspi";
		reg = <0 0xe6b10000 0 0x2c>;
		interrupts = <0 184 IRQ_TYPE_LEVEL_HIGH>;
		clocks = <&mstp9_clks R8A7790_CLK_QSPI_MOD>;
		dmas = <&dmac0 0x17>, <&dmac0 0x18>;
		dma-names = "tx", "rx";
		power-domains = <&cpg_clocks>;
		num-cs = <1>;
		#address-cells = <1>;
		#size-cells = <0>;
		status = "disabled";
	};

	msiof0: spi@e6e20000 {
		compatible = "renesas,msiof-r8a7790";
		reg = <0 0xe6e20000 0 0x0064>;
		interrupts = <0 156 IRQ_TYPE_LEVEL_HIGH>;
		clocks = <&mstp0_clks R8A7790_CLK_MSIOF0>;
		dmas = <&dmac0 0x51>, <&dmac0 0x52>;
		dma-names = "tx", "rx";
		power-domains = <&cpg_clocks>;
		#address-cells = <1>;
		#size-cells = <0>;
		status = "disabled";
	};

	msiof1: spi@e6e10000 {
		compatible = "renesas,msiof-r8a7790";
		reg = <0 0xe6e10000 0 0x0064>;
		interrupts = <0 157 IRQ_TYPE_LEVEL_HIGH>;
		clocks = <&mstp2_clks R8A7790_CLK_MSIOF1>;
		dmas = <&dmac0 0x55>, <&dmac0 0x56>;
		dma-names = "tx", "rx";
		power-domains = <&cpg_clocks>;
		#address-cells = <1>;
		#size-cells = <0>;
		status = "disabled";
	};

	msiof2: spi@e6e00000 {
		compatible = "renesas,msiof-r8a7790";
		reg = <0 0xe6e00000 0 0x0064>;
		interrupts = <0 158 IRQ_TYPE_LEVEL_HIGH>;
		clocks = <&mstp2_clks R8A7790_CLK_MSIOF2>;
		dmas = <&dmac0 0x41>, <&dmac0 0x42>;
		dma-names = "tx", "rx";
		power-domains = <&cpg_clocks>;
		#address-cells = <1>;
		#size-cells = <0>;
		status = "disabled";
	};

	msiof3: spi@e6c90000 {
		compatible = "renesas,msiof-r8a7790";
		reg = <0 0xe6c90000 0 0x0064>;
		interrupts = <0 159 IRQ_TYPE_LEVEL_HIGH>;
		clocks = <&mstp2_clks R8A7790_CLK_MSIOF3>;
		dmas = <&dmac0 0x45>, <&dmac0 0x46>;
		dma-names = "tx", "rx";
		power-domains = <&cpg_clocks>;
		#address-cells = <1>;
		#size-cells = <0>;
		status = "disabled";
	};

	xhci: usb@ee000000 {
		compatible = "renesas,xhci-r8a7790";
		reg = <0 0xee000000 0 0xc00>;
		interrupts = <0 101 IRQ_TYPE_LEVEL_HIGH>;
		clocks = <&mstp3_clks R8A7790_CLK_SSUSB>;
		power-domains = <&cpg_clocks>;
		phys = <&usb2 1>;
		phy-names = "usb";
		status = "disabled";
	};

	pci0: pci@ee090000 {
		compatible = "renesas,pci-r8a7790";
		device_type = "pci";
		reg = <0 0xee090000 0 0xc00>,
		      <0 0xee080000 0 0x1100>;
		interrupts = <0 108 IRQ_TYPE_LEVEL_HIGH>;
		clocks = <&mstp7_clks R8A7790_CLK_EHCI>;
		power-domains = <&cpg_clocks>;
		status = "disabled";

		bus-range = <0 0>;
		#address-cells = <3>;
		#size-cells = <2>;
		#interrupt-cells = <1>;
		ranges = <0x02000000 0 0xee080000 0 0xee080000 0 0x00010000>;
		interrupt-map-mask = <0xff00 0 0 0x7>;
		interrupt-map = <0x0000 0 0 1 &gic 0 108 IRQ_TYPE_LEVEL_HIGH
				 0x0800 0 0 1 &gic 0 108 IRQ_TYPE_LEVEL_HIGH
				 0x1000 0 0 2 &gic 0 108 IRQ_TYPE_LEVEL_HIGH>;

		usb@0,1 {
			reg = <0x800 0 0 0 0>;
			device_type = "pci";
			phys = <&usb0 0>;
			phy-names = "usb";
		};

		usb@0,2 {
			reg = <0x1000 0 0 0 0>;
			device_type = "pci";
			phys = <&usb0 0>;
			phy-names = "usb";
		};
	};

	pci1: pci@ee0b0000 {
		compatible = "renesas,pci-r8a7790";
		device_type = "pci";
		reg = <0 0xee0b0000 0 0xc00>,
		      <0 0xee0a0000 0 0x1100>;
		interrupts = <0 112 IRQ_TYPE_LEVEL_HIGH>;
		clocks = <&mstp7_clks R8A7790_CLK_EHCI>;
		power-domains = <&cpg_clocks>;
		status = "disabled";

		bus-range = <1 1>;
		#address-cells = <3>;
		#size-cells = <2>;
		#interrupt-cells = <1>;
		ranges = <0x02000000 0 0xee0a0000 0 0xee0a0000 0 0x00010000>;
		interrupt-map-mask = <0xff00 0 0 0x7>;
		interrupt-map = <0x0000 0 0 1 &gic 0 112 IRQ_TYPE_LEVEL_HIGH
				 0x0800 0 0 1 &gic 0 112 IRQ_TYPE_LEVEL_HIGH
				 0x1000 0 0 2 &gic 0 112 IRQ_TYPE_LEVEL_HIGH>;
	};

	pci2: pci@ee0d0000 {
		compatible = "renesas,pci-r8a7790";
		device_type = "pci";
		clocks = <&mstp7_clks R8A7790_CLK_EHCI>;
		power-domains = <&cpg_clocks>;
		reg = <0 0xee0d0000 0 0xc00>,
		      <0 0xee0c0000 0 0x1100>;
		interrupts = <0 113 IRQ_TYPE_LEVEL_HIGH>;
		status = "disabled";

		bus-range = <2 2>;
		#address-cells = <3>;
		#size-cells = <2>;
		#interrupt-cells = <1>;
		ranges = <0x02000000 0 0xee0c0000 0 0xee0c0000 0 0x00010000>;
		interrupt-map-mask = <0xff00 0 0 0x7>;
		interrupt-map = <0x0000 0 0 1 &gic 0 113 IRQ_TYPE_LEVEL_HIGH
				 0x0800 0 0 1 &gic 0 113 IRQ_TYPE_LEVEL_HIGH
				 0x1000 0 0 2 &gic 0 113 IRQ_TYPE_LEVEL_HIGH>;

		usb@0,1 {
			reg = <0x800 0 0 0 0>;
			device_type = "pci";
			phys = <&usb2 0>;
			phy-names = "usb";
		};

		usb@0,2 {
			reg = <0x1000 0 0 0 0>;
			device_type = "pci";
			phys = <&usb2 0>;
			phy-names = "usb";
		};
	};

	pciec: pcie@fe000000 {
		compatible = "renesas,pcie-r8a7790";
		reg = <0 0xfe000000 0 0x80000>;
		#address-cells = <3>;
		#size-cells = <2>;
		bus-range = <0x00 0xff>;
		device_type = "pci";
		ranges = <0x01000000 0 0x00000000 0 0xfe100000 0 0x00100000
			  0x02000000 0 0xfe200000 0 0xfe200000 0 0x00200000
			  0x02000000 0 0x30000000 0 0x30000000 0 0x08000000
			  0x42000000 0 0x38000000 0 0x38000000 0 0x08000000>;
		/* Map all possible DDR as inbound ranges */
		dma-ranges = <0x42000000 0 0x40000000 0 0x40000000 0 0x80000000
			      0x43000000 1 0x80000000 1 0x80000000 0 0x80000000>;
		interrupts = <0 116 IRQ_TYPE_LEVEL_HIGH>,
			     <0 117 IRQ_TYPE_LEVEL_HIGH>,
			     <0 118 IRQ_TYPE_LEVEL_HIGH>;
		#interrupt-cells = <1>;
		interrupt-map-mask = <0 0 0 0>;
		interrupt-map = <0 0 0 0 &gic 0 116 IRQ_TYPE_LEVEL_HIGH>;
		clocks = <&mstp3_clks R8A7790_CLK_PCIEC>, <&pcie_bus_clk>;
		clock-names = "pcie", "pcie_bus";
		power-domains = <&cpg_clocks>;
		status = "disabled";
	};

	rcar_sound: sound@ec500000 {
		/*
		 * #sound-dai-cells is required
		 *
		 * Single DAI : #sound-dai-cells = <0>;         <&rcar_sound>;
		 * Multi  DAI : #sound-dai-cells = <1>;         <&rcar_sound N>;
		 */
		compatible =  "renesas,rcar_sound-r8a7790", "renesas,rcar_sound-gen2";
		reg =	<0 0xec500000 0 0x1000>, /* SCU */
			<0 0xec5a0000 0 0x100>,  /* ADG */
			<0 0xec540000 0 0x1000>, /* SSIU */
			<0 0xec541000 0 0x1280>, /* SSI */
			<0 0xec740000 0 0x200>;  /* Audio DMAC peri peri*/
		reg-names = "scu", "adg", "ssiu", "ssi", "audmapp";

		clocks = <&mstp10_clks R8A7790_CLK_SSI_ALL>,
			<&mstp10_clks R8A7790_CLK_SSI9>, <&mstp10_clks R8A7790_CLK_SSI8>,
			<&mstp10_clks R8A7790_CLK_SSI7>, <&mstp10_clks R8A7790_CLK_SSI6>,
			<&mstp10_clks R8A7790_CLK_SSI5>, <&mstp10_clks R8A7790_CLK_SSI4>,
			<&mstp10_clks R8A7790_CLK_SSI3>, <&mstp10_clks R8A7790_CLK_SSI2>,
			<&mstp10_clks R8A7790_CLK_SSI1>, <&mstp10_clks R8A7790_CLK_SSI0>,
			<&mstp10_clks R8A7790_CLK_SCU_SRC9>, <&mstp10_clks R8A7790_CLK_SCU_SRC8>,
			<&mstp10_clks R8A7790_CLK_SCU_SRC7>, <&mstp10_clks R8A7790_CLK_SCU_SRC6>,
			<&mstp10_clks R8A7790_CLK_SCU_SRC5>, <&mstp10_clks R8A7790_CLK_SCU_SRC4>,
			<&mstp10_clks R8A7790_CLK_SCU_SRC3>, <&mstp10_clks R8A7790_CLK_SCU_SRC2>,
			<&mstp10_clks R8A7790_CLK_SCU_SRC1>, <&mstp10_clks R8A7790_CLK_SCU_SRC0>,
			<&mstp10_clks R8A7790_CLK_SCU_CTU0_MIX0>, <&mstp10_clks R8A7790_CLK_SCU_CTU1_MIX1>,
			<&mstp10_clks R8A7790_CLK_SCU_CTU0_MIX0>, <&mstp10_clks R8A7790_CLK_SCU_CTU1_MIX1>,
			<&mstp10_clks R8A7790_CLK_SCU_DVC0>, <&mstp10_clks R8A7790_CLK_SCU_DVC1>,
			<&audio_clk_a>, <&audio_clk_b>, <&audio_clk_c>, <&m2_clk>;
		clock-names = "ssi-all",
				"ssi.9", "ssi.8", "ssi.7", "ssi.6", "ssi.5",
				"ssi.4", "ssi.3", "ssi.2", "ssi.1", "ssi.0",
				"src.9", "src.8", "src.7", "src.6", "src.5",
				"src.4", "src.3", "src.2", "src.1", "src.0",
				"ctu.0", "ctu.1",
				"mix.0", "mix.1",
				"dvc.0", "dvc.1",
				"clk_a", "clk_b", "clk_c", "clk_i";

		status = "disabled";

		rcar_sound,dvc {
			dvc0: dvc@0 {
				dmas = <&audma0 0xbc>;
				dma-names = "tx";
			};
			dvc1: dvc@1 {
				dmas = <&audma0 0xbe>;
				dma-names = "tx";
			};
		};

		rcar_sound,mix {
			mix0: mix@0 { };
			mix1: mix@1 { };
		};

		rcar_sound,ctu {
			ctu00: ctu@0 { };
			ctu01: ctu@1 { };
			ctu02: ctu@2 { };
			ctu03: ctu@3 { };
			ctu10: ctu@4 { };
			ctu11: ctu@5 { };
			ctu12: ctu@6 { };
			ctu13: ctu@7 { };
		};

		rcar_sound,src {
			src0: src@0 {
				interrupts = <0 352 IRQ_TYPE_LEVEL_HIGH>;
				dmas = <&audma0 0x85>, <&audma1 0x9a>;
				dma-names = "rx", "tx";
			};
			src1: src@1 {
				interrupts = <0 353 IRQ_TYPE_LEVEL_HIGH>;
				dmas = <&audma0 0x87>, <&audma1 0x9c>;
				dma-names = "rx", "tx";
			};
			src2: src@2 {
				interrupts = <0 354 IRQ_TYPE_LEVEL_HIGH>;
				dmas = <&audma0 0x89>, <&audma1 0x9e>;
				dma-names = "rx", "tx";
			};
			src3: src@3 {
				interrupts = <0 355 IRQ_TYPE_LEVEL_HIGH>;
				dmas = <&audma0 0x8b>, <&audma1 0xa0>;
				dma-names = "rx", "tx";
			};
			src4: src@4 {
				interrupts = <0 356 IRQ_TYPE_LEVEL_HIGH>;
				dmas = <&audma0 0x8d>, <&audma1 0xb0>;
				dma-names = "rx", "tx";
			};
			src5: src@5 {
				interrupts = <0 357 IRQ_TYPE_LEVEL_HIGH>;
				dmas = <&audma0 0x8f>, <&audma1 0xb2>;
				dma-names = "rx", "tx";
			};
			src6: src@6 {
				interrupts = <0 358 IRQ_TYPE_LEVEL_HIGH>;
				dmas = <&audma0 0x91>, <&audma1 0xb4>;
				dma-names = "rx", "tx";
			};
			src7: src@7 {
				interrupts = <0 359 IRQ_TYPE_LEVEL_HIGH>;
				dmas = <&audma0 0x93>, <&audma1 0xb6>;
				dma-names = "rx", "tx";
			};
			src8: src@8 {
				interrupts = <0 360 IRQ_TYPE_LEVEL_HIGH>;
				dmas = <&audma0 0x95>, <&audma1 0xb8>;
				dma-names = "rx", "tx";
			};
			src9: src@9 {
				interrupts = <0 361 IRQ_TYPE_LEVEL_HIGH>;
				dmas = <&audma0 0x97>, <&audma1 0xba>;
				dma-names = "rx", "tx";
			};
		};

		rcar_sound,ssi {
			ssi0: ssi@0 {
				interrupts = <0 370 IRQ_TYPE_LEVEL_HIGH>;
				dmas = <&audma0 0x01>, <&audma1 0x02>, <&audma0 0x15>, <&audma1 0x16>;
				dma-names = "rx", "tx", "rxu", "txu";
			};
			ssi1: ssi@1 {
				 interrupts = <0 371 IRQ_TYPE_LEVEL_HIGH>;
				dmas = <&audma0 0x03>, <&audma1 0x04>, <&audma0 0x49>, <&audma1 0x4a>;
				dma-names = "rx", "tx", "rxu", "txu";
			};
			ssi2: ssi@2 {
				interrupts = <0 372 IRQ_TYPE_LEVEL_HIGH>;
				dmas = <&audma0 0x05>, <&audma1 0x06>, <&audma0 0x63>, <&audma1 0x64>;
				dma-names = "rx", "tx", "rxu", "txu";
			};
			ssi3: ssi@3 {
				interrupts = <0 373 IRQ_TYPE_LEVEL_HIGH>;
				dmas = <&audma0 0x07>, <&audma1 0x08>, <&audma0 0x6f>, <&audma1 0x70>;
				dma-names = "rx", "tx", "rxu", "txu";
			};
			ssi4: ssi@4 {
				interrupts = <0 374 IRQ_TYPE_LEVEL_HIGH>;
				dmas = <&audma0 0x09>, <&audma1 0x0a>, <&audma0 0x71>, <&audma1 0x72>;
				dma-names = "rx", "tx", "rxu", "txu";
			};
			ssi5: ssi@5 {
				interrupts = <0 375 IRQ_TYPE_LEVEL_HIGH>;
				dmas = <&audma0 0x0b>, <&audma1 0x0c>, <&audma0 0x73>, <&audma1 0x74>;
				dma-names = "rx", "tx", "rxu", "txu";
			};
			ssi6: ssi@6 {
				interrupts = <0 376 IRQ_TYPE_LEVEL_HIGH>;
				dmas = <&audma0 0x0d>, <&audma1 0x0e>, <&audma0 0x75>, <&audma1 0x76>;
				dma-names = "rx", "tx", "rxu", "txu";
			};
			ssi7: ssi@7 {
				interrupts = <0 377 IRQ_TYPE_LEVEL_HIGH>;
				dmas = <&audma0 0x0f>, <&audma1 0x10>, <&audma0 0x79>, <&audma1 0x7a>;
				dma-names = "rx", "tx", "rxu", "txu";
			};
			ssi8: ssi@8 {
				interrupts = <0 378 IRQ_TYPE_LEVEL_HIGH>;
				dmas = <&audma0 0x11>, <&audma1 0x12>, <&audma0 0x7b>, <&audma1 0x7c>;
				dma-names = "rx", "tx", "rxu", "txu";
			};
			ssi9: ssi@9 {
				interrupts = <0 379 IRQ_TYPE_LEVEL_HIGH>;
				dmas = <&audma0 0x13>, <&audma1 0x14>, <&audma0 0x7d>, <&audma1 0x7e>;
				dma-names = "rx", "tx", "rxu", "txu";
			};
		};
	};

	ipmmu_sy0: mmu@e6280000 {
		compatible = "renesas,ipmmu-vmsa";
		reg = <0 0xe6280000 0 0x1000>;
		interrupts = <0 223 IRQ_TYPE_LEVEL_HIGH>,
			     <0 224 IRQ_TYPE_LEVEL_HIGH>;
		#iommu-cells = <1>;
		status = "disabled";
	};

	ipmmu_sy1: mmu@e6290000 {
		compatible = "renesas,ipmmu-vmsa";
		reg = <0 0xe6290000 0 0x1000>;
		interrupts = <0 225 IRQ_TYPE_LEVEL_HIGH>;
		#iommu-cells = <1>;
		status = "disabled";
	};

	ipmmu_ds: mmu@e6740000 {
		compatible = "renesas,ipmmu-vmsa";
		reg = <0 0xe6740000 0 0x1000>;
		interrupts = <0 198 IRQ_TYPE_LEVEL_HIGH>,
			     <0 199 IRQ_TYPE_LEVEL_HIGH>;
		#iommu-cells = <1>;
		status = "disabled";
	};

	ipmmu_mp: mmu@ec680000 {
		compatible = "renesas,ipmmu-vmsa";
		reg = <0 0xec680000 0 0x1000>;
		interrupts = <0 226 IRQ_TYPE_LEVEL_HIGH>;
		#iommu-cells = <1>;
		status = "disabled";
	};

	ipmmu_mx: mmu@fe951000 {
		compatible = "renesas,ipmmu-vmsa";
		reg = <0 0xfe951000 0 0x1000>;
		interrupts = <0 222 IRQ_TYPE_LEVEL_HIGH>,
			     <0 221 IRQ_TYPE_LEVEL_HIGH>;
		#iommu-cells = <1>;
		status = "disabled";
	};

	ipmmu_rt: mmu@ffc80000 {
		compatible = "renesas,ipmmu-vmsa";
		reg = <0 0xffc80000 0 0x1000>;
		interrupts = <0 307 IRQ_TYPE_LEVEL_HIGH>;
		#iommu-cells = <1>;
		status = "disabled";
	};
};<|MERGE_RESOLUTION|>--- conflicted
+++ resolved
@@ -262,10 +262,7 @@
 			     <0 2 IRQ_TYPE_LEVEL_HIGH>,
 			     <0 3 IRQ_TYPE_LEVEL_HIGH>;
 		clocks = <&mstp4_clks R8A7790_CLK_IRQC>;
-<<<<<<< HEAD
-=======
-		power-domains = <&cpg_clocks>;
->>>>>>> 9fe8ecca
+		power-domains = <&cpg_clocks>;
 	};
 
 	dmac0: dma-controller@e6700000 {
@@ -395,10 +392,7 @@
 			      0 109 IRQ_TYPE_LEVEL_HIGH>;
 		interrupt-names = "ch0", "ch1";
 		clocks = <&mstp3_clks R8A7790_CLK_USBDMAC0>;
-<<<<<<< HEAD
-=======
-		power-domains = <&cpg_clocks>;
->>>>>>> 9fe8ecca
+		power-domains = <&cpg_clocks>;
 		#dma-cells = <1>;
 		dma-channels = <2>;
 	};
@@ -410,10 +404,7 @@
 			      0 110 IRQ_TYPE_LEVEL_HIGH>;
 		interrupt-names = "ch0", "ch1";
 		clocks = <&mstp3_clks R8A7790_CLK_USBDMAC1>;
-<<<<<<< HEAD
-=======
-		power-domains = <&cpg_clocks>;
->>>>>>> 9fe8ecca
+		power-domains = <&cpg_clocks>;
 		#dma-cells = <1>;
 		dma-channels = <2>;
 	};
@@ -597,10 +588,7 @@
 		clock-names = "sci_ick";
 		dmas = <&dmac0 0x21>, <&dmac0 0x22>;
 		dma-names = "tx", "rx";
-<<<<<<< HEAD
-=======
-		power-domains = <&cpg_clocks>;
->>>>>>> 9fe8ecca
+		power-domains = <&cpg_clocks>;
 		status = "disabled";
 	};
 
@@ -612,10 +600,7 @@
 		clock-names = "sci_ick";
 		dmas = <&dmac0 0x25>, <&dmac0 0x26>;
 		dma-names = "tx", "rx";
-<<<<<<< HEAD
-=======
-		power-domains = <&cpg_clocks>;
->>>>>>> 9fe8ecca
+		power-domains = <&cpg_clocks>;
 		status = "disabled";
 	};
 
@@ -627,10 +612,7 @@
 		clock-names = "sci_ick";
 		dmas = <&dmac0 0x27>, <&dmac0 0x28>;
 		dma-names = "tx", "rx";
-<<<<<<< HEAD
-=======
-		power-domains = <&cpg_clocks>;
->>>>>>> 9fe8ecca
+		power-domains = <&cpg_clocks>;
 		status = "disabled";
 	};
 
@@ -642,10 +624,7 @@
 		clock-names = "sci_ick";
 		dmas = <&dmac0 0x3d>, <&dmac0 0x3e>;
 		dma-names = "tx", "rx";
-<<<<<<< HEAD
-=======
-		power-domains = <&cpg_clocks>;
->>>>>>> 9fe8ecca
+		power-domains = <&cpg_clocks>;
 		status = "disabled";
 	};
 
@@ -657,10 +636,7 @@
 		clock-names = "sci_ick";
 		dmas = <&dmac0 0x19>, <&dmac0 0x1a>;
 		dma-names = "tx", "rx";
-<<<<<<< HEAD
-=======
-		power-domains = <&cpg_clocks>;
->>>>>>> 9fe8ecca
+		power-domains = <&cpg_clocks>;
 		status = "disabled";
 	};
 
@@ -672,10 +648,7 @@
 		clock-names = "sci_ick";
 		dmas = <&dmac0 0x1d>, <&dmac0 0x1e>;
 		dma-names = "tx", "rx";
-<<<<<<< HEAD
-=======
-		power-domains = <&cpg_clocks>;
->>>>>>> 9fe8ecca
+		power-domains = <&cpg_clocks>;
 		status = "disabled";
 	};
 
@@ -687,10 +660,7 @@
 		clock-names = "sci_ick";
 		dmas = <&dmac0 0x29>, <&dmac0 0x2a>;
 		dma-names = "tx", "rx";
-<<<<<<< HEAD
-=======
-		power-domains = <&cpg_clocks>;
->>>>>>> 9fe8ecca
+		power-domains = <&cpg_clocks>;
 		status = "disabled";
 	};
 
@@ -702,10 +672,7 @@
 		clock-names = "sci_ick";
 		dmas = <&dmac0 0x2d>, <&dmac0 0x2e>;
 		dma-names = "tx", "rx";
-<<<<<<< HEAD
-=======
-		power-domains = <&cpg_clocks>;
->>>>>>> 9fe8ecca
+		power-domains = <&cpg_clocks>;
 		status = "disabled";
 	};
 
@@ -717,10 +684,7 @@
 		clock-names = "sci_ick";
 		dmas = <&dmac0 0x39>, <&dmac0 0x3a>;
 		dma-names = "tx", "rx";
-<<<<<<< HEAD
-=======
-		power-domains = <&cpg_clocks>;
->>>>>>> 9fe8ecca
+		power-domains = <&cpg_clocks>;
 		status = "disabled";
 	};
 
@@ -732,10 +696,7 @@
 		clock-names = "sci_ick";
 		dmas = <&dmac0 0x4d>, <&dmac0 0x4e>;
 		dma-names = "tx", "rx";
-<<<<<<< HEAD
-=======
-		power-domains = <&cpg_clocks>;
->>>>>>> 9fe8ecca
+		power-domains = <&cpg_clocks>;
 		status = "disabled";
 	};
 
@@ -792,9 +753,6 @@
 		renesas,buswait = <4>;
 		phys = <&usb0 1>;
 		phy-names = "usb";
-		dmas = <&usb_dmac0 0>, <&usb_dmac0 1>,
-		       <&usb_dmac1 0>, <&usb_dmac1 1>;
-		dma-names = "ch0", "ch1", "ch2", "ch3";
 		status = "disabled";
 	};
 
