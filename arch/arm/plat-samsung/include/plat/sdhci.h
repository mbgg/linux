/* linux/arch/arm/plat-s3c/include/plat/sdhci.h
 *
 * Copyright 2008 Openmoko, Inc.
 * Copyright 2008 Simtec Electronics
 *	http://armlinux.simtec.co.uk/
 *	Ben Dooks <ben@simtec.co.uk>
 *
 * S3C Platform - SDHCI (HSMMC) platform data definitions
 *
 * This program is free software; you can redistribute it and/or modify
 * it under the terms of the GNU General Public License version 2 as
 * published by the Free Software Foundation.
*/

#ifndef __PLAT_S3C_SDHCI_H
#define __PLAT_S3C_SDHCI_H __FILE__

struct platform_device;
struct mmc_host;
struct mmc_card;
struct mmc_ios;

enum cd_types {
	S3C_SDHCI_CD_INTERNAL,	/* use mmc internal CD line */
	S3C_SDHCI_CD_EXTERNAL,	/* use external callback */
	S3C_SDHCI_CD_GPIO,	/* use external gpio pin for CD line */
	S3C_SDHCI_CD_NONE,	/* no CD line, use polling to detect card */
	S3C_SDHCI_CD_PERMANENT,	/* no CD line, card permanently wired to host */
};

<<<<<<< HEAD
=======
enum clk_types {
	S3C_SDHCI_CLK_DIV_INTERNAL,	/* use mmc internal clock divider */
	S3C_SDHCI_CLK_DIV_EXTERNAL,	/* use external clock divider */
};

>>>>>>> 45f53cc9
/**
 * struct s3c_sdhci_platdata() - Platform device data for Samsung SDHCI
 * @max_width: The maximum number of data bits supported.
 * @host_caps: Standard MMC host capabilities bit field.
 * @cd_type: Type of Card Detection method (see cd_types enum above)
<<<<<<< HEAD
=======
 * @clk_type: Type of clock divider method (see clk_types enum above)
>>>>>>> 45f53cc9
 * @ext_cd_init: Initialize external card detect subsystem. Called on
 *		 sdhci-s3c driver probe when cd_type == S3C_SDHCI_CD_EXTERNAL.
 *		 notify_func argument is a callback to the sdhci-s3c driver
 *		 that triggers the card detection event. Callback arguments:
 *		 dev is pointer to platform device of the host controller,
 *		 state is new state of the card (0 - removed, 1 - inserted).
 * @ext_cd_cleanup: Cleanup external card detect subsystem. Called on
 *		 sdhci-s3c driver remove when cd_type == S3C_SDHCI_CD_EXTERNAL.
 *		 notify_func argument is the same callback as for ext_cd_init.
 * @ext_cd_gpio: gpio pin used for external CD line, valid only if
 *		 cd_type == S3C_SDHCI_CD_GPIO
 * @ext_cd_gpio_invert: invert values for external CD gpio line
 * @cfg_gpio: Configure the GPIO for a specific card bit-width
 * @cfg_card: Configure the interface for a specific card and speed. This
 *            is necessary the controllers and/or GPIO blocks require the
 *	      changing of driver-strength and other controls dependant on
 *	      the card and speed of operation.
 *
 * Initialisation data specific to either the machine or the platform
 * for the device driver to use or call-back when configuring gpio or
 * card speed information.
*/
struct s3c_sdhci_platdata {
	unsigned int	max_width;
	unsigned int	host_caps;
	enum cd_types	cd_type;
<<<<<<< HEAD
=======
	enum clk_types	clk_type;
>>>>>>> 45f53cc9

	char		**clocks;	/* set of clock sources */

	int		ext_cd_gpio;
	bool		ext_cd_gpio_invert;
	int	(*ext_cd_init)(void (*notify_func)(struct platform_device *,
						   int state));
	int	(*ext_cd_cleanup)(void (*notify_func)(struct platform_device *,
						      int state));

	void	(*cfg_gpio)(struct platform_device *dev, int width);
	void	(*cfg_card)(struct platform_device *dev,
			    void __iomem *regbase,
			    struct mmc_ios *ios,
			    struct mmc_card *card);
};

/**
 * s3c_sdhci0_set_platdata - Set platform data for S3C SDHCI device.
 * @pd: Platform data to register to device.
 *
 * Register the given platform data for use withe S3C SDHCI device.
 * The call will copy the platform data, so the board definitions can
 * make the structure itself __initdata.
 */
extern void s3c_sdhci0_set_platdata(struct s3c_sdhci_platdata *pd);
extern void s3c_sdhci1_set_platdata(struct s3c_sdhci_platdata *pd);
extern void s3c_sdhci2_set_platdata(struct s3c_sdhci_platdata *pd);
extern void s3c_sdhci3_set_platdata(struct s3c_sdhci_platdata *pd);

/* Default platform data, exported so that per-cpu initialisation can
 * set the correct one when there are more than one cpu type selected.
*/

extern struct s3c_sdhci_platdata s3c_hsmmc0_def_platdata;
extern struct s3c_sdhci_platdata s3c_hsmmc1_def_platdata;
extern struct s3c_sdhci_platdata s3c_hsmmc2_def_platdata;
extern struct s3c_sdhci_platdata s3c_hsmmc3_def_platdata;

/* Helper function availablity */

extern void s3c64xx_setup_sdhci0_cfg_gpio(struct platform_device *, int w);
extern void s3c64xx_setup_sdhci1_cfg_gpio(struct platform_device *, int w);
extern void s5pc100_setup_sdhci0_cfg_gpio(struct platform_device *, int w);
extern void s5pc100_setup_sdhci1_cfg_gpio(struct platform_device *, int w);
extern void s5pc100_setup_sdhci2_cfg_gpio(struct platform_device *, int w);
extern void s3c64xx_setup_sdhci2_cfg_gpio(struct platform_device *, int w);
extern void s5pv210_setup_sdhci0_cfg_gpio(struct platform_device *, int w);
extern void s5pv210_setup_sdhci1_cfg_gpio(struct platform_device *, int w);
extern void s5pv210_setup_sdhci2_cfg_gpio(struct platform_device *, int w);
extern void s5pv210_setup_sdhci3_cfg_gpio(struct platform_device *, int w);
<<<<<<< HEAD
=======
extern void s5pv310_setup_sdhci0_cfg_gpio(struct platform_device *, int w);
extern void s5pv310_setup_sdhci1_cfg_gpio(struct platform_device *, int w);
extern void s5pv310_setup_sdhci2_cfg_gpio(struct platform_device *, int w);
extern void s5pv310_setup_sdhci3_cfg_gpio(struct platform_device *, int w);
>>>>>>> 45f53cc9

/* S3C64XX SDHCI setup */

#ifdef CONFIG_S3C64XX_SETUP_SDHCI
extern char *s3c64xx_hsmmc_clksrcs[4];

extern void s3c6400_setup_sdhci_cfg_card(struct platform_device *dev,
					 void __iomem *r,
					 struct mmc_ios *ios,
					 struct mmc_card *card);

static inline void s3c6400_default_sdhci0(void)
{
#ifdef CONFIG_S3C_DEV_HSMMC
	s3c_hsmmc0_def_platdata.clocks = s3c64xx_hsmmc_clksrcs;
	s3c_hsmmc0_def_platdata.cfg_gpio = s3c64xx_setup_sdhci0_cfg_gpio;
	s3c_hsmmc0_def_platdata.cfg_card = s3c6400_setup_sdhci_cfg_card;
#endif
}

static inline void s3c6400_default_sdhci1(void)
{
#ifdef CONFIG_S3C_DEV_HSMMC1
	s3c_hsmmc1_def_platdata.clocks = s3c64xx_hsmmc_clksrcs;
	s3c_hsmmc1_def_platdata.cfg_gpio = s3c64xx_setup_sdhci1_cfg_gpio;
	s3c_hsmmc1_def_platdata.cfg_card = s3c6400_setup_sdhci_cfg_card;
#endif
}

static inline void s3c6400_default_sdhci2(void)
{
#ifdef CONFIG_S3C_DEV_HSMMC2
	s3c_hsmmc2_def_platdata.clocks = s3c64xx_hsmmc_clksrcs;
	s3c_hsmmc2_def_platdata.cfg_gpio = s3c64xx_setup_sdhci2_cfg_gpio;
	s3c_hsmmc2_def_platdata.cfg_card = s3c6400_setup_sdhci_cfg_card;
#endif
}

extern void s3c6410_setup_sdhci_cfg_card(struct platform_device *dev,
					 void __iomem *r,
					 struct mmc_ios *ios,
					 struct mmc_card *card);

static inline void s3c6410_default_sdhci0(void)
{
#ifdef CONFIG_S3C_DEV_HSMMC
	s3c_hsmmc0_def_platdata.clocks = s3c64xx_hsmmc_clksrcs;
	s3c_hsmmc0_def_platdata.cfg_gpio = s3c64xx_setup_sdhci0_cfg_gpio;
	s3c_hsmmc0_def_platdata.cfg_card = s3c6410_setup_sdhci_cfg_card;
#endif
}

static inline void s3c6410_default_sdhci1(void)
{
#ifdef CONFIG_S3C_DEV_HSMMC1
	s3c_hsmmc1_def_platdata.clocks = s3c64xx_hsmmc_clksrcs;
	s3c_hsmmc1_def_platdata.cfg_gpio = s3c64xx_setup_sdhci1_cfg_gpio;
	s3c_hsmmc1_def_platdata.cfg_card = s3c6410_setup_sdhci_cfg_card;
#endif
}

static inline void s3c6410_default_sdhci2(void)
{
#ifdef CONFIG_S3C_DEV_HSMMC2
	s3c_hsmmc2_def_platdata.clocks = s3c64xx_hsmmc_clksrcs;
	s3c_hsmmc2_def_platdata.cfg_gpio = s3c64xx_setup_sdhci2_cfg_gpio;
	s3c_hsmmc2_def_platdata.cfg_card = s3c6410_setup_sdhci_cfg_card;
#endif
}

#else
static inline void s3c6410_default_sdhci0(void) { }
static inline void s3c6410_default_sdhci1(void) { }
static inline void s3c6410_default_sdhci2(void) { }
static inline void s3c6400_default_sdhci0(void) { }
static inline void s3c6400_default_sdhci1(void) { }
static inline void s3c6400_default_sdhci2(void) { }

#endif /* CONFIG_S3C64XX_SETUP_SDHCI */

/* S5PC100 SDHCI setup */

#ifdef CONFIG_S5PC100_SETUP_SDHCI
extern char *s5pc100_hsmmc_clksrcs[4];

extern void s5pc100_setup_sdhci0_cfg_card(struct platform_device *dev,
					   void __iomem *r,
					   struct mmc_ios *ios,
					   struct mmc_card *card);

static inline void s5pc100_default_sdhci0(void)
{
#ifdef CONFIG_S3C_DEV_HSMMC
	s3c_hsmmc0_def_platdata.clocks = s5pc100_hsmmc_clksrcs;
	s3c_hsmmc0_def_platdata.cfg_gpio = s5pc100_setup_sdhci0_cfg_gpio;
	s3c_hsmmc0_def_platdata.cfg_card = s5pc100_setup_sdhci0_cfg_card;
#endif
}

static inline void s5pc100_default_sdhci1(void)
{
#ifdef CONFIG_S3C_DEV_HSMMC1
	s3c_hsmmc1_def_platdata.clocks = s5pc100_hsmmc_clksrcs;
	s3c_hsmmc1_def_platdata.cfg_gpio = s5pc100_setup_sdhci1_cfg_gpio;
	s3c_hsmmc1_def_platdata.cfg_card = s5pc100_setup_sdhci0_cfg_card;
#endif
}

static inline void s5pc100_default_sdhci2(void)
{
#ifdef CONFIG_S3C_DEV_HSMMC2
	s3c_hsmmc2_def_platdata.clocks = s5pc100_hsmmc_clksrcs;
	s3c_hsmmc2_def_platdata.cfg_gpio = s5pc100_setup_sdhci2_cfg_gpio;
	s3c_hsmmc2_def_platdata.cfg_card = s5pc100_setup_sdhci0_cfg_card;
#endif
}

#else
static inline void s5pc100_default_sdhci0(void) { }
static inline void s5pc100_default_sdhci1(void) { }
static inline void s5pc100_default_sdhci2(void) { }

#endif /* CONFIG_S5PC100_SETUP_SDHCI */

/* S5PV210 SDHCI setup */

#ifdef CONFIG_S5PV210_SETUP_SDHCI
extern char *s5pv210_hsmmc_clksrcs[4];

extern void s5pv210_setup_sdhci_cfg_card(struct platform_device *dev,
					   void __iomem *r,
					   struct mmc_ios *ios,
					   struct mmc_card *card);

static inline void s5pv210_default_sdhci0(void)
{
#ifdef CONFIG_S3C_DEV_HSMMC
	s3c_hsmmc0_def_platdata.clocks = s5pv210_hsmmc_clksrcs;
	s3c_hsmmc0_def_platdata.cfg_gpio = s5pv210_setup_sdhci0_cfg_gpio;
	s3c_hsmmc0_def_platdata.cfg_card = s5pv210_setup_sdhci_cfg_card;
#endif
}

static inline void s5pv210_default_sdhci1(void)
{
#ifdef CONFIG_S3C_DEV_HSMMC1
	s3c_hsmmc1_def_platdata.clocks = s5pv210_hsmmc_clksrcs;
	s3c_hsmmc1_def_platdata.cfg_gpio = s5pv210_setup_sdhci1_cfg_gpio;
	s3c_hsmmc1_def_platdata.cfg_card = s5pv210_setup_sdhci_cfg_card;
#endif
}

static inline void s5pv210_default_sdhci2(void)
{
#ifdef CONFIG_S3C_DEV_HSMMC2
	s3c_hsmmc2_def_platdata.clocks = s5pv210_hsmmc_clksrcs;
	s3c_hsmmc2_def_platdata.cfg_gpio = s5pv210_setup_sdhci2_cfg_gpio;
	s3c_hsmmc2_def_platdata.cfg_card = s5pv210_setup_sdhci_cfg_card;
#endif
}

static inline void s5pv210_default_sdhci3(void)
{
#ifdef CONFIG_S3C_DEV_HSMMC3
	s3c_hsmmc3_def_platdata.clocks = s5pv210_hsmmc_clksrcs;
	s3c_hsmmc3_def_platdata.cfg_gpio = s5pv210_setup_sdhci3_cfg_gpio;
	s3c_hsmmc3_def_platdata.cfg_card = s5pv210_setup_sdhci_cfg_card;
#endif
}

#else
static inline void s5pv210_default_sdhci0(void) { }
static inline void s5pv210_default_sdhci1(void) { }
static inline void s5pv210_default_sdhci2(void) { }
static inline void s5pv210_default_sdhci3(void) { }
<<<<<<< HEAD

#endif /* CONFIG_S5PV210_SETUP_SDHCI */
=======

#endif /* CONFIG_S5PV210_SETUP_SDHCI */

/* S5PV310 SDHCI setup */
#ifdef CONFIG_S5PV310_SETUP_SDHCI
extern char *s5pv310_hsmmc_clksrcs[4];

extern void s5pv310_setup_sdhci_cfg_card(struct platform_device *dev,
					   void __iomem *r,
					   struct mmc_ios *ios,
					   struct mmc_card *card);

static inline void s5pv310_default_sdhci0(void)
{
#ifdef CONFIG_S3C_DEV_HSMMC
	s3c_hsmmc0_def_platdata.clocks = s5pv310_hsmmc_clksrcs;
	s3c_hsmmc0_def_platdata.cfg_gpio = s5pv310_setup_sdhci0_cfg_gpio;
	s3c_hsmmc0_def_platdata.cfg_card = s5pv310_setup_sdhci_cfg_card;
#endif
}

static inline void s5pv310_default_sdhci1(void)
{
#ifdef CONFIG_S3C_DEV_HSMMC1
	s3c_hsmmc1_def_platdata.clocks = s5pv310_hsmmc_clksrcs;
	s3c_hsmmc1_def_platdata.cfg_gpio = s5pv310_setup_sdhci1_cfg_gpio;
	s3c_hsmmc1_def_platdata.cfg_card = s5pv310_setup_sdhci_cfg_card;
#endif
}

static inline void s5pv310_default_sdhci2(void)
{
#ifdef CONFIG_S3C_DEV_HSMMC2
	s3c_hsmmc2_def_platdata.clocks = s5pv310_hsmmc_clksrcs;
	s3c_hsmmc2_def_platdata.cfg_gpio = s5pv310_setup_sdhci2_cfg_gpio;
	s3c_hsmmc2_def_platdata.cfg_card = s5pv310_setup_sdhci_cfg_card;
#endif
}

static inline void s5pv310_default_sdhci3(void)
{
#ifdef CONFIG_S3C_DEV_HSMMC3
	s3c_hsmmc3_def_platdata.clocks = s5pv310_hsmmc_clksrcs;
	s3c_hsmmc3_def_platdata.cfg_gpio = s5pv310_setup_sdhci3_cfg_gpio;
	s3c_hsmmc3_def_platdata.cfg_card = s5pv310_setup_sdhci_cfg_card;
#endif
}

#else
static inline void s5pv310_default_sdhci0(void) { }
static inline void s5pv310_default_sdhci1(void) { }
static inline void s5pv310_default_sdhci2(void) { }
static inline void s5pv310_default_sdhci3(void) { }

#endif /* CONFIG_S5PV310_SETUP_SDHCI */
>>>>>>> 45f53cc9

#endif /* __PLAT_S3C_SDHCI_H */<|MERGE_RESOLUTION|>--- conflicted
+++ resolved
@@ -28,23 +28,17 @@
 	S3C_SDHCI_CD_PERMANENT,	/* no CD line, card permanently wired to host */
 };
 
-<<<<<<< HEAD
-=======
 enum clk_types {
 	S3C_SDHCI_CLK_DIV_INTERNAL,	/* use mmc internal clock divider */
 	S3C_SDHCI_CLK_DIV_EXTERNAL,	/* use external clock divider */
 };
 
->>>>>>> 45f53cc9
 /**
  * struct s3c_sdhci_platdata() - Platform device data for Samsung SDHCI
  * @max_width: The maximum number of data bits supported.
  * @host_caps: Standard MMC host capabilities bit field.
  * @cd_type: Type of Card Detection method (see cd_types enum above)
-<<<<<<< HEAD
-=======
  * @clk_type: Type of clock divider method (see clk_types enum above)
->>>>>>> 45f53cc9
  * @ext_cd_init: Initialize external card detect subsystem. Called on
  *		 sdhci-s3c driver probe when cd_type == S3C_SDHCI_CD_EXTERNAL.
  *		 notify_func argument is a callback to the sdhci-s3c driver
@@ -71,10 +65,7 @@
 	unsigned int	max_width;
 	unsigned int	host_caps;
 	enum cd_types	cd_type;
-<<<<<<< HEAD
-=======
 	enum clk_types	clk_type;
->>>>>>> 45f53cc9
 
 	char		**clocks;	/* set of clock sources */
 
@@ -126,13 +117,10 @@
 extern void s5pv210_setup_sdhci1_cfg_gpio(struct platform_device *, int w);
 extern void s5pv210_setup_sdhci2_cfg_gpio(struct platform_device *, int w);
 extern void s5pv210_setup_sdhci3_cfg_gpio(struct platform_device *, int w);
-<<<<<<< HEAD
-=======
 extern void s5pv310_setup_sdhci0_cfg_gpio(struct platform_device *, int w);
 extern void s5pv310_setup_sdhci1_cfg_gpio(struct platform_device *, int w);
 extern void s5pv310_setup_sdhci2_cfg_gpio(struct platform_device *, int w);
 extern void s5pv310_setup_sdhci3_cfg_gpio(struct platform_device *, int w);
->>>>>>> 45f53cc9
 
 /* S3C64XX SDHCI setup */
 
@@ -308,10 +296,6 @@
 static inline void s5pv210_default_sdhci1(void) { }
 static inline void s5pv210_default_sdhci2(void) { }
 static inline void s5pv210_default_sdhci3(void) { }
-<<<<<<< HEAD
-
-#endif /* CONFIG_S5PV210_SETUP_SDHCI */
-=======
 
 #endif /* CONFIG_S5PV210_SETUP_SDHCI */
 
@@ -367,6 +351,5 @@
 static inline void s5pv310_default_sdhci3(void) { }
 
 #endif /* CONFIG_S5PV310_SETUP_SDHCI */
->>>>>>> 45f53cc9
 
 #endif /* __PLAT_S3C_SDHCI_H */