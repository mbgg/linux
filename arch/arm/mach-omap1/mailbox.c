/*
 * Mailbox reservation modules for OMAP1
 *
 * Copyright (C) 2006-2009 Nokia Corporation
 * Written by: Hiroshi DOYU <Hiroshi.DOYU@nokia.com>
 *
 * This file is subject to the terms and conditions of the GNU General Public
 * License.  See the file "COPYING" in the main directory of this archive
 * for more details.
 */

#include <linux/interrupt.h>
#include <linux/platform_device.h>
#include <linux/io.h>
#include <plat/mailbox.h>

#define MAILBOX_ARM2DSP1		0x00
#define MAILBOX_ARM2DSP1b		0x04
#define MAILBOX_DSP2ARM1		0x08
#define MAILBOX_DSP2ARM1b		0x0c
#define MAILBOX_DSP2ARM2		0x10
#define MAILBOX_DSP2ARM2b		0x14
#define MAILBOX_ARM2DSP1_Flag		0x18
#define MAILBOX_DSP2ARM1_Flag		0x1c
#define MAILBOX_DSP2ARM2_Flag		0x20

static void __iomem *mbox_base;

struct omap_mbox1_fifo {
	unsigned long cmd;
	unsigned long data;
	unsigned long flag;
};

struct omap_mbox1_priv {
	struct omap_mbox1_fifo tx_fifo;
	struct omap_mbox1_fifo rx_fifo;
};

static inline int mbox_read_reg(size_t ofs)
{
	return __raw_readw(mbox_base + ofs);
}

static inline void mbox_write_reg(u32 val, size_t ofs)
{
	__raw_writew(val, mbox_base + ofs);
}

/* msg */
static mbox_msg_t omap1_mbox_fifo_read(struct omap_mbox *mbox)
{
	struct omap_mbox1_fifo *fifo =
		&((struct omap_mbox1_priv *)mbox->priv)->rx_fifo;
	mbox_msg_t msg;

	msg = mbox_read_reg(fifo->data);
	msg |= ((mbox_msg_t) mbox_read_reg(fifo->cmd)) << 16;

	return msg;
}

static void
omap1_mbox_fifo_write(struct omap_mbox *mbox, mbox_msg_t msg)
{
	struct omap_mbox1_fifo *fifo =
		&((struct omap_mbox1_priv *)mbox->priv)->tx_fifo;

	mbox_write_reg(msg & 0xffff, fifo->data);
	mbox_write_reg(msg >> 16, fifo->cmd);
}

static int omap1_mbox_fifo_empty(struct omap_mbox *mbox)
{
	return 0;
}

static int omap1_mbox_fifo_full(struct omap_mbox *mbox)
{
	struct omap_mbox1_fifo *fifo =
		&((struct omap_mbox1_priv *)mbox->priv)->rx_fifo;

	return mbox_read_reg(fifo->flag);
}

/* irq */
static void
omap1_mbox_enable_irq(struct omap_mbox *mbox, omap_mbox_type_t irq)
{
	if (irq == IRQ_RX)
		enable_irq(mbox->irq);
}

static void
omap1_mbox_disable_irq(struct omap_mbox *mbox, omap_mbox_type_t irq)
{
	if (irq == IRQ_RX)
		disable_irq(mbox->irq);
}

static int
omap1_mbox_is_irq(struct omap_mbox *mbox, omap_mbox_type_t irq)
{
	if (irq == IRQ_TX)
		return 0;
	return 1;
}

static struct omap_mbox_ops omap1_mbox_ops = {
	.type		= OMAP_MBOX_TYPE1,
	.fifo_read	= omap1_mbox_fifo_read,
	.fifo_write	= omap1_mbox_fifo_write,
	.fifo_empty	= omap1_mbox_fifo_empty,
	.fifo_full	= omap1_mbox_fifo_full,
	.enable_irq	= omap1_mbox_enable_irq,
	.disable_irq	= omap1_mbox_disable_irq,
	.is_irq		= omap1_mbox_is_irq,
};

/* FIXME: the following struct should be created automatically by the user id */

/* DSP */
static struct omap_mbox1_priv omap1_mbox_dsp_priv = {
	.tx_fifo = {
		.cmd	= MAILBOX_ARM2DSP1b,
		.data	= MAILBOX_ARM2DSP1,
		.flag	= MAILBOX_ARM2DSP1_Flag,
	},
	.rx_fifo = {
		.cmd	= MAILBOX_DSP2ARM1b,
		.data	= MAILBOX_DSP2ARM1,
		.flag	= MAILBOX_DSP2ARM1_Flag,
	},
};

static struct omap_mbox mbox_dsp_info = {
	.name	= "dsp",
	.ops	= &omap1_mbox_ops,
	.priv	= &omap1_mbox_dsp_priv,
};

<<<<<<< HEAD
struct omap_mbox *omap1_mboxes[] = { &mbox_dsp_info, NULL };
=======
static struct omap_mbox *omap1_mboxes[] = { &mbox_dsp_info, NULL };
>>>>>>> 3cbea436

static int __devinit omap1_mbox_probe(struct platform_device *pdev)
{
	struct resource *mem;
	int ret;
<<<<<<< HEAD
	int i;
=======
>>>>>>> 3cbea436
	struct omap_mbox **list;

	list = omap1_mboxes;
	list[0]->irq = platform_get_irq_byname(pdev, "dsp");

	mem = platform_get_resource(pdev, IORESOURCE_MEM, 0);
	mbox_base = ioremap(mem->start, resource_size(mem));
	if (!mbox_base)
		return -ENOMEM;

	ret = omap_mbox_register(&pdev->dev, list);
	if (ret) {
		iounmap(mbox_base);
		return ret;
	}

	return 0;
}

static int __devexit omap1_mbox_remove(struct platform_device *pdev)
{
	omap_mbox_unregister();
	iounmap(mbox_base);
	return 0;
}

static struct platform_driver omap1_mbox_driver = {
	.probe	= omap1_mbox_probe,
	.remove	= __devexit_p(omap1_mbox_remove),
	.driver	= {
		.name	= "omap-mailbox",
	},
};

static int __init omap1_mbox_init(void)
{
	return platform_driver_register(&omap1_mbox_driver);
}

static void __exit omap1_mbox_exit(void)
{
	platform_driver_unregister(&omap1_mbox_driver);
}

module_init(omap1_mbox_init);
module_exit(omap1_mbox_exit);

MODULE_LICENSE("GPL v2");
MODULE_DESCRIPTION("omap mailbox: omap1 architecture specific functions");
MODULE_AUTHOR("Hiroshi DOYU <Hiroshi.DOYU@nokia.com>");
MODULE_ALIAS("platform:omap1-mailbox");<|MERGE_RESOLUTION|>--- conflicted
+++ resolved
@@ -139,20 +139,12 @@
 	.priv	= &omap1_mbox_dsp_priv,
 };
 
-<<<<<<< HEAD
-struct omap_mbox *omap1_mboxes[] = { &mbox_dsp_info, NULL };
-=======
 static struct omap_mbox *omap1_mboxes[] = { &mbox_dsp_info, NULL };
->>>>>>> 3cbea436
 
 static int __devinit omap1_mbox_probe(struct platform_device *pdev)
 {
 	struct resource *mem;
 	int ret;
-<<<<<<< HEAD
-	int i;
-=======
->>>>>>> 3cbea436
 	struct omap_mbox **list;
 
 	list = omap1_mboxes;
