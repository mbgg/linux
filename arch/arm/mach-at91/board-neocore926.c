--- conflicted
+++ resolved
@@ -192,10 +192,7 @@
 	.enable_pin		= AT91_PIN_PD15,
 	.parts			= neocore926_nand_partition,
 	.num_parts		= ARRAY_SIZE(neocore926_nand_partition),
-<<<<<<< HEAD
-=======
 	.det_pin		= -EINVAL,
->>>>>>> dcd6c922
 };
 
 static struct sam9_smc_config __initdata neocore926_nand_smc_config = {
