--- conflicted
+++ resolved
@@ -280,11 +280,6 @@
 	struct device_node *np;
 
 	np = of_find_compatible_node(NULL, NULL, "fsl,imx6q-gpc");
-<<<<<<< HEAD
-	if (WARN_ON(!np ||
-		    !of_find_property(np, "interrupt-controller", NULL)))
-		pr_warn("Outdated DT detected, system is about to crash!!!\n");
-=======
 	if (WARN_ON(!np))
 		return;
 
@@ -294,7 +289,6 @@
 		/* map GPC, so that at least CPUidle and WARs keep working */
 		gpc_base = of_iomap(np, 0);
 	}
->>>>>>> 4b8a8262
 }
 
 #ifdef CONFIG_PM_GENERIC_DOMAINS
@@ -455,13 +449,10 @@
 	struct regulator *pu_reg;
 	int ret;
 
-<<<<<<< HEAD
-=======
 	/* bail out if DT too old and doesn't provide the necessary info */
 	if (!of_property_read_bool(pdev->dev.of_node, "#power-domain-cells"))
 		return 0;
 
->>>>>>> 4b8a8262
 	pu_reg = devm_regulator_get_optional(&pdev->dev, "pu");
 	if (PTR_ERR(pu_reg) == -ENODEV)
 		pu_reg = NULL;
