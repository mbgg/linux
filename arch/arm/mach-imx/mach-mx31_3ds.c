--- conflicted
+++ resolved
@@ -493,11 +493,7 @@
 		.regulators = mx31_3ds_regulators,
 		.num_regulators = ARRAY_SIZE(mx31_3ds_regulators),
 	},
-<<<<<<< HEAD
-	.flags  = MC13XXX_USE_TOUCHSCREEN,
-=======
 	.flags  = MC13XXX_USE_TOUCHSCREEN | MC13XXX_USE_RTC,
->>>>>>> dcd6c922
 };
 
 /* SPI */
