/* SPDX-License-Identifier: GPL-2.0 */
/**
 * Copyright(c) 2016-20 Intel Corporation.
 *
 * Contains the software defined data structures for enclaves.
 */
#ifndef _X86_ENCL_H
#define _X86_ENCL_H

#include <linux/cpumask.h>
#include <linux/kref.h>
#include <linux/list.h>
#include <linux/mm_types.h>
#include <linux/mmu_notifier.h>
#include <linux/mutex.h>
#include <linux/notifier.h>
#include <linux/srcu.h>
#include <linux/workqueue.h>
#include <linux/xarray.h>
#include "sgx.h"

/* 'desc' bits holding the offset in the VA (version array) page. */
#define SGX_ENCL_PAGE_VA_OFFSET_MASK	GENMASK_ULL(11, 3)

/* 'desc' bit marking that the page is being reclaimed. */
#define SGX_ENCL_PAGE_BEING_RECLAIMED	BIT(3)

struct sgx_encl_page {
	unsigned long desc;
	unsigned long vm_max_prot_bits:8;
	enum sgx_page_type type:16;
	struct sgx_epc_page *epc_page;
	struct sgx_encl *encl;
	struct sgx_va_page *va_page;
};

enum sgx_encl_flags {
	SGX_ENCL_IOCTL		= BIT(0),
	SGX_ENCL_DEBUG		= BIT(1),
	SGX_ENCL_CREATED	= BIT(2),
	SGX_ENCL_INITIALIZED	= BIT(3),
};

struct sgx_encl_mm {
	struct sgx_encl *encl;
	struct mm_struct *mm;
	struct list_head list;
	struct mmu_notifier mmu_notifier;
};

struct sgx_encl {
	unsigned long base;
	unsigned long size;
	unsigned long flags;
	unsigned int page_cnt;
	unsigned int secs_child_cnt;
	struct mutex lock;
	struct xarray page_array;
	struct sgx_encl_page secs;
	unsigned long attributes;
	unsigned long attributes_mask;

	cpumask_t cpumask;
	struct file *backing;
	struct kref refcount;
	struct list_head va_pages;
	unsigned long mm_list_version;
	struct list_head mm_list;
	spinlock_t mm_lock;
	struct srcu_struct srcu;
};

#define SGX_VA_SLOT_COUNT 512

struct sgx_va_page {
	struct sgx_epc_page *epc_page;
	DECLARE_BITMAP(slots, SGX_VA_SLOT_COUNT);
	struct list_head list;
};

struct sgx_backing {
	struct page *contents;
	struct page *pcmd;
	unsigned long pcmd_offset;
};

extern const struct vm_operations_struct sgx_vm_ops;

static inline int sgx_encl_find(struct mm_struct *mm, unsigned long addr,
				struct vm_area_struct **vma)
{
	struct vm_area_struct *result;

	result = vma_lookup(mm, addr);
	if (!result || result->vm_ops != &sgx_vm_ops)
		return -EINVAL;

	*vma = result;

	return 0;
}

int sgx_encl_may_map(struct sgx_encl *encl, unsigned long start,
		     unsigned long end, unsigned long vm_flags);

bool current_is_ksgxd(void);
void sgx_encl_release(struct kref *ref);
int sgx_encl_mm_add(struct sgx_encl *encl, struct mm_struct *mm);
const cpumask_t *sgx_encl_cpumask(struct sgx_encl *encl);
<<<<<<< HEAD
int sgx_encl_lookup_backing(struct sgx_encl *encl, unsigned long page_index,
			    struct sgx_backing *backing);
=======
>>>>>>> 9fecab24
int sgx_encl_alloc_backing(struct sgx_encl *encl, unsigned long page_index,
			   struct sgx_backing *backing);
void sgx_encl_put_backing(struct sgx_backing *backing);
int sgx_encl_test_and_clear_young(struct mm_struct *mm,
				  struct sgx_encl_page *page);
struct sgx_encl_page *sgx_encl_page_alloc(struct sgx_encl *encl,
					  unsigned long offset,
					  u64 secinfo_flags);
void sgx_zap_enclave_ptes(struct sgx_encl *encl, unsigned long addr);
struct sgx_epc_page *sgx_alloc_va_page(bool reclaim);
unsigned int sgx_alloc_va_slot(struct sgx_va_page *va_page);
void sgx_free_va_slot(struct sgx_va_page *va_page, unsigned int offset);
bool sgx_va_page_full(struct sgx_va_page *va_page);
void sgx_encl_free_epc_page(struct sgx_epc_page *page);
struct sgx_encl_page *sgx_encl_load_page(struct sgx_encl *encl,
					 unsigned long addr);
struct sgx_va_page *sgx_encl_grow(struct sgx_encl *encl, bool reclaim);
void sgx_encl_shrink(struct sgx_encl *encl, struct sgx_va_page *va_page);

#endif /* _X86_ENCL_H */<|MERGE_RESOLUTION|>--- conflicted
+++ resolved
@@ -107,11 +107,6 @@
 void sgx_encl_release(struct kref *ref);
 int sgx_encl_mm_add(struct sgx_encl *encl, struct mm_struct *mm);
 const cpumask_t *sgx_encl_cpumask(struct sgx_encl *encl);
-<<<<<<< HEAD
-int sgx_encl_lookup_backing(struct sgx_encl *encl, unsigned long page_index,
-			    struct sgx_backing *backing);
-=======
->>>>>>> 9fecab24
 int sgx_encl_alloc_backing(struct sgx_encl *encl, unsigned long page_index,
 			   struct sgx_backing *backing);
 void sgx_encl_put_backing(struct sgx_backing *backing);
