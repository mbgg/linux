/*
 * Performance events x86 architecture code
 *
 *  Copyright (C) 2008 Thomas Gleixner <tglx@linutronix.de>
 *  Copyright (C) 2008-2009 Red Hat, Inc., Ingo Molnar
 *  Copyright (C) 2009 Jaswinder Singh Rajput
 *  Copyright (C) 2009 Advanced Micro Devices, Inc., Robert Richter
 *  Copyright (C) 2008-2009 Red Hat, Inc., Peter Zijlstra <pzijlstr@redhat.com>
 *  Copyright (C) 2009 Intel Corporation, <markus.t.metzger@intel.com>
 *  Copyright (C) 2009 Google, Inc., Stephane Eranian
 *
 *  For licencing details see kernel-base/COPYING
 */

#include <linux/perf_event.h>
#include <linux/capability.h>
#include <linux/notifier.h>
#include <linux/hardirq.h>
#include <linux/kprobes.h>
#include <linux/module.h>
#include <linux/kdebug.h>
#include <linux/sched.h>
#include <linux/uaccess.h>
#include <linux/slab.h>
#include <linux/highmem.h>
#include <linux/cpu.h>
#include <linux/bitops.h>

#include <asm/apic.h>
#include <asm/stacktrace.h>
#include <asm/nmi.h>
#include <asm/compat.h>

#if 0
#undef wrmsrl
#define wrmsrl(msr, val) 					\
do {								\
	trace_printk("wrmsrl(%lx, %lx)\n", (unsigned long)(msr),\
			(unsigned long)(val));			\
	native_write_msr((msr), (u32)((u64)(val)), 		\
			(u32)((u64)(val) >> 32));		\
} while (0)
#endif

/*
 * best effort, GUP based copy_from_user() that assumes IRQ or NMI context
 */
static unsigned long
copy_from_user_nmi(void *to, const void __user *from, unsigned long n)
{
	unsigned long offset, addr = (unsigned long)from;
	int type = in_nmi() ? KM_NMI : KM_IRQ0;
	unsigned long size, len = 0;
	struct page *page;
	void *map;
	int ret;

	do {
		ret = __get_user_pages_fast(addr, 1, 0, &page);
		if (!ret)
			break;

		offset = addr & (PAGE_SIZE - 1);
		size = min(PAGE_SIZE - offset, n - len);

		map = kmap_atomic(page, type);
		memcpy(to, map+offset, size);
		kunmap_atomic(map, type);
		put_page(page);

		len  += size;
		to   += size;
		addr += size;

	} while (len < n);

	return len;
}

struct event_constraint {
	union {
		unsigned long	idxmsk[BITS_TO_LONGS(X86_PMC_IDX_MAX)];
		u64		idxmsk64;
	};
	u64	code;
	u64	cmask;
	int	weight;
};

struct amd_nb {
	int nb_id;  /* NorthBridge id */
	int refcnt; /* reference count */
	struct perf_event *owners[X86_PMC_IDX_MAX];
	struct event_constraint event_constraints[X86_PMC_IDX_MAX];
};

#define MAX_LBR_ENTRIES		16

struct cpu_hw_events {
	/*
	 * Generic x86 PMC bits
	 */
	struct perf_event	*events[X86_PMC_IDX_MAX]; /* in counter order */
	unsigned long		active_mask[BITS_TO_LONGS(X86_PMC_IDX_MAX)];
	int			enabled;

	int			n_events;
	int			n_added;
	int			n_txn;
	int			assign[X86_PMC_IDX_MAX]; /* event to counter assignment */
	u64			tags[X86_PMC_IDX_MAX];
	struct perf_event	*event_list[X86_PMC_IDX_MAX]; /* in enabled order */

	unsigned int		group_flag;

	/*
	 * Intel DebugStore bits
	 */
	struct debug_store	*ds;
	u64			pebs_enabled;

	/*
	 * Intel LBR bits
	 */
	int				lbr_users;
	void				*lbr_context;
	struct perf_branch_stack	lbr_stack;
	struct perf_branch_entry	lbr_entries[MAX_LBR_ENTRIES];

	/*
	 * AMD specific bits
	 */
	struct amd_nb		*amd_nb;
};

#define __EVENT_CONSTRAINT(c, n, m, w) {\
	{ .idxmsk64 = (n) },		\
	.code = (c),			\
	.cmask = (m),			\
	.weight = (w),			\
}

#define EVENT_CONSTRAINT(c, n, m)	\
	__EVENT_CONSTRAINT(c, n, m, HWEIGHT(n))

/*
 * Constraint on the Event code.
 */
#define INTEL_EVENT_CONSTRAINT(c, n)	\
	EVENT_CONSTRAINT(c, n, ARCH_PERFMON_EVENTSEL_EVENT)

/*
 * Constraint on the Event code + UMask + fixed-mask
 *
 * filter mask to validate fixed counter events.
 * the following filters disqualify for fixed counters:
 *  - inv
 *  - edge
 *  - cnt-mask
 *  The other filters are supported by fixed counters.
 *  The any-thread option is supported starting with v3.
 */
#define FIXED_EVENT_CONSTRAINT(c, n)	\
	EVENT_CONSTRAINT(c, (1ULL << (32+n)), X86_RAW_EVENT_MASK)

/*
 * Constraint on the Event code + UMask
 */
#define PEBS_EVENT_CONSTRAINT(c, n)	\
	EVENT_CONSTRAINT(c, n, INTEL_ARCH_EVENT_MASK)

#define EVENT_CONSTRAINT_END		\
	EVENT_CONSTRAINT(0, 0, 0)

#define for_each_event_constraint(e, c)	\
	for ((e) = (c); (e)->weight; (e)++)

union perf_capabilities {
	struct {
		u64	lbr_format    : 6;
		u64	pebs_trap     : 1;
		u64	pebs_arch_reg : 1;
		u64	pebs_format   : 4;
		u64	smm_freeze    : 1;
	};
	u64	capabilities;
};

/*
 * struct x86_pmu - generic x86 pmu
 */
struct x86_pmu {
	/*
	 * Generic x86 PMC bits
	 */
	const char	*name;
	int		version;
	int		(*handle_irq)(struct pt_regs *);
	void		(*disable_all)(void);
	void		(*enable_all)(int added);
	void		(*enable)(struct perf_event *);
	void		(*disable)(struct perf_event *);
	int		(*hw_config)(struct perf_event *event);
	int		(*schedule_events)(struct cpu_hw_events *cpuc, int n, int *assign);
	unsigned	eventsel;
	unsigned	perfctr;
	u64		(*event_map)(int);
	int		max_events;
	int		num_counters;
	int		num_counters_fixed;
	int		cntval_bits;
	u64		cntval_mask;
	int		apic;
	u64		max_period;
	struct event_constraint *
			(*get_event_constraints)(struct cpu_hw_events *cpuc,
						 struct perf_event *event);

	void		(*put_event_constraints)(struct cpu_hw_events *cpuc,
						 struct perf_event *event);
	struct event_constraint *event_constraints;
	void		(*quirks)(void);

	int		(*cpu_prepare)(int cpu);
	void		(*cpu_starting)(int cpu);
	void		(*cpu_dying)(int cpu);
	void		(*cpu_dead)(int cpu);

	/*
	 * Intel Arch Perfmon v2+
	 */
	u64			intel_ctrl;
	union perf_capabilities intel_cap;

	/*
	 * Intel DebugStore bits
	 */
	int		bts, pebs;
	int		pebs_record_size;
	void		(*drain_pebs)(struct pt_regs *regs);
	struct event_constraint *pebs_constraints;

	/*
	 * Intel LBR
	 */
	unsigned long	lbr_tos, lbr_from, lbr_to; /* MSR base regs       */
	int		lbr_nr;			   /* hardware stack size */
};

static struct x86_pmu x86_pmu __read_mostly;

static DEFINE_PER_CPU(struct cpu_hw_events, cpu_hw_events) = {
	.enabled = 1,
};

static int x86_perf_event_set_period(struct perf_event *event);

/*
 * Generalized hw caching related hw_event table, filled
 * in on a per model basis. A value of 0 means
 * 'not supported', -1 means 'hw_event makes no sense on
 * this CPU', any other value means the raw hw_event
 * ID.
 */

#define C(x) PERF_COUNT_HW_CACHE_##x

static u64 __read_mostly hw_cache_event_ids
				[PERF_COUNT_HW_CACHE_MAX]
				[PERF_COUNT_HW_CACHE_OP_MAX]
				[PERF_COUNT_HW_CACHE_RESULT_MAX];

/*
 * Propagate event elapsed time into the generic event.
 * Can only be executed on the CPU where the event is active.
 * Returns the delta events processed.
 */
static u64
x86_perf_event_update(struct perf_event *event)
{
	struct hw_perf_event *hwc = &event->hw;
	int shift = 64 - x86_pmu.cntval_bits;
	u64 prev_raw_count, new_raw_count;
	int idx = hwc->idx;
	s64 delta;

	if (idx == X86_PMC_IDX_FIXED_BTS)
		return 0;

	/*
	 * Careful: an NMI might modify the previous event value.
	 *
	 * Our tactic to handle this is to first atomically read and
	 * exchange a new raw count - then add that new-prev delta
	 * count to the generic event atomically:
	 */
again:
	prev_raw_count = atomic64_read(&hwc->prev_count);
	rdmsrl(hwc->event_base + idx, new_raw_count);

	if (atomic64_cmpxchg(&hwc->prev_count, prev_raw_count,
					new_raw_count) != prev_raw_count)
		goto again;

	/*
	 * Now we have the new raw value and have updated the prev
	 * timestamp already. We can now calculate the elapsed delta
	 * (event-)time and add that to the generic event.
	 *
	 * Careful, not all hw sign-extends above the physical width
	 * of the count.
	 */
	delta = (new_raw_count << shift) - (prev_raw_count << shift);
	delta >>= shift;

	atomic64_add(delta, &event->count);
	atomic64_sub(delta, &hwc->period_left);

	return new_raw_count;
}

static atomic_t active_events;
static DEFINE_MUTEX(pmc_reserve_mutex);

#ifdef CONFIG_X86_LOCAL_APIC

static bool reserve_pmc_hardware(void)
{
	int i;

	if (nmi_watchdog == NMI_LOCAL_APIC)
		disable_lapic_nmi_watchdog();

	for (i = 0; i < x86_pmu.num_counters; i++) {
		if (!reserve_perfctr_nmi(x86_pmu.perfctr + i))
			goto perfctr_fail;
	}

	for (i = 0; i < x86_pmu.num_counters; i++) {
		if (!reserve_evntsel_nmi(x86_pmu.eventsel + i))
			goto eventsel_fail;
	}

	return true;

eventsel_fail:
	for (i--; i >= 0; i--)
		release_evntsel_nmi(x86_pmu.eventsel + i);

	i = x86_pmu.num_counters;

perfctr_fail:
	for (i--; i >= 0; i--)
		release_perfctr_nmi(x86_pmu.perfctr + i);

	if (nmi_watchdog == NMI_LOCAL_APIC)
		enable_lapic_nmi_watchdog();

	return false;
}

static void release_pmc_hardware(void)
{
	int i;

	for (i = 0; i < x86_pmu.num_counters; i++) {
		release_perfctr_nmi(x86_pmu.perfctr + i);
		release_evntsel_nmi(x86_pmu.eventsel + i);
	}

	if (nmi_watchdog == NMI_LOCAL_APIC)
		enable_lapic_nmi_watchdog();
}

#else

static bool reserve_pmc_hardware(void) { return true; }
static void release_pmc_hardware(void) {}

#endif

static int reserve_ds_buffers(void);
static void release_ds_buffers(void);

static void hw_perf_event_destroy(struct perf_event *event)
{
	if (atomic_dec_and_mutex_lock(&active_events, &pmc_reserve_mutex)) {
		release_pmc_hardware();
		release_ds_buffers();
		mutex_unlock(&pmc_reserve_mutex);
	}
}

static inline int x86_pmu_initialized(void)
{
	return x86_pmu.handle_irq != NULL;
}

static inline int
set_ext_hw_attr(struct hw_perf_event *hwc, struct perf_event_attr *attr)
{
	unsigned int cache_type, cache_op, cache_result;
	u64 config, val;

	config = attr->config;

	cache_type = (config >>  0) & 0xff;
	if (cache_type >= PERF_COUNT_HW_CACHE_MAX)
		return -EINVAL;

	cache_op = (config >>  8) & 0xff;
	if (cache_op >= PERF_COUNT_HW_CACHE_OP_MAX)
		return -EINVAL;

	cache_result = (config >> 16) & 0xff;
	if (cache_result >= PERF_COUNT_HW_CACHE_RESULT_MAX)
		return -EINVAL;

	val = hw_cache_event_ids[cache_type][cache_op][cache_result];

	if (val == 0)
		return -ENOENT;

	if (val == -1)
		return -EINVAL;

	hwc->config |= val;

	return 0;
}

static int x86_setup_perfctr(struct perf_event *event)
{
	struct perf_event_attr *attr = &event->attr;
	struct hw_perf_event *hwc = &event->hw;
	u64 config;

	if (!hwc->sample_period) {
		hwc->sample_period = x86_pmu.max_period;
		hwc->last_period = hwc->sample_period;
		atomic64_set(&hwc->period_left, hwc->sample_period);
	} else {
		/*
		 * If we have a PMU initialized but no APIC
		 * interrupts, we cannot sample hardware
		 * events (user-space has to fall back and
		 * sample via a hrtimer based software event):
		 */
		if (!x86_pmu.apic)
			return -EOPNOTSUPP;
	}

	if (attr->type == PERF_TYPE_RAW)
		return 0;

	if (attr->type == PERF_TYPE_HW_CACHE)
		return set_ext_hw_attr(hwc, attr);

	if (attr->config >= x86_pmu.max_events)
		return -EINVAL;

	/*
	 * The generic map:
	 */
	config = x86_pmu.event_map(attr->config);

	if (config == 0)
		return -ENOENT;

	if (config == -1LL)
		return -EINVAL;

	/*
	 * Branch tracing:
	 */
	if ((attr->config == PERF_COUNT_HW_BRANCH_INSTRUCTIONS) &&
	    (hwc->sample_period == 1)) {
		/* BTS is not supported by this architecture. */
		if (!x86_pmu.bts)
			return -EOPNOTSUPP;

		/* BTS is currently only allowed for user-mode. */
		if (!attr->exclude_kernel)
			return -EOPNOTSUPP;
	}

	hwc->config |= config;

	return 0;
}

static int x86_pmu_hw_config(struct perf_event *event)
{
	if (event->attr.precise_ip) {
		int precise = 0;

		/* Support for constant skid */
		if (x86_pmu.pebs)
			precise++;

		/* Support for IP fixup */
		if (x86_pmu.lbr_nr)
			precise++;

		if (event->attr.precise_ip > precise)
			return -EOPNOTSUPP;
	}

	/*
	 * Generate PMC IRQs:
	 * (keep 'enabled' bit clear for now)
	 */
	event->hw.config = ARCH_PERFMON_EVENTSEL_INT;

	/*
	 * Count user and OS events unless requested not to
	 */
	if (!event->attr.exclude_user)
		event->hw.config |= ARCH_PERFMON_EVENTSEL_USR;
	if (!event->attr.exclude_kernel)
		event->hw.config |= ARCH_PERFMON_EVENTSEL_OS;

	if (event->attr.type == PERF_TYPE_RAW)
		event->hw.config |= event->attr.config & X86_RAW_EVENT_MASK;

	return x86_setup_perfctr(event);
}

/*
 * Setup the hardware configuration for a given attr_type
 */
static int __hw_perf_event_init(struct perf_event *event)
{
	int err;

	if (!x86_pmu_initialized())
		return -ENODEV;

	err = 0;
	if (!atomic_inc_not_zero(&active_events)) {
		mutex_lock(&pmc_reserve_mutex);
		if (atomic_read(&active_events) == 0) {
			if (!reserve_pmc_hardware())
				err = -EBUSY;
			else {
				err = reserve_ds_buffers();
				if (err)
					release_pmc_hardware();
			}
		}
		if (!err)
			atomic_inc(&active_events);
		mutex_unlock(&pmc_reserve_mutex);
	}
	if (err)
		return err;

	event->destroy = hw_perf_event_destroy;

	event->hw.idx = -1;
	event->hw.last_cpu = -1;
	event->hw.last_tag = ~0ULL;

	return x86_pmu.hw_config(event);
}

static void x86_pmu_disable_all(void)
{
	struct cpu_hw_events *cpuc = &__get_cpu_var(cpu_hw_events);
	int idx;

	for (idx = 0; idx < x86_pmu.num_counters; idx++) {
		u64 val;

		if (!test_bit(idx, cpuc->active_mask))
			continue;
		rdmsrl(x86_pmu.eventsel + idx, val);
		if (!(val & ARCH_PERFMON_EVENTSEL_ENABLE))
			continue;
		val &= ~ARCH_PERFMON_EVENTSEL_ENABLE;
		wrmsrl(x86_pmu.eventsel + idx, val);
	}
}

void hw_perf_disable(void)
{
	struct cpu_hw_events *cpuc = &__get_cpu_var(cpu_hw_events);

	if (!x86_pmu_initialized())
		return;

	if (!cpuc->enabled)
		return;

	cpuc->n_added = 0;
	cpuc->enabled = 0;
	barrier();

	x86_pmu.disable_all();
}

static void x86_pmu_enable_all(int added)
{
	struct cpu_hw_events *cpuc = &__get_cpu_var(cpu_hw_events);
	int idx;

	for (idx = 0; idx < x86_pmu.num_counters; idx++) {
		struct perf_event *event = cpuc->events[idx];
		u64 val;

		if (!test_bit(idx, cpuc->active_mask))
			continue;

		val = event->hw.config;
		val |= ARCH_PERFMON_EVENTSEL_ENABLE;
		wrmsrl(x86_pmu.eventsel + idx, val);
	}
}

static const struct pmu pmu;

static inline int is_x86_event(struct perf_event *event)
{
	return event->pmu == &pmu;
}

static int x86_schedule_events(struct cpu_hw_events *cpuc, int n, int *assign)
{
	struct event_constraint *c, *constraints[X86_PMC_IDX_MAX];
	unsigned long used_mask[BITS_TO_LONGS(X86_PMC_IDX_MAX)];
	int i, j, w, wmax, num = 0;
	struct hw_perf_event *hwc;

	bitmap_zero(used_mask, X86_PMC_IDX_MAX);

	for (i = 0; i < n; i++) {
		c = x86_pmu.get_event_constraints(cpuc, cpuc->event_list[i]);
		constraints[i] = c;
	}

	/*
	 * fastpath, try to reuse previous register
	 */
	for (i = 0; i < n; i++) {
		hwc = &cpuc->event_list[i]->hw;
		c = constraints[i];

		/* never assigned */
		if (hwc->idx == -1)
			break;

		/* constraint still honored */
		if (!test_bit(hwc->idx, c->idxmsk))
			break;

		/* not already used */
		if (test_bit(hwc->idx, used_mask))
			break;

		__set_bit(hwc->idx, used_mask);
		if (assign)
			assign[i] = hwc->idx;
	}
	if (i == n)
		goto done;

	/*
	 * begin slow path
	 */

	bitmap_zero(used_mask, X86_PMC_IDX_MAX);

	/*
	 * weight = number of possible counters
	 *
	 * 1    = most constrained, only works on one counter
	 * wmax = least constrained, works on any counter
	 *
	 * assign events to counters starting with most
	 * constrained events.
	 */
	wmax = x86_pmu.num_counters;

	/*
	 * when fixed event counters are present,
	 * wmax is incremented by 1 to account
	 * for one more choice
	 */
<<<<<<< HEAD
	bits = 0x8ULL;
	if (hwc->config & ARCH_PERFMON_EVENTSEL_USR)
		bits |= 0x2;
	if (hwc->config & ARCH_PERFMON_EVENTSEL_OS)
		bits |= 0x1;

	/*
	 * ANY bit is supported in v3 and up
	 */
	if (x86_pmu.version > 2 && hwc->config & ARCH_PERFMON_EVENTSEL_ANY)
		bits |= 0x4;

	bits <<= (idx * 4);
	mask = 0xfULL << (idx * 4);

	rdmsrl(hwc->config_base, ctrl_val);
	ctrl_val &= ~mask;
	ctrl_val |= bits;
	err = checking_wrmsrl(hwc->config_base, ctrl_val);
}

static void p6_pmu_enable_event(struct hw_perf_event *hwc, int idx)
{
	struct cpu_hw_events *cpuc = &__get_cpu_var(cpu_hw_events);
	u64 val;
=======
	if (x86_pmu.num_counters_fixed)
		wmax++;
>>>>>>> 2da30e70

	for (w = 1, num = n; num && w <= wmax; w++) {
		/* for each event */
		for (i = 0; num && i < n; i++) {
			c = constraints[i];
			hwc = &cpuc->event_list[i]->hw;

			if (c->weight != w)
				continue;

			for_each_set_bit(j, c->idxmsk, X86_PMC_IDX_MAX) {
				if (!test_bit(j, used_mask))
					break;
			}

			if (j == X86_PMC_IDX_MAX)
				break;

			__set_bit(j, used_mask);

			if (assign)
				assign[i] = j;
			num--;
		}
	}
done:
	/*
	 * scheduling failed or is just a simulation,
	 * free resources if necessary
	 */
	if (!assign || num) {
		for (i = 0; i < n; i++) {
			if (x86_pmu.put_event_constraints)
				x86_pmu.put_event_constraints(cpuc, cpuc->event_list[i]);
		}
	}
	return num ? -ENOSPC : 0;
}

/*
 * dogrp: true if must collect siblings events (group)
 * returns total number of events and error code
 */
static int collect_events(struct cpu_hw_events *cpuc, struct perf_event *leader, bool dogrp)
{
	struct perf_event *event;
	int n, max_count;

	max_count = x86_pmu.num_counters + x86_pmu.num_counters_fixed;

	/* current number of events already accepted */
	n = cpuc->n_events;

	if (is_x86_event(leader)) {
		if (n >= max_count)
			return -ENOSPC;
		cpuc->event_list[n] = leader;
		n++;
	}
	if (!dogrp)
		return n;

	list_for_each_entry(event, &leader->sibling_list, group_entry) {
		if (!is_x86_event(event) ||
		    event->state <= PERF_EVENT_STATE_OFF)
			continue;

		if (n >= max_count)
			return -ENOSPC;

		cpuc->event_list[n] = event;
		n++;
	}
	return n;
}

static inline void x86_assign_hw_event(struct perf_event *event,
				struct cpu_hw_events *cpuc, int i)
{
	struct hw_perf_event *hwc = &event->hw;

	hwc->idx = cpuc->assign[i];
	hwc->last_cpu = smp_processor_id();
	hwc->last_tag = ++cpuc->tags[i];

	if (hwc->idx == X86_PMC_IDX_FIXED_BTS) {
		hwc->config_base = 0;
		hwc->event_base	= 0;
	} else if (hwc->idx >= X86_PMC_IDX_FIXED) {
		hwc->config_base = MSR_ARCH_PERFMON_FIXED_CTR_CTRL;
		/*
		 * We set it so that event_base + idx in wrmsr/rdmsr maps to
		 * MSR_ARCH_PERFMON_FIXED_CTR0 ... CTR2:
		 */
		hwc->event_base =
			MSR_ARCH_PERFMON_FIXED_CTR0 - X86_PMC_IDX_FIXED;
	} else {
		hwc->config_base = x86_pmu.eventsel;
		hwc->event_base  = x86_pmu.perfctr;
	}
}

static inline int match_prev_assignment(struct hw_perf_event *hwc,
					struct cpu_hw_events *cpuc,
					int i)
{
	return hwc->idx == cpuc->assign[i] &&
		hwc->last_cpu == smp_processor_id() &&
		hwc->last_tag == cpuc->tags[i];
}

static int x86_pmu_start(struct perf_event *event);
static void x86_pmu_stop(struct perf_event *event);

void hw_perf_enable(void)
{
	struct cpu_hw_events *cpuc = &__get_cpu_var(cpu_hw_events);
	struct perf_event *event;
	struct hw_perf_event *hwc;
	int i, added = cpuc->n_added;

	if (!x86_pmu_initialized())
		return;

	if (cpuc->enabled)
		return;

	if (cpuc->n_added) {
		int n_running = cpuc->n_events - cpuc->n_added;
		/*
		 * apply assignment obtained either from
		 * hw_perf_group_sched_in() or x86_pmu_enable()
		 *
		 * step1: save events moving to new counters
		 * step2: reprogram moved events into new counters
		 */
		for (i = 0; i < n_running; i++) {
			event = cpuc->event_list[i];
			hwc = &event->hw;

			/*
			 * we can avoid reprogramming counter if:
			 * - assigned same counter as last time
			 * - running on same CPU as last time
			 * - no other event has used the counter since
			 */
			if (hwc->idx == -1 ||
			    match_prev_assignment(hwc, cpuc, i))
				continue;

			x86_pmu_stop(event);
		}

		for (i = 0; i < cpuc->n_events; i++) {
			event = cpuc->event_list[i];
			hwc = &event->hw;

			if (!match_prev_assignment(hwc, cpuc, i))
				x86_assign_hw_event(event, cpuc, i);
			else if (i < n_running)
				continue;

			x86_pmu_start(event);
		}
		cpuc->n_added = 0;
		perf_events_lapic_init();
	}

	cpuc->enabled = 1;
	barrier();

	x86_pmu.enable_all(added);
}

static inline void __x86_pmu_enable_event(struct hw_perf_event *hwc,
					  u64 enable_mask)
{
	wrmsrl(hwc->config_base + hwc->idx, hwc->config | enable_mask);
}

static inline void x86_pmu_disable_event(struct perf_event *event)
{
	struct hw_perf_event *hwc = &event->hw;

	wrmsrl(hwc->config_base + hwc->idx, hwc->config);
}

static DEFINE_PER_CPU(u64 [X86_PMC_IDX_MAX], pmc_prev_left);

/*
 * Set the next IRQ period, based on the hwc->period_left value.
 * To be called with the event disabled in hw:
 */
static int
x86_perf_event_set_period(struct perf_event *event)
{
	struct hw_perf_event *hwc = &event->hw;
	s64 left = atomic64_read(&hwc->period_left);
	s64 period = hwc->sample_period;
	int ret = 0, idx = hwc->idx;

	if (idx == X86_PMC_IDX_FIXED_BTS)
		return 0;

	/*
	 * If we are way outside a reasonable range then just skip forward:
	 */
	if (unlikely(left <= -period)) {
		left = period;
		atomic64_set(&hwc->period_left, left);
		hwc->last_period = period;
		ret = 1;
	}

	if (unlikely(left <= 0)) {
		left += period;
		atomic64_set(&hwc->period_left, left);
		hwc->last_period = period;
		ret = 1;
	}
	/*
	 * Quirk: certain CPUs dont like it if just 1 hw_event is left:
	 */
	if (unlikely(left < 2))
		left = 2;

	if (left > x86_pmu.max_period)
		left = x86_pmu.max_period;

	per_cpu(pmc_prev_left[idx], smp_processor_id()) = left;

	/*
	 * The hw event starts counting from this event offset,
	 * mark it to be able to extra future deltas:
	 */
	atomic64_set(&hwc->prev_count, (u64)-left);

	wrmsrl(hwc->event_base + idx,
			(u64)(-left) & x86_pmu.cntval_mask);

	perf_event_update_userpage(event);

	return ret;
}

static void x86_pmu_enable_event(struct perf_event *event)
{
	struct cpu_hw_events *cpuc = &__get_cpu_var(cpu_hw_events);
	if (cpuc->enabled)
		__x86_pmu_enable_event(&event->hw,
				       ARCH_PERFMON_EVENTSEL_ENABLE);
}

/*
 * activate a single event
 *
 * The event is added to the group of enabled events
 * but only if it can be scehduled with existing events.
 *
 * Called with PMU disabled. If successful and return value 1,
 * then guaranteed to call perf_enable() and hw_perf_enable()
 */
static int x86_pmu_enable(struct perf_event *event)
{
	struct cpu_hw_events *cpuc = &__get_cpu_var(cpu_hw_events);
	struct hw_perf_event *hwc;
	int assign[X86_PMC_IDX_MAX];
	int n, n0, ret;

	hwc = &event->hw;

	n0 = cpuc->n_events;
	n = collect_events(cpuc, event, false);
	if (n < 0)
		return n;

	/*
	 * If group events scheduling transaction was started,
	 * skip the schedulability test here, it will be peformed
	 * at commit time(->commit_txn) as a whole
	 */
	if (cpuc->group_flag & PERF_EVENT_TXN_STARTED)
		goto out;

	ret = x86_pmu.schedule_events(cpuc, n, assign);
	if (ret)
		return ret;
	/*
	 * copy new assignment, now we know it is possible
	 * will be used by hw_perf_enable()
	 */
	memcpy(cpuc->assign, assign, n*sizeof(int));

out:
	cpuc->n_events = n;
	cpuc->n_added += n - n0;
	cpuc->n_txn += n - n0;

	return 0;
}

static int x86_pmu_start(struct perf_event *event)
{
	struct cpu_hw_events *cpuc = &__get_cpu_var(cpu_hw_events);
	int idx = event->hw.idx;

	if (idx == -1)
		return -EAGAIN;

	x86_perf_event_set_period(event);
	cpuc->events[idx] = event;
	__set_bit(idx, cpuc->active_mask);
	x86_pmu.enable(event);
	perf_event_update_userpage(event);

	return 0;
}

static void x86_pmu_unthrottle(struct perf_event *event)
{
	int ret = x86_pmu_start(event);
	WARN_ON_ONCE(ret);
}

void perf_event_print_debug(void)
{
	u64 ctrl, status, overflow, pmc_ctrl, pmc_count, prev_left, fixed;
	u64 pebs;
	struct cpu_hw_events *cpuc;
	unsigned long flags;
	int cpu, idx;

	if (!x86_pmu.num_counters)
		return;

	local_irq_save(flags);

	cpu = smp_processor_id();
	cpuc = &per_cpu(cpu_hw_events, cpu);

	if (x86_pmu.version >= 2) {
		rdmsrl(MSR_CORE_PERF_GLOBAL_CTRL, ctrl);
		rdmsrl(MSR_CORE_PERF_GLOBAL_STATUS, status);
		rdmsrl(MSR_CORE_PERF_GLOBAL_OVF_CTRL, overflow);
		rdmsrl(MSR_ARCH_PERFMON_FIXED_CTR_CTRL, fixed);
		rdmsrl(MSR_IA32_PEBS_ENABLE, pebs);

		pr_info("\n");
		pr_info("CPU#%d: ctrl:       %016llx\n", cpu, ctrl);
		pr_info("CPU#%d: status:     %016llx\n", cpu, status);
		pr_info("CPU#%d: overflow:   %016llx\n", cpu, overflow);
		pr_info("CPU#%d: fixed:      %016llx\n", cpu, fixed);
		pr_info("CPU#%d: pebs:       %016llx\n", cpu, pebs);
	}
	pr_info("CPU#%d: active:     %016llx\n", cpu, *(u64 *)cpuc->active_mask);

	for (idx = 0; idx < x86_pmu.num_counters; idx++) {
		rdmsrl(x86_pmu.eventsel + idx, pmc_ctrl);
		rdmsrl(x86_pmu.perfctr  + idx, pmc_count);

		prev_left = per_cpu(pmc_prev_left[idx], cpu);

		pr_info("CPU#%d:   gen-PMC%d ctrl:  %016llx\n",
			cpu, idx, pmc_ctrl);
		pr_info("CPU#%d:   gen-PMC%d count: %016llx\n",
			cpu, idx, pmc_count);
		pr_info("CPU#%d:   gen-PMC%d left:  %016llx\n",
			cpu, idx, prev_left);
	}
	for (idx = 0; idx < x86_pmu.num_counters_fixed; idx++) {
		rdmsrl(MSR_ARCH_PERFMON_FIXED_CTR0 + idx, pmc_count);

		pr_info("CPU#%d: fixed-PMC%d count: %016llx\n",
			cpu, idx, pmc_count);
	}
	local_irq_restore(flags);
}

static void x86_pmu_stop(struct perf_event *event)
{
	struct cpu_hw_events *cpuc = &__get_cpu_var(cpu_hw_events);
	struct hw_perf_event *hwc = &event->hw;
	int idx = hwc->idx;

	if (!__test_and_clear_bit(idx, cpuc->active_mask))
		return;

	x86_pmu.disable(event);

	/*
	 * Drain the remaining delta count out of a event
	 * that we are disabling:
	 */
	x86_perf_event_update(event);

	cpuc->events[idx] = NULL;
}

static void x86_pmu_disable(struct perf_event *event)
{
	struct cpu_hw_events *cpuc = &__get_cpu_var(cpu_hw_events);
	int i;

	/*
	 * If we're called during a txn, we don't need to do anything.
	 * The events never got scheduled and ->cancel_txn will truncate
	 * the event_list.
	 */
	if (cpuc->group_flag & PERF_EVENT_TXN_STARTED)
		return;

	x86_pmu_stop(event);

	for (i = 0; i < cpuc->n_events; i++) {
		if (event == cpuc->event_list[i]) {

			if (x86_pmu.put_event_constraints)
				x86_pmu.put_event_constraints(cpuc, event);

			while (++i < cpuc->n_events)
				cpuc->event_list[i-1] = cpuc->event_list[i];

			--cpuc->n_events;
			break;
		}
	}
	perf_event_update_userpage(event);
}

static int x86_pmu_handle_irq(struct pt_regs *regs)
{
	struct perf_sample_data data;
	struct cpu_hw_events *cpuc;
	struct perf_event *event;
	struct hw_perf_event *hwc;
	int idx, handled = 0;
	u64 val;

	perf_sample_data_init(&data, 0);

	cpuc = &__get_cpu_var(cpu_hw_events);

	for (idx = 0; idx < x86_pmu.num_counters; idx++) {
		if (!test_bit(idx, cpuc->active_mask))
			continue;

		event = cpuc->events[idx];
		hwc = &event->hw;

		val = x86_perf_event_update(event);
		if (val & (1ULL << (x86_pmu.cntval_bits - 1)))
			continue;

		/*
		 * event overflow
		 */
		handled		= 1;
		data.period	= event->hw.last_period;

		if (!x86_perf_event_set_period(event))
			continue;

		if (perf_event_overflow(event, 1, &data, regs))
			x86_pmu_stop(event);
	}

	if (handled)
		inc_irq_stat(apic_perf_irqs);

	return handled;
}

void smp_perf_pending_interrupt(struct pt_regs *regs)
{
	irq_enter();
	ack_APIC_irq();
	inc_irq_stat(apic_pending_irqs);
	perf_event_do_pending();
	irq_exit();
}

void set_perf_event_pending(void)
{
#ifdef CONFIG_X86_LOCAL_APIC
	if (!x86_pmu.apic || !x86_pmu_initialized())
		return;

	apic->send_IPI_self(LOCAL_PENDING_VECTOR);
#endif
}

void perf_events_lapic_init(void)
{
	if (!x86_pmu.apic || !x86_pmu_initialized())
		return;

	/*
	 * Always use NMI for PMU
	 */
	apic_write(APIC_LVTPC, APIC_DM_NMI);
}

static int __kprobes
perf_event_nmi_handler(struct notifier_block *self,
			 unsigned long cmd, void *__args)
{
	struct die_args *args = __args;
	struct pt_regs *regs;

	if (!atomic_read(&active_events))
		return NOTIFY_DONE;

	switch (cmd) {
	case DIE_NMI:
	case DIE_NMI_IPI:
		break;

	default:
		return NOTIFY_DONE;
	}

	regs = args->regs;

	apic_write(APIC_LVTPC, APIC_DM_NMI);
	/*
	 * Can't rely on the handled return value to say it was our NMI, two
	 * events could trigger 'simultaneously' raising two back-to-back NMIs.
	 *
	 * If the first NMI handles both, the latter will be empty and daze
	 * the CPU.
	 */
	x86_pmu.handle_irq(regs);

	return NOTIFY_STOP;
}

static __read_mostly struct notifier_block perf_event_nmi_notifier = {
	.notifier_call		= perf_event_nmi_handler,
	.next			= NULL,
	.priority		= 1
};

static struct event_constraint unconstrained;
static struct event_constraint emptyconstraint;

static struct event_constraint *
x86_get_event_constraints(struct cpu_hw_events *cpuc, struct perf_event *event)
{
	struct event_constraint *c;

	if (x86_pmu.event_constraints) {
		for_each_event_constraint(c, x86_pmu.event_constraints) {
			if ((event->hw.config & c->cmask) == c->code)
				return c;
		}
	}

	return &unconstrained;
}

#include "perf_event_amd.c"
#include "perf_event_p6.c"
#include "perf_event_p4.c"
#include "perf_event_intel_lbr.c"
#include "perf_event_intel_ds.c"
#include "perf_event_intel.c"

static int __cpuinit
x86_pmu_notifier(struct notifier_block *self, unsigned long action, void *hcpu)
{
	unsigned int cpu = (long)hcpu;
	int ret = NOTIFY_OK;

	switch (action & ~CPU_TASKS_FROZEN) {
	case CPU_UP_PREPARE:
		if (x86_pmu.cpu_prepare)
			ret = x86_pmu.cpu_prepare(cpu);
		break;

	case CPU_STARTING:
		if (x86_pmu.cpu_starting)
			x86_pmu.cpu_starting(cpu);
		break;

	case CPU_DYING:
		if (x86_pmu.cpu_dying)
			x86_pmu.cpu_dying(cpu);
		break;

	case CPU_UP_CANCELED:
	case CPU_DEAD:
		if (x86_pmu.cpu_dead)
			x86_pmu.cpu_dead(cpu);
		break;

	default:
		break;
	}

	return ret;
}

static void __init pmu_check_apic(void)
{
	if (cpu_has_apic)
		return;

	x86_pmu.apic = 0;
	pr_info("no APIC, boot with the \"lapic\" boot parameter to force-enable it.\n");
	pr_info("no hardware sampling interrupt available.\n");
}

void __init init_hw_perf_events(void)
{
	struct event_constraint *c;
	int err;

	pr_info("Performance Events: ");

	switch (boot_cpu_data.x86_vendor) {
	case X86_VENDOR_INTEL:
		err = intel_pmu_init();
		break;
	case X86_VENDOR_AMD:
		err = amd_pmu_init();
		break;
	default:
		return;
	}
	if (err != 0) {
		pr_cont("no PMU driver, software events only.\n");
		return;
	}

	pmu_check_apic();

	pr_cont("%s PMU driver.\n", x86_pmu.name);

	if (x86_pmu.quirks)
		x86_pmu.quirks();

	if (x86_pmu.num_counters > X86_PMC_MAX_GENERIC) {
		WARN(1, KERN_ERR "hw perf events %d > max(%d), clipping!",
		     x86_pmu.num_counters, X86_PMC_MAX_GENERIC);
		x86_pmu.num_counters = X86_PMC_MAX_GENERIC;
	}
	x86_pmu.intel_ctrl = (1 << x86_pmu.num_counters) - 1;
	perf_max_events = x86_pmu.num_counters;

	if (x86_pmu.num_counters_fixed > X86_PMC_MAX_FIXED) {
		WARN(1, KERN_ERR "hw perf events fixed %d > max(%d), clipping!",
		     x86_pmu.num_counters_fixed, X86_PMC_MAX_FIXED);
		x86_pmu.num_counters_fixed = X86_PMC_MAX_FIXED;
	}

	x86_pmu.intel_ctrl |=
		((1LL << x86_pmu.num_counters_fixed)-1) << X86_PMC_IDX_FIXED;

	perf_events_lapic_init();
	register_die_notifier(&perf_event_nmi_notifier);

	unconstrained = (struct event_constraint)
		__EVENT_CONSTRAINT(0, (1ULL << x86_pmu.num_counters) - 1,
				   0, x86_pmu.num_counters);

	if (x86_pmu.event_constraints) {
		for_each_event_constraint(c, x86_pmu.event_constraints) {
			if (c->cmask != X86_RAW_EVENT_MASK)
				continue;

			c->idxmsk64 |= (1ULL << x86_pmu.num_counters) - 1;
			c->weight += x86_pmu.num_counters;
		}
	}

	pr_info("... version:                %d\n",     x86_pmu.version);
	pr_info("... bit width:              %d\n",     x86_pmu.cntval_bits);
	pr_info("... generic registers:      %d\n",     x86_pmu.num_counters);
	pr_info("... value mask:             %016Lx\n", x86_pmu.cntval_mask);
	pr_info("... max period:             %016Lx\n", x86_pmu.max_period);
	pr_info("... fixed-purpose events:   %d\n",     x86_pmu.num_counters_fixed);
	pr_info("... event mask:             %016Lx\n", x86_pmu.intel_ctrl);

	perf_cpu_notifier(x86_pmu_notifier);
}

static inline void x86_pmu_read(struct perf_event *event)
{
	x86_perf_event_update(event);
}

/*
 * Start group events scheduling transaction
 * Set the flag to make pmu::enable() not perform the
 * schedulability test, it will be performed at commit time
 */
static void x86_pmu_start_txn(const struct pmu *pmu)
{
	struct cpu_hw_events *cpuc = &__get_cpu_var(cpu_hw_events);

	cpuc->group_flag |= PERF_EVENT_TXN_STARTED;
	cpuc->n_txn = 0;
}

/*
 * Stop group events scheduling transaction
 * Clear the flag and pmu::enable() will perform the
 * schedulability test.
 */
static void x86_pmu_cancel_txn(const struct pmu *pmu)
{
	struct cpu_hw_events *cpuc = &__get_cpu_var(cpu_hw_events);

	cpuc->group_flag &= ~PERF_EVENT_TXN_STARTED;
	/*
	 * Truncate the collected events.
	 */
	cpuc->n_added -= cpuc->n_txn;
	cpuc->n_events -= cpuc->n_txn;
}

/*
 * Commit group events scheduling transaction
 * Perform the group schedulability test as a whole
 * Return 0 if success
 */
static int x86_pmu_commit_txn(const struct pmu *pmu)
{
	struct cpu_hw_events *cpuc = &__get_cpu_var(cpu_hw_events);
	int assign[X86_PMC_IDX_MAX];
	int n, ret;

	n = cpuc->n_events;

	if (!x86_pmu_initialized())
		return -EAGAIN;

	ret = x86_pmu.schedule_events(cpuc, n, assign);
	if (ret)
		return ret;

	/*
	 * copy new assignment, now we know it is possible
	 * will be used by hw_perf_enable()
	 */
	memcpy(cpuc->assign, assign, n*sizeof(int));

	/*
	 * Clear out the txn count so that ->cancel_txn() which gets
	 * run after ->commit_txn() doesn't undo things.
	 */
	cpuc->n_txn = 0;

	return 0;
}

static const struct pmu pmu = {
	.enable		= x86_pmu_enable,
	.disable	= x86_pmu_disable,
	.start		= x86_pmu_start,
	.stop		= x86_pmu_stop,
	.read		= x86_pmu_read,
	.unthrottle	= x86_pmu_unthrottle,
	.start_txn	= x86_pmu_start_txn,
	.cancel_txn	= x86_pmu_cancel_txn,
	.commit_txn	= x86_pmu_commit_txn,
};

/*
 * validate that we can schedule this event
 */
static int validate_event(struct perf_event *event)
{
	struct cpu_hw_events *fake_cpuc;
	struct event_constraint *c;
	int ret = 0;

	fake_cpuc = kmalloc(sizeof(*fake_cpuc), GFP_KERNEL | __GFP_ZERO);
	if (!fake_cpuc)
		return -ENOMEM;

	c = x86_pmu.get_event_constraints(fake_cpuc, event);

	if (!c || !c->weight)
		ret = -ENOSPC;

	if (x86_pmu.put_event_constraints)
		x86_pmu.put_event_constraints(fake_cpuc, event);

	kfree(fake_cpuc);

	return ret;
}

/*
 * validate a single event group
 *
 * validation include:
 *	- check events are compatible which each other
 *	- events do not compete for the same counter
 *	- number of events <= number of counters
 *
 * validation ensures the group can be loaded onto the
 * PMU if it was the only group available.
 */
static int validate_group(struct perf_event *event)
{
	struct perf_event *leader = event->group_leader;
	struct cpu_hw_events *fake_cpuc;
	int ret, n;

	ret = -ENOMEM;
	fake_cpuc = kmalloc(sizeof(*fake_cpuc), GFP_KERNEL | __GFP_ZERO);
	if (!fake_cpuc)
		goto out;

	/*
	 * the event is not yet connected with its
	 * siblings therefore we must first collect
	 * existing siblings, then add the new event
	 * before we can simulate the scheduling
	 */
	ret = -ENOSPC;
	n = collect_events(fake_cpuc, leader, true);
	if (n < 0)
		goto out_free;

	fake_cpuc->n_events = n;
	n = collect_events(fake_cpuc, event, false);
	if (n < 0)
		goto out_free;

	fake_cpuc->n_events = n;

	ret = x86_pmu.schedule_events(fake_cpuc, n, NULL);

out_free:
	kfree(fake_cpuc);
out:
	return ret;
}

const struct pmu *hw_perf_event_init(struct perf_event *event)
{
	const struct pmu *tmp;
	int err;

	err = __hw_perf_event_init(event);
	if (!err) {
		/*
		 * we temporarily connect event to its pmu
		 * such that validate_group() can classify
		 * it as an x86 event using is_x86_event()
		 */
		tmp = event->pmu;
		event->pmu = &pmu;

		if (event->group_leader != event)
			err = validate_group(event);
		else
			err = validate_event(event);

		event->pmu = tmp;
	}
	if (err) {
		if (event->destroy)
			event->destroy(event);
		return ERR_PTR(err);
	}

	return &pmu;
}

/*
 * callchain support
 */

static inline
void callchain_store(struct perf_callchain_entry *entry, u64 ip)
{
	if (entry->nr < PERF_MAX_STACK_DEPTH)
		entry->ip[entry->nr++] = ip;
}

static DEFINE_PER_CPU(struct perf_callchain_entry, pmc_irq_entry);
static DEFINE_PER_CPU(struct perf_callchain_entry, pmc_nmi_entry);


static void
backtrace_warning_symbol(void *data, char *msg, unsigned long symbol)
{
	/* Ignore warnings */
}

static void backtrace_warning(void *data, char *msg)
{
	/* Ignore warnings */
}

static int backtrace_stack(void *data, char *name)
{
	return 0;
}

static void backtrace_address(void *data, unsigned long addr, int reliable)
{
	struct perf_callchain_entry *entry = data;

	callchain_store(entry, addr);
}

static const struct stacktrace_ops backtrace_ops = {
	.warning		= backtrace_warning,
	.warning_symbol		= backtrace_warning_symbol,
	.stack			= backtrace_stack,
	.address		= backtrace_address,
	.walk_stack		= print_context_stack_bp,
};

#include "../dumpstack.h"

static void
perf_callchain_kernel(struct pt_regs *regs, struct perf_callchain_entry *entry)
{
	callchain_store(entry, PERF_CONTEXT_KERNEL);
	callchain_store(entry, regs->ip);

	dump_trace(NULL, regs, NULL, regs->bp, &backtrace_ops, entry);
}

#ifdef CONFIG_COMPAT
static inline int
perf_callchain_user32(struct pt_regs *regs, struct perf_callchain_entry *entry)
{
	/* 32-bit process in 64-bit kernel. */
	struct stack_frame_ia32 frame;
	const void __user *fp;

	if (!test_thread_flag(TIF_IA32))
		return 0;

	fp = compat_ptr(regs->bp);
	while (entry->nr < PERF_MAX_STACK_DEPTH) {
		unsigned long bytes;
		frame.next_frame     = 0;
		frame.return_address = 0;

		bytes = copy_from_user_nmi(&frame, fp, sizeof(frame));
		if (bytes != sizeof(frame))
			break;

		if (fp < compat_ptr(regs->sp))
			break;

		callchain_store(entry, frame.return_address);
		fp = compat_ptr(frame.next_frame);
	}
	return 1;
}
#else
static inline int
perf_callchain_user32(struct pt_regs *regs, struct perf_callchain_entry *entry)
{
    return 0;
}
#endif

static void
perf_callchain_user(struct pt_regs *regs, struct perf_callchain_entry *entry)
{
	struct stack_frame frame;
	const void __user *fp;

	if (!user_mode(regs))
		regs = task_pt_regs(current);

	fp = (void __user *)regs->bp;

	callchain_store(entry, PERF_CONTEXT_USER);
	callchain_store(entry, regs->ip);

	if (perf_callchain_user32(regs, entry))
		return;

	while (entry->nr < PERF_MAX_STACK_DEPTH) {
		unsigned long bytes;
		frame.next_frame	     = NULL;
		frame.return_address = 0;

		bytes = copy_from_user_nmi(&frame, fp, sizeof(frame));
		if (bytes != sizeof(frame))
			break;

		if ((unsigned long)fp < regs->sp)
			break;

		callchain_store(entry, frame.return_address);
		fp = frame.next_frame;
	}
}

static void
perf_do_callchain(struct pt_regs *regs, struct perf_callchain_entry *entry)
{
	int is_user;

	if (!regs)
		return;

	is_user = user_mode(regs);

	if (is_user && current->state != TASK_RUNNING)
		return;

	if (!is_user)
		perf_callchain_kernel(regs, entry);

	if (current->mm)
		perf_callchain_user(regs, entry);
}

struct perf_callchain_entry *perf_callchain(struct pt_regs *regs)
{
	struct perf_callchain_entry *entry;

	if (perf_guest_cbs && perf_guest_cbs->is_in_guest()) {
		/* TODO: We don't support guest os callchain now */
		return NULL;
	}

	if (in_nmi())
		entry = &__get_cpu_var(pmc_nmi_entry);
	else
		entry = &__get_cpu_var(pmc_irq_entry);

	entry->nr = 0;

	perf_do_callchain(regs, entry);

	return entry;
}

void perf_arch_fetch_caller_regs(struct pt_regs *regs, unsigned long ip, int skip)
{
	regs->ip = ip;
	/*
	 * perf_arch_fetch_caller_regs adds another call, we need to increment
	 * the skip level
	 */
	regs->bp = rewind_frame_pointer(skip + 1);
	regs->cs = __KERNEL_CS;
	/*
	 * We abuse bit 3 to pass exact information, see perf_misc_flags
	 * and the comment with PERF_EFLAGS_EXACT.
	 */
	regs->flags = 0;
}

unsigned long perf_instruction_pointer(struct pt_regs *regs)
{
	unsigned long ip;

	if (perf_guest_cbs && perf_guest_cbs->is_in_guest())
		ip = perf_guest_cbs->get_guest_ip();
	else
		ip = instruction_pointer(regs);

	return ip;
}

unsigned long perf_misc_flags(struct pt_regs *regs)
{
	int misc = 0;

	if (perf_guest_cbs && perf_guest_cbs->is_in_guest()) {
		if (perf_guest_cbs->is_user_mode())
			misc |= PERF_RECORD_MISC_GUEST_USER;
		else
			misc |= PERF_RECORD_MISC_GUEST_KERNEL;
	} else {
		if (user_mode(regs))
			misc |= PERF_RECORD_MISC_USER;
		else
			misc |= PERF_RECORD_MISC_KERNEL;
	}

	if (regs->flags & PERF_EFLAGS_EXACT)
		misc |= PERF_RECORD_MISC_EXACT_IP;

	return misc;
}<|MERGE_RESOLUTION|>--- conflicted
+++ resolved
@@ -686,36 +686,8 @@
 	 * wmax is incremented by 1 to account
 	 * for one more choice
 	 */
-<<<<<<< HEAD
-	bits = 0x8ULL;
-	if (hwc->config & ARCH_PERFMON_EVENTSEL_USR)
-		bits |= 0x2;
-	if (hwc->config & ARCH_PERFMON_EVENTSEL_OS)
-		bits |= 0x1;
-
-	/*
-	 * ANY bit is supported in v3 and up
-	 */
-	if (x86_pmu.version > 2 && hwc->config & ARCH_PERFMON_EVENTSEL_ANY)
-		bits |= 0x4;
-
-	bits <<= (idx * 4);
-	mask = 0xfULL << (idx * 4);
-
-	rdmsrl(hwc->config_base, ctrl_val);
-	ctrl_val &= ~mask;
-	ctrl_val |= bits;
-	err = checking_wrmsrl(hwc->config_base, ctrl_val);
-}
-
-static void p6_pmu_enable_event(struct hw_perf_event *hwc, int idx)
-{
-	struct cpu_hw_events *cpuc = &__get_cpu_var(cpu_hw_events);
-	u64 val;
-=======
 	if (x86_pmu.num_counters_fixed)
 		wmax++;
->>>>>>> 2da30e70
 
 	for (w = 1, num = n; num && w <= wmax; w++) {
 		/* for each event */
