--- conflicted
+++ resolved
@@ -46,16 +46,6 @@
 	u64			next_check;
 	unsigned long		count;
 	unsigned long		last_count;
-<<<<<<< HEAD
-};
-
-struct thermal_state {
-	struct _thermal_state core_throttle;
-	struct _thermal_state core_power_limit;
-	struct _thermal_state package_throttle;
-	struct _thermal_state package_power_limit;
-=======
->>>>>>> 3cbea436
 };
 
 struct thermal_state {
@@ -344,8 +334,6 @@
 #define PACKAGE_THROTTLED	((__u64)2 << 62)
 #define PACKAGE_POWER_LIMIT	((__u64)3 << 62)
 
-<<<<<<< HEAD
-=======
 static void notify_thresholds(__u64 msr_val)
 {
 	/* check whether the interrupt handler is defined;
@@ -362,7 +350,6 @@
 		platform_thermal_notify(msr_val);
 }
 
->>>>>>> 3cbea436
 /* Thermal transition interrupt handler */
 static void intel_thermal_interrupt(void)
 {
@@ -371,12 +358,9 @@
 
 	rdmsrl(MSR_IA32_THERM_STATUS, msr_val);
 
-<<<<<<< HEAD
-=======
 	/* Check for violation of core thermal thresholds*/
 	notify_thresholds(msr_val);
 
->>>>>>> 3cbea436
 	if (therm_throt_process(msr_val & THERM_STATUS_PROCHOT,
 				THERMAL_THROTTLING_EVENT,
 				CORE_LEVEL) != 0)
