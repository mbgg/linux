--- conflicted
+++ resolved
@@ -13,8 +13,6 @@
 	  kernel to boot in a paravirtualized environment under the
 	  Xen hypervisor.
 
-<<<<<<< HEAD
-=======
 config XEN_DOM0
 	def_bool y
 	depends on XEN && PCI_XEN && SWIOTLB_XEN
@@ -25,7 +23,6 @@
 config XEN_PRIVILEGED_GUEST
 	def_bool XEN_DOM0
 
->>>>>>> 45f53cc9
 config XEN_PVHVM
 	def_bool y
 	depends on XEN
