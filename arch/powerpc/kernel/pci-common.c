--- conflicted
+++ resolved
@@ -1745,15 +1745,12 @@
 	if (mode == PCI_PROBE_NORMAL)
 		hose->last_busno = bus->subordinate = pci_scan_child_bus(bus);
 
-<<<<<<< HEAD
-=======
 	/* Platform gets a chance to do some global fixups before
 	 * we proceed to resource allocation
 	 */
 	if (ppc_md.pcibios_fixup_phb)
 		ppc_md.pcibios_fixup_phb(hose);
 
->>>>>>> dcd6c922
 	/* Configure PCI Express settings */
 	if (bus && !pci_has_flag(PCI_PROBE_ONLY)) {
 		struct pci_bus *child;
