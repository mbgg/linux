--- conflicted
+++ resolved
@@ -222,34 +222,24 @@
  * Non-MMU systems do not reserve %a2 in this way, and this definition is
  * not used for them.
  */
-<<<<<<< HEAD
-=======
 #ifdef CONFIG_MMU
 
->>>>>>> dcd6c922
 #define curptr a2
 
 #define GET_CURRENT(tmp) get_current tmp
 .macro get_current reg=%d0
 	movel	%sp,\reg
-<<<<<<< HEAD
-	andw	#-THREAD_SIZE,\reg
-=======
 	andl	#-THREAD_SIZE,\reg
->>>>>>> dcd6c922
 	movel	\reg,%curptr
 	movel	%curptr@,%curptr
 .endm
 
-<<<<<<< HEAD
-=======
 #else
 
 #define GET_CURRENT(tmp)
 
 #endif /* CONFIG_MMU */
 
->>>>>>> dcd6c922
 #else /* C source */
 
 #define STR(X) STR1(X)
