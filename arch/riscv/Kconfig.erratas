menu "CPU errata selection"

config ERRATA_SIFIVE
	bool "SiFive errata"
	depends on !XIP_KERNEL
	select RISCV_ALTERNATIVE
	help
	  All SiFive errata Kconfig depend on this Kconfig. Disabling
	  this Kconfig will disable all SiFive errata. Please say "Y"
	  here if your platform uses SiFive CPU cores.

	  Otherwise, please say "N" here to avoid unnecessary overhead.

config ERRATA_SIFIVE_CIP_453
	bool "Apply SiFive errata CIP-453"
	depends on ERRATA_SIFIVE && 64BIT
	default y
	help
	  This will apply the SiFive CIP-453 errata to add sign extension
	  to the $badaddr when exception type is instruction page fault
	  and instruction access fault.

	  If you don't know what to do here, say "Y".

config ERRATA_SIFIVE_CIP_1200
	bool "Apply SiFive errata CIP-1200"
	depends on ERRATA_SIFIVE && 64BIT
	default y
	help
	  This will apply the SiFive CIP-1200 errata to repalce all
	  "sfence.vma addr" with "sfence.vma" to ensure that the addr
	  has been flushed from TLB.

	  If you don't know what to do here, say "Y".

config ERRATA_THEAD
	bool "T-HEAD errata"
	depends on !XIP_KERNEL
	select RISCV_ALTERNATIVE
	help
	  All T-HEAD errata Kconfig depend on this Kconfig. Disabling
	  this Kconfig will disable all T-HEAD errata. Please say "Y"
	  here if your platform uses T-HEAD CPU cores.

	  Otherwise, please say "N" here to avoid unnecessary overhead.

config ERRATA_THEAD_PBMT
	bool "Apply T-Head memory type errata"
	depends on ERRATA_THEAD && 64BIT && MMU
	select RISCV_ALTERNATIVE_EARLY
	default y
	help
	  This will apply the memory type errata to handle the non-standard
	  memory type bits in page-table-entries on T-Head SoCs.

	  If you don't know what to do here, say "Y".

config ERRATA_THEAD_CMO
	bool "Apply T-Head cache management errata"
<<<<<<< HEAD
	depends on ERRATA_THEAD
=======
	depends on ERRATA_THEAD && MMU
>>>>>>> 9fecab24
	select RISCV_DMA_NONCOHERENT
	default y
	help
	  This will apply the cache management errata to handle the
	  non-standard handling on non-coherent operations on T-Head SoCs.

	  If you don't know what to do here, say "Y".

endmenu # "CPU errata selection"<|MERGE_RESOLUTION|>--- conflicted
+++ resolved
@@ -57,11 +57,7 @@
 
 config ERRATA_THEAD_CMO
 	bool "Apply T-Head cache management errata"
-<<<<<<< HEAD
-	depends on ERRATA_THEAD
-=======
 	depends on ERRATA_THEAD && MMU
->>>>>>> 9fecab24
 	select RISCV_DMA_NONCOHERENT
 	default y
 	help
