# SPDX-License-Identifier: GPL-2.0-only
#
# For a description of the syntax of this configuration file,
# see Documentation/kbuild/kconfig-language.rst.
#

config 64BIT
	bool

config 32BIT
	bool

config RISCV
	def_bool y
	select ARCH_CLOCKSOURCE_INIT
	select ARCH_SUPPORTS_ATOMIC_RMW
	select ARCH_SUPPORTS_DEBUG_PAGEALLOC if MMU
<<<<<<< HEAD
=======
	select ARCH_STACKWALK
>>>>>>> 8a8109f3
	select ARCH_HAS_BINFMT_FLAT
	select ARCH_HAS_DEBUG_VM_PGTABLE
	select ARCH_HAS_DEBUG_VIRTUAL if MMU
	select ARCH_HAS_DEBUG_WX
	select ARCH_HAS_GCOV_PROFILE_ALL
	select ARCH_HAS_GIGANTIC_PAGE
	select ARCH_HAS_KCOV
	select ARCH_HAS_MMIOWB
	select ARCH_HAS_PTE_SPECIAL
	select ARCH_HAS_SET_DIRECT_MAP
	select ARCH_HAS_SET_MEMORY
	select ARCH_HAS_STRICT_KERNEL_RWX if MMU
	select ARCH_OPTIONAL_KERNEL_RWX if ARCH_HAS_STRICT_KERNEL_RWX
	select ARCH_OPTIONAL_KERNEL_RWX_DEFAULT
	select ARCH_WANT_DEFAULT_TOPDOWN_MMAP_LAYOUT if MMU
	select ARCH_WANT_FRAME_POINTERS
	select ARCH_WANT_HUGE_PMD_SHARE if 64BIT
	select CLONE_BACKWARDS
	select CLINT_TIMER if !MMU
	select COMMON_CLK
	select EDAC_SUPPORT
	select GENERIC_ARCH_TOPOLOGY if SMP
	select GENERIC_ATOMIC64 if !64BIT
	select GENERIC_EARLY_IOREMAP
	select GENERIC_GETTIMEOFDAY if HAVE_GENERIC_VDSO
	select GENERIC_IOREMAP
	select GENERIC_IRQ_MULTI_HANDLER
	select GENERIC_IRQ_SHOW
	select GENERIC_LIB_DEVMEM_IS_ALLOWED
	select GENERIC_PCI_IOMAP
	select GENERIC_PTDUMP if MMU
	select GENERIC_SCHED_CLOCK
	select GENERIC_SMP_IDLE_THREAD
	select GENERIC_STRNCPY_FROM_USER if MMU
	select GENERIC_STRNLEN_USER if MMU
	select GENERIC_TIME_VSYSCALL if MMU && 64BIT
	select HANDLE_DOMAIN_IRQ
	select HAVE_ARCH_AUDITSYSCALL
	select HAVE_ARCH_JUMP_LABEL
	select HAVE_ARCH_JUMP_LABEL_RELATIVE
	select HAVE_ARCH_KASAN if MMU && 64BIT
	select HAVE_ARCH_KGDB
	select HAVE_ARCH_KGDB_QXFER_PKT
	select HAVE_ARCH_MMAP_RND_BITS if MMU
	select HAVE_ARCH_SECCOMP_FILTER
	select HAVE_ARCH_TRACEHOOK
	select HAVE_ASM_MODVERSIONS
	select HAVE_CONTEXT_TRACKING
	select HAVE_DEBUG_KMEMLEAK
	select HAVE_DMA_CONTIGUOUS if MMU
	select HAVE_EBPF_JIT if MMU
	select HAVE_FUTEX_CMPXCHG if FUTEX
	select HAVE_GCC_PLUGINS
	select HAVE_GENERIC_VDSO if MMU && 64BIT
	select HAVE_IRQ_TIME_ACCOUNTING
	select HAVE_PCI
	select HAVE_PERF_EVENTS
	select HAVE_PERF_REGS
	select HAVE_PERF_USER_STACK_DUMP
	select HAVE_STACKPROTECTOR
	select HAVE_SYSCALL_TRACEPOINTS
	select IRQ_DOMAIN
	select MODULES_USE_ELF_RELA if MODULES
	select MODULE_SECTIONS if MODULES
	select OF
	select OF_EARLY_FLATTREE
	select OF_IRQ
	select PCI_DOMAINS_GENERIC if PCI
	select PCI_MSI if PCI
	select RISCV_INTC
	select RISCV_TIMER if RISCV_SBI
	select SPARSEMEM_STATIC if 32BIT
	select SPARSE_IRQ
	select SYSCTL_EXCEPTION_TRACE
	select THREAD_INFO_IN_TASK
	select UACCESS_MEMCPY if !MMU

config ARCH_MMAP_RND_BITS_MIN
	default 18 if 64BIT
	default 8

# max bits determined by the following formula:
#  VA_BITS - PAGE_SHIFT - 3
config ARCH_MMAP_RND_BITS_MAX
	default 24 if 64BIT # SV39 based
	default 17

# set if we run in machine mode, cleared if we run in supervisor mode
config RISCV_M_MODE
	bool
	default !MMU

# set if we are running in S-mode and can use SBI calls
config RISCV_SBI
	bool
	depends on !RISCV_M_MODE
	default y

config MMU
	bool "MMU-based Paged Memory Management Support"
	default y
	help
	  Select if you want MMU-based virtualised addressing space
	  support by paged memory management. If unsure, say 'Y'.

config ZONE_DMA32
	bool
	default y if 64BIT

config VA_BITS
	int
	default 32 if 32BIT
	default 39 if 64BIT

config PA_BITS
	int
	default 34 if 32BIT
	default 56 if 64BIT

config PAGE_OFFSET
	hex
	default 0xC0000000 if 32BIT && MAXPHYSMEM_2GB
	default 0x80000000 if 64BIT && !MMU
	default 0xffffffff80000000 if 64BIT && MAXPHYSMEM_2GB
	default 0xffffffe000000000 if 64BIT && MAXPHYSMEM_128GB

config ARCH_FLATMEM_ENABLE
	def_bool y

config ARCH_SPARSEMEM_ENABLE
	def_bool y
	depends on MMU
	select SPARSEMEM_VMEMMAP_ENABLE

config ARCH_SELECT_MEMORY_MODEL
	def_bool ARCH_SPARSEMEM_ENABLE

config ARCH_WANT_GENERAL_HUGETLB
	def_bool y

config SYS_SUPPORTS_HUGETLBFS
	depends on MMU
	def_bool y

config STACKTRACE_SUPPORT
	def_bool y

config TRACE_IRQFLAGS_SUPPORT
	def_bool y

config GENERIC_BUG
	def_bool y
	depends on BUG
	select GENERIC_BUG_RELATIVE_POINTERS if 64BIT

config GENERIC_BUG_RELATIVE_POINTERS
	bool

config GENERIC_CALIBRATE_DELAY
	def_bool y

config GENERIC_CSUM
	def_bool y

config GENERIC_HWEIGHT
	def_bool y

config FIX_EARLYCON_MEM
	def_bool MMU

config PGTABLE_LEVELS
	int
	default 3 if 64BIT
	default 2

config LOCKDEP_SUPPORT
	def_bool y

source "arch/riscv/Kconfig.socs"

menu "Platform type"

choice
	prompt "Base ISA"
	default ARCH_RV64I
	help
	  This selects the base ISA that this kernel will target and must match
	  the target platform.

config ARCH_RV32I
	bool "RV32I"
	select 32BIT
	select GENERIC_LIB_ASHLDI3
	select GENERIC_LIB_ASHRDI3
	select GENERIC_LIB_LSHRDI3
	select GENERIC_LIB_UCMPDI2
	select MMU

config ARCH_RV64I
	bool "RV64I"
	select 64BIT
	select ARCH_SUPPORTS_INT128 if CC_HAS_INT128 && GCC_VERSION >= 50000
	select HAVE_DYNAMIC_FTRACE if MMU
	select HAVE_DYNAMIC_FTRACE_WITH_REGS if HAVE_DYNAMIC_FTRACE
	select HAVE_FTRACE_MCOUNT_RECORD
	select HAVE_FUNCTION_GRAPH_TRACER
	select HAVE_FUNCTION_TRACER
	select SWIOTLB if MMU

endchoice

# We must be able to map all physical memory into the kernel, but the compiler
# is still a bit more efficient when generating code if it's setup in a manner
# such that it can only map 2GiB of memory.
choice
	prompt "Kernel Code Model"
	default CMODEL_MEDLOW if 32BIT
	default CMODEL_MEDANY if 64BIT

	config CMODEL_MEDLOW
		bool "medium low code model"
	config CMODEL_MEDANY
		bool "medium any code model"
endchoice

config MODULE_SECTIONS
	bool
	select HAVE_MOD_ARCH_SPECIFIC

choice
	prompt "Maximum Physical Memory"
	default MAXPHYSMEM_2GB if 32BIT
	default MAXPHYSMEM_2GB if 64BIT && CMODEL_MEDLOW
	default MAXPHYSMEM_128GB if 64BIT && CMODEL_MEDANY

	config MAXPHYSMEM_2GB
		bool "2GiB"
	config MAXPHYSMEM_128GB
		depends on 64BIT && CMODEL_MEDANY
		bool "128GiB"
endchoice


config SMP
	bool "Symmetric Multi-Processing"
	help
	  This enables support for systems with more than one CPU.  If
	  you say N here, the kernel will run on single and
	  multiprocessor machines, but will use only one CPU of a
	  multiprocessor machine. If you say Y here, the kernel will run
	  on many, but not all, single processor machines. On a single
	  processor machine, the kernel will run faster if you say N
	  here.

	  If you don't know what to do here, say N.

config NR_CPUS
	int "Maximum number of CPUs (2-32)"
	range 2 32
	depends on SMP
	default "8"

config HOTPLUG_CPU
	bool "Support for hot-pluggable CPUs"
	depends on SMP
	select GENERIC_IRQ_MIGRATION
	help

	  Say Y here to experiment with turning CPUs off and on.  CPUs
	  can be controlled through /sys/devices/system/cpu.

	  Say N if you want to disable CPU hotplug.

choice
	prompt "CPU Tuning"
	default TUNE_GENERIC

config TUNE_GENERIC
	bool "generic"

endchoice

config RISCV_ISA_C
	bool "Emit compressed instructions when building Linux"
	default y
	help
	   Adds "C" to the ISA subsets that the toolchain is allowed to emit
	   when building Linux, which results in compressed instructions in the
	   Linux binary.

	   If you don't know what to do here, say Y.

menu "supported PMU type"
	depends on PERF_EVENTS

config RISCV_BASE_PMU
	bool "Base Performance Monitoring Unit"
	def_bool y
	help
	  A base PMU that serves as a reference implementation and has limited
	  feature of perf.  It can run on any RISC-V machines so serves as the
	  fallback, but this option can also be disable to reduce kernel size.

endmenu

config FPU
	bool "FPU support"
	default y
	help
	  Say N here if you want to disable all floating-point related procedure
	  in the kernel.

	  If you don't know what to do here, say Y.

endmenu

menu "Kernel features"

source "kernel/Kconfig.hz"

config RISCV_SBI_V01
	bool "SBI v0.1 support"
	default y
	depends on RISCV_SBI
	help
	  This config allows kernel to use SBI v0.1 APIs. This will be
	  deprecated in future once legacy M-mode software are no longer in use.
endmenu

menu "Boot options"

config CMDLINE
	string "Built-in kernel command line"
	help
	  For most platforms, the arguments for the kernel's command line
	  are provided at run-time, during boot. However, there are cases
	  where either no arguments are being provided or the provided
	  arguments are insufficient or even invalid.

	  When that occurs, it is possible to define a built-in command
	  line here and choose how the kernel should use it later on.

choice
	prompt "Built-in command line usage" if CMDLINE != ""
	default CMDLINE_FALLBACK
	help
	  Choose how the kernel will handle the provided built-in command
	  line.

config CMDLINE_FALLBACK
	bool "Use bootloader kernel arguments if available"
	help
	  Use the built-in command line as fallback in case we get nothing
	  during boot. This is the default behaviour.

config CMDLINE_EXTEND
	bool "Extend bootloader kernel arguments"
	help
	  The command-line arguments provided during boot will be
	  appended to the built-in command line. This is useful in
	  cases where the provided arguments are insufficient and
	  you don't want to or cannot modify them.


config CMDLINE_FORCE
	bool "Always use the default kernel command string"
	help
	  Always use the built-in command line, even if we get one during
	  boot. This is useful in case you need to override the provided
	  command line on systems where you don't have or want control
	  over it.

endchoice

config EFI_STUB
	bool

config EFI
	bool "UEFI runtime support"
	depends on OF
	select LIBFDT
	select UCS2_STRING
	select EFI_PARAMS_FROM_FDT
	select EFI_STUB
	select EFI_GENERIC_STUB
	select EFI_RUNTIME_WRAPPERS
	select RISCV_ISA_C
	depends on MMU
	default y
	help
	  This option provides support for runtime services provided
	  by UEFI firmware (such as non-volatile variables, realtime
	  clock, and platform reset). A UEFI stub is also provided to
	  allow the kernel to be booted as an EFI application. This
	  is only useful on systems that have UEFI firmware.

endmenu

config BUILTIN_DTB
	def_bool n
	depends on RISCV_M_MODE
	depends on OF

menu "Power management options"

source "kernel/power/Kconfig"

endmenu

source "drivers/firmware/Kconfig"<|MERGE_RESOLUTION|>--- conflicted
+++ resolved
@@ -15,10 +15,7 @@
 	select ARCH_CLOCKSOURCE_INIT
 	select ARCH_SUPPORTS_ATOMIC_RMW
 	select ARCH_SUPPORTS_DEBUG_PAGEALLOC if MMU
-<<<<<<< HEAD
-=======
 	select ARCH_STACKWALK
->>>>>>> 8a8109f3
 	select ARCH_HAS_BINFMT_FLAT
 	select ARCH_HAS_DEBUG_VM_PGTABLE
 	select ARCH_HAS_DEBUG_VIRTUAL if MMU
