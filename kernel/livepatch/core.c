/*
 * core.c - Kernel Live Patching Core
 *
 * Copyright (C) 2014 Seth Jennings <sjenning@redhat.com>
 * Copyright (C) 2014 SUSE
 *
 * This program is free software; you can redistribute it and/or
 * modify it under the terms of the GNU General Public License
 * as published by the Free Software Foundation; either version 2
 * of the License, or (at your option) any later version.
 *
 * This program is distributed in the hope that it will be useful,
 * but WITHOUT ANY WARRANTY; without even the implied warranty of
 * MERCHANTABILITY or FITNESS FOR A PARTICULAR PURPOSE.  See the
 * GNU General Public License for more details.
 *
 * You should have received a copy of the GNU General Public License
 * along with this program; if not, see <http://www.gnu.org/licenses/>.
 */

#define pr_fmt(fmt) KBUILD_MODNAME ": " fmt

#include <linux/module.h>
#include <linux/kernel.h>
#include <linux/mutex.h>
#include <linux/slab.h>
#include <linux/ftrace.h>
#include <linux/list.h>
#include <linux/kallsyms.h>
#include <linux/livepatch.h>
#include <linux/elf.h>
#include <linux/moduleloader.h>
#include <asm/cacheflush.h>

/**
 * struct klp_ops - structure for tracking registered ftrace ops structs
 *
 * A single ftrace_ops is shared between all enabled replacement functions
 * (klp_func structs) which have the same old_addr.  This allows the switch
 * between function versions to happen instantaneously by updating the klp_ops
 * struct's func_stack list.  The winner is the klp_func at the top of the
 * func_stack (front of the list).
 *
 * @node:	node for the global klp_ops list
 * @func_stack:	list head for the stack of klp_func's (active func is on top)
 * @fops:	registered ftrace ops struct
 */
struct klp_ops {
	struct list_head node;
	struct list_head func_stack;
	struct ftrace_ops fops;
};

/*
 * The klp_mutex protects the global lists and state transitions of any
 * structure reachable from them.  References to any structure must be obtained
 * under mutex protection (except in klp_ftrace_handler(), which uses RCU to
 * ensure it gets consistent data).
 */
static DEFINE_MUTEX(klp_mutex);

static LIST_HEAD(klp_patches);
static LIST_HEAD(klp_ops);

static struct kobject *klp_root_kobj;

static struct klp_ops *klp_find_ops(unsigned long old_addr)
{
	struct klp_ops *ops;
	struct klp_func *func;

	list_for_each_entry(ops, &klp_ops, node) {
		func = list_first_entry(&ops->func_stack, struct klp_func,
					stack_node);
		if (func->old_addr == old_addr)
			return ops;
	}

	return NULL;
}

static bool klp_is_module(struct klp_object *obj)
{
	return obj->name;
}

static bool klp_is_object_loaded(struct klp_object *obj)
{
	return !obj->name || obj->mod;
}

/* sets obj->mod if object is not vmlinux and module is found */
static void klp_find_object_module(struct klp_object *obj)
{
	struct module *mod;

	if (!klp_is_module(obj))
		return;

	mutex_lock(&module_mutex);
	/*
	 * We do not want to block removal of patched modules and therefore
	 * we do not take a reference here. The patches are removed by
	 * klp_module_going() instead.
	 */
	mod = find_module(obj->name);
	/*
	 * Do not mess work of klp_module_coming() and klp_module_going().
	 * Note that the patch might still be needed before klp_module_going()
	 * is called. Module functions can be called even in the GOING state
	 * until mod->exit() finishes. This is especially important for
	 * patches that modify semantic of the functions.
	 */
	if (mod && mod->klp_alive)
		obj->mod = mod;

	mutex_unlock(&module_mutex);
}

/* klp_mutex must be held by caller */
static bool klp_is_patch_registered(struct klp_patch *patch)
{
	struct klp_patch *mypatch;

	list_for_each_entry(mypatch, &klp_patches, list)
		if (mypatch == patch)
			return true;

	return false;
}

static bool klp_initialized(void)
{
	return !!klp_root_kobj;
}

struct klp_find_arg {
	const char *objname;
	const char *name;
	unsigned long addr;
	unsigned long count;
	unsigned long pos;
};

static int klp_find_callback(void *data, const char *name,
			     struct module *mod, unsigned long addr)
{
	struct klp_find_arg *args = data;

	if ((mod && !args->objname) || (!mod && args->objname))
		return 0;

	if (strcmp(args->name, name))
		return 0;

	if (args->objname && strcmp(args->objname, mod->name))
		return 0;

	args->addr = addr;
	args->count++;

	/*
	 * Finish the search when the symbol is found for the desired position
	 * or the position is not defined for a non-unique symbol.
	 */
	if ((args->pos && (args->count == args->pos)) ||
	    (!args->pos && (args->count > 1)))
		return 1;

	return 0;
}

static int klp_find_object_symbol(const char *objname, const char *name,
				  unsigned long sympos, unsigned long *addr)
{
	struct klp_find_arg args = {
		.objname = objname,
		.name = name,
		.addr = 0,
		.count = 0,
		.pos = sympos,
	};

	mutex_lock(&module_mutex);
	kallsyms_on_each_symbol(klp_find_callback, &args);
	mutex_unlock(&module_mutex);

	/*
	 * Ensure an address was found. If sympos is 0, ensure symbol is unique;
	 * otherwise ensure the symbol position count matches sympos.
	 */
	if (args.addr == 0)
		pr_err("symbol '%s' not found in symbol table\n", name);
	else if (args.count > 1 && sympos == 0) {
		pr_err("unresolvable ambiguity for symbol '%s' in object '%s'\n",
		       name, objname);
	} else if (sympos != args.count && sympos > 0) {
		pr_err("symbol position %lu for symbol '%s' in object '%s' not found\n",
		       sympos, name, objname ? objname : "vmlinux");
	} else {
		*addr = args.addr;
		return 0;
	}

	*addr = 0;
	return -EINVAL;
}

static int klp_resolve_symbols(Elf_Shdr *relasec, struct module *pmod)
{
	int i, cnt, vmlinux, ret;
	char objname[MODULE_NAME_LEN];
	char symname[KSYM_NAME_LEN];
	char *strtab = pmod->core_kallsyms.strtab;
	Elf_Rela *relas;
	Elf_Sym *sym;
	unsigned long sympos, addr;

	/*
	 * Since the field widths for objname and symname in the sscanf()
	 * call are hard-coded and correspond to MODULE_NAME_LEN and
	 * KSYM_NAME_LEN respectively, we must make sure that MODULE_NAME_LEN
	 * and KSYM_NAME_LEN have the values we expect them to have.
	 *
	 * Because the value of MODULE_NAME_LEN can differ among architectures,
	 * we use the smallest/strictest upper bound possible (56, based on
	 * the current definition of MODULE_NAME_LEN) to prevent overflows.
	 */
	BUILD_BUG_ON(MODULE_NAME_LEN < 56 || KSYM_NAME_LEN != 128);

	relas = (Elf_Rela *) relasec->sh_addr;
	/* For each rela in this klp relocation section */
	for (i = 0; i < relasec->sh_size / sizeof(Elf_Rela); i++) {
		sym = pmod->core_kallsyms.symtab + ELF_R_SYM(relas[i].r_info);
		if (sym->st_shndx != SHN_LIVEPATCH) {
			pr_err("symbol %s is not marked as a livepatch symbol",
			       strtab + sym->st_name);
			return -EINVAL;
		}

		/* Format: .klp.sym.objname.symname,sympos */
		cnt = sscanf(strtab + sym->st_name,
			     ".klp.sym.%55[^.].%127[^,],%lu",
			     objname, symname, &sympos);
		if (cnt != 3) {
			pr_err("symbol %s has an incorrectly formatted name",
			       strtab + sym->st_name);
			return -EINVAL;
		}

		/* klp_find_object_symbol() treats a NULL objname as vmlinux */
		vmlinux = !strcmp(objname, "vmlinux");
		ret = klp_find_object_symbol(vmlinux ? NULL : objname,
					     symname, sympos, &addr);
		if (ret)
			return ret;

		sym->st_value = addr;
	}

	return 0;
}

static int klp_write_object_relocations(struct module *pmod,
					struct klp_object *obj)
{
	int i, cnt, ret = 0;
	const char *objname, *secname;
	char sec_objname[MODULE_NAME_LEN];
	Elf_Shdr *sec;

	if (WARN_ON(!klp_is_object_loaded(obj)))
		return -EINVAL;

	objname = klp_is_module(obj) ? obj->name : "vmlinux";

	module_disable_ro(pmod);
	/* For each klp relocation section */
	for (i = 1; i < pmod->klp_info->hdr.e_shnum; i++) {
		sec = pmod->klp_info->sechdrs + i;
		secname = pmod->klp_info->secstrings + sec->sh_name;
		if (!(sec->sh_flags & SHF_RELA_LIVEPATCH))
			continue;

		/*
		 * Format: .klp.rela.sec_objname.section_name
		 * See comment in klp_resolve_symbols() for an explanation
		 * of the selected field width value.
		 */
		cnt = sscanf(secname, ".klp.rela.%55[^.]", sec_objname);
		if (cnt != 1) {
			pr_err("section %s has an incorrectly formatted name",
			       secname);
			ret = -EINVAL;
			break;
		}

		if (strcmp(objname, sec_objname))
			continue;

		ret = klp_resolve_symbols(sec, pmod);
		if (ret)
			break;

		ret = apply_relocate_add(pmod->klp_info->sechdrs,
					 pmod->core_kallsyms.strtab,
					 pmod->klp_info->symndx, i, pmod);
		if (ret)
			break;
	}

	module_enable_ro(pmod);
	return ret;
}

static void notrace klp_ftrace_handler(unsigned long ip,
				       unsigned long parent_ip,
				       struct ftrace_ops *fops,
				       struct pt_regs *regs)
{
	struct klp_ops *ops;
	struct klp_func *func;

	ops = container_of(fops, struct klp_ops, fops);

	rcu_read_lock();
	func = list_first_or_null_rcu(&ops->func_stack, struct klp_func,
				      stack_node);
	if (WARN_ON_ONCE(!func))
		goto unlock;

	klp_arch_set_pc(regs, (unsigned long)func->new_func);
unlock:
	rcu_read_unlock();
}

/*
 * Convert a function address into the appropriate ftrace location.
 *
 * Usually this is just the address of the function, but on some architectures
 * it's more complicated so allow them to provide a custom behaviour.
 */
#ifndef klp_get_ftrace_location
static unsigned long klp_get_ftrace_location(unsigned long faddr)
{
	return faddr;
}
#endif

static void klp_disable_func(struct klp_func *func)
{
	struct klp_ops *ops;

	if (WARN_ON(func->state != KLP_ENABLED))
		return;
	if (WARN_ON(!func->old_addr))
		return;

	ops = klp_find_ops(func->old_addr);
	if (WARN_ON(!ops))
		return;

	if (list_is_singular(&ops->func_stack)) {
		unsigned long ftrace_loc;

		ftrace_loc = klp_get_ftrace_location(func->old_addr);
		if (WARN_ON(!ftrace_loc))
			return;

		WARN_ON(unregister_ftrace_function(&ops->fops));
		WARN_ON(ftrace_set_filter_ip(&ops->fops, ftrace_loc, 1, 0));

		list_del_rcu(&func->stack_node);
		list_del(&ops->node);
		kfree(ops);
	} else {
		list_del_rcu(&func->stack_node);
	}

	func->state = KLP_DISABLED;
}

static int klp_enable_func(struct klp_func *func)
{
	struct klp_ops *ops;
	int ret;

	if (WARN_ON(!func->old_addr))
		return -EINVAL;

	if (WARN_ON(func->state != KLP_DISABLED))
		return -EINVAL;

	ops = klp_find_ops(func->old_addr);
	if (!ops) {
		unsigned long ftrace_loc;

		ftrace_loc = klp_get_ftrace_location(func->old_addr);
		if (!ftrace_loc) {
			pr_err("failed to find location for function '%s'\n",
				func->old_name);
			return -EINVAL;
		}

		ops = kzalloc(sizeof(*ops), GFP_KERNEL);
		if (!ops)
			return -ENOMEM;

		ops->fops.func = klp_ftrace_handler;
		ops->fops.flags = FTRACE_OPS_FL_SAVE_REGS |
				  FTRACE_OPS_FL_DYNAMIC |
				  FTRACE_OPS_FL_IPMODIFY;

		list_add(&ops->node, &klp_ops);

		INIT_LIST_HEAD(&ops->func_stack);
		list_add_rcu(&func->stack_node, &ops->func_stack);

		ret = ftrace_set_filter_ip(&ops->fops, ftrace_loc, 0, 0);
		if (ret) {
			pr_err("failed to set ftrace filter for function '%s' (%d)\n",
			       func->old_name, ret);
			goto err;
		}

		ret = register_ftrace_function(&ops->fops);
		if (ret) {
			pr_err("failed to register ftrace handler for function '%s' (%d)\n",
			       func->old_name, ret);
			ftrace_set_filter_ip(&ops->fops, ftrace_loc, 1, 0);
			goto err;
		}


	} else {
		list_add_rcu(&func->stack_node, &ops->func_stack);
	}

	func->state = KLP_ENABLED;

	return 0;

err:
	list_del_rcu(&func->stack_node);
	list_del(&ops->node);
	kfree(ops);
	return ret;
}

static void klp_disable_object(struct klp_object *obj)
{
	struct klp_func *func;

	klp_for_each_func(obj, func)
		if (func->state == KLP_ENABLED)
			klp_disable_func(func);

	obj->state = KLP_DISABLED;
}

static int klp_enable_object(struct klp_object *obj)
{
	struct klp_func *func;
	int ret;

	if (WARN_ON(obj->state != KLP_DISABLED))
		return -EINVAL;

	if (WARN_ON(!klp_is_object_loaded(obj)))
		return -EINVAL;

	klp_for_each_func(obj, func) {
		ret = klp_enable_func(func);
		if (ret) {
			klp_disable_object(obj);
			return ret;
		}
	}
	obj->state = KLP_ENABLED;

	return 0;
}

static int __klp_disable_patch(struct klp_patch *patch)
{
	struct klp_object *obj;

	/* enforce stacking: only the last enabled patch can be disabled */
	if (!list_is_last(&patch->list, &klp_patches) &&
	    list_next_entry(patch, list)->state == KLP_ENABLED)
		return -EBUSY;

	pr_notice("disabling patch '%s'\n", patch->mod->name);

	klp_for_each_object(patch, obj) {
		if (obj->state == KLP_ENABLED)
			klp_disable_object(obj);
	}

	patch->state = KLP_DISABLED;

	return 0;
}

/**
 * klp_disable_patch() - disables a registered patch
 * @patch:	The registered, enabled patch to be disabled
 *
 * Unregisters the patched functions from ftrace.
 *
 * Return: 0 on success, otherwise error
 */
int klp_disable_patch(struct klp_patch *patch)
{
	int ret;

	mutex_lock(&klp_mutex);

	if (!klp_is_patch_registered(patch)) {
		ret = -EINVAL;
		goto err;
	}

	if (patch->state == KLP_DISABLED) {
		ret = -EINVAL;
		goto err;
	}

	ret = __klp_disable_patch(patch);

err:
	mutex_unlock(&klp_mutex);
	return ret;
}
EXPORT_SYMBOL_GPL(klp_disable_patch);

static int __klp_enable_patch(struct klp_patch *patch)
{
	struct klp_object *obj;
	int ret;

	if (WARN_ON(patch->state != KLP_DISABLED))
		return -EINVAL;

	/* enforce stacking: only the first disabled patch can be enabled */
	if (patch->list.prev != &klp_patches &&
	    list_prev_entry(patch, list)->state == KLP_DISABLED)
		return -EBUSY;

	pr_notice_once("tainting kernel with TAINT_LIVEPATCH\n");
	add_taint(TAINT_LIVEPATCH, LOCKDEP_STILL_OK);

	pr_notice("enabling patch '%s'\n", patch->mod->name);

	klp_for_each_object(patch, obj) {
		if (!klp_is_object_loaded(obj))
			continue;

		ret = klp_enable_object(obj);
		if (ret)
			goto unregister;
	}

	patch->state = KLP_ENABLED;

	return 0;

unregister:
	WARN_ON(__klp_disable_patch(patch));
	return ret;
}

/**
 * klp_enable_patch() - enables a registered patch
 * @patch:	The registered, disabled patch to be enabled
 *
 * Performs the needed symbol lookups and code relocations,
 * then registers the patched functions with ftrace.
 *
 * Return: 0 on success, otherwise error
 */
int klp_enable_patch(struct klp_patch *patch)
{
	int ret;

	mutex_lock(&klp_mutex);

	if (!klp_is_patch_registered(patch)) {
		ret = -EINVAL;
		goto err;
	}

	ret = __klp_enable_patch(patch);

err:
	mutex_unlock(&klp_mutex);
	return ret;
}
EXPORT_SYMBOL_GPL(klp_enable_patch);

/*
 * Sysfs Interface
 *
 * /sys/kernel/livepatch
 * /sys/kernel/livepatch/<patch>
 * /sys/kernel/livepatch/<patch>/enabled
 * /sys/kernel/livepatch/<patch>/<object>
 * /sys/kernel/livepatch/<patch>/<object>/<function,sympos>
 */

static ssize_t enabled_store(struct kobject *kobj, struct kobj_attribute *attr,
			     const char *buf, size_t count)
{
	struct klp_patch *patch;
	int ret;
	unsigned long val;

	ret = kstrtoul(buf, 10, &val);
	if (ret)
		return -EINVAL;

	if (val != KLP_DISABLED && val != KLP_ENABLED)
		return -EINVAL;

	patch = container_of(kobj, struct klp_patch, kobj);

	mutex_lock(&klp_mutex);

	if (val == patch->state) {
		/* already in requested state */
		ret = -EINVAL;
		goto err;
	}

	if (val == KLP_ENABLED) {
		ret = __klp_enable_patch(patch);
		if (ret)
			goto err;
	} else {
		ret = __klp_disable_patch(patch);
		if (ret)
			goto err;
	}

	mutex_unlock(&klp_mutex);

	return count;

err:
	mutex_unlock(&klp_mutex);
	return ret;
}

static ssize_t enabled_show(struct kobject *kobj,
			    struct kobj_attribute *attr, char *buf)
{
	struct klp_patch *patch;

	patch = container_of(kobj, struct klp_patch, kobj);
	return snprintf(buf, PAGE_SIZE-1, "%d\n", patch->state);
}

static struct kobj_attribute enabled_kobj_attr = __ATTR_RW(enabled);
static struct attribute *klp_patch_attrs[] = {
	&enabled_kobj_attr.attr,
	NULL
};

static void klp_kobj_release_patch(struct kobject *kobj)
{
	/*
	 * Once we have a consistency model we'll need to module_put() the
	 * patch module here.  See klp_register_patch() for more details.
	 */
}

static struct kobj_type klp_ktype_patch = {
	.release = klp_kobj_release_patch,
	.sysfs_ops = &kobj_sysfs_ops,
	.default_attrs = klp_patch_attrs,
};

static void klp_kobj_release_object(struct kobject *kobj)
{
}

static struct kobj_type klp_ktype_object = {
	.release = klp_kobj_release_object,
	.sysfs_ops = &kobj_sysfs_ops,
};

static void klp_kobj_release_func(struct kobject *kobj)
{
}

static struct kobj_type klp_ktype_func = {
	.release = klp_kobj_release_func,
	.sysfs_ops = &kobj_sysfs_ops,
};

/*
 * Free all functions' kobjects in the array up to some limit. When limit is
 * NULL, all kobjects are freed.
 */
static void klp_free_funcs_limited(struct klp_object *obj,
				   struct klp_func *limit)
{
	struct klp_func *func;

	for (func = obj->funcs; func->old_name && func != limit; func++)
		kobject_put(&func->kobj);
}

/* Clean up when a patched object is unloaded */
static void klp_free_object_loaded(struct klp_object *obj)
{
	struct klp_func *func;

	obj->mod = NULL;

	klp_for_each_func(obj, func)
		func->old_addr = 0;
}

/*
 * Free all objects' kobjects in the array up to some limit. When limit is
 * NULL, all kobjects are freed.
 */
static void klp_free_objects_limited(struct klp_patch *patch,
				     struct klp_object *limit)
{
	struct klp_object *obj;

	for (obj = patch->objs; obj->funcs && obj != limit; obj++) {
		klp_free_funcs_limited(obj, NULL);
		kobject_put(&obj->kobj);
	}
}

static void klp_free_patch(struct klp_patch *patch)
{
	klp_free_objects_limited(patch, NULL);
	if (!list_empty(&patch->list))
		list_del(&patch->list);
	kobject_put(&patch->kobj);
}

static int klp_init_func(struct klp_object *obj, struct klp_func *func)
{
	if (!func->old_name || !func->new_func)
		return -EINVAL;

	INIT_LIST_HEAD(&func->stack_node);
	func->state = KLP_DISABLED;

	/* The format for the sysfs directory is <function,sympos> where sympos
	 * is the nth occurrence of this symbol in kallsyms for the patched
	 * object. If the user selects 0 for old_sympos, then 1 will be used
	 * since a unique symbol will be the first occurrence.
	 */
	return kobject_init_and_add(&func->kobj, &klp_ktype_func,
				    &obj->kobj, "%s,%lu", func->old_name,
				    func->old_sympos ? func->old_sympos : 1);
}

/* parts of the initialization that is done only when the object is loaded */
static int klp_init_object_loaded(struct klp_patch *patch,
				  struct klp_object *obj)
{
	struct klp_func *func;
	int ret;

	ret = klp_write_object_relocations(patch->mod, obj);
	if (ret)
		return ret;

	klp_for_each_func(obj, func) {
		ret = klp_find_object_symbol(obj->name, func->old_name,
					     func->old_sympos,
					     &func->old_addr);
		if (ret)
			return ret;
	}

	return 0;
}

static int klp_init_object(struct klp_patch *patch, struct klp_object *obj)
{
	struct klp_func *func;
	int ret;
	const char *name;

	if (!obj->funcs)
		return -EINVAL;

	obj->state = KLP_DISABLED;
	obj->mod = NULL;

	klp_find_object_module(obj);

	name = klp_is_module(obj) ? obj->name : "vmlinux";
	ret = kobject_init_and_add(&obj->kobj, &klp_ktype_object,
				   &patch->kobj, "%s", name);
	if (ret)
		return ret;

	klp_for_each_func(obj, func) {
		ret = klp_init_func(obj, func);
		if (ret)
			goto free;
	}

	if (klp_is_object_loaded(obj)) {
		ret = klp_init_object_loaded(patch, obj);
		if (ret)
			goto free;
	}

	return 0;

free:
	klp_free_funcs_limited(obj, func);
	kobject_put(&obj->kobj);
	return ret;
}

static int klp_init_patch(struct klp_patch *patch)
{
	struct klp_object *obj;
	int ret;

	if (!patch->objs)
		return -EINVAL;

	mutex_lock(&klp_mutex);

	patch->state = KLP_DISABLED;

	ret = kobject_init_and_add(&patch->kobj, &klp_ktype_patch,
				   klp_root_kobj, "%s", patch->mod->name);
	if (ret)
		goto unlock;

	klp_for_each_object(patch, obj) {
		ret = klp_init_object(patch, obj);
		if (ret)
			goto free;
	}

	list_add_tail(&patch->list, &klp_patches);

	mutex_unlock(&klp_mutex);

	return 0;

free:
	klp_free_objects_limited(patch, obj);
	kobject_put(&patch->kobj);
unlock:
	mutex_unlock(&klp_mutex);
	return ret;
}

/**
 * klp_unregister_patch() - unregisters a patch
 * @patch:	Disabled patch to be unregistered
 *
 * Frees the data structures and removes the sysfs interface.
 *
 * Return: 0 on success, otherwise error
 */
int klp_unregister_patch(struct klp_patch *patch)
{
	int ret = 0;

	mutex_lock(&klp_mutex);

	if (!klp_is_patch_registered(patch)) {
		ret = -EINVAL;
		goto out;
	}

	if (patch->state == KLP_ENABLED) {
		ret = -EBUSY;
		goto out;
	}

	klp_free_patch(patch);

out:
	mutex_unlock(&klp_mutex);
	return ret;
}
EXPORT_SYMBOL_GPL(klp_unregister_patch);

/**
 * klp_register_patch() - registers a patch
 * @patch:	Patch to be registered
 *
 * Initializes the data structure associated with the patch and
 * creates the sysfs interface.
 *
 * Return: 0 on success, otherwise error
 */
int klp_register_patch(struct klp_patch *patch)
{
	int ret;

	if (!patch || !patch->mod)
		return -EINVAL;

	if (!is_livepatch_module(patch->mod)) {
		pr_err("module %s is not marked as a livepatch module",
		       patch->mod->name);
		return -EINVAL;
	}

	if (!klp_initialized())
		return -ENODEV;

	/*
	 * A reference is taken on the patch module to prevent it from being
	 * unloaded.  Right now, we don't allow patch modules to unload since
	 * there is currently no method to determine if a thread is still
	 * running in the patched code contained in the patch module once
	 * the ftrace registration is successful.
	 */
	if (!try_module_get(patch->mod))
		return -ENODEV;

	ret = klp_init_patch(patch);
	if (ret)
		module_put(patch->mod);

	return ret;
}
EXPORT_SYMBOL_GPL(klp_register_patch);

int klp_module_coming(struct module *mod)
{
	int ret;
	struct klp_patch *patch;
	struct klp_object *obj;

	if (WARN_ON(mod->state != MODULE_STATE_COMING))
		return -EINVAL;

	mutex_lock(&klp_mutex);
	/*
	 * Each module has to know that klp_module_coming()
	 * has been called. We never know what module will
	 * get patched by a new patch.
	 */
	mod->klp_alive = true;

	list_for_each_entry(patch, &klp_patches, list) {
		klp_for_each_object(patch, obj) {
			if (!klp_is_module(obj) || strcmp(obj->name, mod->name))
				continue;

			obj->mod = mod;

			ret = klp_init_object_loaded(patch, obj);
			if (ret) {
				pr_warn("failed to initialize patch '%s' for module '%s' (%d)\n",
					patch->mod->name, obj->mod->name, ret);
				goto err;
			}
<<<<<<< HEAD

			if (patch->state == KLP_DISABLED)
				break;

			pr_notice("applying patch '%s' to loading module '%s'\n",
				  patch->mod->name, obj->mod->name);

			ret = klp_enable_object(obj);
			if (ret) {
				pr_warn("failed to apply patch '%s' to module '%s' (%d)\n",
					patch->mod->name, obj->mod->name, ret);
				goto err;
			}

			break;
		}
	}

	mutex_unlock(&klp_mutex);

	return 0;

=======

			if (patch->state == KLP_DISABLED)
				break;

			pr_notice("applying patch '%s' to loading module '%s'\n",
				  patch->mod->name, obj->mod->name);

			ret = klp_enable_object(obj);
			if (ret) {
				pr_warn("failed to apply patch '%s' to module '%s' (%d)\n",
					patch->mod->name, obj->mod->name, ret);
				goto err;
			}

			break;
		}
	}

	mutex_unlock(&klp_mutex);

	return 0;

>>>>>>> 6d912207
err:
	/*
	 * If a patch is unsuccessfully applied, return
	 * error to the module loader.
	 */
	pr_warn("patch '%s' failed for module '%s', refusing to load module '%s'\n",
		patch->mod->name, obj->mod->name, obj->mod->name);
	mod->klp_alive = false;
	klp_free_object_loaded(obj);
	mutex_unlock(&klp_mutex);

	return ret;
}

void klp_module_going(struct module *mod)
{
	struct klp_patch *patch;
	struct klp_object *obj;

	if (WARN_ON(mod->state != MODULE_STATE_GOING &&
		    mod->state != MODULE_STATE_COMING))
		return;

	mutex_lock(&klp_mutex);
	/*
	 * Each module has to know that klp_module_going()
	 * has been called. We never know what module will
	 * get patched by a new patch.
	 */
	mod->klp_alive = false;

	list_for_each_entry(patch, &klp_patches, list) {
		klp_for_each_object(patch, obj) {
			if (!klp_is_module(obj) || strcmp(obj->name, mod->name))
				continue;

			if (patch->state != KLP_DISABLED) {
				pr_notice("reverting patch '%s' on unloading module '%s'\n",
					  patch->mod->name, obj->mod->name);
				klp_disable_object(obj);
			}

			klp_free_object_loaded(obj);
			break;
		}
	}

	mutex_unlock(&klp_mutex);
}

static int __init klp_init(void)
{
	int ret;

	ret = klp_check_compiler_support();
	if (ret) {
		pr_info("Your compiler is too old; turning off.\n");
		return -EINVAL;
	}

	klp_root_kobj = kobject_create_and_add("livepatch", kernel_kobj);
	if (!klp_root_kobj)
		return -ENOMEM;

	return 0;
}

module_init(klp_init);<|MERGE_RESOLUTION|>--- conflicted
+++ resolved
@@ -967,7 +967,6 @@
 					patch->mod->name, obj->mod->name, ret);
 				goto err;
 			}
-<<<<<<< HEAD
 
 			if (patch->state == KLP_DISABLED)
 				break;
@@ -990,30 +989,6 @@
 
 	return 0;
 
-=======
-
-			if (patch->state == KLP_DISABLED)
-				break;
-
-			pr_notice("applying patch '%s' to loading module '%s'\n",
-				  patch->mod->name, obj->mod->name);
-
-			ret = klp_enable_object(obj);
-			if (ret) {
-				pr_warn("failed to apply patch '%s' to module '%s' (%d)\n",
-					patch->mod->name, obj->mod->name, ret);
-				goto err;
-			}
-
-			break;
-		}
-	}
-
-	mutex_unlock(&klp_mutex);
-
-	return 0;
-
->>>>>>> 6d912207
 err:
 	/*
 	 * If a patch is unsuccessfully applied, return
