--- conflicted
+++ resolved
@@ -25,11 +25,7 @@
 config GENERIC_CLOCKEVENTS_BUILD
 	bool
 	default y
-<<<<<<< HEAD
-	depends on GENERIC_CLOCKEVENTS || GENERIC_CLOCKEVENTS_MIGR
-=======
 	depends on GENERIC_CLOCKEVENTS
->>>>>>> dcd6c922
 
 config GENERIC_CLOCKEVENTS_MIN_ADJUST
 	bool