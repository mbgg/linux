--- conflicted
+++ resolved
@@ -6409,23 +6409,9 @@
 };
 
 static int retrieve_ptr_limit(const struct bpf_reg_state *ptr_reg,
-<<<<<<< HEAD
-			      const struct bpf_reg_state *off_reg,
-			      u32 *alu_limit, u8 opcode)
-{
-	bool off_is_neg = off_reg->smin_value < 0;
-	bool mask_to_left = (opcode == BPF_ADD &&  off_is_neg) ||
-			    (opcode == BPF_SUB && !off_is_neg);
+			      u32 *alu_limit, bool mask_to_left)
+{
 	u32 max = 0, ptr_limit = 0;
-
-	if (!tnum_is_const(off_reg->var_off) &&
-	    (off_reg->smin_value < 0) != (off_reg->smax_value < 0))
-		return REASON_BOUNDS;
-=======
-			      u32 *alu_limit, bool mask_to_left)
-{
-	u32 max = 0, ptr_limit = 0;
->>>>>>> 8e0eb2fb
 
 	switch (ptr_reg->type) {
 	case PTR_TO_STACK:
@@ -6492,30 +6478,20 @@
 	return opcode == BPF_ADD || opcode == BPF_SUB;
 }
 
-<<<<<<< HEAD
-=======
 struct bpf_sanitize_info {
 	struct bpf_insn_aux_data aux;
 	bool mask_to_left;
 };
 
->>>>>>> 8e0eb2fb
 static int sanitize_ptr_alu(struct bpf_verifier_env *env,
 			    struct bpf_insn *insn,
 			    const struct bpf_reg_state *ptr_reg,
 			    const struct bpf_reg_state *off_reg,
 			    struct bpf_reg_state *dst_reg,
-<<<<<<< HEAD
-			    struct bpf_insn_aux_data *tmp_aux,
-			    const bool commit_window)
-{
-	struct bpf_insn_aux_data *aux = commit_window ? cur_aux(env) : tmp_aux;
-=======
 			    struct bpf_sanitize_info *info,
 			    const bool commit_window)
 {
 	struct bpf_insn_aux_data *aux = commit_window ? cur_aux(env) : &info->aux;
->>>>>>> 8e0eb2fb
 	struct bpf_verifier_state *vstate = env->cur_state;
 	bool off_is_imm = tnum_is_const(off_reg->var_off);
 	bool off_is_neg = off_reg->smin_value < 0;
@@ -6536,9 +6512,6 @@
 	if (vstate->speculative)
 		goto do_sim;
 
-<<<<<<< HEAD
-	err = retrieve_ptr_limit(ptr_reg, off_reg, &alu_limit, opcode);
-=======
 	if (!commit_window) {
 		if (!tnum_is_const(off_reg->var_off) &&
 		    (off_reg->smin_value < 0) != (off_reg->smax_value < 0))
@@ -6549,7 +6522,6 @@
 	}
 
 	err = retrieve_ptr_limit(ptr_reg, &alu_limit, info->mask_to_left);
->>>>>>> 8e0eb2fb
 	if (err < 0)
 		return err;
 
@@ -6557,13 +6529,8 @@
 		/* In commit phase we narrow the masking window based on
 		 * the observed pointer move after the simulated operation.
 		 */
-<<<<<<< HEAD
-		alu_state = tmp_aux->alu_state;
-		alu_limit = abs(tmp_aux->alu_limit - alu_limit);
-=======
 		alu_state = info->aux.alu_state;
 		alu_limit = abs(info->aux.alu_limit - alu_limit);
->>>>>>> 8e0eb2fb
 	} else {
 		alu_state  = off_is_neg ? BPF_ALU_NEG_VALUE : 0;
 		alu_state |= off_is_imm ? BPF_ALU_IMMEDIATE : 0;
@@ -6578,17 +6545,12 @@
 	/* If we're in commit phase, we're done here given we already
 	 * pushed the truncated dst_reg into the speculative verification
 	 * stack.
-<<<<<<< HEAD
-	 */
-	if (commit_window)
-=======
 	 *
 	 * Also, when register is a known constant, we rewrite register-based
 	 * operation to immediate-based, and thus do not need masking (and as
 	 * a consequence, do not need to simulate the zero-truncation either).
 	 */
 	if (commit_window || off_is_imm)
->>>>>>> 8e0eb2fb
 		return 0;
 
 	/* Simulate and find potential out-of-bounds access under
@@ -6733,11 +6695,7 @@
 	    smin_ptr = ptr_reg->smin_value, smax_ptr = ptr_reg->smax_value;
 	u64 umin_val = off_reg->umin_value, umax_val = off_reg->umax_value,
 	    umin_ptr = ptr_reg->umin_value, umax_ptr = ptr_reg->umax_value;
-<<<<<<< HEAD
-	struct bpf_insn_aux_data tmp_aux = {};
-=======
 	struct bpf_sanitize_info info = {};
->>>>>>> 8e0eb2fb
 	u8 opcode = BPF_OP(insn->code);
 	u32 dst = insn->dst_reg;
 	int ret;
@@ -6806,11 +6764,7 @@
 
 	if (sanitize_needed(opcode)) {
 		ret = sanitize_ptr_alu(env, insn, ptr_reg, off_reg, dst_reg,
-<<<<<<< HEAD
-				       &tmp_aux, false);
-=======
 				       &info, false);
->>>>>>> 8e0eb2fb
 		if (ret < 0)
 			return sanitize_err(env, insn, ret, off_reg, dst_reg);
 	}
@@ -6951,11 +6905,7 @@
 		return -EACCES;
 	if (sanitize_needed(opcode)) {
 		ret = sanitize_ptr_alu(env, insn, dst_reg, off_reg, dst_reg,
-<<<<<<< HEAD
-				       &tmp_aux, true);
-=======
 				       &info, true);
->>>>>>> 8e0eb2fb
 		if (ret < 0)
 			return sanitize_err(env, insn, ret, off_reg, dst_reg);
 	}
