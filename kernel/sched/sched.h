--- conflicted
+++ resolved
@@ -975,7 +975,6 @@
 	unsigned long		cpu_capacity_orig;
 
 	struct callback_head	*balance_callback;
-	unsigned char		balance_flags;
 
 	unsigned char		nohz_idle_balance;
 	unsigned char		idle_balance;
@@ -1248,9 +1247,6 @@
 #ifdef CONFIG_SMP
 	SCHED_WARN_ON(rq->balance_callback && rq->balance_callback != &balance_push_callback);
 #endif
-#endif
-#ifdef CONFIG_SMP
-	SCHED_WARN_ON(rq->balance_callback);
 #endif
 }
 
@@ -1413,9 +1409,6 @@
 
 #ifdef CONFIG_SMP
 
-#define BALANCE_WORK	0x01
-#define BALANCE_PUSH	0x02
-
 static inline void
 queue_balance_callback(struct rq *rq,
 		       struct callback_head *head,
@@ -1423,17 +1416,12 @@
 {
 	lockdep_assert_held(&rq->lock);
 
-<<<<<<< HEAD
-	if (unlikely(head->next || (rq->balance_flags & BALANCE_PUSH)))
-=======
 	if (unlikely(head->next || rq->balance_callback == &balance_push_callback))
->>>>>>> 8a8109f3
 		return;
 
 	head->func = (void (*)(struct callback_head *))func;
 	head->next = rq->balance_callback;
 	rq->balance_callback = head;
-	rq->balance_flags |= BALANCE_WORK;
 }
 
 #define rcu_dereference_check_sched_domain(p) \
