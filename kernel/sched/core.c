/*
 *  kernel/sched/core.c
 *
 *  Kernel scheduler and related syscalls
 *
 *  Copyright (C) 1991-2002  Linus Torvalds
 *
 *  1996-12-23  Modified by Dave Grothe to fix bugs in semaphores and
 *		make semaphores SMP safe
 *  1998-11-19	Implemented schedule_timeout() and related stuff
 *		by Andrea Arcangeli
 *  2002-01-04	New ultra-scalable O(1) scheduler by Ingo Molnar:
 *		hybrid priority-list and round-robin design with
 *		an array-switch method of distributing timeslices
 *		and per-CPU runqueues.  Cleanups and useful suggestions
 *		by Davide Libenzi, preemptible kernel bits by Robert Love.
 *  2003-09-03	Interactivity tuning by Con Kolivas.
 *  2004-04-02	Scheduler domains code by Nick Piggin
 *  2007-04-15  Work begun on replacing all interactivity tuning with a
 *              fair scheduling design by Con Kolivas.
 *  2007-05-05  Load balancing (smp-nice) and other improvements
 *              by Peter Williams
 *  2007-05-06  Interactivity improvements to CFS by Mike Galbraith
 *  2007-07-01  Group scheduling enhancements by Srivatsa Vaddagiri
 *  2007-11-29  RT balancing improvements by Steven Rostedt, Gregory Haskins,
 *              Thomas Gleixner, Mike Kravetz
 */

#include <linux/mm.h>
#include <linux/module.h>
#include <linux/nmi.h>
#include <linux/init.h>
#include <linux/uaccess.h>
#include <linux/highmem.h>
#include <asm/mmu_context.h>
#include <linux/interrupt.h>
#include <linux/capability.h>
#include <linux/completion.h>
#include <linux/kernel_stat.h>
#include <linux/debug_locks.h>
#include <linux/perf_event.h>
#include <linux/security.h>
#include <linux/notifier.h>
#include <linux/profile.h>
#include <linux/freezer.h>
#include <linux/vmalloc.h>
#include <linux/blkdev.h>
#include <linux/delay.h>
#include <linux/pid_namespace.h>
#include <linux/smp.h>
#include <linux/threads.h>
#include <linux/timer.h>
#include <linux/rcupdate.h>
#include <linux/cpu.h>
#include <linux/cpuset.h>
#include <linux/percpu.h>
#include <linux/proc_fs.h>
#include <linux/seq_file.h>
#include <linux/sysctl.h>
#include <linux/syscalls.h>
#include <linux/times.h>
#include <linux/tsacct_kern.h>
#include <linux/kprobes.h>
#include <linux/delayacct.h>
#include <linux/unistd.h>
#include <linux/pagemap.h>
#include <linux/hrtimer.h>
#include <linux/tick.h>
#include <linux/debugfs.h>
#include <linux/ctype.h>
#include <linux/ftrace.h>
#include <linux/slab.h>
#include <linux/init_task.h>
#include <linux/binfmts.h>
#include <linux/context_tracking.h>
#include <linux/compiler.h>

#include <asm/switch_to.h>
#include <asm/tlb.h>
#include <asm/irq_regs.h>
#include <asm/mutex.h>
#ifdef CONFIG_PARAVIRT
#include <asm/paravirt.h>
#endif

#include "sched.h"
#include "../workqueue_internal.h"
#include "../smpboot.h"

#define CREATE_TRACE_POINTS
#include <trace/events/sched.h>

void start_bandwidth_timer(struct hrtimer *period_timer, ktime_t period)
{
	unsigned long delta;
	ktime_t soft, hard, now;

	for (;;) {
		if (hrtimer_active(period_timer))
			break;

		now = hrtimer_cb_get_time(period_timer);
		hrtimer_forward(period_timer, now, period);

		soft = hrtimer_get_softexpires(period_timer);
		hard = hrtimer_get_expires(period_timer);
		delta = ktime_to_ns(ktime_sub(hard, soft));
		__hrtimer_start_range_ns(period_timer, soft, delta,
					 HRTIMER_MODE_ABS_PINNED, 0);
	}
}

DEFINE_MUTEX(sched_domains_mutex);
DEFINE_PER_CPU_SHARED_ALIGNED(struct rq, runqueues);

static void update_rq_clock_task(struct rq *rq, s64 delta);

void update_rq_clock(struct rq *rq)
{
	s64 delta;

	lockdep_assert_held(&rq->lock);

	if (rq->clock_skip_update & RQCF_ACT_SKIP)
		return;

	delta = sched_clock_cpu(cpu_of(rq)) - rq->clock;
	if (delta < 0)
		return;
	rq->clock += delta;
	update_rq_clock_task(rq, delta);
}

/*
 * Debugging: various feature bits
 */

#define SCHED_FEAT(name, enabled)	\
	(1UL << __SCHED_FEAT_##name) * enabled |

const_debug unsigned int sysctl_sched_features =
#include "features.h"
	0;

#undef SCHED_FEAT

#ifdef CONFIG_SCHED_DEBUG
#define SCHED_FEAT(name, enabled)	\
	#name ,

static const char * const sched_feat_names[] = {
#include "features.h"
};

#undef SCHED_FEAT

static int sched_feat_show(struct seq_file *m, void *v)
{
	int i;

	for (i = 0; i < __SCHED_FEAT_NR; i++) {
		if (!(sysctl_sched_features & (1UL << i)))
			seq_puts(m, "NO_");
		seq_printf(m, "%s ", sched_feat_names[i]);
	}
	seq_puts(m, "\n");

	return 0;
}

#ifdef HAVE_JUMP_LABEL

#define jump_label_key__true  STATIC_KEY_INIT_TRUE
#define jump_label_key__false STATIC_KEY_INIT_FALSE

#define SCHED_FEAT(name, enabled)	\
	jump_label_key__##enabled ,

struct static_key sched_feat_keys[__SCHED_FEAT_NR] = {
#include "features.h"
};

#undef SCHED_FEAT

static void sched_feat_disable(int i)
{
	if (static_key_enabled(&sched_feat_keys[i]))
		static_key_slow_dec(&sched_feat_keys[i]);
}

static void sched_feat_enable(int i)
{
	if (!static_key_enabled(&sched_feat_keys[i]))
		static_key_slow_inc(&sched_feat_keys[i]);
}
#else
static void sched_feat_disable(int i) { };
static void sched_feat_enable(int i) { };
#endif /* HAVE_JUMP_LABEL */

static int sched_feat_set(char *cmp)
{
	int i;
	int neg = 0;

	if (strncmp(cmp, "NO_", 3) == 0) {
		neg = 1;
		cmp += 3;
	}

	for (i = 0; i < __SCHED_FEAT_NR; i++) {
		if (strcmp(cmp, sched_feat_names[i]) == 0) {
			if (neg) {
				sysctl_sched_features &= ~(1UL << i);
				sched_feat_disable(i);
			} else {
				sysctl_sched_features |= (1UL << i);
				sched_feat_enable(i);
			}
			break;
		}
	}

	return i;
}

static ssize_t
sched_feat_write(struct file *filp, const char __user *ubuf,
		size_t cnt, loff_t *ppos)
{
	char buf[64];
	char *cmp;
	int i;
	struct inode *inode;

	if (cnt > 63)
		cnt = 63;

	if (copy_from_user(&buf, ubuf, cnt))
		return -EFAULT;

	buf[cnt] = 0;
	cmp = strstrip(buf);

	/* Ensure the static_key remains in a consistent state */
	inode = file_inode(filp);
	mutex_lock(&inode->i_mutex);
	i = sched_feat_set(cmp);
	mutex_unlock(&inode->i_mutex);
	if (i == __SCHED_FEAT_NR)
		return -EINVAL;

	*ppos += cnt;

	return cnt;
}

static int sched_feat_open(struct inode *inode, struct file *filp)
{
	return single_open(filp, sched_feat_show, NULL);
}

static const struct file_operations sched_feat_fops = {
	.open		= sched_feat_open,
	.write		= sched_feat_write,
	.read		= seq_read,
	.llseek		= seq_lseek,
	.release	= single_release,
};

static __init int sched_init_debug(void)
{
	debugfs_create_file("sched_features", 0644, NULL, NULL,
			&sched_feat_fops);

	return 0;
}
late_initcall(sched_init_debug);
#endif /* CONFIG_SCHED_DEBUG */

/*
 * Number of tasks to iterate in a single balance run.
 * Limited because this is done with IRQs disabled.
 */
const_debug unsigned int sysctl_sched_nr_migrate = 32;

/*
 * period over which we average the RT time consumption, measured
 * in ms.
 *
 * default: 1s
 */
const_debug unsigned int sysctl_sched_time_avg = MSEC_PER_SEC;

/*
 * period over which we measure -rt task cpu usage in us.
 * default: 1s
 */
unsigned int sysctl_sched_rt_period = 1000000;

__read_mostly int scheduler_running;

/*
 * part of the period that we allow rt tasks to run in us.
 * default: 0.95s
 */
int sysctl_sched_rt_runtime = 950000;

<<<<<<< HEAD
=======
/* cpus with isolated domains */
cpumask_var_t cpu_isolated_map;

>>>>>>> 007760cf
/*
 * this_rq_lock - lock this runqueue and disable interrupts.
 */
static struct rq *this_rq_lock(void)
	__acquires(rq->lock)
{
	struct rq *rq;

	local_irq_disable();
	rq = this_rq();
	raw_spin_lock(&rq->lock);

	return rq;
}

#ifdef CONFIG_SCHED_HRTICK
/*
 * Use HR-timers to deliver accurate preemption points.
 */

static void hrtick_clear(struct rq *rq)
{
	if (hrtimer_active(&rq->hrtick_timer))
		hrtimer_cancel(&rq->hrtick_timer);
}

/*
 * High-resolution timer tick.
 * Runs from hardirq context with interrupts disabled.
 */
static enum hrtimer_restart hrtick(struct hrtimer *timer)
{
	struct rq *rq = container_of(timer, struct rq, hrtick_timer);

	WARN_ON_ONCE(cpu_of(rq) != smp_processor_id());

	raw_spin_lock(&rq->lock);
	update_rq_clock(rq);
	rq->curr->sched_class->task_tick(rq, rq->curr, 1);
	raw_spin_unlock(&rq->lock);

	return HRTIMER_NORESTART;
}

#ifdef CONFIG_SMP

static int __hrtick_restart(struct rq *rq)
{
	struct hrtimer *timer = &rq->hrtick_timer;
	ktime_t time = hrtimer_get_softexpires(timer);

	return __hrtimer_start_range_ns(timer, time, 0, HRTIMER_MODE_ABS_PINNED, 0);
}

/*
 * called from hardirq (IPI) context
 */
static void __hrtick_start(void *arg)
{
	struct rq *rq = arg;

	raw_spin_lock(&rq->lock);
	__hrtick_restart(rq);
	rq->hrtick_csd_pending = 0;
	raw_spin_unlock(&rq->lock);
}

/*
 * Called to set the hrtick timer state.
 *
 * called with rq->lock held and irqs disabled
 */
void hrtick_start(struct rq *rq, u64 delay)
{
	struct hrtimer *timer = &rq->hrtick_timer;
	ktime_t time;
	s64 delta;

	/*
	 * Don't schedule slices shorter than 10000ns, that just
	 * doesn't make sense and can cause timer DoS.
	 */
	delta = max_t(s64, delay, 10000LL);
	time = ktime_add_ns(timer->base->get_time(), delta);

	hrtimer_set_expires(timer, time);

	if (rq == this_rq()) {
		__hrtick_restart(rq);
	} else if (!rq->hrtick_csd_pending) {
		smp_call_function_single_async(cpu_of(rq), &rq->hrtick_csd);
		rq->hrtick_csd_pending = 1;
	}
}

static int
hotplug_hrtick(struct notifier_block *nfb, unsigned long action, void *hcpu)
{
	int cpu = (int)(long)hcpu;

	switch (action) {
	case CPU_UP_CANCELED:
	case CPU_UP_CANCELED_FROZEN:
	case CPU_DOWN_PREPARE:
	case CPU_DOWN_PREPARE_FROZEN:
	case CPU_DEAD:
	case CPU_DEAD_FROZEN:
		hrtick_clear(cpu_rq(cpu));
		return NOTIFY_OK;
	}

	return NOTIFY_DONE;
}

static __init void init_hrtick(void)
{
	hotcpu_notifier(hotplug_hrtick, 0);
}
#else
/*
 * Called to set the hrtick timer state.
 *
 * called with rq->lock held and irqs disabled
 */
void hrtick_start(struct rq *rq, u64 delay)
{
	/*
	 * Don't schedule slices shorter than 10000ns, that just
	 * doesn't make sense. Rely on vruntime for fairness.
	 */
	delay = max_t(u64, delay, 10000LL);
	__hrtimer_start_range_ns(&rq->hrtick_timer, ns_to_ktime(delay), 0,
			HRTIMER_MODE_REL_PINNED, 0);
}

static inline void init_hrtick(void)
{
}
#endif /* CONFIG_SMP */

static void init_rq_hrtick(struct rq *rq)
{
#ifdef CONFIG_SMP
	rq->hrtick_csd_pending = 0;

	rq->hrtick_csd.flags = 0;
	rq->hrtick_csd.func = __hrtick_start;
	rq->hrtick_csd.info = rq;
#endif

	hrtimer_init(&rq->hrtick_timer, CLOCK_MONOTONIC, HRTIMER_MODE_REL);
	rq->hrtick_timer.function = hrtick;
}
#else	/* CONFIG_SCHED_HRTICK */
static inline void hrtick_clear(struct rq *rq)
{
}

static inline void init_rq_hrtick(struct rq *rq)
{
}

static inline void init_hrtick(void)
{
}
#endif	/* CONFIG_SCHED_HRTICK */

/*
 * cmpxchg based fetch_or, macro so it works for different integer types
 */
#define fetch_or(ptr, val)						\
({	typeof(*(ptr)) __old, __val = *(ptr);				\
 	for (;;) {							\
 		__old = cmpxchg((ptr), __val, __val | (val));		\
 		if (__old == __val)					\
 			break;						\
 		__val = __old;						\
 	}								\
 	__old;								\
})

#if defined(CONFIG_SMP) && defined(TIF_POLLING_NRFLAG)
/*
 * Atomically set TIF_NEED_RESCHED and test for TIF_POLLING_NRFLAG,
 * this avoids any races wrt polling state changes and thereby avoids
 * spurious IPIs.
 */
static bool set_nr_and_not_polling(struct task_struct *p)
{
	struct thread_info *ti = task_thread_info(p);
	return !(fetch_or(&ti->flags, _TIF_NEED_RESCHED) & _TIF_POLLING_NRFLAG);
}

/*
 * Atomically set TIF_NEED_RESCHED if TIF_POLLING_NRFLAG is set.
 *
 * If this returns true, then the idle task promises to call
 * sched_ttwu_pending() and reschedule soon.
 */
static bool set_nr_if_polling(struct task_struct *p)
{
	struct thread_info *ti = task_thread_info(p);
	typeof(ti->flags) old, val = ACCESS_ONCE(ti->flags);

	for (;;) {
		if (!(val & _TIF_POLLING_NRFLAG))
			return false;
		if (val & _TIF_NEED_RESCHED)
			return true;
		old = cmpxchg(&ti->flags, val, val | _TIF_NEED_RESCHED);
		if (old == val)
			break;
		val = old;
	}
	return true;
}

#else
static bool set_nr_and_not_polling(struct task_struct *p)
{
	set_tsk_need_resched(p);
	return true;
}

#ifdef CONFIG_SMP
static bool set_nr_if_polling(struct task_struct *p)
{
	return false;
}
#endif
#endif

/*
 * resched_curr - mark rq's current task 'to be rescheduled now'.
 *
 * On UP this means the setting of the need_resched flag, on SMP it
 * might also involve a cross-CPU call to trigger the scheduler on
 * the target CPU.
 */
void resched_curr(struct rq *rq)
{
	struct task_struct *curr = rq->curr;
	int cpu;

	lockdep_assert_held(&rq->lock);

	if (test_tsk_need_resched(curr))
		return;

	cpu = cpu_of(rq);

	if (cpu == smp_processor_id()) {
		set_tsk_need_resched(curr);
		set_preempt_need_resched();
		return;
	}

	if (set_nr_and_not_polling(curr))
		smp_send_reschedule(cpu);
	else
		trace_sched_wake_idle_without_ipi(cpu);
}

void resched_cpu(int cpu)
{
	struct rq *rq = cpu_rq(cpu);
	unsigned long flags;

	if (!raw_spin_trylock_irqsave(&rq->lock, flags))
		return;
	resched_curr(rq);
	raw_spin_unlock_irqrestore(&rq->lock, flags);
}

#ifdef CONFIG_SMP
#ifdef CONFIG_NO_HZ_COMMON
/*
 * In the semi idle case, use the nearest busy cpu for migrating timers
 * from an idle cpu.  This is good for power-savings.
 *
 * We don't do similar optimization for completely idle system, as
 * selecting an idle cpu will add more delays to the timers than intended
 * (as that cpu's timer base may not be uptodate wrt jiffies etc).
 */
int get_nohz_timer_target(int pinned)
{
	int cpu = smp_processor_id();
	int i;
	struct sched_domain *sd;

	if (pinned || !get_sysctl_timer_migration() || !idle_cpu(cpu))
		return cpu;

	rcu_read_lock();
	for_each_domain(cpu, sd) {
		for_each_cpu(i, sched_domain_span(sd)) {
			if (!idle_cpu(i)) {
				cpu = i;
				goto unlock;
			}
		}
	}
unlock:
	rcu_read_unlock();
	return cpu;
}
/*
 * When add_timer_on() enqueues a timer into the timer wheel of an
 * idle CPU then this timer might expire before the next timer event
 * which is scheduled to wake up that CPU. In case of a completely
 * idle system the next event might even be infinite time into the
 * future. wake_up_idle_cpu() ensures that the CPU is woken up and
 * leaves the inner idle loop so the newly added timer is taken into
 * account when the CPU goes back to idle and evaluates the timer
 * wheel for the next timer event.
 */
static void wake_up_idle_cpu(int cpu)
{
	struct rq *rq = cpu_rq(cpu);

	if (cpu == smp_processor_id())
		return;

	if (set_nr_and_not_polling(rq->idle))
		smp_send_reschedule(cpu);
	else
		trace_sched_wake_idle_without_ipi(cpu);
}

static bool wake_up_full_nohz_cpu(int cpu)
{
	/*
	 * We just need the target to call irq_exit() and re-evaluate
	 * the next tick. The nohz full kick at least implies that.
	 * If needed we can still optimize that later with an
	 * empty IRQ.
	 */
	if (tick_nohz_full_cpu(cpu)) {
		if (cpu != smp_processor_id() ||
		    tick_nohz_tick_stopped())
			tick_nohz_full_kick_cpu(cpu);
		return true;
	}

	return false;
}

void wake_up_nohz_cpu(int cpu)
{
	if (!wake_up_full_nohz_cpu(cpu))
		wake_up_idle_cpu(cpu);
}

static inline bool got_nohz_idle_kick(void)
{
	int cpu = smp_processor_id();

	if (!test_bit(NOHZ_BALANCE_KICK, nohz_flags(cpu)))
		return false;

	if (idle_cpu(cpu) && !need_resched())
		return true;

	/*
	 * We can't run Idle Load Balance on this CPU for this time so we
	 * cancel it and clear NOHZ_BALANCE_KICK
	 */
	clear_bit(NOHZ_BALANCE_KICK, nohz_flags(cpu));
	return false;
}

#else /* CONFIG_NO_HZ_COMMON */

static inline bool got_nohz_idle_kick(void)
{
	return false;
}

#endif /* CONFIG_NO_HZ_COMMON */

#ifdef CONFIG_NO_HZ_FULL
bool sched_can_stop_tick(void)
{
	/*
	 * FIFO realtime policy runs the highest priority task. Other runnable
	 * tasks are of a lower priority. The scheduler tick does nothing.
	 */
	if (current->policy == SCHED_FIFO)
		return true;

	/*
	 * Round-robin realtime tasks time slice with other tasks at the same
	 * realtime priority. Is this task the only one at this priority?
	 */
	if (current->policy == SCHED_RR) {
		struct sched_rt_entity *rt_se = &current->rt;

		return rt_se->run_list.prev == rt_se->run_list.next;
	}

	/*
	 * More than one running task need preemption.
	 * nr_running update is assumed to be visible
	 * after IPI is sent from wakers.
	 */
	if (this_rq()->nr_running > 1)
		return false;

	return true;
}
#endif /* CONFIG_NO_HZ_FULL */

void sched_avg_update(struct rq *rq)
{
	s64 period = sched_avg_period();

	while ((s64)(rq_clock(rq) - rq->age_stamp) > period) {
		/*
		 * Inline assembly required to prevent the compiler
		 * optimising this loop into a divmod call.
		 * See __iter_div_u64_rem() for another example of this.
		 */
		asm("" : "+rm" (rq->age_stamp));
		rq->age_stamp += period;
		rq->rt_avg /= 2;
	}
}

#endif /* CONFIG_SMP */

#if defined(CONFIG_RT_GROUP_SCHED) || (defined(CONFIG_FAIR_GROUP_SCHED) && \
			(defined(CONFIG_SMP) || defined(CONFIG_CFS_BANDWIDTH)))
/*
 * Iterate task_group tree rooted at *from, calling @down when first entering a
 * node and @up when leaving it for the final time.
 *
 * Caller must hold rcu_lock or sufficient equivalent.
 */
int walk_tg_tree_from(struct task_group *from,
			     tg_visitor down, tg_visitor up, void *data)
{
	struct task_group *parent, *child;
	int ret;

	parent = from;

down:
	ret = (*down)(parent, data);
	if (ret)
		goto out;
	list_for_each_entry_rcu(child, &parent->children, siblings) {
		parent = child;
		goto down;

up:
		continue;
	}
	ret = (*up)(parent, data);
	if (ret || parent == from)
		goto out;

	child = parent;
	parent = parent->parent;
	if (parent)
		goto up;
out:
	return ret;
}

int tg_nop(struct task_group *tg, void *data)
{
	return 0;
}
#endif

static void set_load_weight(struct task_struct *p)
{
	int prio = p->static_prio - MAX_RT_PRIO;
	struct load_weight *load = &p->se.load;

	/*
	 * SCHED_IDLE tasks get minimal weight:
	 */
	if (p->policy == SCHED_IDLE) {
		load->weight = scale_load(WEIGHT_IDLEPRIO);
		load->inv_weight = WMULT_IDLEPRIO;
		return;
	}

	load->weight = scale_load(prio_to_weight[prio]);
	load->inv_weight = prio_to_wmult[prio];
}

static void enqueue_task(struct rq *rq, struct task_struct *p, int flags)
{
	update_rq_clock(rq);
	sched_info_queued(rq, p);
	p->sched_class->enqueue_task(rq, p, flags);
}

static void dequeue_task(struct rq *rq, struct task_struct *p, int flags)
{
	update_rq_clock(rq);
	sched_info_dequeued(rq, p);
	p->sched_class->dequeue_task(rq, p, flags);
}

void activate_task(struct rq *rq, struct task_struct *p, int flags)
{
	if (task_contributes_to_load(p))
		rq->nr_uninterruptible--;

	enqueue_task(rq, p, flags);
}

void deactivate_task(struct rq *rq, struct task_struct *p, int flags)
{
	if (task_contributes_to_load(p))
		rq->nr_uninterruptible++;

	dequeue_task(rq, p, flags);
}

static void update_rq_clock_task(struct rq *rq, s64 delta)
{
/*
 * In theory, the compile should just see 0 here, and optimize out the call
 * to sched_rt_avg_update. But I don't trust it...
 */
#if defined(CONFIG_IRQ_TIME_ACCOUNTING) || defined(CONFIG_PARAVIRT_TIME_ACCOUNTING)
	s64 steal = 0, irq_delta = 0;
#endif
#ifdef CONFIG_IRQ_TIME_ACCOUNTING
	irq_delta = irq_time_read(cpu_of(rq)) - rq->prev_irq_time;

	/*
	 * Since irq_time is only updated on {soft,}irq_exit, we might run into
	 * this case when a previous update_rq_clock() happened inside a
	 * {soft,}irq region.
	 *
	 * When this happens, we stop ->clock_task and only update the
	 * prev_irq_time stamp to account for the part that fit, so that a next
	 * update will consume the rest. This ensures ->clock_task is
	 * monotonic.
	 *
	 * It does however cause some slight miss-attribution of {soft,}irq
	 * time, a more accurate solution would be to update the irq_time using
	 * the current rq->clock timestamp, except that would require using
	 * atomic ops.
	 */
	if (irq_delta > delta)
		irq_delta = delta;

	rq->prev_irq_time += irq_delta;
	delta -= irq_delta;
#endif
#ifdef CONFIG_PARAVIRT_TIME_ACCOUNTING
	if (static_key_false((&paravirt_steal_rq_enabled))) {
		steal = paravirt_steal_clock(cpu_of(rq));
		steal -= rq->prev_steal_time_rq;

		if (unlikely(steal > delta))
			steal = delta;

		rq->prev_steal_time_rq += steal;
		delta -= steal;
	}
#endif

	rq->clock_task += delta;

#if defined(CONFIG_IRQ_TIME_ACCOUNTING) || defined(CONFIG_PARAVIRT_TIME_ACCOUNTING)
	if ((irq_delta + steal) && sched_feat(NONTASK_CAPACITY))
		sched_rt_avg_update(rq, irq_delta + steal);
#endif
}

void sched_set_stop_task(int cpu, struct task_struct *stop)
{
	struct sched_param param = { .sched_priority = MAX_RT_PRIO - 1 };
	struct task_struct *old_stop = cpu_rq(cpu)->stop;

	if (stop) {
		/*
		 * Make it appear like a SCHED_FIFO task, its something
		 * userspace knows about and won't get confused about.
		 *
		 * Also, it will make PI more or less work without too
		 * much confusion -- but then, stop work should not
		 * rely on PI working anyway.
		 */
		sched_setscheduler_nocheck(stop, SCHED_FIFO, &param);

		stop->sched_class = &stop_sched_class;
	}

	cpu_rq(cpu)->stop = stop;

	if (old_stop) {
		/*
		 * Reset it back to a normal scheduling class so that
		 * it can die in pieces.
		 */
		old_stop->sched_class = &rt_sched_class;
	}
}

/*
 * __normal_prio - return the priority that is based on the static prio
 */
static inline int __normal_prio(struct task_struct *p)
{
	return p->static_prio;
}

/*
 * Calculate the expected normal priority: i.e. priority
 * without taking RT-inheritance into account. Might be
 * boosted by interactivity modifiers. Changes upon fork,
 * setprio syscalls, and whenever the interactivity
 * estimator recalculates.
 */
static inline int normal_prio(struct task_struct *p)
{
	int prio;

	if (task_has_dl_policy(p))
		prio = MAX_DL_PRIO-1;
	else if (task_has_rt_policy(p))
		prio = MAX_RT_PRIO-1 - p->rt_priority;
	else
		prio = __normal_prio(p);
	return prio;
}

/*
 * Calculate the current priority, i.e. the priority
 * taken into account by the scheduler. This value might
 * be boosted by RT tasks, or might be boosted by
 * interactivity modifiers. Will be RT if the task got
 * RT-boosted. If not then it returns p->normal_prio.
 */
static int effective_prio(struct task_struct *p)
{
	p->normal_prio = normal_prio(p);
	/*
	 * If we are RT tasks or we were boosted to RT priority,
	 * keep the priority unchanged. Otherwise, update priority
	 * to the normal priority:
	 */
	if (!rt_prio(p->prio))
		return p->normal_prio;
	return p->prio;
}

/**
 * task_curr - is this task currently executing on a CPU?
 * @p: the task in question.
 *
 * Return: 1 if the task is currently executing. 0 otherwise.
 */
inline int task_curr(const struct task_struct *p)
{
	return cpu_curr(task_cpu(p)) == p;
}

/*
 * Can drop rq->lock because from sched_class::switched_from() methods drop it.
 */
static inline void check_class_changed(struct rq *rq, struct task_struct *p,
				       const struct sched_class *prev_class,
				       int oldprio)
{
	if (prev_class != p->sched_class) {
		if (prev_class->switched_from)
			prev_class->switched_from(rq, p);
		/* Possble rq->lock 'hole'.  */
		p->sched_class->switched_to(rq, p);
	} else if (oldprio != p->prio || dl_task(p))
		p->sched_class->prio_changed(rq, p, oldprio);
}

void check_preempt_curr(struct rq *rq, struct task_struct *p, int flags)
{
	const struct sched_class *class;

	if (p->sched_class == rq->curr->sched_class) {
		rq->curr->sched_class->check_preempt_curr(rq, p, flags);
	} else {
		for_each_class(class) {
			if (class == rq->curr->sched_class)
				break;
			if (class == p->sched_class) {
				resched_curr(rq);
				break;
			}
		}
	}

	/*
	 * A queue event has occurred, and we're going to schedule.  In
	 * this case, we can save a useless back to back clock update.
	 */
	if (task_on_rq_queued(rq->curr) && test_tsk_need_resched(rq->curr))
		rq_clock_skip_update(rq, true);
}

static ATOMIC_NOTIFIER_HEAD(task_migration_notifier);

void register_task_migration_notifier(struct notifier_block *n)
{
	atomic_notifier_chain_register(&task_migration_notifier, n);
}

#ifdef CONFIG_SMP
void set_task_cpu(struct task_struct *p, unsigned int new_cpu)
{
#ifdef CONFIG_SCHED_DEBUG
	/*
	 * We should never call set_task_cpu() on a blocked task,
	 * ttwu() will sort out the placement.
	 */
	WARN_ON_ONCE(p->state != TASK_RUNNING && p->state != TASK_WAKING &&
			!p->on_rq);

#ifdef CONFIG_LOCKDEP
	/*
	 * The caller should hold either p->pi_lock or rq->lock, when changing
	 * a task's CPU. ->pi_lock for waking tasks, rq->lock for runnable tasks.
	 *
	 * sched_move_task() holds both and thus holding either pins the cgroup,
	 * see task_group().
	 *
	 * Furthermore, all task_rq users should acquire both locks, see
	 * task_rq_lock().
	 */
	WARN_ON_ONCE(debug_locks && !(lockdep_is_held(&p->pi_lock) ||
				      lockdep_is_held(&task_rq(p)->lock)));
#endif
#endif

	trace_sched_migrate_task(p, new_cpu);

	if (task_cpu(p) != new_cpu) {
		struct task_migration_notifier tmn;

		if (p->sched_class->migrate_task_rq)
			p->sched_class->migrate_task_rq(p, new_cpu);
		p->se.nr_migrations++;
		perf_sw_event_sched(PERF_COUNT_SW_CPU_MIGRATIONS, 1, 0);

		tmn.task = p;
		tmn.from_cpu = task_cpu(p);
		tmn.to_cpu = new_cpu;

		atomic_notifier_call_chain(&task_migration_notifier, 0, &tmn);
	}

	__set_task_cpu(p, new_cpu);
}

static void __migrate_swap_task(struct task_struct *p, int cpu)
{
	if (task_on_rq_queued(p)) {
		struct rq *src_rq, *dst_rq;

		src_rq = task_rq(p);
		dst_rq = cpu_rq(cpu);

		deactivate_task(src_rq, p, 0);
		set_task_cpu(p, cpu);
		activate_task(dst_rq, p, 0);
		check_preempt_curr(dst_rq, p, 0);
	} else {
		/*
		 * Task isn't running anymore; make it appear like we migrated
		 * it before it went to sleep. This means on wakeup we make the
		 * previous cpu our targer instead of where it really is.
		 */
		p->wake_cpu = cpu;
	}
}

struct migration_swap_arg {
	struct task_struct *src_task, *dst_task;
	int src_cpu, dst_cpu;
};

static int migrate_swap_stop(void *data)
{
	struct migration_swap_arg *arg = data;
	struct rq *src_rq, *dst_rq;
	int ret = -EAGAIN;

	src_rq = cpu_rq(arg->src_cpu);
	dst_rq = cpu_rq(arg->dst_cpu);

	double_raw_lock(&arg->src_task->pi_lock,
			&arg->dst_task->pi_lock);
	double_rq_lock(src_rq, dst_rq);
	if (task_cpu(arg->dst_task) != arg->dst_cpu)
		goto unlock;

	if (task_cpu(arg->src_task) != arg->src_cpu)
		goto unlock;

	if (!cpumask_test_cpu(arg->dst_cpu, tsk_cpus_allowed(arg->src_task)))
		goto unlock;

	if (!cpumask_test_cpu(arg->src_cpu, tsk_cpus_allowed(arg->dst_task)))
		goto unlock;

	__migrate_swap_task(arg->src_task, arg->dst_cpu);
	__migrate_swap_task(arg->dst_task, arg->src_cpu);

	ret = 0;

unlock:
	double_rq_unlock(src_rq, dst_rq);
	raw_spin_unlock(&arg->dst_task->pi_lock);
	raw_spin_unlock(&arg->src_task->pi_lock);

	return ret;
}

/*
 * Cross migrate two tasks
 */
int migrate_swap(struct task_struct *cur, struct task_struct *p)
{
	struct migration_swap_arg arg;
	int ret = -EINVAL;

	arg = (struct migration_swap_arg){
		.src_task = cur,
		.src_cpu = task_cpu(cur),
		.dst_task = p,
		.dst_cpu = task_cpu(p),
	};

	if (arg.src_cpu == arg.dst_cpu)
		goto out;

	/*
	 * These three tests are all lockless; this is OK since all of them
	 * will be re-checked with proper locks held further down the line.
	 */
	if (!cpu_active(arg.src_cpu) || !cpu_active(arg.dst_cpu))
		goto out;

	if (!cpumask_test_cpu(arg.dst_cpu, tsk_cpus_allowed(arg.src_task)))
		goto out;

	if (!cpumask_test_cpu(arg.src_cpu, tsk_cpus_allowed(arg.dst_task)))
		goto out;

	trace_sched_swap_numa(cur, arg.src_cpu, p, arg.dst_cpu);
	ret = stop_two_cpus(arg.dst_cpu, arg.src_cpu, migrate_swap_stop, &arg);

out:
	return ret;
}

struct migration_arg {
	struct task_struct *task;
	int dest_cpu;
};

static int migration_cpu_stop(void *data);

/*
 * wait_task_inactive - wait for a thread to unschedule.
 *
 * If @match_state is nonzero, it's the @p->state value just checked and
 * not expected to change.  If it changes, i.e. @p might have woken up,
 * then return zero.  When we succeed in waiting for @p to be off its CPU,
 * we return a positive number (its total switch count).  If a second call
 * a short while later returns the same number, the caller can be sure that
 * @p has remained unscheduled the whole time.
 *
 * The caller must ensure that the task *will* unschedule sometime soon,
 * else this function might spin for a *long* time. This function can't
 * be called with interrupts off, or it may introduce deadlock with
 * smp_call_function() if an IPI is sent by the same process we are
 * waiting to become inactive.
 */
unsigned long wait_task_inactive(struct task_struct *p, long match_state)
{
	unsigned long flags;
	int running, queued;
	unsigned long ncsw;
	struct rq *rq;

	for (;;) {
		/*
		 * We do the initial early heuristics without holding
		 * any task-queue locks at all. We'll only try to get
		 * the runqueue lock when things look like they will
		 * work out!
		 */
		rq = task_rq(p);

		/*
		 * If the task is actively running on another CPU
		 * still, just relax and busy-wait without holding
		 * any locks.
		 *
		 * NOTE! Since we don't hold any locks, it's not
		 * even sure that "rq" stays as the right runqueue!
		 * But we don't care, since "task_running()" will
		 * return false if the runqueue has changed and p
		 * is actually now running somewhere else!
		 */
		while (task_running(rq, p)) {
			if (match_state && unlikely(p->state != match_state))
				return 0;
			cpu_relax();
		}

		/*
		 * Ok, time to look more closely! We need the rq
		 * lock now, to be *sure*. If we're wrong, we'll
		 * just go back and repeat.
		 */
		rq = task_rq_lock(p, &flags);
		trace_sched_wait_task(p);
		running = task_running(rq, p);
		queued = task_on_rq_queued(p);
		ncsw = 0;
		if (!match_state || p->state == match_state)
			ncsw = p->nvcsw | LONG_MIN; /* sets MSB */
		task_rq_unlock(rq, p, &flags);

		/*
		 * If it changed from the expected state, bail out now.
		 */
		if (unlikely(!ncsw))
			break;

		/*
		 * Was it really running after all now that we
		 * checked with the proper locks actually held?
		 *
		 * Oops. Go back and try again..
		 */
		if (unlikely(running)) {
			cpu_relax();
			continue;
		}

		/*
		 * It's not enough that it's not actively running,
		 * it must be off the runqueue _entirely_, and not
		 * preempted!
		 *
		 * So if it was still runnable (but just not actively
		 * running right now), it's preempted, and we should
		 * yield - it could be a while.
		 */
		if (unlikely(queued)) {
			ktime_t to = ktime_set(0, NSEC_PER_SEC/HZ);

			set_current_state(TASK_UNINTERRUPTIBLE);
			schedule_hrtimeout(&to, HRTIMER_MODE_REL);
			continue;
		}

		/*
		 * Ahh, all good. It wasn't running, and it wasn't
		 * runnable, which means that it will never become
		 * running in the future either. We're all done!
		 */
		break;
	}

	return ncsw;
}

/***
 * kick_process - kick a running thread to enter/exit the kernel
 * @p: the to-be-kicked thread
 *
 * Cause a process which is running on another CPU to enter
 * kernel-mode, without any delay. (to get signals handled.)
 *
 * NOTE: this function doesn't have to take the runqueue lock,
 * because all it wants to ensure is that the remote task enters
 * the kernel. If the IPI races and the task has been migrated
 * to another CPU then no harm is done and the purpose has been
 * achieved as well.
 */
void kick_process(struct task_struct *p)
{
	int cpu;

	preempt_disable();
	cpu = task_cpu(p);
	if ((cpu != smp_processor_id()) && task_curr(p))
		smp_send_reschedule(cpu);
	preempt_enable();
}
EXPORT_SYMBOL_GPL(kick_process);
#endif /* CONFIG_SMP */

#ifdef CONFIG_SMP
/*
 * ->cpus_allowed is protected by both rq->lock and p->pi_lock
 */
static int select_fallback_rq(int cpu, struct task_struct *p)
{
	int nid = cpu_to_node(cpu);
	const struct cpumask *nodemask = NULL;
	enum { cpuset, possible, fail } state = cpuset;
	int dest_cpu;

	/*
	 * If the node that the cpu is on has been offlined, cpu_to_node()
	 * will return -1. There is no cpu on the node, and we should
	 * select the cpu on the other node.
	 */
	if (nid != -1) {
		nodemask = cpumask_of_node(nid);

		/* Look for allowed, online CPU in same node. */
		for_each_cpu(dest_cpu, nodemask) {
			if (!cpu_online(dest_cpu))
				continue;
			if (!cpu_active(dest_cpu))
				continue;
			if (cpumask_test_cpu(dest_cpu, tsk_cpus_allowed(p)))
				return dest_cpu;
		}
	}

	for (;;) {
		/* Any allowed, online CPU? */
		for_each_cpu(dest_cpu, tsk_cpus_allowed(p)) {
			if (!cpu_online(dest_cpu))
				continue;
			if (!cpu_active(dest_cpu))
				continue;
			goto out;
		}

		switch (state) {
		case cpuset:
			/* No more Mr. Nice Guy. */
			cpuset_cpus_allowed_fallback(p);
			state = possible;
			break;

		case possible:
			do_set_cpus_allowed(p, cpu_possible_mask);
			state = fail;
			break;

		case fail:
			BUG();
			break;
		}
	}

out:
	if (state != cpuset) {
		/*
		 * Don't tell them about moving exiting tasks or
		 * kernel threads (both mm NULL), since they never
		 * leave kernel.
		 */
		if (p->mm && printk_ratelimit()) {
			printk_deferred("process %d (%s) no longer affine to cpu%d\n",
					task_pid_nr(p), p->comm, cpu);
		}
	}

	return dest_cpu;
}

/*
 * The caller (fork, wakeup) owns p->pi_lock, ->cpus_allowed is stable.
 */
static inline
int select_task_rq(struct task_struct *p, int cpu, int sd_flags, int wake_flags)
{
	if (p->nr_cpus_allowed > 1)
		cpu = p->sched_class->select_task_rq(p, cpu, sd_flags, wake_flags);

	/*
	 * In order not to call set_task_cpu() on a blocking task we need
	 * to rely on ttwu() to place the task on a valid ->cpus_allowed
	 * cpu.
	 *
	 * Since this is common to all placement strategies, this lives here.
	 *
	 * [ this allows ->select_task() to simply return task_cpu(p) and
	 *   not worry about this generic constraint ]
	 */
	if (unlikely(!cpumask_test_cpu(cpu, tsk_cpus_allowed(p)) ||
		     !cpu_online(cpu)))
		cpu = select_fallback_rq(task_cpu(p), p);

	return cpu;
}

static void update_avg(u64 *avg, u64 sample)
{
	s64 diff = sample - *avg;
	*avg += diff >> 3;
}
#endif

static void
ttwu_stat(struct task_struct *p, int cpu, int wake_flags)
{
#ifdef CONFIG_SCHEDSTATS
	struct rq *rq = this_rq();

#ifdef CONFIG_SMP
	int this_cpu = smp_processor_id();

	if (cpu == this_cpu) {
		schedstat_inc(rq, ttwu_local);
		schedstat_inc(p, se.statistics.nr_wakeups_local);
	} else {
		struct sched_domain *sd;

		schedstat_inc(p, se.statistics.nr_wakeups_remote);
		rcu_read_lock();
		for_each_domain(this_cpu, sd) {
			if (cpumask_test_cpu(cpu, sched_domain_span(sd))) {
				schedstat_inc(sd, ttwu_wake_remote);
				break;
			}
		}
		rcu_read_unlock();
	}

	if (wake_flags & WF_MIGRATED)
		schedstat_inc(p, se.statistics.nr_wakeups_migrate);

#endif /* CONFIG_SMP */

	schedstat_inc(rq, ttwu_count);
	schedstat_inc(p, se.statistics.nr_wakeups);

	if (wake_flags & WF_SYNC)
		schedstat_inc(p, se.statistics.nr_wakeups_sync);

#endif /* CONFIG_SCHEDSTATS */
}

static void ttwu_activate(struct rq *rq, struct task_struct *p, int en_flags)
{
	activate_task(rq, p, en_flags);
	p->on_rq = TASK_ON_RQ_QUEUED;

	/* if a worker is waking up, notify workqueue */
	if (p->flags & PF_WQ_WORKER)
		wq_worker_waking_up(p, cpu_of(rq));
}

/*
 * Mark the task runnable and perform wakeup-preemption.
 */
static void
ttwu_do_wakeup(struct rq *rq, struct task_struct *p, int wake_flags)
{
	check_preempt_curr(rq, p, wake_flags);
	trace_sched_wakeup(p, true);

	p->state = TASK_RUNNING;
#ifdef CONFIG_SMP
	if (p->sched_class->task_woken)
		p->sched_class->task_woken(rq, p);

	if (rq->idle_stamp) {
		u64 delta = rq_clock(rq) - rq->idle_stamp;
		u64 max = 2*rq->max_idle_balance_cost;

		update_avg(&rq->avg_idle, delta);

		if (rq->avg_idle > max)
			rq->avg_idle = max;

		rq->idle_stamp = 0;
	}
#endif
}

static void
ttwu_do_activate(struct rq *rq, struct task_struct *p, int wake_flags)
{
#ifdef CONFIG_SMP
	if (p->sched_contributes_to_load)
		rq->nr_uninterruptible--;
#endif

	ttwu_activate(rq, p, ENQUEUE_WAKEUP | ENQUEUE_WAKING);
	ttwu_do_wakeup(rq, p, wake_flags);
}

/*
 * Called in case the task @p isn't fully descheduled from its runqueue,
 * in this case we must do a remote wakeup. Its a 'light' wakeup though,
 * since all we need to do is flip p->state to TASK_RUNNING, since
 * the task is still ->on_rq.
 */
static int ttwu_remote(struct task_struct *p, int wake_flags)
{
	struct rq *rq;
	int ret = 0;

	rq = __task_rq_lock(p);
	if (task_on_rq_queued(p)) {
		/* check_preempt_curr() may use rq clock */
		update_rq_clock(rq);
		ttwu_do_wakeup(rq, p, wake_flags);
		ret = 1;
	}
	__task_rq_unlock(rq);

	return ret;
}

#ifdef CONFIG_SMP
void sched_ttwu_pending(void)
{
	struct rq *rq = this_rq();
	struct llist_node *llist = llist_del_all(&rq->wake_list);
	struct task_struct *p;
	unsigned long flags;

	if (!llist)
		return;

	raw_spin_lock_irqsave(&rq->lock, flags);

	while (llist) {
		p = llist_entry(llist, struct task_struct, wake_entry);
		llist = llist_next(llist);
		ttwu_do_activate(rq, p, 0);
	}

	raw_spin_unlock_irqrestore(&rq->lock, flags);
}

void scheduler_ipi(void)
{
	/*
	 * Fold TIF_NEED_RESCHED into the preempt_count; anybody setting
	 * TIF_NEED_RESCHED remotely (for the first time) will also send
	 * this IPI.
	 */
	preempt_fold_need_resched();

	if (llist_empty(&this_rq()->wake_list) && !got_nohz_idle_kick())
		return;

	/*
	 * Not all reschedule IPI handlers call irq_enter/irq_exit, since
	 * traditionally all their work was done from the interrupt return
	 * path. Now that we actually do some work, we need to make sure
	 * we do call them.
	 *
	 * Some archs already do call them, luckily irq_enter/exit nest
	 * properly.
	 *
	 * Arguably we should visit all archs and update all handlers,
	 * however a fair share of IPIs are still resched only so this would
	 * somewhat pessimize the simple resched case.
	 */
	irq_enter();
	sched_ttwu_pending();

	/*
	 * Check if someone kicked us for doing the nohz idle load balance.
	 */
	if (unlikely(got_nohz_idle_kick())) {
		this_rq()->idle_balance = 1;
		raise_softirq_irqoff(SCHED_SOFTIRQ);
	}
	irq_exit();
}

static void ttwu_queue_remote(struct task_struct *p, int cpu)
{
	struct rq *rq = cpu_rq(cpu);

	if (llist_add(&p->wake_entry, &cpu_rq(cpu)->wake_list)) {
		if (!set_nr_if_polling(rq->idle))
			smp_send_reschedule(cpu);
		else
			trace_sched_wake_idle_without_ipi(cpu);
	}
}

void wake_up_if_idle(int cpu)
{
	struct rq *rq = cpu_rq(cpu);
	unsigned long flags;

	rcu_read_lock();

	if (!is_idle_task(rcu_dereference(rq->curr)))
		goto out;

	if (set_nr_if_polling(rq->idle)) {
		trace_sched_wake_idle_without_ipi(cpu);
	} else {
		raw_spin_lock_irqsave(&rq->lock, flags);
		if (is_idle_task(rq->curr))
			smp_send_reschedule(cpu);
		/* Else cpu is not in idle, do nothing here */
		raw_spin_unlock_irqrestore(&rq->lock, flags);
	}

out:
	rcu_read_unlock();
}

bool cpus_share_cache(int this_cpu, int that_cpu)
{
	return per_cpu(sd_llc_id, this_cpu) == per_cpu(sd_llc_id, that_cpu);
}
#endif /* CONFIG_SMP */

static void ttwu_queue(struct task_struct *p, int cpu)
{
	struct rq *rq = cpu_rq(cpu);

#if defined(CONFIG_SMP)
	if (sched_feat(TTWU_QUEUE) && !cpus_share_cache(smp_processor_id(), cpu)) {
		sched_clock_cpu(cpu); /* sync clocks x-cpu */
		ttwu_queue_remote(p, cpu);
		return;
	}
#endif

	raw_spin_lock(&rq->lock);
	ttwu_do_activate(rq, p, 0);
	raw_spin_unlock(&rq->lock);
}

/**
 * try_to_wake_up - wake up a thread
 * @p: the thread to be awakened
 * @state: the mask of task states that can be woken
 * @wake_flags: wake modifier flags (WF_*)
 *
 * Put it on the run-queue if it's not already there. The "current"
 * thread is always on the run-queue (except when the actual
 * re-schedule is in progress), and as such you're allowed to do
 * the simpler "current->state = TASK_RUNNING" to mark yourself
 * runnable without the overhead of this.
 *
 * Return: %true if @p was woken up, %false if it was already running.
 * or @state didn't match @p's state.
 */
static int
try_to_wake_up(struct task_struct *p, unsigned int state, int wake_flags)
{
	unsigned long flags;
	int cpu, success = 0;

	/*
	 * If we are going to wake up a thread waiting for CONDITION we
	 * need to ensure that CONDITION=1 done by the caller can not be
	 * reordered with p->state check below. This pairs with mb() in
	 * set_current_state() the waiting thread does.
	 */
	smp_mb__before_spinlock();
	raw_spin_lock_irqsave(&p->pi_lock, flags);
	if (!(p->state & state))
		goto out;

	success = 1; /* we're going to change ->state */
	cpu = task_cpu(p);

	if (p->on_rq && ttwu_remote(p, wake_flags))
		goto stat;

#ifdef CONFIG_SMP
	/*
	 * If the owning (remote) cpu is still in the middle of schedule() with
	 * this task as prev, wait until its done referencing the task.
	 */
	while (p->on_cpu)
		cpu_relax();
	/*
	 * Pairs with the smp_wmb() in finish_lock_switch().
	 */
	smp_rmb();

	p->sched_contributes_to_load = !!task_contributes_to_load(p);
	p->state = TASK_WAKING;

	if (p->sched_class->task_waking)
		p->sched_class->task_waking(p);

	cpu = select_task_rq(p, p->wake_cpu, SD_BALANCE_WAKE, wake_flags);
	if (task_cpu(p) != cpu) {
		wake_flags |= WF_MIGRATED;
		set_task_cpu(p, cpu);
	}
#endif /* CONFIG_SMP */

	ttwu_queue(p, cpu);
stat:
	ttwu_stat(p, cpu, wake_flags);
out:
	raw_spin_unlock_irqrestore(&p->pi_lock, flags);

	return success;
}

/**
 * try_to_wake_up_local - try to wake up a local task with rq lock held
 * @p: the thread to be awakened
 *
 * Put @p on the run-queue if it's not already there. The caller must
 * ensure that this_rq() is locked, @p is bound to this_rq() and not
 * the current task.
 */
static void try_to_wake_up_local(struct task_struct *p)
{
	struct rq *rq = task_rq(p);

	if (WARN_ON_ONCE(rq != this_rq()) ||
	    WARN_ON_ONCE(p == current))
		return;

	lockdep_assert_held(&rq->lock);

	if (!raw_spin_trylock(&p->pi_lock)) {
		raw_spin_unlock(&rq->lock);
		raw_spin_lock(&p->pi_lock);
		raw_spin_lock(&rq->lock);
	}

	if (!(p->state & TASK_NORMAL))
		goto out;

	if (!task_on_rq_queued(p))
		ttwu_activate(rq, p, ENQUEUE_WAKEUP);

	ttwu_do_wakeup(rq, p, 0);
	ttwu_stat(p, smp_processor_id(), 0);
out:
	raw_spin_unlock(&p->pi_lock);
}

/**
 * wake_up_process - Wake up a specific process
 * @p: The process to be woken up.
 *
 * Attempt to wake up the nominated process and move it to the set of runnable
 * processes.
 *
 * Return: 1 if the process was woken up, 0 if it was already running.
 *
 * It may be assumed that this function implies a write memory barrier before
 * changing the task state if and only if any tasks are woken up.
 */
int wake_up_process(struct task_struct *p)
{
	WARN_ON(task_is_stopped_or_traced(p));
	return try_to_wake_up(p, TASK_NORMAL, 0);
}
EXPORT_SYMBOL(wake_up_process);

int wake_up_state(struct task_struct *p, unsigned int state)
{
	return try_to_wake_up(p, state, 0);
}

/*
 * This function clears the sched_dl_entity static params.
 */
void __dl_clear_params(struct task_struct *p)
{
	struct sched_dl_entity *dl_se = &p->dl;

	dl_se->dl_runtime = 0;
	dl_se->dl_deadline = 0;
	dl_se->dl_period = 0;
	dl_se->flags = 0;
	dl_se->dl_bw = 0;

	dl_se->dl_throttled = 0;
	dl_se->dl_new = 1;
	dl_se->dl_yielded = 0;
}

/*
 * Perform scheduler related setup for a newly forked process p.
 * p is forked by current.
 *
 * __sched_fork() is basic setup used by init_idle() too:
 */
static void __sched_fork(unsigned long clone_flags, struct task_struct *p)
{
	p->on_rq			= 0;

	p->se.on_rq			= 0;
	p->se.exec_start		= 0;
	p->se.sum_exec_runtime		= 0;
	p->se.prev_sum_exec_runtime	= 0;
	p->se.nr_migrations		= 0;
	p->se.vruntime			= 0;
#ifdef CONFIG_SMP
	p->se.avg.decay_count		= 0;
#endif
	INIT_LIST_HEAD(&p->se.group_node);

#ifdef CONFIG_SCHEDSTATS
	memset(&p->se.statistics, 0, sizeof(p->se.statistics));
#endif

	RB_CLEAR_NODE(&p->dl.rb_node);
	init_dl_task_timer(&p->dl);
	__dl_clear_params(p);

	INIT_LIST_HEAD(&p->rt.run_list);

#ifdef CONFIG_PREEMPT_NOTIFIERS
	INIT_HLIST_HEAD(&p->preempt_notifiers);
#endif

#ifdef CONFIG_NUMA_BALANCING
	if (p->mm && atomic_read(&p->mm->mm_users) == 1) {
		p->mm->numa_next_scan = jiffies + msecs_to_jiffies(sysctl_numa_balancing_scan_delay);
		p->mm->numa_scan_seq = 0;
	}

	if (clone_flags & CLONE_VM)
		p->numa_preferred_nid = current->numa_preferred_nid;
	else
		p->numa_preferred_nid = -1;

	p->node_stamp = 0ULL;
	p->numa_scan_seq = p->mm ? p->mm->numa_scan_seq : 0;
	p->numa_scan_period = sysctl_numa_balancing_scan_delay;
	p->numa_work.next = &p->numa_work;
	p->numa_faults = NULL;
	p->last_task_numa_placement = 0;
	p->last_sum_exec_runtime = 0;

	p->numa_group = NULL;
#endif /* CONFIG_NUMA_BALANCING */
}

#ifdef CONFIG_NUMA_BALANCING
#ifdef CONFIG_SCHED_DEBUG
void set_numabalancing_state(bool enabled)
{
	if (enabled)
		sched_feat_set("NUMA");
	else
		sched_feat_set("NO_NUMA");
}
#else
__read_mostly bool numabalancing_enabled;

void set_numabalancing_state(bool enabled)
{
	numabalancing_enabled = enabled;
}
#endif /* CONFIG_SCHED_DEBUG */

#ifdef CONFIG_PROC_SYSCTL
int sysctl_numa_balancing(struct ctl_table *table, int write,
			 void __user *buffer, size_t *lenp, loff_t *ppos)
{
	struct ctl_table t;
	int err;
	int state = numabalancing_enabled;

	if (write && !capable(CAP_SYS_ADMIN))
		return -EPERM;

	t = *table;
	t.data = &state;
	err = proc_dointvec_minmax(&t, write, buffer, lenp, ppos);
	if (err < 0)
		return err;
	if (write)
		set_numabalancing_state(state);
	return err;
}
#endif
#endif

/*
 * fork()/clone()-time setup:
 */
int sched_fork(unsigned long clone_flags, struct task_struct *p)
{
	unsigned long flags;
	int cpu = get_cpu();

	__sched_fork(clone_flags, p);
	/*
	 * We mark the process as running here. This guarantees that
	 * nobody will actually run it, and a signal or other external
	 * event cannot wake it up and insert it on the runqueue either.
	 */
	p->state = TASK_RUNNING;

	/*
	 * Make sure we do not leak PI boosting priority to the child.
	 */
	p->prio = current->normal_prio;

	/*
	 * Revert to default priority/policy on fork if requested.
	 */
	if (unlikely(p->sched_reset_on_fork)) {
		if (task_has_dl_policy(p) || task_has_rt_policy(p)) {
			p->policy = SCHED_NORMAL;
			p->static_prio = NICE_TO_PRIO(0);
			p->rt_priority = 0;
		} else if (PRIO_TO_NICE(p->static_prio) < 0)
			p->static_prio = NICE_TO_PRIO(0);

		p->prio = p->normal_prio = __normal_prio(p);
		set_load_weight(p);

		/*
		 * We don't need the reset flag anymore after the fork. It has
		 * fulfilled its duty:
		 */
		p->sched_reset_on_fork = 0;
	}

	if (dl_prio(p->prio)) {
		put_cpu();
		return -EAGAIN;
	} else if (rt_prio(p->prio)) {
		p->sched_class = &rt_sched_class;
	} else {
		p->sched_class = &fair_sched_class;
	}

	if (p->sched_class->task_fork)
		p->sched_class->task_fork(p);

	/*
	 * The child is not yet in the pid-hash so no cgroup attach races,
	 * and the cgroup is pinned to this child due to cgroup_fork()
	 * is ran before sched_fork().
	 *
	 * Silence PROVE_RCU.
	 */
	raw_spin_lock_irqsave(&p->pi_lock, flags);
	set_task_cpu(p, cpu);
	raw_spin_unlock_irqrestore(&p->pi_lock, flags);

#if defined(CONFIG_SCHEDSTATS) || defined(CONFIG_TASK_DELAY_ACCT)
	if (likely(sched_info_on()))
		memset(&p->sched_info, 0, sizeof(p->sched_info));
#endif
#if defined(CONFIG_SMP)
	p->on_cpu = 0;
#endif
	init_task_preempt_count(p);
#ifdef CONFIG_SMP
	plist_node_init(&p->pushable_tasks, MAX_PRIO);
	RB_CLEAR_NODE(&p->pushable_dl_tasks);
#endif

	put_cpu();
	return 0;
}

unsigned long to_ratio(u64 period, u64 runtime)
{
	if (runtime == RUNTIME_INF)
		return 1ULL << 20;

	/*
	 * Doing this here saves a lot of checks in all
	 * the calling paths, and returning zero seems
	 * safe for them anyway.
	 */
	if (period == 0)
		return 0;

	return div64_u64(runtime << 20, period);
}

#ifdef CONFIG_SMP
inline struct dl_bw *dl_bw_of(int i)
{
	rcu_lockdep_assert(rcu_read_lock_sched_held(),
			   "sched RCU must be held");
	return &cpu_rq(i)->rd->dl_bw;
}

static inline int dl_bw_cpus(int i)
{
	struct root_domain *rd = cpu_rq(i)->rd;
	int cpus = 0;

	rcu_lockdep_assert(rcu_read_lock_sched_held(),
			   "sched RCU must be held");
	for_each_cpu_and(i, rd->span, cpu_active_mask)
		cpus++;

	return cpus;
}
#else
inline struct dl_bw *dl_bw_of(int i)
{
	return &cpu_rq(i)->dl.dl_bw;
}

static inline int dl_bw_cpus(int i)
{
	return 1;
}
#endif

/*
 * We must be sure that accepting a new task (or allowing changing the
 * parameters of an existing one) is consistent with the bandwidth
 * constraints. If yes, this function also accordingly updates the currently
 * allocated bandwidth to reflect the new situation.
 *
 * This function is called while holding p's rq->lock.
 *
 * XXX we should delay bw change until the task's 0-lag point, see
 * __setparam_dl().
 */
static int dl_overflow(struct task_struct *p, int policy,
		       const struct sched_attr *attr)
{

	struct dl_bw *dl_b = dl_bw_of(task_cpu(p));
	u64 period = attr->sched_period ?: attr->sched_deadline;
	u64 runtime = attr->sched_runtime;
	u64 new_bw = dl_policy(policy) ? to_ratio(period, runtime) : 0;
	int cpus, err = -1;

	if (new_bw == p->dl.dl_bw)
		return 0;

	/*
	 * Either if a task, enters, leave, or stays -deadline but changes
	 * its parameters, we may need to update accordingly the total
	 * allocated bandwidth of the container.
	 */
	raw_spin_lock(&dl_b->lock);
	cpus = dl_bw_cpus(task_cpu(p));
	if (dl_policy(policy) && !task_has_dl_policy(p) &&
	    !__dl_overflow(dl_b, cpus, 0, new_bw)) {
		__dl_add(dl_b, new_bw);
		err = 0;
	} else if (dl_policy(policy) && task_has_dl_policy(p) &&
		   !__dl_overflow(dl_b, cpus, p->dl.dl_bw, new_bw)) {
		__dl_clear(dl_b, p->dl.dl_bw);
		__dl_add(dl_b, new_bw);
		err = 0;
	} else if (!dl_policy(policy) && task_has_dl_policy(p)) {
		__dl_clear(dl_b, p->dl.dl_bw);
		err = 0;
	}
	raw_spin_unlock(&dl_b->lock);

	return err;
}

extern void init_dl_bw(struct dl_bw *dl_b);

/*
 * wake_up_new_task - wake up a newly created task for the first time.
 *
 * This function will do some initial scheduler statistics housekeeping
 * that must be done for every newly created context, then puts the task
 * on the runqueue and wakes it.
 */
void wake_up_new_task(struct task_struct *p)
{
	unsigned long flags;
	struct rq *rq;

	raw_spin_lock_irqsave(&p->pi_lock, flags);
#ifdef CONFIG_SMP
	/*
	 * Fork balancing, do it here and not earlier because:
	 *  - cpus_allowed can change in the fork path
	 *  - any previously selected cpu might disappear through hotplug
	 */
	set_task_cpu(p, select_task_rq(p, task_cpu(p), SD_BALANCE_FORK, 0));
#endif

	/* Initialize new task's runnable average */
	init_task_runnable_average(p);
	rq = __task_rq_lock(p);
	activate_task(rq, p, 0);
	p->on_rq = TASK_ON_RQ_QUEUED;
	trace_sched_wakeup_new(p, true);
	check_preempt_curr(rq, p, WF_FORK);
#ifdef CONFIG_SMP
	if (p->sched_class->task_woken)
		p->sched_class->task_woken(rq, p);
#endif
	task_rq_unlock(rq, p, &flags);
}

#ifdef CONFIG_PREEMPT_NOTIFIERS

/**
 * preempt_notifier_register - tell me when current is being preempted & rescheduled
 * @notifier: notifier struct to register
 */
void preempt_notifier_register(struct preempt_notifier *notifier)
{
	hlist_add_head(&notifier->link, &current->preempt_notifiers);
}
EXPORT_SYMBOL_GPL(preempt_notifier_register);

/**
 * preempt_notifier_unregister - no longer interested in preemption notifications
 * @notifier: notifier struct to unregister
 *
 * This is safe to call from within a preemption notifier.
 */
void preempt_notifier_unregister(struct preempt_notifier *notifier)
{
	hlist_del(&notifier->link);
}
EXPORT_SYMBOL_GPL(preempt_notifier_unregister);

static void fire_sched_in_preempt_notifiers(struct task_struct *curr)
{
	struct preempt_notifier *notifier;

	hlist_for_each_entry(notifier, &curr->preempt_notifiers, link)
		notifier->ops->sched_in(notifier, raw_smp_processor_id());
}

static void
fire_sched_out_preempt_notifiers(struct task_struct *curr,
				 struct task_struct *next)
{
	struct preempt_notifier *notifier;

	hlist_for_each_entry(notifier, &curr->preempt_notifiers, link)
		notifier->ops->sched_out(notifier, next);
}

#else /* !CONFIG_PREEMPT_NOTIFIERS */

static void fire_sched_in_preempt_notifiers(struct task_struct *curr)
{
}

static void
fire_sched_out_preempt_notifiers(struct task_struct *curr,
				 struct task_struct *next)
{
}

#endif /* CONFIG_PREEMPT_NOTIFIERS */

/**
 * prepare_task_switch - prepare to switch tasks
 * @rq: the runqueue preparing to switch
 * @prev: the current task that is being switched out
 * @next: the task we are going to switch to.
 *
 * This is called with the rq lock held and interrupts off. It must
 * be paired with a subsequent finish_task_switch after the context
 * switch.
 *
 * prepare_task_switch sets up locking and calls architecture specific
 * hooks.
 */
static inline void
prepare_task_switch(struct rq *rq, struct task_struct *prev,
		    struct task_struct *next)
{
	trace_sched_switch(prev, next);
	sched_info_switch(rq, prev, next);
	perf_event_task_sched_out(prev, next);
	fire_sched_out_preempt_notifiers(prev, next);
	prepare_lock_switch(rq, next);
	prepare_arch_switch(next);
}

/**
 * finish_task_switch - clean up after a task-switch
 * @prev: the thread we just switched away from.
 *
 * finish_task_switch must be called after the context switch, paired
 * with a prepare_task_switch call before the context switch.
 * finish_task_switch will reconcile locking set up by prepare_task_switch,
 * and do any other architecture-specific cleanup actions.
 *
 * Note that we may have delayed dropping an mm in context_switch(). If
 * so, we finish that here outside of the runqueue lock. (Doing it
 * with the lock held can cause deadlocks; see schedule() for
 * details.)
 *
 * The context switch have flipped the stack from under us and restored the
 * local variables which were saved when this task called schedule() in the
 * past. prev == current is still correct but we need to recalculate this_rq
 * because prev may have moved to another CPU.
 */
static struct rq *finish_task_switch(struct task_struct *prev)
	__releases(rq->lock)
{
	struct rq *rq = this_rq();
	struct mm_struct *mm = rq->prev_mm;
	long prev_state;

	rq->prev_mm = NULL;

	/*
	 * A task struct has one reference for the use as "current".
	 * If a task dies, then it sets TASK_DEAD in tsk->state and calls
	 * schedule one last time. The schedule call will never return, and
	 * the scheduled task must drop that reference.
	 * The test for TASK_DEAD must occur while the runqueue locks are
	 * still held, otherwise prev could be scheduled on another cpu, die
	 * there before we look at prev->state, and then the reference would
	 * be dropped twice.
	 *		Manfred Spraul <manfred@colorfullife.com>
	 */
	prev_state = prev->state;
	vtime_task_switch(prev);
	finish_arch_switch(prev);
	perf_event_task_sched_in(prev, current);
	finish_lock_switch(rq, prev);
	finish_arch_post_lock_switch();

	fire_sched_in_preempt_notifiers(current);
	if (mm)
		mmdrop(mm);
	if (unlikely(prev_state == TASK_DEAD)) {
		if (prev->sched_class->task_dead)
			prev->sched_class->task_dead(prev);

		/*
		 * Remove function-return probe instances associated with this
		 * task and put them back on the free list.
		 */
		kprobe_flush_task(prev);
		put_task_struct(prev);
	}

	tick_nohz_task_switch(current);
	return rq;
}

#ifdef CONFIG_SMP

/* rq->lock is NOT held, but preemption is disabled */
static inline void post_schedule(struct rq *rq)
{
	if (rq->post_schedule) {
		unsigned long flags;

		raw_spin_lock_irqsave(&rq->lock, flags);
		if (rq->curr->sched_class->post_schedule)
			rq->curr->sched_class->post_schedule(rq);
		raw_spin_unlock_irqrestore(&rq->lock, flags);

		rq->post_schedule = 0;
	}
}

#else

static inline void post_schedule(struct rq *rq)
{
}

#endif

/**
 * schedule_tail - first thing a freshly forked thread must call.
 * @prev: the thread we just switched away from.
 */
asmlinkage __visible void schedule_tail(struct task_struct *prev)
	__releases(rq->lock)
{
	struct rq *rq;

	/* finish_task_switch() drops rq->lock and enables preemtion */
	preempt_disable();
	rq = finish_task_switch(prev);
	post_schedule(rq);
	preempt_enable();

	if (current->set_child_tid)
		put_user(task_pid_vnr(current), current->set_child_tid);
}

/*
 * context_switch - switch to the new MM and the new thread's register state.
 */
static inline struct rq *
context_switch(struct rq *rq, struct task_struct *prev,
	       struct task_struct *next)
{
	struct mm_struct *mm, *oldmm;

	prepare_task_switch(rq, prev, next);

	mm = next->mm;
	oldmm = prev->active_mm;
	/*
	 * For paravirt, this is coupled with an exit in switch_to to
	 * combine the page table reload and the switch backend into
	 * one hypercall.
	 */
	arch_start_context_switch(prev);

	if (!mm) {
		next->active_mm = oldmm;
		atomic_inc(&oldmm->mm_count);
		enter_lazy_tlb(oldmm, next);
	} else
		switch_mm(oldmm, mm, next);

	if (!prev->mm) {
		prev->active_mm = NULL;
		rq->prev_mm = oldmm;
	}
	/*
	 * Since the runqueue lock will be released by the next
	 * task (which is an invalid locking op but in the case
	 * of the scheduler it's an obvious special-case), so we
	 * do an early lockdep release here:
	 */
	spin_release(&rq->lock.dep_map, 1, _THIS_IP_);

	context_tracking_task_switch(prev, next);
	/* Here we just switch the register state and the stack. */
	switch_to(prev, next, prev);
	barrier();

	return finish_task_switch(prev);
}

/*
 * nr_running and nr_context_switches:
 *
 * externally visible scheduler statistics: current number of runnable
 * threads, total number of context switches performed since bootup.
 */
unsigned long nr_running(void)
{
	unsigned long i, sum = 0;

	for_each_online_cpu(i)
		sum += cpu_rq(i)->nr_running;

	return sum;
}

/*
 * Check if only the current task is running on the cpu.
 */
bool single_task_running(void)
{
	if (cpu_rq(smp_processor_id())->nr_running == 1)
		return true;
	else
		return false;
}
EXPORT_SYMBOL(single_task_running);

unsigned long long nr_context_switches(void)
{
	int i;
	unsigned long long sum = 0;

	for_each_possible_cpu(i)
		sum += cpu_rq(i)->nr_switches;

	return sum;
}

unsigned long nr_iowait(void)
{
	unsigned long i, sum = 0;

	for_each_possible_cpu(i)
		sum += atomic_read(&cpu_rq(i)->nr_iowait);

	return sum;
}

unsigned long nr_iowait_cpu(int cpu)
{
	struct rq *this = cpu_rq(cpu);
	return atomic_read(&this->nr_iowait);
}

void get_iowait_load(unsigned long *nr_waiters, unsigned long *load)
{
	struct rq *this = this_rq();
	*nr_waiters = atomic_read(&this->nr_iowait);
	*load = this->cpu_load[0];
}

#ifdef CONFIG_SMP

/*
 * sched_exec - execve() is a valuable balancing opportunity, because at
 * this point the task has the smallest effective memory and cache footprint.
 */
void sched_exec(void)
{
	struct task_struct *p = current;
	unsigned long flags;
	int dest_cpu;

	raw_spin_lock_irqsave(&p->pi_lock, flags);
	dest_cpu = p->sched_class->select_task_rq(p, task_cpu(p), SD_BALANCE_EXEC, 0);
	if (dest_cpu == smp_processor_id())
		goto unlock;

	if (likely(cpu_active(dest_cpu))) {
		struct migration_arg arg = { p, dest_cpu };

		raw_spin_unlock_irqrestore(&p->pi_lock, flags);
		stop_one_cpu(task_cpu(p), migration_cpu_stop, &arg);
		return;
	}
unlock:
	raw_spin_unlock_irqrestore(&p->pi_lock, flags);
}

#endif

DEFINE_PER_CPU(struct kernel_stat, kstat);
DEFINE_PER_CPU(struct kernel_cpustat, kernel_cpustat);

EXPORT_PER_CPU_SYMBOL(kstat);
EXPORT_PER_CPU_SYMBOL(kernel_cpustat);

/*
 * Return accounted runtime for the task.
 * In case the task is currently running, return the runtime plus current's
 * pending runtime that have not been accounted yet.
 */
unsigned long long task_sched_runtime(struct task_struct *p)
{
	unsigned long flags;
	struct rq *rq;
	u64 ns;

#if defined(CONFIG_64BIT) && defined(CONFIG_SMP)
	/*
	 * 64-bit doesn't need locks to atomically read a 64bit value.
	 * So we have a optimization chance when the task's delta_exec is 0.
	 * Reading ->on_cpu is racy, but this is ok.
	 *
	 * If we race with it leaving cpu, we'll take a lock. So we're correct.
	 * If we race with it entering cpu, unaccounted time is 0. This is
	 * indistinguishable from the read occurring a few cycles earlier.
	 * If we see ->on_cpu without ->on_rq, the task is leaving, and has
	 * been accounted, so we're correct here as well.
	 */
	if (!p->on_cpu || !task_on_rq_queued(p))
		return p->se.sum_exec_runtime;
#endif

	rq = task_rq_lock(p, &flags);
	/*
	 * Must be ->curr _and_ ->on_rq.  If dequeued, we would
	 * project cycles that may never be accounted to this
	 * thread, breaking clock_gettime().
	 */
	if (task_current(rq, p) && task_on_rq_queued(p)) {
		update_rq_clock(rq);
		p->sched_class->update_curr(rq);
	}
	ns = p->se.sum_exec_runtime;
	task_rq_unlock(rq, p, &flags);

	return ns;
}

/*
 * This function gets called by the timer code, with HZ frequency.
 * We call it with interrupts disabled.
 */
void scheduler_tick(void)
{
	int cpu = smp_processor_id();
	struct rq *rq = cpu_rq(cpu);
	struct task_struct *curr = rq->curr;

	sched_clock_tick();

	raw_spin_lock(&rq->lock);
	update_rq_clock(rq);
	curr->sched_class->task_tick(rq, curr, 0);
	update_cpu_load_active(rq);
	raw_spin_unlock(&rq->lock);

	perf_event_task_tick();

#ifdef CONFIG_SMP
	rq->idle_balance = idle_cpu(cpu);
	trigger_load_balance(rq);
#endif
	rq_last_tick_reset(rq);
}

#ifdef CONFIG_NO_HZ_FULL
/**
 * scheduler_tick_max_deferment
 *
 * Keep at least one tick per second when a single
 * active task is running because the scheduler doesn't
 * yet completely support full dynticks environment.
 *
 * This makes sure that uptime, CFS vruntime, load
 * balancing, etc... continue to move forward, even
 * with a very low granularity.
 *
 * Return: Maximum deferment in nanoseconds.
 */
u64 scheduler_tick_max_deferment(void)
{
	struct rq *rq = this_rq();
	unsigned long next, now = ACCESS_ONCE(jiffies);

	next = rq->last_sched_tick + HZ;

	if (time_before_eq(next, now))
		return 0;

	return jiffies_to_nsecs(next - now);
}
#endif

notrace unsigned long get_parent_ip(unsigned long addr)
{
	if (in_lock_functions(addr)) {
		addr = CALLER_ADDR2;
		if (in_lock_functions(addr))
			addr = CALLER_ADDR3;
	}
	return addr;
}

#if defined(CONFIG_PREEMPT) && (defined(CONFIG_DEBUG_PREEMPT) || \
				defined(CONFIG_PREEMPT_TRACER))

void preempt_count_add(int val)
{
#ifdef CONFIG_DEBUG_PREEMPT
	/*
	 * Underflow?
	 */
	if (DEBUG_LOCKS_WARN_ON((preempt_count() < 0)))
		return;
#endif
	__preempt_count_add(val);
#ifdef CONFIG_DEBUG_PREEMPT
	/*
	 * Spinlock count overflowing soon?
	 */
	DEBUG_LOCKS_WARN_ON((preempt_count() & PREEMPT_MASK) >=
				PREEMPT_MASK - 10);
#endif
	if (preempt_count() == val) {
		unsigned long ip = get_parent_ip(CALLER_ADDR1);
#ifdef CONFIG_DEBUG_PREEMPT
		current->preempt_disable_ip = ip;
#endif
		trace_preempt_off(CALLER_ADDR0, ip);
	}
}
EXPORT_SYMBOL(preempt_count_add);
NOKPROBE_SYMBOL(preempt_count_add);

void preempt_count_sub(int val)
{
#ifdef CONFIG_DEBUG_PREEMPT
	/*
	 * Underflow?
	 */
	if (DEBUG_LOCKS_WARN_ON(val > preempt_count()))
		return;
	/*
	 * Is the spinlock portion underflowing?
	 */
	if (DEBUG_LOCKS_WARN_ON((val < PREEMPT_MASK) &&
			!(preempt_count() & PREEMPT_MASK)))
		return;
#endif

	if (preempt_count() == val)
		trace_preempt_on(CALLER_ADDR0, get_parent_ip(CALLER_ADDR1));
	__preempt_count_sub(val);
}
EXPORT_SYMBOL(preempt_count_sub);
NOKPROBE_SYMBOL(preempt_count_sub);

#endif

/*
 * Print scheduling while atomic bug:
 */
static noinline void __schedule_bug(struct task_struct *prev)
{
	if (oops_in_progress)
		return;

	printk(KERN_ERR "BUG: scheduling while atomic: %s/%d/0x%08x\n",
		prev->comm, prev->pid, preempt_count());

	debug_show_held_locks(prev);
	print_modules();
	if (irqs_disabled())
		print_irqtrace_events(prev);
#ifdef CONFIG_DEBUG_PREEMPT
	if (in_atomic_preempt_off()) {
		pr_err("Preemption disabled at:");
		print_ip_sym(current->preempt_disable_ip);
		pr_cont("\n");
	}
#endif
	dump_stack();
	add_taint(TAINT_WARN, LOCKDEP_STILL_OK);
}

/*
 * Various schedule()-time debugging checks and statistics:
 */
static inline void schedule_debug(struct task_struct *prev)
{
#ifdef CONFIG_SCHED_STACK_END_CHECK
	BUG_ON(unlikely(task_stack_end_corrupted(prev)));
#endif
	/*
	 * Test if we are atomic. Since do_exit() needs to call into
	 * schedule() atomically, we ignore that path. Otherwise whine
	 * if we are scheduling when we should not.
	 */
	if (unlikely(in_atomic_preempt_off() && prev->state != TASK_DEAD))
		__schedule_bug(prev);
	rcu_sleep_check();

	profile_hit(SCHED_PROFILING, __builtin_return_address(0));

	schedstat_inc(this_rq(), sched_count);
}

/*
 * Pick up the highest-prio task:
 */
static inline struct task_struct *
pick_next_task(struct rq *rq, struct task_struct *prev)
{
	const struct sched_class *class = &fair_sched_class;
	struct task_struct *p;

	/*
	 * Optimization: we know that if all tasks are in
	 * the fair class we can call that function directly:
	 */
	if (likely(prev->sched_class == class &&
		   rq->nr_running == rq->cfs.h_nr_running)) {
		p = fair_sched_class.pick_next_task(rq, prev);
		if (unlikely(p == RETRY_TASK))
			goto again;

		/* assumes fair_sched_class->next == idle_sched_class */
		if (unlikely(!p))
			p = idle_sched_class.pick_next_task(rq, prev);

		return p;
	}

again:
	for_each_class(class) {
		p = class->pick_next_task(rq, prev);
		if (p) {
			if (unlikely(p == RETRY_TASK))
				goto again;
			return p;
		}
	}

	BUG(); /* the idle class will always have a runnable task */
}

/*
 * __schedule() is the main scheduler function.
 *
 * The main means of driving the scheduler and thus entering this function are:
 *
 *   1. Explicit blocking: mutex, semaphore, waitqueue, etc.
 *
 *   2. TIF_NEED_RESCHED flag is checked on interrupt and userspace return
 *      paths. For example, see arch/x86/entry_64.S.
 *
 *      To drive preemption between tasks, the scheduler sets the flag in timer
 *      interrupt handler scheduler_tick().
 *
 *   3. Wakeups don't really cause entry into schedule(). They add a
 *      task to the run-queue and that's it.
 *
 *      Now, if the new task added to the run-queue preempts the current
 *      task, then the wakeup sets TIF_NEED_RESCHED and schedule() gets
 *      called on the nearest possible occasion:
 *
 *       - If the kernel is preemptible (CONFIG_PREEMPT=y):
 *
 *         - in syscall or exception context, at the next outmost
 *           preempt_enable(). (this might be as soon as the wake_up()'s
 *           spin_unlock()!)
 *
 *         - in IRQ context, return from interrupt-handler to
 *           preemptible context
 *
 *       - If the kernel is not preemptible (CONFIG_PREEMPT is not set)
 *         then at the next:
 *
 *          - cond_resched() call
 *          - explicit schedule() call
 *          - return from syscall or exception to user-space
 *          - return from interrupt-handler to user-space
 *
 * WARNING: all callers must re-check need_resched() afterward and reschedule
 * accordingly in case an event triggered the need for rescheduling (such as
 * an interrupt waking up a task) while preemption was disabled in __schedule().
 */
static void __sched __schedule(void)
{
	struct task_struct *prev, *next;
	unsigned long *switch_count;
	struct rq *rq;
	int cpu;

	preempt_disable();
	cpu = smp_processor_id();
	rq = cpu_rq(cpu);
	rcu_note_context_switch();
	prev = rq->curr;

	schedule_debug(prev);

	if (sched_feat(HRTICK))
		hrtick_clear(rq);

	/*
	 * Make sure that signal_pending_state()->signal_pending() below
	 * can't be reordered with __set_current_state(TASK_INTERRUPTIBLE)
	 * done by the caller to avoid the race with signal_wake_up().
	 */
	smp_mb__before_spinlock();
	raw_spin_lock_irq(&rq->lock);

	rq->clock_skip_update <<= 1; /* promote REQ to ACT */

	switch_count = &prev->nivcsw;
	if (prev->state && !(preempt_count() & PREEMPT_ACTIVE)) {
		if (unlikely(signal_pending_state(prev->state, prev))) {
			prev->state = TASK_RUNNING;
		} else {
			deactivate_task(rq, prev, DEQUEUE_SLEEP);
			prev->on_rq = 0;

			/*
			 * If a worker went to sleep, notify and ask workqueue
			 * whether it wants to wake up a task to maintain
			 * concurrency.
			 */
			if (prev->flags & PF_WQ_WORKER) {
				struct task_struct *to_wakeup;

				to_wakeup = wq_worker_sleeping(prev, cpu);
				if (to_wakeup)
					try_to_wake_up_local(to_wakeup);
			}
		}
		switch_count = &prev->nvcsw;
	}

	if (task_on_rq_queued(prev))
		update_rq_clock(rq);

	next = pick_next_task(rq, prev);
	clear_tsk_need_resched(prev);
	clear_preempt_need_resched();
	rq->clock_skip_update = 0;

	if (likely(prev != next)) {
		rq->nr_switches++;
		rq->curr = next;
		++*switch_count;

		rq = context_switch(rq, prev, next); /* unlocks the rq */
		cpu = cpu_of(rq);
	} else
		raw_spin_unlock_irq(&rq->lock);

	post_schedule(rq);

	sched_preempt_enable_no_resched();
}

static inline void sched_submit_work(struct task_struct *tsk)
{
	if (!tsk->state || tsk_is_pi_blocked(tsk))
		return;
	/*
	 * If we are going to sleep and we have plugged IO queued,
	 * make sure to submit it to avoid deadlocks.
	 */
	if (blk_needs_flush_plug(tsk))
		blk_schedule_flush_plug(tsk);
}

asmlinkage __visible void __sched schedule(void)
{
	struct task_struct *tsk = current;

	sched_submit_work(tsk);
	do {
		__schedule();
	} while (need_resched());
}
EXPORT_SYMBOL(schedule);

#ifdef CONFIG_CONTEXT_TRACKING
asmlinkage __visible void __sched schedule_user(void)
{
	/*
	 * If we come here after a random call to set_need_resched(),
	 * or we have been woken up remotely but the IPI has not yet arrived,
	 * we haven't yet exited the RCU idle mode. Do it here manually until
	 * we find a better solution.
	 *
	 * NB: There are buggy callers of this function.  Ideally we
	 * should warn if prev_state != IN_USER, but that will trigger
	 * too frequently to make sense yet.
	 */
	enum ctx_state prev_state = exception_enter();
	schedule();
	exception_exit(prev_state);
}
#endif

/**
 * schedule_preempt_disabled - called with preemption disabled
 *
 * Returns with preemption disabled. Note: preempt_count must be 1
 */
void __sched schedule_preempt_disabled(void)
{
	sched_preempt_enable_no_resched();
	schedule();
	preempt_disable();
}

static void __sched notrace preempt_schedule_common(void)
{
	do {
		__preempt_count_add(PREEMPT_ACTIVE);
		__schedule();
		__preempt_count_sub(PREEMPT_ACTIVE);

		/*
		 * Check again in case we missed a preemption opportunity
		 * between schedule and now.
		 */
		barrier();
	} while (need_resched());
}

#ifdef CONFIG_PREEMPT
/*
 * this is the entry point to schedule() from in-kernel preemption
 * off of preempt_enable. Kernel preemptions off return from interrupt
 * occur there and call schedule directly.
 */
asmlinkage __visible void __sched notrace preempt_schedule(void)
{
	/*
	 * If there is a non-zero preempt_count or interrupts are disabled,
	 * we do not want to preempt the current task. Just return..
	 */
	if (likely(!preemptible()))
		return;

	preempt_schedule_common();
}
NOKPROBE_SYMBOL(preempt_schedule);
EXPORT_SYMBOL(preempt_schedule);

#ifdef CONFIG_CONTEXT_TRACKING
/**
 * preempt_schedule_context - preempt_schedule called by tracing
 *
 * The tracing infrastructure uses preempt_enable_notrace to prevent
 * recursion and tracing preempt enabling caused by the tracing
 * infrastructure itself. But as tracing can happen in areas coming
 * from userspace or just about to enter userspace, a preempt enable
 * can occur before user_exit() is called. This will cause the scheduler
 * to be called when the system is still in usermode.
 *
 * To prevent this, the preempt_enable_notrace will use this function
 * instead of preempt_schedule() to exit user context if needed before
 * calling the scheduler.
 */
asmlinkage __visible void __sched notrace preempt_schedule_context(void)
{
	enum ctx_state prev_ctx;

	if (likely(!preemptible()))
		return;

	do {
		__preempt_count_add(PREEMPT_ACTIVE);
		/*
		 * Needs preempt disabled in case user_exit() is traced
		 * and the tracer calls preempt_enable_notrace() causing
		 * an infinite recursion.
		 */
		prev_ctx = exception_enter();
		__schedule();
		exception_exit(prev_ctx);

		__preempt_count_sub(PREEMPT_ACTIVE);
		barrier();
	} while (need_resched());
}
EXPORT_SYMBOL_GPL(preempt_schedule_context);
#endif /* CONFIG_CONTEXT_TRACKING */

#endif /* CONFIG_PREEMPT */

/*
 * this is the entry point to schedule() from kernel preemption
 * off of irq context.
 * Note, that this is called and return with irqs disabled. This will
 * protect us against recursive calling from irq.
 */
asmlinkage __visible void __sched preempt_schedule_irq(void)
{
	enum ctx_state prev_state;

	/* Catch callers which need to be fixed */
	BUG_ON(preempt_count() || !irqs_disabled());

	prev_state = exception_enter();

	do {
		__preempt_count_add(PREEMPT_ACTIVE);
		local_irq_enable();
		__schedule();
		local_irq_disable();
		__preempt_count_sub(PREEMPT_ACTIVE);

		/*
		 * Check again in case we missed a preemption opportunity
		 * between schedule and now.
		 */
		barrier();
	} while (need_resched());

	exception_exit(prev_state);
}

int default_wake_function(wait_queue_t *curr, unsigned mode, int wake_flags,
			  void *key)
{
	return try_to_wake_up(curr->private, mode, wake_flags);
}
EXPORT_SYMBOL(default_wake_function);

#ifdef CONFIG_RT_MUTEXES

/*
 * rt_mutex_setprio - set the current priority of a task
 * @p: task
 * @prio: prio value (kernel-internal form)
 *
 * This function changes the 'effective' priority of a task. It does
 * not touch ->normal_prio like __setscheduler().
 *
 * Used by the rt_mutex code to implement priority inheritance
 * logic. Call site only calls if the priority of the task changed.
 */
void rt_mutex_setprio(struct task_struct *p, int prio)
{
	int oldprio, queued, running, enqueue_flag = 0;
	struct rq *rq;
	const struct sched_class *prev_class;

	BUG_ON(prio > MAX_PRIO);

	rq = __task_rq_lock(p);

	/*
	 * Idle task boosting is a nono in general. There is one
	 * exception, when PREEMPT_RT and NOHZ is active:
	 *
	 * The idle task calls get_next_timer_interrupt() and holds
	 * the timer wheel base->lock on the CPU and another CPU wants
	 * to access the timer (probably to cancel it). We can safely
	 * ignore the boosting request, as the idle CPU runs this code
	 * with interrupts disabled and will complete the lock
	 * protected section without being interrupted. So there is no
	 * real need to boost.
	 */
	if (unlikely(p == rq->idle)) {
		WARN_ON(p != rq->curr);
		WARN_ON(p->pi_blocked_on);
		goto out_unlock;
	}

	trace_sched_pi_setprio(p, prio);
	oldprio = p->prio;
	prev_class = p->sched_class;
	queued = task_on_rq_queued(p);
	running = task_current(rq, p);
	if (queued)
		dequeue_task(rq, p, 0);
	if (running)
		put_prev_task(rq, p);

	/*
	 * Boosting condition are:
	 * 1. -rt task is running and holds mutex A
	 *      --> -dl task blocks on mutex A
	 *
	 * 2. -dl task is running and holds mutex A
	 *      --> -dl task blocks on mutex A and could preempt the
	 *          running task
	 */
	if (dl_prio(prio)) {
		struct task_struct *pi_task = rt_mutex_get_top_task(p);
		if (!dl_prio(p->normal_prio) ||
		    (pi_task && dl_entity_preempt(&pi_task->dl, &p->dl))) {
			p->dl.dl_boosted = 1;
			p->dl.dl_throttled = 0;
			enqueue_flag = ENQUEUE_REPLENISH;
		} else
			p->dl.dl_boosted = 0;
		p->sched_class = &dl_sched_class;
	} else if (rt_prio(prio)) {
		if (dl_prio(oldprio))
			p->dl.dl_boosted = 0;
		if (oldprio < prio)
			enqueue_flag = ENQUEUE_HEAD;
		p->sched_class = &rt_sched_class;
	} else {
		if (dl_prio(oldprio))
			p->dl.dl_boosted = 0;
		if (rt_prio(oldprio))
			p->rt.timeout = 0;
		p->sched_class = &fair_sched_class;
	}

	p->prio = prio;

	if (running)
		p->sched_class->set_curr_task(rq);
	if (queued)
		enqueue_task(rq, p, enqueue_flag);

	check_class_changed(rq, p, prev_class, oldprio);
out_unlock:
	__task_rq_unlock(rq);
}
#endif

void set_user_nice(struct task_struct *p, long nice)
{
	int old_prio, delta, queued;
	unsigned long flags;
	struct rq *rq;

	if (task_nice(p) == nice || nice < MIN_NICE || nice > MAX_NICE)
		return;
	/*
	 * We have to be careful, if called from sys_setpriority(),
	 * the task might be in the middle of scheduling on another CPU.
	 */
	rq = task_rq_lock(p, &flags);
	/*
	 * The RT priorities are set via sched_setscheduler(), but we still
	 * allow the 'normal' nice value to be set - but as expected
	 * it wont have any effect on scheduling until the task is
	 * SCHED_DEADLINE, SCHED_FIFO or SCHED_RR:
	 */
	if (task_has_dl_policy(p) || task_has_rt_policy(p)) {
		p->static_prio = NICE_TO_PRIO(nice);
		goto out_unlock;
	}
	queued = task_on_rq_queued(p);
	if (queued)
		dequeue_task(rq, p, 0);

	p->static_prio = NICE_TO_PRIO(nice);
	set_load_weight(p);
	old_prio = p->prio;
	p->prio = effective_prio(p);
	delta = p->prio - old_prio;

	if (queued) {
		enqueue_task(rq, p, 0);
		/*
		 * If the task increased its priority or is running and
		 * lowered its priority, then reschedule its CPU:
		 */
		if (delta < 0 || (delta > 0 && task_running(rq, p)))
			resched_curr(rq);
	}
out_unlock:
	task_rq_unlock(rq, p, &flags);
}
EXPORT_SYMBOL(set_user_nice);

/*
 * can_nice - check if a task can reduce its nice value
 * @p: task
 * @nice: nice value
 */
int can_nice(const struct task_struct *p, const int nice)
{
	/* convert nice value [19,-20] to rlimit style value [1,40] */
	int nice_rlim = nice_to_rlimit(nice);

	return (nice_rlim <= task_rlimit(p, RLIMIT_NICE) ||
		capable(CAP_SYS_NICE));
}

#ifdef __ARCH_WANT_SYS_NICE

/*
 * sys_nice - change the priority of the current process.
 * @increment: priority increment
 *
 * sys_setpriority is a more generic, but much slower function that
 * does similar things.
 */
SYSCALL_DEFINE1(nice, int, increment)
{
	long nice, retval;

	/*
	 * Setpriority might change our priority at the same moment.
	 * We don't have to worry. Conceptually one call occurs first
	 * and we have a single winner.
	 */
	increment = clamp(increment, -NICE_WIDTH, NICE_WIDTH);
	nice = task_nice(current) + increment;

	nice = clamp_val(nice, MIN_NICE, MAX_NICE);
	if (increment < 0 && !can_nice(current, nice))
		return -EPERM;

	retval = security_task_setnice(current, nice);
	if (retval)
		return retval;

	set_user_nice(current, nice);
	return 0;
}

#endif

/**
 * task_prio - return the priority value of a given task.
 * @p: the task in question.
 *
 * Return: The priority value as seen by users in /proc.
 * RT tasks are offset by -200. Normal tasks are centered
 * around 0, value goes from -16 to +15.
 */
int task_prio(const struct task_struct *p)
{
	return p->prio - MAX_RT_PRIO;
}

/**
 * idle_cpu - is a given cpu idle currently?
 * @cpu: the processor in question.
 *
 * Return: 1 if the CPU is currently idle. 0 otherwise.
 */
int idle_cpu(int cpu)
{
	struct rq *rq = cpu_rq(cpu);

	if (rq->curr != rq->idle)
		return 0;

	if (rq->nr_running)
		return 0;

#ifdef CONFIG_SMP
	if (!llist_empty(&rq->wake_list))
		return 0;
#endif

	return 1;
}

/**
 * idle_task - return the idle task for a given cpu.
 * @cpu: the processor in question.
 *
 * Return: The idle task for the cpu @cpu.
 */
struct task_struct *idle_task(int cpu)
{
	return cpu_rq(cpu)->idle;
}

/**
 * find_process_by_pid - find a process with a matching PID value.
 * @pid: the pid in question.
 *
 * The task of @pid, if found. %NULL otherwise.
 */
static struct task_struct *find_process_by_pid(pid_t pid)
{
	return pid ? find_task_by_vpid(pid) : current;
}

/*
 * This function initializes the sched_dl_entity of a newly becoming
 * SCHED_DEADLINE task.
 *
 * Only the static values are considered here, the actual runtime and the
 * absolute deadline will be properly calculated when the task is enqueued
 * for the first time with its new policy.
 */
static void
__setparam_dl(struct task_struct *p, const struct sched_attr *attr)
{
	struct sched_dl_entity *dl_se = &p->dl;

	dl_se->dl_runtime = attr->sched_runtime;
	dl_se->dl_deadline = attr->sched_deadline;
	dl_se->dl_period = attr->sched_period ?: dl_se->dl_deadline;
	dl_se->flags = attr->sched_flags;
	dl_se->dl_bw = to_ratio(dl_se->dl_period, dl_se->dl_runtime);

	/*
	 * Changing the parameters of a task is 'tricky' and we're not doing
	 * the correct thing -- also see task_dead_dl() and switched_from_dl().
	 *
	 * What we SHOULD do is delay the bandwidth release until the 0-lag
	 * point. This would include retaining the task_struct until that time
	 * and change dl_overflow() to not immediately decrement the current
	 * amount.
	 *
	 * Instead we retain the current runtime/deadline and let the new
	 * parameters take effect after the current reservation period lapses.
	 * This is safe (albeit pessimistic) because the 0-lag point is always
	 * before the current scheduling deadline.
	 *
	 * We can still have temporary overloads because we do not delay the
	 * change in bandwidth until that time; so admission control is
	 * not on the safe side. It does however guarantee tasks will never
	 * consume more than promised.
	 */
}

/*
 * sched_setparam() passes in -1 for its policy, to let the functions
 * it calls know not to change it.
 */
#define SETPARAM_POLICY	-1

static void __setscheduler_params(struct task_struct *p,
		const struct sched_attr *attr)
{
	int policy = attr->sched_policy;

	if (policy == SETPARAM_POLICY)
		policy = p->policy;

	p->policy = policy;

	if (dl_policy(policy))
		__setparam_dl(p, attr);
	else if (fair_policy(policy))
		p->static_prio = NICE_TO_PRIO(attr->sched_nice);

	/*
	 * __sched_setscheduler() ensures attr->sched_priority == 0 when
	 * !rt_policy. Always setting this ensures that things like
	 * getparam()/getattr() don't report silly values for !rt tasks.
	 */
	p->rt_priority = attr->sched_priority;
	p->normal_prio = normal_prio(p);
	set_load_weight(p);
}

/* Actually do priority change: must hold pi & rq lock. */
static void __setscheduler(struct rq *rq, struct task_struct *p,
			   const struct sched_attr *attr)
{
	__setscheduler_params(p, attr);

	/*
	 * If we get here, there was no pi waiters boosting the
	 * task. It is safe to use the normal prio.
	 */
	p->prio = normal_prio(p);

	if (dl_prio(p->prio))
		p->sched_class = &dl_sched_class;
	else if (rt_prio(p->prio))
		p->sched_class = &rt_sched_class;
	else
		p->sched_class = &fair_sched_class;
}

static void
__getparam_dl(struct task_struct *p, struct sched_attr *attr)
{
	struct sched_dl_entity *dl_se = &p->dl;

	attr->sched_priority = p->rt_priority;
	attr->sched_runtime = dl_se->dl_runtime;
	attr->sched_deadline = dl_se->dl_deadline;
	attr->sched_period = dl_se->dl_period;
	attr->sched_flags = dl_se->flags;
}

/*
 * This function validates the new parameters of a -deadline task.
 * We ask for the deadline not being zero, and greater or equal
 * than the runtime, as well as the period of being zero or
 * greater than deadline. Furthermore, we have to be sure that
 * user parameters are above the internal resolution of 1us (we
 * check sched_runtime only since it is always the smaller one) and
 * below 2^63 ns (we have to check both sched_deadline and
 * sched_period, as the latter can be zero).
 */
static bool
__checkparam_dl(const struct sched_attr *attr)
{
	/* deadline != 0 */
	if (attr->sched_deadline == 0)
		return false;

	/*
	 * Since we truncate DL_SCALE bits, make sure we're at least
	 * that big.
	 */
	if (attr->sched_runtime < (1ULL << DL_SCALE))
		return false;

	/*
	 * Since we use the MSB for wrap-around and sign issues, make
	 * sure it's not set (mind that period can be equal to zero).
	 */
	if (attr->sched_deadline & (1ULL << 63) ||
	    attr->sched_period & (1ULL << 63))
		return false;

	/* runtime <= deadline <= period (if period != 0) */
	if ((attr->sched_period != 0 &&
	     attr->sched_period < attr->sched_deadline) ||
	    attr->sched_deadline < attr->sched_runtime)
		return false;

	return true;
}

/*
 * check the target process has a UID that matches the current process's
 */
static bool check_same_owner(struct task_struct *p)
{
	const struct cred *cred = current_cred(), *pcred;
	bool match;

	rcu_read_lock();
	pcred = __task_cred(p);
	match = (uid_eq(cred->euid, pcred->euid) ||
		 uid_eq(cred->euid, pcred->uid));
	rcu_read_unlock();
	return match;
}

static bool dl_param_changed(struct task_struct *p,
		const struct sched_attr *attr)
{
	struct sched_dl_entity *dl_se = &p->dl;

	if (dl_se->dl_runtime != attr->sched_runtime ||
		dl_se->dl_deadline != attr->sched_deadline ||
		dl_se->dl_period != attr->sched_period ||
		dl_se->flags != attr->sched_flags)
		return true;

	return false;
}

static int __sched_setscheduler(struct task_struct *p,
				const struct sched_attr *attr,
				bool user)
{
	int newprio = dl_policy(attr->sched_policy) ? MAX_DL_PRIO - 1 :
		      MAX_RT_PRIO - 1 - attr->sched_priority;
	int retval, oldprio, oldpolicy = -1, queued, running;
	int policy = attr->sched_policy;
	unsigned long flags;
	const struct sched_class *prev_class;
	struct rq *rq;
	int reset_on_fork;

	/* may grab non-irq protected spin_locks */
	BUG_ON(in_interrupt());
recheck:
	/* double check policy once rq lock held */
	if (policy < 0) {
		reset_on_fork = p->sched_reset_on_fork;
		policy = oldpolicy = p->policy;
	} else {
		reset_on_fork = !!(attr->sched_flags & SCHED_FLAG_RESET_ON_FORK);

		if (policy != SCHED_DEADLINE &&
				policy != SCHED_FIFO && policy != SCHED_RR &&
				policy != SCHED_NORMAL && policy != SCHED_BATCH &&
				policy != SCHED_IDLE)
			return -EINVAL;
	}

	if (attr->sched_flags & ~(SCHED_FLAG_RESET_ON_FORK))
		return -EINVAL;

	/*
	 * Valid priorities for SCHED_FIFO and SCHED_RR are
	 * 1..MAX_USER_RT_PRIO-1, valid priority for SCHED_NORMAL,
	 * SCHED_BATCH and SCHED_IDLE is 0.
	 */
	if ((p->mm && attr->sched_priority > MAX_USER_RT_PRIO-1) ||
	    (!p->mm && attr->sched_priority > MAX_RT_PRIO-1))
		return -EINVAL;
	if ((dl_policy(policy) && !__checkparam_dl(attr)) ||
	    (rt_policy(policy) != (attr->sched_priority != 0)))
		return -EINVAL;

	/*
	 * Allow unprivileged RT tasks to decrease priority:
	 */
	if (user && !capable(CAP_SYS_NICE)) {
		if (fair_policy(policy)) {
			if (attr->sched_nice < task_nice(p) &&
			    !can_nice(p, attr->sched_nice))
				return -EPERM;
		}

		if (rt_policy(policy)) {
			unsigned long rlim_rtprio =
					task_rlimit(p, RLIMIT_RTPRIO);

			/* can't set/change the rt policy */
			if (policy != p->policy && !rlim_rtprio)
				return -EPERM;

			/* can't increase priority */
			if (attr->sched_priority > p->rt_priority &&
			    attr->sched_priority > rlim_rtprio)
				return -EPERM;
		}

		 /*
		  * Can't set/change SCHED_DEADLINE policy at all for now
		  * (safest behavior); in the future we would like to allow
		  * unprivileged DL tasks to increase their relative deadline
		  * or reduce their runtime (both ways reducing utilization)
		  */
		if (dl_policy(policy))
			return -EPERM;

		/*
		 * Treat SCHED_IDLE as nice 20. Only allow a switch to
		 * SCHED_NORMAL if the RLIMIT_NICE would normally permit it.
		 */
		if (p->policy == SCHED_IDLE && policy != SCHED_IDLE) {
			if (!can_nice(p, task_nice(p)))
				return -EPERM;
		}

		/* can't change other user's priorities */
		if (!check_same_owner(p))
			return -EPERM;

		/* Normal users shall not reset the sched_reset_on_fork flag */
		if (p->sched_reset_on_fork && !reset_on_fork)
			return -EPERM;
	}

	if (user) {
		retval = security_task_setscheduler(p);
		if (retval)
			return retval;
	}

	/*
	 * make sure no PI-waiters arrive (or leave) while we are
	 * changing the priority of the task:
	 *
	 * To be able to change p->policy safely, the appropriate
	 * runqueue lock must be held.
	 */
	rq = task_rq_lock(p, &flags);

	/*
	 * Changing the policy of the stop threads its a very bad idea
	 */
	if (p == rq->stop) {
		task_rq_unlock(rq, p, &flags);
		return -EINVAL;
	}

	/*
	 * If not changing anything there's no need to proceed further,
	 * but store a possible modification of reset_on_fork.
	 */
	if (unlikely(policy == p->policy)) {
		if (fair_policy(policy) && attr->sched_nice != task_nice(p))
			goto change;
		if (rt_policy(policy) && attr->sched_priority != p->rt_priority)
			goto change;
		if (dl_policy(policy) && dl_param_changed(p, attr))
			goto change;

		p->sched_reset_on_fork = reset_on_fork;
		task_rq_unlock(rq, p, &flags);
		return 0;
	}
change:

	if (user) {
#ifdef CONFIG_RT_GROUP_SCHED
		/*
		 * Do not allow realtime tasks into groups that have no runtime
		 * assigned.
		 */
		if (rt_bandwidth_enabled() && rt_policy(policy) &&
				task_group(p)->rt_bandwidth.rt_runtime == 0 &&
				!task_group_is_autogroup(task_group(p))) {
			task_rq_unlock(rq, p, &flags);
			return -EPERM;
		}
#endif
#ifdef CONFIG_SMP
		if (dl_bandwidth_enabled() && dl_policy(policy)) {
			cpumask_t *span = rq->rd->span;

			/*
			 * Don't allow tasks with an affinity mask smaller than
			 * the entire root_domain to become SCHED_DEADLINE. We
			 * will also fail if there's no bandwidth available.
			 */
			if (!cpumask_subset(span, &p->cpus_allowed) ||
			    rq->rd->dl_bw.bw == 0) {
				task_rq_unlock(rq, p, &flags);
				return -EPERM;
			}
		}
#endif
	}

	/* recheck policy now with rq lock held */
	if (unlikely(oldpolicy != -1 && oldpolicy != p->policy)) {
		policy = oldpolicy = -1;
		task_rq_unlock(rq, p, &flags);
		goto recheck;
	}

	/*
	 * If setscheduling to SCHED_DEADLINE (or changing the parameters
	 * of a SCHED_DEADLINE task) we need to check if enough bandwidth
	 * is available.
	 */
	if ((dl_policy(policy) || dl_task(p)) && dl_overflow(p, policy, attr)) {
		task_rq_unlock(rq, p, &flags);
		return -EBUSY;
	}

	p->sched_reset_on_fork = reset_on_fork;
	oldprio = p->prio;

	/*
	 * Special case for priority boosted tasks.
	 *
	 * If the new priority is lower or equal (user space view)
	 * than the current (boosted) priority, we just store the new
	 * normal parameters and do not touch the scheduler class and
	 * the runqueue. This will be done when the task deboost
	 * itself.
	 */
	if (rt_mutex_check_prio(p, newprio)) {
		__setscheduler_params(p, attr);
		task_rq_unlock(rq, p, &flags);
		return 0;
	}

	queued = task_on_rq_queued(p);
	running = task_current(rq, p);
	if (queued)
		dequeue_task(rq, p, 0);
	if (running)
		put_prev_task(rq, p);

	prev_class = p->sched_class;
	__setscheduler(rq, p, attr);

	if (running)
		p->sched_class->set_curr_task(rq);
	if (queued) {
		/*
		 * We enqueue to tail when the priority of a task is
		 * increased (user space view).
		 */
		enqueue_task(rq, p, oldprio <= p->prio ? ENQUEUE_HEAD : 0);
	}

	check_class_changed(rq, p, prev_class, oldprio);
	task_rq_unlock(rq, p, &flags);

	rt_mutex_adjust_pi(p);

	return 0;
}

static int _sched_setscheduler(struct task_struct *p, int policy,
			       const struct sched_param *param, bool check)
{
	struct sched_attr attr = {
		.sched_policy   = policy,
		.sched_priority = param->sched_priority,
		.sched_nice	= PRIO_TO_NICE(p->static_prio),
	};

	/* Fixup the legacy SCHED_RESET_ON_FORK hack. */
	if ((policy != SETPARAM_POLICY) && (policy & SCHED_RESET_ON_FORK)) {
		attr.sched_flags |= SCHED_FLAG_RESET_ON_FORK;
		policy &= ~SCHED_RESET_ON_FORK;
		attr.sched_policy = policy;
	}

	return __sched_setscheduler(p, &attr, check);
}
/**
 * sched_setscheduler - change the scheduling policy and/or RT priority of a thread.
 * @p: the task in question.
 * @policy: new policy.
 * @param: structure containing the new RT priority.
 *
 * Return: 0 on success. An error code otherwise.
 *
 * NOTE that the task may be already dead.
 */
int sched_setscheduler(struct task_struct *p, int policy,
		       const struct sched_param *param)
{
	return _sched_setscheduler(p, policy, param, true);
}
EXPORT_SYMBOL_GPL(sched_setscheduler);

int sched_setattr(struct task_struct *p, const struct sched_attr *attr)
{
	return __sched_setscheduler(p, attr, true);
}
EXPORT_SYMBOL_GPL(sched_setattr);

/**
 * sched_setscheduler_nocheck - change the scheduling policy and/or RT priority of a thread from kernelspace.
 * @p: the task in question.
 * @policy: new policy.
 * @param: structure containing the new RT priority.
 *
 * Just like sched_setscheduler, only don't bother checking if the
 * current context has permission.  For example, this is needed in
 * stop_machine(): we create temporary high priority worker threads,
 * but our caller might not have that capability.
 *
 * Return: 0 on success. An error code otherwise.
 */
int sched_setscheduler_nocheck(struct task_struct *p, int policy,
			       const struct sched_param *param)
{
	return _sched_setscheduler(p, policy, param, false);
}

static int
do_sched_setscheduler(pid_t pid, int policy, struct sched_param __user *param)
{
	struct sched_param lparam;
	struct task_struct *p;
	int retval;

	if (!param || pid < 0)
		return -EINVAL;
	if (copy_from_user(&lparam, param, sizeof(struct sched_param)))
		return -EFAULT;

	rcu_read_lock();
	retval = -ESRCH;
	p = find_process_by_pid(pid);
	if (p != NULL)
		retval = sched_setscheduler(p, policy, &lparam);
	rcu_read_unlock();

	return retval;
}

/*
 * Mimics kernel/events/core.c perf_copy_attr().
 */
static int sched_copy_attr(struct sched_attr __user *uattr,
			   struct sched_attr *attr)
{
	u32 size;
	int ret;

	if (!access_ok(VERIFY_WRITE, uattr, SCHED_ATTR_SIZE_VER0))
		return -EFAULT;

	/*
	 * zero the full structure, so that a short copy will be nice.
	 */
	memset(attr, 0, sizeof(*attr));

	ret = get_user(size, &uattr->size);
	if (ret)
		return ret;

	if (size > PAGE_SIZE)	/* silly large */
		goto err_size;

	if (!size)		/* abi compat */
		size = SCHED_ATTR_SIZE_VER0;

	if (size < SCHED_ATTR_SIZE_VER0)
		goto err_size;

	/*
	 * If we're handed a bigger struct than we know of,
	 * ensure all the unknown bits are 0 - i.e. new
	 * user-space does not rely on any kernel feature
	 * extensions we dont know about yet.
	 */
	if (size > sizeof(*attr)) {
		unsigned char __user *addr;
		unsigned char __user *end;
		unsigned char val;

		addr = (void __user *)uattr + sizeof(*attr);
		end  = (void __user *)uattr + size;

		for (; addr < end; addr++) {
			ret = get_user(val, addr);
			if (ret)
				return ret;
			if (val)
				goto err_size;
		}
		size = sizeof(*attr);
	}

	ret = copy_from_user(attr, uattr, size);
	if (ret)
		return -EFAULT;

	/*
	 * XXX: do we want to be lenient like existing syscalls; or do we want
	 * to be strict and return an error on out-of-bounds values?
	 */
	attr->sched_nice = clamp(attr->sched_nice, MIN_NICE, MAX_NICE);

	return 0;

err_size:
	put_user(sizeof(*attr), &uattr->size);
	return -E2BIG;
}

/**
 * sys_sched_setscheduler - set/change the scheduler policy and RT priority
 * @pid: the pid in question.
 * @policy: new policy.
 * @param: structure containing the new RT priority.
 *
 * Return: 0 on success. An error code otherwise.
 */
SYSCALL_DEFINE3(sched_setscheduler, pid_t, pid, int, policy,
		struct sched_param __user *, param)
{
	/* negative values for policy are not valid */
	if (policy < 0)
		return -EINVAL;

	return do_sched_setscheduler(pid, policy, param);
}

/**
 * sys_sched_setparam - set/change the RT priority of a thread
 * @pid: the pid in question.
 * @param: structure containing the new RT priority.
 *
 * Return: 0 on success. An error code otherwise.
 */
SYSCALL_DEFINE2(sched_setparam, pid_t, pid, struct sched_param __user *, param)
{
	return do_sched_setscheduler(pid, SETPARAM_POLICY, param);
}

/**
 * sys_sched_setattr - same as above, but with extended sched_attr
 * @pid: the pid in question.
 * @uattr: structure containing the extended parameters.
 * @flags: for future extension.
 */
SYSCALL_DEFINE3(sched_setattr, pid_t, pid, struct sched_attr __user *, uattr,
			       unsigned int, flags)
{
	struct sched_attr attr;
	struct task_struct *p;
	int retval;

	if (!uattr || pid < 0 || flags)
		return -EINVAL;

	retval = sched_copy_attr(uattr, &attr);
	if (retval)
		return retval;

	if ((int)attr.sched_policy < 0)
		return -EINVAL;

	rcu_read_lock();
	retval = -ESRCH;
	p = find_process_by_pid(pid);
	if (p != NULL)
		retval = sched_setattr(p, &attr);
	rcu_read_unlock();

	return retval;
}

/**
 * sys_sched_getscheduler - get the policy (scheduling class) of a thread
 * @pid: the pid in question.
 *
 * Return: On success, the policy of the thread. Otherwise, a negative error
 * code.
 */
SYSCALL_DEFINE1(sched_getscheduler, pid_t, pid)
{
	struct task_struct *p;
	int retval;

	if (pid < 0)
		return -EINVAL;

	retval = -ESRCH;
	rcu_read_lock();
	p = find_process_by_pid(pid);
	if (p) {
		retval = security_task_getscheduler(p);
		if (!retval)
			retval = p->policy
				| (p->sched_reset_on_fork ? SCHED_RESET_ON_FORK : 0);
	}
	rcu_read_unlock();
	return retval;
}

/**
 * sys_sched_getparam - get the RT priority of a thread
 * @pid: the pid in question.
 * @param: structure containing the RT priority.
 *
 * Return: On success, 0 and the RT priority is in @param. Otherwise, an error
 * code.
 */
SYSCALL_DEFINE2(sched_getparam, pid_t, pid, struct sched_param __user *, param)
{
	struct sched_param lp = { .sched_priority = 0 };
	struct task_struct *p;
	int retval;

	if (!param || pid < 0)
		return -EINVAL;

	rcu_read_lock();
	p = find_process_by_pid(pid);
	retval = -ESRCH;
	if (!p)
		goto out_unlock;

	retval = security_task_getscheduler(p);
	if (retval)
		goto out_unlock;

	if (task_has_rt_policy(p))
		lp.sched_priority = p->rt_priority;
	rcu_read_unlock();

	/*
	 * This one might sleep, we cannot do it with a spinlock held ...
	 */
	retval = copy_to_user(param, &lp, sizeof(*param)) ? -EFAULT : 0;

	return retval;

out_unlock:
	rcu_read_unlock();
	return retval;
}

static int sched_read_attr(struct sched_attr __user *uattr,
			   struct sched_attr *attr,
			   unsigned int usize)
{
	int ret;

	if (!access_ok(VERIFY_WRITE, uattr, usize))
		return -EFAULT;

	/*
	 * If we're handed a smaller struct than we know of,
	 * ensure all the unknown bits are 0 - i.e. old
	 * user-space does not get uncomplete information.
	 */
	if (usize < sizeof(*attr)) {
		unsigned char *addr;
		unsigned char *end;

		addr = (void *)attr + usize;
		end  = (void *)attr + sizeof(*attr);

		for (; addr < end; addr++) {
			if (*addr)
				return -EFBIG;
		}

		attr->size = usize;
	}

	ret = copy_to_user(uattr, attr, attr->size);
	if (ret)
		return -EFAULT;

	return 0;
}

/**
 * sys_sched_getattr - similar to sched_getparam, but with sched_attr
 * @pid: the pid in question.
 * @uattr: structure containing the extended parameters.
 * @size: sizeof(attr) for fwd/bwd comp.
 * @flags: for future extension.
 */
SYSCALL_DEFINE4(sched_getattr, pid_t, pid, struct sched_attr __user *, uattr,
		unsigned int, size, unsigned int, flags)
{
	struct sched_attr attr = {
		.size = sizeof(struct sched_attr),
	};
	struct task_struct *p;
	int retval;

	if (!uattr || pid < 0 || size > PAGE_SIZE ||
	    size < SCHED_ATTR_SIZE_VER0 || flags)
		return -EINVAL;

	rcu_read_lock();
	p = find_process_by_pid(pid);
	retval = -ESRCH;
	if (!p)
		goto out_unlock;

	retval = security_task_getscheduler(p);
	if (retval)
		goto out_unlock;

	attr.sched_policy = p->policy;
	if (p->sched_reset_on_fork)
		attr.sched_flags |= SCHED_FLAG_RESET_ON_FORK;
	if (task_has_dl_policy(p))
		__getparam_dl(p, &attr);
	else if (task_has_rt_policy(p))
		attr.sched_priority = p->rt_priority;
	else
		attr.sched_nice = task_nice(p);

	rcu_read_unlock();

	retval = sched_read_attr(uattr, &attr, size);
	return retval;

out_unlock:
	rcu_read_unlock();
	return retval;
}

long sched_setaffinity(pid_t pid, const struct cpumask *in_mask)
{
	cpumask_var_t cpus_allowed, new_mask;
	struct task_struct *p;
	int retval;

	rcu_read_lock();

	p = find_process_by_pid(pid);
	if (!p) {
		rcu_read_unlock();
		return -ESRCH;
	}

	/* Prevent p going away */
	get_task_struct(p);
	rcu_read_unlock();

	if (p->flags & PF_NO_SETAFFINITY) {
		retval = -EINVAL;
		goto out_put_task;
	}
	if (!alloc_cpumask_var(&cpus_allowed, GFP_KERNEL)) {
		retval = -ENOMEM;
		goto out_put_task;
	}
	if (!alloc_cpumask_var(&new_mask, GFP_KERNEL)) {
		retval = -ENOMEM;
		goto out_free_cpus_allowed;
	}
	retval = -EPERM;
	if (!check_same_owner(p)) {
		rcu_read_lock();
		if (!ns_capable(__task_cred(p)->user_ns, CAP_SYS_NICE)) {
			rcu_read_unlock();
			goto out_free_new_mask;
		}
		rcu_read_unlock();
	}

	retval = security_task_setscheduler(p);
	if (retval)
		goto out_free_new_mask;


	cpuset_cpus_allowed(p, cpus_allowed);
	cpumask_and(new_mask, in_mask, cpus_allowed);

	/*
	 * Since bandwidth control happens on root_domain basis,
	 * if admission test is enabled, we only admit -deadline
	 * tasks allowed to run on all the CPUs in the task's
	 * root_domain.
	 */
#ifdef CONFIG_SMP
	if (task_has_dl_policy(p) && dl_bandwidth_enabled()) {
		rcu_read_lock();
		if (!cpumask_subset(task_rq(p)->rd->span, new_mask)) {
			retval = -EBUSY;
			rcu_read_unlock();
			goto out_free_new_mask;
		}
		rcu_read_unlock();
	}
#endif
again:
	retval = set_cpus_allowed_ptr(p, new_mask);

	if (!retval) {
		cpuset_cpus_allowed(p, cpus_allowed);
		if (!cpumask_subset(new_mask, cpus_allowed)) {
			/*
			 * We must have raced with a concurrent cpuset
			 * update. Just reset the cpus_allowed to the
			 * cpuset's cpus_allowed
			 */
			cpumask_copy(new_mask, cpus_allowed);
			goto again;
		}
	}
out_free_new_mask:
	free_cpumask_var(new_mask);
out_free_cpus_allowed:
	free_cpumask_var(cpus_allowed);
out_put_task:
	put_task_struct(p);
	return retval;
}

static int get_user_cpu_mask(unsigned long __user *user_mask_ptr, unsigned len,
			     struct cpumask *new_mask)
{
	if (len < cpumask_size())
		cpumask_clear(new_mask);
	else if (len > cpumask_size())
		len = cpumask_size();

	return copy_from_user(new_mask, user_mask_ptr, len) ? -EFAULT : 0;
}

/**
 * sys_sched_setaffinity - set the cpu affinity of a process
 * @pid: pid of the process
 * @len: length in bytes of the bitmask pointed to by user_mask_ptr
 * @user_mask_ptr: user-space pointer to the new cpu mask
 *
 * Return: 0 on success. An error code otherwise.
 */
SYSCALL_DEFINE3(sched_setaffinity, pid_t, pid, unsigned int, len,
		unsigned long __user *, user_mask_ptr)
{
	cpumask_var_t new_mask;
	int retval;

	if (!alloc_cpumask_var(&new_mask, GFP_KERNEL))
		return -ENOMEM;

	retval = get_user_cpu_mask(user_mask_ptr, len, new_mask);
	if (retval == 0)
		retval = sched_setaffinity(pid, new_mask);
	free_cpumask_var(new_mask);
	return retval;
}

long sched_getaffinity(pid_t pid, struct cpumask *mask)
{
	struct task_struct *p;
	unsigned long flags;
	int retval;

	rcu_read_lock();

	retval = -ESRCH;
	p = find_process_by_pid(pid);
	if (!p)
		goto out_unlock;

	retval = security_task_getscheduler(p);
	if (retval)
		goto out_unlock;

	raw_spin_lock_irqsave(&p->pi_lock, flags);
	cpumask_and(mask, &p->cpus_allowed, cpu_active_mask);
	raw_spin_unlock_irqrestore(&p->pi_lock, flags);

out_unlock:
	rcu_read_unlock();

	return retval;
}

/**
 * sys_sched_getaffinity - get the cpu affinity of a process
 * @pid: pid of the process
 * @len: length in bytes of the bitmask pointed to by user_mask_ptr
 * @user_mask_ptr: user-space pointer to hold the current cpu mask
 *
 * Return: 0 on success. An error code otherwise.
 */
SYSCALL_DEFINE3(sched_getaffinity, pid_t, pid, unsigned int, len,
		unsigned long __user *, user_mask_ptr)
{
	int ret;
	cpumask_var_t mask;

	if ((len * BITS_PER_BYTE) < nr_cpu_ids)
		return -EINVAL;
	if (len & (sizeof(unsigned long)-1))
		return -EINVAL;

	if (!alloc_cpumask_var(&mask, GFP_KERNEL))
		return -ENOMEM;

	ret = sched_getaffinity(pid, mask);
	if (ret == 0) {
		size_t retlen = min_t(size_t, len, cpumask_size());

		if (copy_to_user(user_mask_ptr, mask, retlen))
			ret = -EFAULT;
		else
			ret = retlen;
	}
	free_cpumask_var(mask);

	return ret;
}

/**
 * sys_sched_yield - yield the current processor to other threads.
 *
 * This function yields the current CPU to other tasks. If there are no
 * other threads running on this CPU then this function will return.
 *
 * Return: 0.
 */
SYSCALL_DEFINE0(sched_yield)
{
	struct rq *rq = this_rq_lock();

	schedstat_inc(rq, yld_count);
	current->sched_class->yield_task(rq);

	/*
	 * Since we are going to call schedule() anyway, there's
	 * no need to preempt or enable interrupts:
	 */
	__release(rq->lock);
	spin_release(&rq->lock.dep_map, 1, _THIS_IP_);
	do_raw_spin_unlock(&rq->lock);
	sched_preempt_enable_no_resched();

	schedule();

	return 0;
}

int __sched _cond_resched(void)
{
	if (should_resched()) {
		preempt_schedule_common();
		return 1;
	}
	return 0;
}
EXPORT_SYMBOL(_cond_resched);

/*
 * __cond_resched_lock() - if a reschedule is pending, drop the given lock,
 * call schedule, and on return reacquire the lock.
 *
 * This works OK both with and without CONFIG_PREEMPT. We do strange low-level
 * operations here to prevent schedule() from being called twice (once via
 * spin_unlock(), once by hand).
 */
int __cond_resched_lock(spinlock_t *lock)
{
	int resched = should_resched();
	int ret = 0;

	lockdep_assert_held(lock);

	if (spin_needbreak(lock) || resched) {
		spin_unlock(lock);
		if (resched)
			preempt_schedule_common();
		else
			cpu_relax();
		ret = 1;
		spin_lock(lock);
	}
	return ret;
}
EXPORT_SYMBOL(__cond_resched_lock);

int __sched __cond_resched_softirq(void)
{
	BUG_ON(!in_softirq());

	if (should_resched()) {
		local_bh_enable();
		preempt_schedule_common();
		local_bh_disable();
		return 1;
	}
	return 0;
}
EXPORT_SYMBOL(__cond_resched_softirq);

/**
 * yield - yield the current processor to other threads.
 *
 * Do not ever use this function, there's a 99% chance you're doing it wrong.
 *
 * The scheduler is at all times free to pick the calling task as the most
 * eligible task to run, if removing the yield() call from your code breaks
 * it, its already broken.
 *
 * Typical broken usage is:
 *
 * while (!event)
 * 	yield();
 *
 * where one assumes that yield() will let 'the other' process run that will
 * make event true. If the current task is a SCHED_FIFO task that will never
 * happen. Never use yield() as a progress guarantee!!
 *
 * If you want to use yield() to wait for something, use wait_event().
 * If you want to use yield() to be 'nice' for others, use cond_resched().
 * If you still want to use yield(), do not!
 */
void __sched yield(void)
{
	set_current_state(TASK_RUNNING);
	sys_sched_yield();
}
EXPORT_SYMBOL(yield);

/**
 * yield_to - yield the current processor to another thread in
 * your thread group, or accelerate that thread toward the
 * processor it's on.
 * @p: target task
 * @preempt: whether task preemption is allowed or not
 *
 * It's the caller's job to ensure that the target task struct
 * can't go away on us before we can do any checks.
 *
 * Return:
 *	true (>0) if we indeed boosted the target task.
 *	false (0) if we failed to boost the target.
 *	-ESRCH if there's no task to yield to.
 */
int __sched yield_to(struct task_struct *p, bool preempt)
{
	struct task_struct *curr = current;
	struct rq *rq, *p_rq;
	unsigned long flags;
	int yielded = 0;

	local_irq_save(flags);
	rq = this_rq();

again:
	p_rq = task_rq(p);
	/*
	 * If we're the only runnable task on the rq and target rq also
	 * has only one task, there's absolutely no point in yielding.
	 */
	if (rq->nr_running == 1 && p_rq->nr_running == 1) {
		yielded = -ESRCH;
		goto out_irq;
	}

	double_rq_lock(rq, p_rq);
	if (task_rq(p) != p_rq) {
		double_rq_unlock(rq, p_rq);
		goto again;
	}

	if (!curr->sched_class->yield_to_task)
		goto out_unlock;

	if (curr->sched_class != p->sched_class)
		goto out_unlock;

	if (task_running(p_rq, p) || p->state)
		goto out_unlock;

	yielded = curr->sched_class->yield_to_task(rq, p, preempt);
	if (yielded) {
		schedstat_inc(rq, yld_count);
		/*
		 * Make p's CPU reschedule; pick_next_entity takes care of
		 * fairness.
		 */
		if (preempt && rq != p_rq)
			resched_curr(p_rq);
	}

out_unlock:
	double_rq_unlock(rq, p_rq);
out_irq:
	local_irq_restore(flags);

	if (yielded > 0)
		schedule();

	return yielded;
}
EXPORT_SYMBOL_GPL(yield_to);

/*
 * This task is about to go to sleep on IO. Increment rq->nr_iowait so
 * that process accounting knows that this is a task in IO wait state.
 */
long __sched io_schedule_timeout(long timeout)
{
	int old_iowait = current->in_iowait;
	struct rq *rq;
	long ret;

	current->in_iowait = 1;
	if (old_iowait)
		blk_schedule_flush_plug(current);
	else
		blk_flush_plug(current);

	delayacct_blkio_start();
	rq = raw_rq();
	atomic_inc(&rq->nr_iowait);
	ret = schedule_timeout(timeout);
	current->in_iowait = old_iowait;
	atomic_dec(&rq->nr_iowait);
	delayacct_blkio_end();

	return ret;
}
EXPORT_SYMBOL(io_schedule_timeout);

/**
 * sys_sched_get_priority_max - return maximum RT priority.
 * @policy: scheduling class.
 *
 * Return: On success, this syscall returns the maximum
 * rt_priority that can be used by a given scheduling class.
 * On failure, a negative error code is returned.
 */
SYSCALL_DEFINE1(sched_get_priority_max, int, policy)
{
	int ret = -EINVAL;

	switch (policy) {
	case SCHED_FIFO:
	case SCHED_RR:
		ret = MAX_USER_RT_PRIO-1;
		break;
	case SCHED_DEADLINE:
	case SCHED_NORMAL:
	case SCHED_BATCH:
	case SCHED_IDLE:
		ret = 0;
		break;
	}
	return ret;
}

/**
 * sys_sched_get_priority_min - return minimum RT priority.
 * @policy: scheduling class.
 *
 * Return: On success, this syscall returns the minimum
 * rt_priority that can be used by a given scheduling class.
 * On failure, a negative error code is returned.
 */
SYSCALL_DEFINE1(sched_get_priority_min, int, policy)
{
	int ret = -EINVAL;

	switch (policy) {
	case SCHED_FIFO:
	case SCHED_RR:
		ret = 1;
		break;
	case SCHED_DEADLINE:
	case SCHED_NORMAL:
	case SCHED_BATCH:
	case SCHED_IDLE:
		ret = 0;
	}
	return ret;
}

/**
 * sys_sched_rr_get_interval - return the default timeslice of a process.
 * @pid: pid of the process.
 * @interval: userspace pointer to the timeslice value.
 *
 * this syscall writes the default timeslice value of a given process
 * into the user-space timespec buffer. A value of '0' means infinity.
 *
 * Return: On success, 0 and the timeslice is in @interval. Otherwise,
 * an error code.
 */
SYSCALL_DEFINE2(sched_rr_get_interval, pid_t, pid,
		struct timespec __user *, interval)
{
	struct task_struct *p;
	unsigned int time_slice;
	unsigned long flags;
	struct rq *rq;
	int retval;
	struct timespec t;

	if (pid < 0)
		return -EINVAL;

	retval = -ESRCH;
	rcu_read_lock();
	p = find_process_by_pid(pid);
	if (!p)
		goto out_unlock;

	retval = security_task_getscheduler(p);
	if (retval)
		goto out_unlock;

	rq = task_rq_lock(p, &flags);
	time_slice = 0;
	if (p->sched_class->get_rr_interval)
		time_slice = p->sched_class->get_rr_interval(rq, p);
	task_rq_unlock(rq, p, &flags);

	rcu_read_unlock();
	jiffies_to_timespec(time_slice, &t);
	retval = copy_to_user(interval, &t, sizeof(t)) ? -EFAULT : 0;
	return retval;

out_unlock:
	rcu_read_unlock();
	return retval;
}

static const char stat_nam[] = TASK_STATE_TO_CHAR_STR;

void sched_show_task(struct task_struct *p)
{
	unsigned long free = 0;
	int ppid;
	unsigned long state = p->state;

	if (state)
		state = __ffs(state) + 1;
	printk(KERN_INFO "%-15.15s %c", p->comm,
		state < sizeof(stat_nam) - 1 ? stat_nam[state] : '?');
#if BITS_PER_LONG == 32
	if (state == TASK_RUNNING)
		printk(KERN_CONT " running  ");
	else
		printk(KERN_CONT " %08lx ", thread_saved_pc(p));
#else
	if (state == TASK_RUNNING)
		printk(KERN_CONT "  running task    ");
	else
		printk(KERN_CONT " %016lx ", thread_saved_pc(p));
#endif
#ifdef CONFIG_DEBUG_STACK_USAGE
	free = stack_not_used(p);
#endif
	ppid = 0;
	rcu_read_lock();
	if (pid_alive(p))
		ppid = task_pid_nr(rcu_dereference(p->real_parent));
	rcu_read_unlock();
	printk(KERN_CONT "%5lu %5d %6d 0x%08lx\n", free,
		task_pid_nr(p), ppid,
		(unsigned long)task_thread_info(p)->flags);

	print_worker_info(KERN_INFO, p);
	show_stack(p, NULL);
}

void show_state_filter(unsigned long state_filter)
{
	struct task_struct *g, *p;

#if BITS_PER_LONG == 32
	printk(KERN_INFO
		"  task                PC stack   pid father\n");
#else
	printk(KERN_INFO
		"  task                        PC stack   pid father\n");
#endif
	rcu_read_lock();
	for_each_process_thread(g, p) {
		/*
		 * reset the NMI-timeout, listing all files on a slow
		 * console might take a lot of time:
		 */
		touch_nmi_watchdog();
		if (!state_filter || (p->state & state_filter))
			sched_show_task(p);
	}

	touch_all_softlockup_watchdogs();

#ifdef CONFIG_SCHED_DEBUG
	sysrq_sched_debug_show();
#endif
	rcu_read_unlock();
	/*
	 * Only show locks if all tasks are dumped:
	 */
	if (!state_filter)
		debug_show_all_locks();
}

void init_idle_bootup_task(struct task_struct *idle)
{
	idle->sched_class = &idle_sched_class;
}

/**
 * init_idle - set up an idle thread for a given CPU
 * @idle: task in question
 * @cpu: cpu the idle task belongs to
 *
 * NOTE: this function does not set the idle thread's NEED_RESCHED
 * flag, to make booting more robust.
 */
void init_idle(struct task_struct *idle, int cpu)
{
	struct rq *rq = cpu_rq(cpu);
	unsigned long flags;

	raw_spin_lock_irqsave(&rq->lock, flags);

	__sched_fork(0, idle);
	idle->state = TASK_RUNNING;
	idle->se.exec_start = sched_clock();

	do_set_cpus_allowed(idle, cpumask_of(cpu));
	/*
	 * We're having a chicken and egg problem, even though we are
	 * holding rq->lock, the cpu isn't yet set to this cpu so the
	 * lockdep check in task_group() will fail.
	 *
	 * Similar case to sched_fork(). / Alternatively we could
	 * use task_rq_lock() here and obtain the other rq->lock.
	 *
	 * Silence PROVE_RCU
	 */
	rcu_read_lock();
	__set_task_cpu(idle, cpu);
	rcu_read_unlock();

	rq->curr = rq->idle = idle;
	idle->on_rq = TASK_ON_RQ_QUEUED;
#if defined(CONFIG_SMP)
	idle->on_cpu = 1;
#endif
	raw_spin_unlock_irqrestore(&rq->lock, flags);

	/* Set the preempt count _outside_ the spinlocks! */
	init_idle_preempt_count(idle, cpu);

	/*
	 * The idle tasks have their own, simple scheduling class:
	 */
	idle->sched_class = &idle_sched_class;
	ftrace_graph_init_idle_task(idle, cpu);
	vtime_init_idle(idle, cpu);
#if defined(CONFIG_SMP)
	sprintf(idle->comm, "%s/%d", INIT_TASK_COMM, cpu);
#endif
}

int cpuset_cpumask_can_shrink(const struct cpumask *cur,
			      const struct cpumask *trial)
{
	int ret = 1, trial_cpus;
	struct dl_bw *cur_dl_b;
	unsigned long flags;

	if (!cpumask_weight(cur))
		return ret;

	rcu_read_lock_sched();
	cur_dl_b = dl_bw_of(cpumask_any(cur));
	trial_cpus = cpumask_weight(trial);

	raw_spin_lock_irqsave(&cur_dl_b->lock, flags);
	if (cur_dl_b->bw != -1 &&
	    cur_dl_b->bw * trial_cpus < cur_dl_b->total_bw)
		ret = 0;
	raw_spin_unlock_irqrestore(&cur_dl_b->lock, flags);
	rcu_read_unlock_sched();

	return ret;
}

int task_can_attach(struct task_struct *p,
		    const struct cpumask *cs_cpus_allowed)
{
	int ret = 0;

	/*
	 * Kthreads which disallow setaffinity shouldn't be moved
	 * to a new cpuset; we don't want to change their cpu
	 * affinity and isolating such threads by their set of
	 * allowed nodes is unnecessary.  Thus, cpusets are not
	 * applicable for such threads.  This prevents checking for
	 * success of set_cpus_allowed_ptr() on all attached tasks
	 * before cpus_allowed may be changed.
	 */
	if (p->flags & PF_NO_SETAFFINITY) {
		ret = -EINVAL;
		goto out;
	}

#ifdef CONFIG_SMP
	if (dl_task(p) && !cpumask_intersects(task_rq(p)->rd->span,
					      cs_cpus_allowed)) {
		unsigned int dest_cpu = cpumask_any_and(cpu_active_mask,
							cs_cpus_allowed);
		struct dl_bw *dl_b;
		bool overflow;
		int cpus;
		unsigned long flags;

		rcu_read_lock_sched();
		dl_b = dl_bw_of(dest_cpu);
		raw_spin_lock_irqsave(&dl_b->lock, flags);
		cpus = dl_bw_cpus(dest_cpu);
		overflow = __dl_overflow(dl_b, cpus, 0, p->dl.dl_bw);
		if (overflow)
			ret = -EBUSY;
		else {
			/*
			 * We reserve space for this task in the destination
			 * root_domain, as we can't fail after this point.
			 * We will free resources in the source root_domain
			 * later on (see set_cpus_allowed_dl()).
			 */
			__dl_add(dl_b, p->dl.dl_bw);
		}
		raw_spin_unlock_irqrestore(&dl_b->lock, flags);
		rcu_read_unlock_sched();

	}
#endif
out:
	return ret;
}

#ifdef CONFIG_SMP
/*
 * move_queued_task - move a queued task to new rq.
 *
 * Returns (locked) new rq. Old rq's lock is released.
 */
static struct rq *move_queued_task(struct task_struct *p, int new_cpu)
{
	struct rq *rq = task_rq(p);

	lockdep_assert_held(&rq->lock);

	dequeue_task(rq, p, 0);
	p->on_rq = TASK_ON_RQ_MIGRATING;
	set_task_cpu(p, new_cpu);
	raw_spin_unlock(&rq->lock);

	rq = cpu_rq(new_cpu);

	raw_spin_lock(&rq->lock);
	BUG_ON(task_cpu(p) != new_cpu);
	p->on_rq = TASK_ON_RQ_QUEUED;
	enqueue_task(rq, p, 0);
	check_preempt_curr(rq, p, 0);

	return rq;
}

void do_set_cpus_allowed(struct task_struct *p, const struct cpumask *new_mask)
{
	if (p->sched_class->set_cpus_allowed)
		p->sched_class->set_cpus_allowed(p, new_mask);

	cpumask_copy(&p->cpus_allowed, new_mask);
	p->nr_cpus_allowed = cpumask_weight(new_mask);
}

/*
 * This is how migration works:
 *
 * 1) we invoke migration_cpu_stop() on the target CPU using
 *    stop_one_cpu().
 * 2) stopper starts to run (implicitly forcing the migrated thread
 *    off the CPU)
 * 3) it checks whether the migrated task is still in the wrong runqueue.
 * 4) if it's in the wrong runqueue then the migration thread removes
 *    it and puts it into the right queue.
 * 5) stopper completes and stop_one_cpu() returns and the migration
 *    is done.
 */

/*
 * Change a given task's CPU affinity. Migrate the thread to a
 * proper CPU and schedule it away if the CPU it's executing on
 * is removed from the allowed bitmask.
 *
 * NOTE: the caller must have a valid reference to the task, the
 * task must not exit() & deallocate itself prematurely. The
 * call is not atomic; no spinlocks may be held.
 */
int set_cpus_allowed_ptr(struct task_struct *p, const struct cpumask *new_mask)
{
	unsigned long flags;
	struct rq *rq;
	unsigned int dest_cpu;
	int ret = 0;

	rq = task_rq_lock(p, &flags);

	if (cpumask_equal(&p->cpus_allowed, new_mask))
		goto out;

	if (!cpumask_intersects(new_mask, cpu_active_mask)) {
		ret = -EINVAL;
		goto out;
	}

	do_set_cpus_allowed(p, new_mask);

	/* Can the task run on the task's current CPU? If so, we're done */
	if (cpumask_test_cpu(task_cpu(p), new_mask))
		goto out;

	dest_cpu = cpumask_any_and(cpu_active_mask, new_mask);
	if (task_running(rq, p) || p->state == TASK_WAKING) {
		struct migration_arg arg = { p, dest_cpu };
		/* Need help from migration thread: drop lock and wait. */
		task_rq_unlock(rq, p, &flags);
		stop_one_cpu(cpu_of(rq), migration_cpu_stop, &arg);
		tlb_migrate_finish(p->mm);
		return 0;
	} else if (task_on_rq_queued(p))
		rq = move_queued_task(p, dest_cpu);
out:
	task_rq_unlock(rq, p, &flags);

	return ret;
}
EXPORT_SYMBOL_GPL(set_cpus_allowed_ptr);

/*
 * Move (not current) task off this cpu, onto dest cpu. We're doing
 * this because either it can't run here any more (set_cpus_allowed()
 * away from this CPU, or CPU going down), or because we're
 * attempting to rebalance this task on exec (sched_exec).
 *
 * So we race with normal scheduler movements, but that's OK, as long
 * as the task is no longer on this CPU.
 *
 * Returns non-zero if task was successfully migrated.
 */
static int __migrate_task(struct task_struct *p, int src_cpu, int dest_cpu)
{
	struct rq *rq;
	int ret = 0;

	if (unlikely(!cpu_active(dest_cpu)))
		return ret;

	rq = cpu_rq(src_cpu);

	raw_spin_lock(&p->pi_lock);
	raw_spin_lock(&rq->lock);
	/* Already moved. */
	if (task_cpu(p) != src_cpu)
		goto done;

	/* Affinity changed (again). */
	if (!cpumask_test_cpu(dest_cpu, tsk_cpus_allowed(p)))
		goto fail;

	/*
	 * If we're not on a rq, the next wake-up will ensure we're
	 * placed properly.
	 */
	if (task_on_rq_queued(p))
		rq = move_queued_task(p, dest_cpu);
done:
	ret = 1;
fail:
	raw_spin_unlock(&rq->lock);
	raw_spin_unlock(&p->pi_lock);
	return ret;
}

#ifdef CONFIG_NUMA_BALANCING
/* Migrate current task p to target_cpu */
int migrate_task_to(struct task_struct *p, int target_cpu)
{
	struct migration_arg arg = { p, target_cpu };
	int curr_cpu = task_cpu(p);

	if (curr_cpu == target_cpu)
		return 0;

	if (!cpumask_test_cpu(target_cpu, tsk_cpus_allowed(p)))
		return -EINVAL;

	/* TODO: This is not properly updating schedstats */

	trace_sched_move_numa(p, curr_cpu, target_cpu);
	return stop_one_cpu(curr_cpu, migration_cpu_stop, &arg);
}

/*
 * Requeue a task on a given node and accurately track the number of NUMA
 * tasks on the runqueues
 */
void sched_setnuma(struct task_struct *p, int nid)
{
	struct rq *rq;
	unsigned long flags;
	bool queued, running;

	rq = task_rq_lock(p, &flags);
	queued = task_on_rq_queued(p);
	running = task_current(rq, p);

	if (queued)
		dequeue_task(rq, p, 0);
	if (running)
		put_prev_task(rq, p);

	p->numa_preferred_nid = nid;

	if (running)
		p->sched_class->set_curr_task(rq);
	if (queued)
		enqueue_task(rq, p, 0);
	task_rq_unlock(rq, p, &flags);
}
#endif

/*
 * migration_cpu_stop - this will be executed by a highprio stopper thread
 * and performs thread migration by bumping thread off CPU then
 * 'pushing' onto another runqueue.
 */
static int migration_cpu_stop(void *data)
{
	struct migration_arg *arg = data;

	/*
	 * The original target cpu might have gone down and we might
	 * be on another cpu but it doesn't matter.
	 */
	local_irq_disable();
	/*
	 * We need to explicitly wake pending tasks before running
	 * __migrate_task() such that we will not miss enforcing cpus_allowed
	 * during wakeups, see set_cpus_allowed_ptr()'s TASK_WAKING test.
	 */
	sched_ttwu_pending();
	__migrate_task(arg->task, raw_smp_processor_id(), arg->dest_cpu);
	local_irq_enable();
	return 0;
}

#ifdef CONFIG_HOTPLUG_CPU

/*
 * Ensures that the idle task is using init_mm right before its cpu goes
 * offline.
 */
void idle_task_exit(void)
{
	struct mm_struct *mm = current->active_mm;

	BUG_ON(cpu_online(smp_processor_id()));

	if (mm != &init_mm) {
		switch_mm(mm, &init_mm, current);
		finish_arch_post_lock_switch();
	}
	mmdrop(mm);
}

/*
 * Since this CPU is going 'away' for a while, fold any nr_active delta
 * we might have. Assumes we're called after migrate_tasks() so that the
 * nr_active count is stable.
 *
 * Also see the comment "Global load-average calculations".
 */
static void calc_load_migrate(struct rq *rq)
{
	long delta = calc_load_fold_active(rq);
	if (delta)
		atomic_long_add(delta, &calc_load_tasks);
}

static void put_prev_task_fake(struct rq *rq, struct task_struct *prev)
{
}

static const struct sched_class fake_sched_class = {
	.put_prev_task = put_prev_task_fake,
};

static struct task_struct fake_task = {
	/*
	 * Avoid pull_{rt,dl}_task()
	 */
	.prio = MAX_PRIO + 1,
	.sched_class = &fake_sched_class,
};

/*
 * Migrate all tasks from the rq, sleeping tasks will be migrated by
 * try_to_wake_up()->select_task_rq().
 *
 * Called with rq->lock held even though we'er in stop_machine() and
 * there's no concurrency possible, we hold the required locks anyway
 * because of lock validation efforts.
 */
static void migrate_tasks(unsigned int dead_cpu)
{
	struct rq *rq = cpu_rq(dead_cpu);
	struct task_struct *next, *stop = rq->stop;
	int dest_cpu;

	/*
	 * Fudge the rq selection such that the below task selection loop
	 * doesn't get stuck on the currently eligible stop task.
	 *
	 * We're currently inside stop_machine() and the rq is either stuck
	 * in the stop_machine_cpu_stop() loop, or we're executing this code,
	 * either way we should never end up calling schedule() until we're
	 * done here.
	 */
	rq->stop = NULL;

	/*
	 * put_prev_task() and pick_next_task() sched
	 * class method both need to have an up-to-date
	 * value of rq->clock[_task]
	 */
	update_rq_clock(rq);

	for ( ; ; ) {
		/*
		 * There's this thread running, bail when that's the only
		 * remaining thread.
		 */
		if (rq->nr_running == 1)
			break;

		next = pick_next_task(rq, &fake_task);
		BUG_ON(!next);
		next->sched_class->put_prev_task(rq, next);

		/* Find suitable destination for @next, with force if needed. */
		dest_cpu = select_fallback_rq(dead_cpu, next);
		raw_spin_unlock(&rq->lock);

		__migrate_task(next, dead_cpu, dest_cpu);

		raw_spin_lock(&rq->lock);
	}

	rq->stop = stop;
}

#endif /* CONFIG_HOTPLUG_CPU */

#if defined(CONFIG_SCHED_DEBUG) && defined(CONFIG_SYSCTL)

static struct ctl_table sd_ctl_dir[] = {
	{
		.procname	= "sched_domain",
		.mode		= 0555,
	},
	{}
};

static struct ctl_table sd_ctl_root[] = {
	{
		.procname	= "kernel",
		.mode		= 0555,
		.child		= sd_ctl_dir,
	},
	{}
};

static struct ctl_table *sd_alloc_ctl_entry(int n)
{
	struct ctl_table *entry =
		kcalloc(n, sizeof(struct ctl_table), GFP_KERNEL);

	return entry;
}

static void sd_free_ctl_entry(struct ctl_table **tablep)
{
	struct ctl_table *entry;

	/*
	 * In the intermediate directories, both the child directory and
	 * procname are dynamically allocated and could fail but the mode
	 * will always be set. In the lowest directory the names are
	 * static strings and all have proc handlers.
	 */
	for (entry = *tablep; entry->mode; entry++) {
		if (entry->child)
			sd_free_ctl_entry(&entry->child);
		if (entry->proc_handler == NULL)
			kfree(entry->procname);
	}

	kfree(*tablep);
	*tablep = NULL;
}

static int min_load_idx = 0;
static int max_load_idx = CPU_LOAD_IDX_MAX-1;

static void
set_table_entry(struct ctl_table *entry,
		const char *procname, void *data, int maxlen,
		umode_t mode, proc_handler *proc_handler,
		bool load_idx)
{
	entry->procname = procname;
	entry->data = data;
	entry->maxlen = maxlen;
	entry->mode = mode;
	entry->proc_handler = proc_handler;

	if (load_idx) {
		entry->extra1 = &min_load_idx;
		entry->extra2 = &max_load_idx;
	}
}

static struct ctl_table *
sd_alloc_ctl_domain_table(struct sched_domain *sd)
{
	struct ctl_table *table = sd_alloc_ctl_entry(14);

	if (table == NULL)
		return NULL;

	set_table_entry(&table[0], "min_interval", &sd->min_interval,
		sizeof(long), 0644, proc_doulongvec_minmax, false);
	set_table_entry(&table[1], "max_interval", &sd->max_interval,
		sizeof(long), 0644, proc_doulongvec_minmax, false);
	set_table_entry(&table[2], "busy_idx", &sd->busy_idx,
		sizeof(int), 0644, proc_dointvec_minmax, true);
	set_table_entry(&table[3], "idle_idx", &sd->idle_idx,
		sizeof(int), 0644, proc_dointvec_minmax, true);
	set_table_entry(&table[4], "newidle_idx", &sd->newidle_idx,
		sizeof(int), 0644, proc_dointvec_minmax, true);
	set_table_entry(&table[5], "wake_idx", &sd->wake_idx,
		sizeof(int), 0644, proc_dointvec_minmax, true);
	set_table_entry(&table[6], "forkexec_idx", &sd->forkexec_idx,
		sizeof(int), 0644, proc_dointvec_minmax, true);
	set_table_entry(&table[7], "busy_factor", &sd->busy_factor,
		sizeof(int), 0644, proc_dointvec_minmax, false);
	set_table_entry(&table[8], "imbalance_pct", &sd->imbalance_pct,
		sizeof(int), 0644, proc_dointvec_minmax, false);
	set_table_entry(&table[9], "cache_nice_tries",
		&sd->cache_nice_tries,
		sizeof(int), 0644, proc_dointvec_minmax, false);
	set_table_entry(&table[10], "flags", &sd->flags,
		sizeof(int), 0644, proc_dointvec_minmax, false);
	set_table_entry(&table[11], "max_newidle_lb_cost",
		&sd->max_newidle_lb_cost,
		sizeof(long), 0644, proc_doulongvec_minmax, false);
	set_table_entry(&table[12], "name", sd->name,
		CORENAME_MAX_SIZE, 0444, proc_dostring, false);
	/* &table[13] is terminator */

	return table;
}

static struct ctl_table *sd_alloc_ctl_cpu_table(int cpu)
{
	struct ctl_table *entry, *table;
	struct sched_domain *sd;
	int domain_num = 0, i;
	char buf[32];

	for_each_domain(cpu, sd)
		domain_num++;
	entry = table = sd_alloc_ctl_entry(domain_num + 1);
	if (table == NULL)
		return NULL;

	i = 0;
	for_each_domain(cpu, sd) {
		snprintf(buf, 32, "domain%d", i);
		entry->procname = kstrdup(buf, GFP_KERNEL);
		entry->mode = 0555;
		entry->child = sd_alloc_ctl_domain_table(sd);
		entry++;
		i++;
	}
	return table;
}

static struct ctl_table_header *sd_sysctl_header;
static void register_sched_domain_sysctl(void)
{
	int i, cpu_num = num_possible_cpus();
	struct ctl_table *entry = sd_alloc_ctl_entry(cpu_num + 1);
	char buf[32];

	WARN_ON(sd_ctl_dir[0].child);
	sd_ctl_dir[0].child = entry;

	if (entry == NULL)
		return;

	for_each_possible_cpu(i) {
		snprintf(buf, 32, "cpu%d", i);
		entry->procname = kstrdup(buf, GFP_KERNEL);
		entry->mode = 0555;
		entry->child = sd_alloc_ctl_cpu_table(i);
		entry++;
	}

	WARN_ON(sd_sysctl_header);
	sd_sysctl_header = register_sysctl_table(sd_ctl_root);
}

/* may be called multiple times per register */
static void unregister_sched_domain_sysctl(void)
{
	if (sd_sysctl_header)
		unregister_sysctl_table(sd_sysctl_header);
	sd_sysctl_header = NULL;
	if (sd_ctl_dir[0].child)
		sd_free_ctl_entry(&sd_ctl_dir[0].child);
}
#else
static void register_sched_domain_sysctl(void)
{
}
static void unregister_sched_domain_sysctl(void)
{
}
#endif

static void set_rq_online(struct rq *rq)
{
	if (!rq->online) {
		const struct sched_class *class;

		cpumask_set_cpu(rq->cpu, rq->rd->online);
		rq->online = 1;

		for_each_class(class) {
			if (class->rq_online)
				class->rq_online(rq);
		}
	}
}

static void set_rq_offline(struct rq *rq)
{
	if (rq->online) {
		const struct sched_class *class;

		for_each_class(class) {
			if (class->rq_offline)
				class->rq_offline(rq);
		}

		cpumask_clear_cpu(rq->cpu, rq->rd->online);
		rq->online = 0;
	}
}

/*
 * migration_call - callback that gets triggered when a CPU is added.
 * Here we can start up the necessary migration thread for the new CPU.
 */
static int
migration_call(struct notifier_block *nfb, unsigned long action, void *hcpu)
{
	int cpu = (long)hcpu;
	unsigned long flags;
	struct rq *rq = cpu_rq(cpu);

	switch (action & ~CPU_TASKS_FROZEN) {

	case CPU_UP_PREPARE:
		rq->calc_load_update = calc_load_update;
		break;

	case CPU_ONLINE:
		/* Update our root-domain */
		raw_spin_lock_irqsave(&rq->lock, flags);
		if (rq->rd) {
			BUG_ON(!cpumask_test_cpu(cpu, rq->rd->span));

			set_rq_online(rq);
		}
		raw_spin_unlock_irqrestore(&rq->lock, flags);
		break;

#ifdef CONFIG_HOTPLUG_CPU
	case CPU_DYING:
		sched_ttwu_pending();
		/* Update our root-domain */
		raw_spin_lock_irqsave(&rq->lock, flags);
		if (rq->rd) {
			BUG_ON(!cpumask_test_cpu(cpu, rq->rd->span));
			set_rq_offline(rq);
		}
		migrate_tasks(cpu);
		BUG_ON(rq->nr_running != 1); /* the migration thread */
		raw_spin_unlock_irqrestore(&rq->lock, flags);
		break;

	case CPU_DEAD:
		calc_load_migrate(rq);
		break;
#endif
	}

	update_max_interval();

	return NOTIFY_OK;
}

/*
 * Register at high priority so that task migration (migrate_all_tasks)
 * happens before everything else.  This has to be lower priority than
 * the notifier in the perf_event subsystem, though.
 */
static struct notifier_block migration_notifier = {
	.notifier_call = migration_call,
	.priority = CPU_PRI_MIGRATION,
};

static void __cpuinit set_cpu_rq_start_time(void)
{
	int cpu = smp_processor_id();
	struct rq *rq = cpu_rq(cpu);
	rq->age_stamp = sched_clock_cpu(cpu);
}

static int sched_cpu_active(struct notifier_block *nfb,
				      unsigned long action, void *hcpu)
{
	switch (action & ~CPU_TASKS_FROZEN) {
	case CPU_STARTING:
		set_cpu_rq_start_time();
		return NOTIFY_OK;
	case CPU_DOWN_FAILED:
		set_cpu_active((long)hcpu, true);
		return NOTIFY_OK;
	default:
		return NOTIFY_DONE;
	}
}

static int sched_cpu_inactive(struct notifier_block *nfb,
					unsigned long action, void *hcpu)
{
	switch (action & ~CPU_TASKS_FROZEN) {
	case CPU_DOWN_PREPARE:
		set_cpu_active((long)hcpu, false);
		return NOTIFY_OK;
	default:
		return NOTIFY_DONE;
	}
}

static int __init migration_init(void)
{
	void *cpu = (void *)(long)smp_processor_id();
	int err;

	/* Initialize migration for the boot CPU */
	err = migration_call(&migration_notifier, CPU_UP_PREPARE, cpu);
	BUG_ON(err == NOTIFY_BAD);
	migration_call(&migration_notifier, CPU_ONLINE, cpu);
	register_cpu_notifier(&migration_notifier);

	/* Register cpu active notifiers */
	cpu_notifier(sched_cpu_active, CPU_PRI_SCHED_ACTIVE);
	cpu_notifier(sched_cpu_inactive, CPU_PRI_SCHED_INACTIVE);

	return 0;
}
early_initcall(migration_init);
#endif

#ifdef CONFIG_SMP

static cpumask_var_t sched_domains_tmpmask; /* sched_domains_mutex */

#ifdef CONFIG_SCHED_DEBUG

static __read_mostly int sched_debug_enabled;

static int __init sched_debug_setup(char *str)
{
	sched_debug_enabled = 1;

	return 0;
}
early_param("sched_debug", sched_debug_setup);

static inline bool sched_debug(void)
{
	return sched_debug_enabled;
}

static int sched_domain_debug_one(struct sched_domain *sd, int cpu, int level,
				  struct cpumask *groupmask)
{
	struct sched_group *group = sd->groups;

	cpumask_clear(groupmask);

	printk(KERN_DEBUG "%*s domain %d: ", level, "", level);

	if (!(sd->flags & SD_LOAD_BALANCE)) {
		printk("does not load-balance\n");
		if (sd->parent)
			printk(KERN_ERR "ERROR: !SD_LOAD_BALANCE domain"
					" has parent");
		return -1;
	}

	printk(KERN_CONT "span %*pbl level %s\n",
	       cpumask_pr_args(sched_domain_span(sd)), sd->name);

	if (!cpumask_test_cpu(cpu, sched_domain_span(sd))) {
		printk(KERN_ERR "ERROR: domain->span does not contain "
				"CPU%d\n", cpu);
	}
	if (!cpumask_test_cpu(cpu, sched_group_cpus(group))) {
		printk(KERN_ERR "ERROR: domain->groups does not contain"
				" CPU%d\n", cpu);
	}

	printk(KERN_DEBUG "%*s groups:", level + 1, "");
	do {
		if (!group) {
			printk("\n");
			printk(KERN_ERR "ERROR: group is NULL\n");
			break;
		}

		if (!cpumask_weight(sched_group_cpus(group))) {
			printk(KERN_CONT "\n");
			printk(KERN_ERR "ERROR: empty group\n");
			break;
		}

		if (!(sd->flags & SD_OVERLAP) &&
		    cpumask_intersects(groupmask, sched_group_cpus(group))) {
			printk(KERN_CONT "\n");
			printk(KERN_ERR "ERROR: repeated CPUs\n");
			break;
		}

		cpumask_or(groupmask, groupmask, sched_group_cpus(group));

		printk(KERN_CONT " %*pbl",
		       cpumask_pr_args(sched_group_cpus(group)));
		if (group->sgc->capacity != SCHED_CAPACITY_SCALE) {
			printk(KERN_CONT " (cpu_capacity = %d)",
				group->sgc->capacity);
		}

		group = group->next;
	} while (group != sd->groups);
	printk(KERN_CONT "\n");

	if (!cpumask_equal(sched_domain_span(sd), groupmask))
		printk(KERN_ERR "ERROR: groups don't span domain->span\n");

	if (sd->parent &&
	    !cpumask_subset(groupmask, sched_domain_span(sd->parent)))
		printk(KERN_ERR "ERROR: parent span is not a superset "
			"of domain->span\n");
	return 0;
}

static void sched_domain_debug(struct sched_domain *sd, int cpu)
{
	int level = 0;

	if (!sched_debug_enabled)
		return;

	if (!sd) {
		printk(KERN_DEBUG "CPU%d attaching NULL sched-domain.\n", cpu);
		return;
	}

	printk(KERN_DEBUG "CPU%d attaching sched-domain:\n", cpu);

	for (;;) {
		if (sched_domain_debug_one(sd, cpu, level, sched_domains_tmpmask))
			break;
		level++;
		sd = sd->parent;
		if (!sd)
			break;
	}
}
#else /* !CONFIG_SCHED_DEBUG */
# define sched_domain_debug(sd, cpu) do { } while (0)
static inline bool sched_debug(void)
{
	return false;
}
#endif /* CONFIG_SCHED_DEBUG */

static int sd_degenerate(struct sched_domain *sd)
{
	if (cpumask_weight(sched_domain_span(sd)) == 1)
		return 1;

	/* Following flags need at least 2 groups */
	if (sd->flags & (SD_LOAD_BALANCE |
			 SD_BALANCE_NEWIDLE |
			 SD_BALANCE_FORK |
			 SD_BALANCE_EXEC |
			 SD_SHARE_CPUCAPACITY |
			 SD_SHARE_PKG_RESOURCES |
			 SD_SHARE_POWERDOMAIN)) {
		if (sd->groups != sd->groups->next)
			return 0;
	}

	/* Following flags don't use groups */
	if (sd->flags & (SD_WAKE_AFFINE))
		return 0;

	return 1;
}

static int
sd_parent_degenerate(struct sched_domain *sd, struct sched_domain *parent)
{
	unsigned long cflags = sd->flags, pflags = parent->flags;

	if (sd_degenerate(parent))
		return 1;

	if (!cpumask_equal(sched_domain_span(sd), sched_domain_span(parent)))
		return 0;

	/* Flags needing groups don't count if only 1 group in parent */
	if (parent->groups == parent->groups->next) {
		pflags &= ~(SD_LOAD_BALANCE |
				SD_BALANCE_NEWIDLE |
				SD_BALANCE_FORK |
				SD_BALANCE_EXEC |
				SD_SHARE_CPUCAPACITY |
				SD_SHARE_PKG_RESOURCES |
				SD_PREFER_SIBLING |
				SD_SHARE_POWERDOMAIN);
		if (nr_node_ids == 1)
			pflags &= ~SD_SERIALIZE;
	}
	if (~cflags & pflags)
		return 0;

	return 1;
}

static void free_rootdomain(struct rcu_head *rcu)
{
	struct root_domain *rd = container_of(rcu, struct root_domain, rcu);

	cpupri_cleanup(&rd->cpupri);
	cpudl_cleanup(&rd->cpudl);
	free_cpumask_var(rd->dlo_mask);
	free_cpumask_var(rd->rto_mask);
	free_cpumask_var(rd->online);
	free_cpumask_var(rd->span);
	kfree(rd);
}

static void rq_attach_root(struct rq *rq, struct root_domain *rd)
{
	struct root_domain *old_rd = NULL;
	unsigned long flags;

	raw_spin_lock_irqsave(&rq->lock, flags);

	if (rq->rd) {
		old_rd = rq->rd;

		if (cpumask_test_cpu(rq->cpu, old_rd->online))
			set_rq_offline(rq);

		cpumask_clear_cpu(rq->cpu, old_rd->span);

		/*
		 * If we dont want to free the old_rd yet then
		 * set old_rd to NULL to skip the freeing later
		 * in this function:
		 */
		if (!atomic_dec_and_test(&old_rd->refcount))
			old_rd = NULL;
	}

	atomic_inc(&rd->refcount);
	rq->rd = rd;

	cpumask_set_cpu(rq->cpu, rd->span);
	if (cpumask_test_cpu(rq->cpu, cpu_active_mask))
		set_rq_online(rq);

	raw_spin_unlock_irqrestore(&rq->lock, flags);

	if (old_rd)
		call_rcu_sched(&old_rd->rcu, free_rootdomain);
}

static int init_rootdomain(struct root_domain *rd)
{
	memset(rd, 0, sizeof(*rd));

	if (!alloc_cpumask_var(&rd->span, GFP_KERNEL))
		goto out;
	if (!alloc_cpumask_var(&rd->online, GFP_KERNEL))
		goto free_span;
	if (!alloc_cpumask_var(&rd->dlo_mask, GFP_KERNEL))
		goto free_online;
	if (!alloc_cpumask_var(&rd->rto_mask, GFP_KERNEL))
		goto free_dlo_mask;

	init_dl_bw(&rd->dl_bw);
	if (cpudl_init(&rd->cpudl) != 0)
		goto free_dlo_mask;

	if (cpupri_init(&rd->cpupri) != 0)
		goto free_rto_mask;
	return 0;

free_rto_mask:
	free_cpumask_var(rd->rto_mask);
free_dlo_mask:
	free_cpumask_var(rd->dlo_mask);
free_online:
	free_cpumask_var(rd->online);
free_span:
	free_cpumask_var(rd->span);
out:
	return -ENOMEM;
}

/*
 * By default the system creates a single root-domain with all cpus as
 * members (mimicking the global state we have today).
 */
struct root_domain def_root_domain;

static void init_defrootdomain(void)
{
	init_rootdomain(&def_root_domain);

	atomic_set(&def_root_domain.refcount, 1);
}

static struct root_domain *alloc_rootdomain(void)
{
	struct root_domain *rd;

	rd = kmalloc(sizeof(*rd), GFP_KERNEL);
	if (!rd)
		return NULL;

	if (init_rootdomain(rd) != 0) {
		kfree(rd);
		return NULL;
	}

	return rd;
}

static void free_sched_groups(struct sched_group *sg, int free_sgc)
{
	struct sched_group *tmp, *first;

	if (!sg)
		return;

	first = sg;
	do {
		tmp = sg->next;

		if (free_sgc && atomic_dec_and_test(&sg->sgc->ref))
			kfree(sg->sgc);

		kfree(sg);
		sg = tmp;
	} while (sg != first);
}

static void free_sched_domain(struct rcu_head *rcu)
{
	struct sched_domain *sd = container_of(rcu, struct sched_domain, rcu);

	/*
	 * If its an overlapping domain it has private groups, iterate and
	 * nuke them all.
	 */
	if (sd->flags & SD_OVERLAP) {
		free_sched_groups(sd->groups, 1);
	} else if (atomic_dec_and_test(&sd->groups->ref)) {
		kfree(sd->groups->sgc);
		kfree(sd->groups);
	}
	kfree(sd);
}

static void destroy_sched_domain(struct sched_domain *sd, int cpu)
{
	call_rcu(&sd->rcu, free_sched_domain);
}

static void destroy_sched_domains(struct sched_domain *sd, int cpu)
{
	for (; sd; sd = sd->parent)
		destroy_sched_domain(sd, cpu);
}

/*
 * Keep a special pointer to the highest sched_domain that has
 * SD_SHARE_PKG_RESOURCE set (Last Level Cache Domain) for this
 * allows us to avoid some pointer chasing select_idle_sibling().
 *
 * Also keep a unique ID per domain (we use the first cpu number in
 * the cpumask of the domain), this allows us to quickly tell if
 * two cpus are in the same cache domain, see cpus_share_cache().
 */
DEFINE_PER_CPU(struct sched_domain *, sd_llc);
DEFINE_PER_CPU(int, sd_llc_size);
DEFINE_PER_CPU(int, sd_llc_id);
DEFINE_PER_CPU(struct sched_domain *, sd_numa);
DEFINE_PER_CPU(struct sched_domain *, sd_busy);
DEFINE_PER_CPU(struct sched_domain *, sd_asym);

static void update_top_cache_domain(int cpu)
{
	struct sched_domain *sd;
	struct sched_domain *busy_sd = NULL;
	int id = cpu;
	int size = 1;

	sd = highest_flag_domain(cpu, SD_SHARE_PKG_RESOURCES);
	if (sd) {
		id = cpumask_first(sched_domain_span(sd));
		size = cpumask_weight(sched_domain_span(sd));
		busy_sd = sd->parent; /* sd_busy */
	}
	rcu_assign_pointer(per_cpu(sd_busy, cpu), busy_sd);

	rcu_assign_pointer(per_cpu(sd_llc, cpu), sd);
	per_cpu(sd_llc_size, cpu) = size;
	per_cpu(sd_llc_id, cpu) = id;

	sd = lowest_flag_domain(cpu, SD_NUMA);
	rcu_assign_pointer(per_cpu(sd_numa, cpu), sd);

	sd = highest_flag_domain(cpu, SD_ASYM_PACKING);
	rcu_assign_pointer(per_cpu(sd_asym, cpu), sd);
}

/*
 * Attach the domain 'sd' to 'cpu' as its base domain. Callers must
 * hold the hotplug lock.
 */
static void
cpu_attach_domain(struct sched_domain *sd, struct root_domain *rd, int cpu)
{
	struct rq *rq = cpu_rq(cpu);
	struct sched_domain *tmp;

	/* Remove the sched domains which do not contribute to scheduling. */
	for (tmp = sd; tmp; ) {
		struct sched_domain *parent = tmp->parent;
		if (!parent)
			break;

		if (sd_parent_degenerate(tmp, parent)) {
			tmp->parent = parent->parent;
			if (parent->parent)
				parent->parent->child = tmp;
			/*
			 * Transfer SD_PREFER_SIBLING down in case of a
			 * degenerate parent; the spans match for this
			 * so the property transfers.
			 */
			if (parent->flags & SD_PREFER_SIBLING)
				tmp->flags |= SD_PREFER_SIBLING;
			destroy_sched_domain(parent, cpu);
		} else
			tmp = tmp->parent;
	}

	if (sd && sd_degenerate(sd)) {
		tmp = sd;
		sd = sd->parent;
		destroy_sched_domain(tmp, cpu);
		if (sd)
			sd->child = NULL;
	}

	sched_domain_debug(sd, cpu);

	rq_attach_root(rq, rd);
	tmp = rq->sd;
	rcu_assign_pointer(rq->sd, sd);
	destroy_sched_domains(tmp, cpu);

	update_top_cache_domain(cpu);
}

/* Setup the mask of cpus configured for isolated domains */
static int __init isolated_cpu_setup(char *str)
{
	alloc_bootmem_cpumask_var(&cpu_isolated_map);
	cpulist_parse(str, cpu_isolated_map);
	return 1;
}

__setup("isolcpus=", isolated_cpu_setup);

struct s_data {
	struct sched_domain ** __percpu sd;
	struct root_domain	*rd;
};

enum s_alloc {
	sa_rootdomain,
	sa_sd,
	sa_sd_storage,
	sa_none,
};

/*
 * Build an iteration mask that can exclude certain CPUs from the upwards
 * domain traversal.
 *
 * Asymmetric node setups can result in situations where the domain tree is of
 * unequal depth, make sure to skip domains that already cover the entire
 * range.
 *
 * In that case build_sched_domains() will have terminated the iteration early
 * and our sibling sd spans will be empty. Domains should always include the
 * cpu they're built on, so check that.
 *
 */
static void build_group_mask(struct sched_domain *sd, struct sched_group *sg)
{
	const struct cpumask *span = sched_domain_span(sd);
	struct sd_data *sdd = sd->private;
	struct sched_domain *sibling;
	int i;

	for_each_cpu(i, span) {
		sibling = *per_cpu_ptr(sdd->sd, i);
		if (!cpumask_test_cpu(i, sched_domain_span(sibling)))
			continue;

		cpumask_set_cpu(i, sched_group_mask(sg));
	}
}

/*
 * Return the canonical balance cpu for this group, this is the first cpu
 * of this group that's also in the iteration mask.
 */
int group_balance_cpu(struct sched_group *sg)
{
	return cpumask_first_and(sched_group_cpus(sg), sched_group_mask(sg));
}

static int
build_overlap_sched_groups(struct sched_domain *sd, int cpu)
{
	struct sched_group *first = NULL, *last = NULL, *groups = NULL, *sg;
	const struct cpumask *span = sched_domain_span(sd);
	struct cpumask *covered = sched_domains_tmpmask;
	struct sd_data *sdd = sd->private;
	struct sched_domain *sibling;
	int i;

	cpumask_clear(covered);

	for_each_cpu(i, span) {
		struct cpumask *sg_span;

		if (cpumask_test_cpu(i, covered))
			continue;

		sibling = *per_cpu_ptr(sdd->sd, i);

		/* See the comment near build_group_mask(). */
		if (!cpumask_test_cpu(i, sched_domain_span(sibling)))
			continue;

		sg = kzalloc_node(sizeof(struct sched_group) + cpumask_size(),
				GFP_KERNEL, cpu_to_node(cpu));

		if (!sg)
			goto fail;

		sg_span = sched_group_cpus(sg);
		if (sibling->child)
			cpumask_copy(sg_span, sched_domain_span(sibling->child));
		else
			cpumask_set_cpu(i, sg_span);

		cpumask_or(covered, covered, sg_span);

		sg->sgc = *per_cpu_ptr(sdd->sgc, i);
		if (atomic_inc_return(&sg->sgc->ref) == 1)
			build_group_mask(sd, sg);

		/*
		 * Initialize sgc->capacity such that even if we mess up the
		 * domains and no possible iteration will get us here, we won't
		 * die on a /0 trap.
		 */
		sg->sgc->capacity = SCHED_CAPACITY_SCALE * cpumask_weight(sg_span);

		/*
		 * Make sure the first group of this domain contains the
		 * canonical balance cpu. Otherwise the sched_domain iteration
		 * breaks. See update_sg_lb_stats().
		 */
		if ((!groups && cpumask_test_cpu(cpu, sg_span)) ||
		    group_balance_cpu(sg) == cpu)
			groups = sg;

		if (!first)
			first = sg;
		if (last)
			last->next = sg;
		last = sg;
		last->next = first;
	}
	sd->groups = groups;

	return 0;

fail:
	free_sched_groups(first, 0);

	return -ENOMEM;
}

static int get_group(int cpu, struct sd_data *sdd, struct sched_group **sg)
{
	struct sched_domain *sd = *per_cpu_ptr(sdd->sd, cpu);
	struct sched_domain *child = sd->child;

	if (child)
		cpu = cpumask_first(sched_domain_span(child));

	if (sg) {
		*sg = *per_cpu_ptr(sdd->sg, cpu);
		(*sg)->sgc = *per_cpu_ptr(sdd->sgc, cpu);
		atomic_set(&(*sg)->sgc->ref, 1); /* for claim_allocations */
	}

	return cpu;
}

/*
 * build_sched_groups will build a circular linked list of the groups
 * covered by the given span, and will set each group's ->cpumask correctly,
 * and ->cpu_capacity to 0.
 *
 * Assumes the sched_domain tree is fully constructed
 */
static int
build_sched_groups(struct sched_domain *sd, int cpu)
{
	struct sched_group *first = NULL, *last = NULL;
	struct sd_data *sdd = sd->private;
	const struct cpumask *span = sched_domain_span(sd);
	struct cpumask *covered;
	int i;

	get_group(cpu, sdd, &sd->groups);
	atomic_inc(&sd->groups->ref);

	if (cpu != cpumask_first(span))
		return 0;

	lockdep_assert_held(&sched_domains_mutex);
	covered = sched_domains_tmpmask;

	cpumask_clear(covered);

	for_each_cpu(i, span) {
		struct sched_group *sg;
		int group, j;

		if (cpumask_test_cpu(i, covered))
			continue;

		group = get_group(i, sdd, &sg);
		cpumask_setall(sched_group_mask(sg));

		for_each_cpu(j, span) {
			if (get_group(j, sdd, NULL) != group)
				continue;

			cpumask_set_cpu(j, covered);
			cpumask_set_cpu(j, sched_group_cpus(sg));
		}

		if (!first)
			first = sg;
		if (last)
			last->next = sg;
		last = sg;
	}
	last->next = first;

	return 0;
}

/*
 * Initialize sched groups cpu_capacity.
 *
 * cpu_capacity indicates the capacity of sched group, which is used while
 * distributing the load between different sched groups in a sched domain.
 * Typically cpu_capacity for all the groups in a sched domain will be same
 * unless there are asymmetries in the topology. If there are asymmetries,
 * group having more cpu_capacity will pickup more load compared to the
 * group having less cpu_capacity.
 */
static void init_sched_groups_capacity(int cpu, struct sched_domain *sd)
{
	struct sched_group *sg = sd->groups;

	WARN_ON(!sg);

	do {
		sg->group_weight = cpumask_weight(sched_group_cpus(sg));
		sg = sg->next;
	} while (sg != sd->groups);

	if (cpu != group_balance_cpu(sg))
		return;

	update_group_capacity(sd, cpu);
	atomic_set(&sg->sgc->nr_busy_cpus, sg->group_weight);
}

/*
 * Initializers for schedule domains
 * Non-inlined to reduce accumulated stack pressure in build_sched_domains()
 */

static int default_relax_domain_level = -1;
int sched_domain_level_max;

static int __init setup_relax_domain_level(char *str)
{
	if (kstrtoint(str, 0, &default_relax_domain_level))
		pr_warn("Unable to set relax_domain_level\n");

	return 1;
}
__setup("relax_domain_level=", setup_relax_domain_level);

static void set_domain_attribute(struct sched_domain *sd,
				 struct sched_domain_attr *attr)
{
	int request;

	if (!attr || attr->relax_domain_level < 0) {
		if (default_relax_domain_level < 0)
			return;
		else
			request = default_relax_domain_level;
	} else
		request = attr->relax_domain_level;
	if (request < sd->level) {
		/* turn off idle balance on this domain */
		sd->flags &= ~(SD_BALANCE_WAKE|SD_BALANCE_NEWIDLE);
	} else {
		/* turn on idle balance on this domain */
		sd->flags |= (SD_BALANCE_WAKE|SD_BALANCE_NEWIDLE);
	}
}

static void __sdt_free(const struct cpumask *cpu_map);
static int __sdt_alloc(const struct cpumask *cpu_map);

static void __free_domain_allocs(struct s_data *d, enum s_alloc what,
				 const struct cpumask *cpu_map)
{
	switch (what) {
	case sa_rootdomain:
		if (!atomic_read(&d->rd->refcount))
			free_rootdomain(&d->rd->rcu); /* fall through */
	case sa_sd:
		free_percpu(d->sd); /* fall through */
	case sa_sd_storage:
		__sdt_free(cpu_map); /* fall through */
	case sa_none:
		break;
	}
}

static enum s_alloc __visit_domain_allocation_hell(struct s_data *d,
						   const struct cpumask *cpu_map)
{
	memset(d, 0, sizeof(*d));

	if (__sdt_alloc(cpu_map))
		return sa_sd_storage;
	d->sd = alloc_percpu(struct sched_domain *);
	if (!d->sd)
		return sa_sd_storage;
	d->rd = alloc_rootdomain();
	if (!d->rd)
		return sa_sd;
	return sa_rootdomain;
}

/*
 * NULL the sd_data elements we've used to build the sched_domain and
 * sched_group structure so that the subsequent __free_domain_allocs()
 * will not free the data we're using.
 */
static void claim_allocations(int cpu, struct sched_domain *sd)
{
	struct sd_data *sdd = sd->private;

	WARN_ON_ONCE(*per_cpu_ptr(sdd->sd, cpu) != sd);
	*per_cpu_ptr(sdd->sd, cpu) = NULL;

	if (atomic_read(&(*per_cpu_ptr(sdd->sg, cpu))->ref))
		*per_cpu_ptr(sdd->sg, cpu) = NULL;

	if (atomic_read(&(*per_cpu_ptr(sdd->sgc, cpu))->ref))
		*per_cpu_ptr(sdd->sgc, cpu) = NULL;
}

#ifdef CONFIG_NUMA
static int sched_domains_numa_levels;
enum numa_topology_type sched_numa_topology_type;
static int *sched_domains_numa_distance;
int sched_max_numa_distance;
static struct cpumask ***sched_domains_numa_masks;
static int sched_domains_curr_level;
#endif

/*
 * SD_flags allowed in topology descriptions.
 *
 * SD_SHARE_CPUCAPACITY      - describes SMT topologies
 * SD_SHARE_PKG_RESOURCES - describes shared caches
 * SD_NUMA                - describes NUMA topologies
 * SD_SHARE_POWERDOMAIN   - describes shared power domain
 *
 * Odd one out:
 * SD_ASYM_PACKING        - describes SMT quirks
 */
#define TOPOLOGY_SD_FLAGS		\
	(SD_SHARE_CPUCAPACITY |		\
	 SD_SHARE_PKG_RESOURCES |	\
	 SD_NUMA |			\
	 SD_ASYM_PACKING |		\
	 SD_SHARE_POWERDOMAIN)

static struct sched_domain *
sd_init(struct sched_domain_topology_level *tl, int cpu)
{
	struct sched_domain *sd = *per_cpu_ptr(tl->data.sd, cpu);
	int sd_weight, sd_flags = 0;

#ifdef CONFIG_NUMA
	/*
	 * Ugly hack to pass state to sd_numa_mask()...
	 */
	sched_domains_curr_level = tl->numa_level;
#endif

	sd_weight = cpumask_weight(tl->mask(cpu));

	if (tl->sd_flags)
		sd_flags = (*tl->sd_flags)();
	if (WARN_ONCE(sd_flags & ~TOPOLOGY_SD_FLAGS,
			"wrong sd_flags in topology description\n"))
		sd_flags &= ~TOPOLOGY_SD_FLAGS;

	*sd = (struct sched_domain){
		.min_interval		= sd_weight,
		.max_interval		= 2*sd_weight,
		.busy_factor		= 32,
		.imbalance_pct		= 125,

		.cache_nice_tries	= 0,
		.busy_idx		= 0,
		.idle_idx		= 0,
		.newidle_idx		= 0,
		.wake_idx		= 0,
		.forkexec_idx		= 0,

		.flags			= 1*SD_LOAD_BALANCE
					| 1*SD_BALANCE_NEWIDLE
					| 1*SD_BALANCE_EXEC
					| 1*SD_BALANCE_FORK
					| 0*SD_BALANCE_WAKE
					| 1*SD_WAKE_AFFINE
					| 0*SD_SHARE_CPUCAPACITY
					| 0*SD_SHARE_PKG_RESOURCES
					| 0*SD_SERIALIZE
					| 0*SD_PREFER_SIBLING
					| 0*SD_NUMA
					| sd_flags
					,

		.last_balance		= jiffies,
		.balance_interval	= sd_weight,
		.smt_gain		= 0,
		.max_newidle_lb_cost	= 0,
		.next_decay_max_lb_cost	= jiffies,
#ifdef CONFIG_SCHED_DEBUG
		.name			= tl->name,
#endif
	};

	/*
	 * Convert topological properties into behaviour.
	 */

	if (sd->flags & SD_SHARE_CPUCAPACITY) {
		sd->flags |= SD_PREFER_SIBLING;
		sd->imbalance_pct = 110;
		sd->smt_gain = 1178; /* ~15% */

	} else if (sd->flags & SD_SHARE_PKG_RESOURCES) {
		sd->imbalance_pct = 117;
		sd->cache_nice_tries = 1;
		sd->busy_idx = 2;

#ifdef CONFIG_NUMA
	} else if (sd->flags & SD_NUMA) {
		sd->cache_nice_tries = 2;
		sd->busy_idx = 3;
		sd->idle_idx = 2;

		sd->flags |= SD_SERIALIZE;
		if (sched_domains_numa_distance[tl->numa_level] > RECLAIM_DISTANCE) {
			sd->flags &= ~(SD_BALANCE_EXEC |
				       SD_BALANCE_FORK |
				       SD_WAKE_AFFINE);
		}

#endif
	} else {
		sd->flags |= SD_PREFER_SIBLING;
		sd->cache_nice_tries = 1;
		sd->busy_idx = 2;
		sd->idle_idx = 1;
	}

	sd->private = &tl->data;

	return sd;
}

/*
 * Topology list, bottom-up.
 */
static struct sched_domain_topology_level default_topology[] = {
#ifdef CONFIG_SCHED_SMT
	{ cpu_smt_mask, cpu_smt_flags, SD_INIT_NAME(SMT) },
#endif
#ifdef CONFIG_SCHED_MC
	{ cpu_coregroup_mask, cpu_core_flags, SD_INIT_NAME(MC) },
#endif
	{ cpu_cpu_mask, SD_INIT_NAME(DIE) },
	{ NULL, },
};

struct sched_domain_topology_level *sched_domain_topology = default_topology;

#define for_each_sd_topology(tl)			\
	for (tl = sched_domain_topology; tl->mask; tl++)

void set_sched_topology(struct sched_domain_topology_level *tl)
{
	sched_domain_topology = tl;
}

#ifdef CONFIG_NUMA

static const struct cpumask *sd_numa_mask(int cpu)
{
	return sched_domains_numa_masks[sched_domains_curr_level][cpu_to_node(cpu)];
}

static void sched_numa_warn(const char *str)
{
	static int done = false;
	int i,j;

	if (done)
		return;

	done = true;

	printk(KERN_WARNING "ERROR: %s\n\n", str);

	for (i = 0; i < nr_node_ids; i++) {
		printk(KERN_WARNING "  ");
		for (j = 0; j < nr_node_ids; j++)
			printk(KERN_CONT "%02d ", node_distance(i,j));
		printk(KERN_CONT "\n");
	}
	printk(KERN_WARNING "\n");
}

bool find_numa_distance(int distance)
{
	int i;

	if (distance == node_distance(0, 0))
		return true;

	for (i = 0; i < sched_domains_numa_levels; i++) {
		if (sched_domains_numa_distance[i] == distance)
			return true;
	}

	return false;
}

/*
 * A system can have three types of NUMA topology:
 * NUMA_DIRECT: all nodes are directly connected, or not a NUMA system
 * NUMA_GLUELESS_MESH: some nodes reachable through intermediary nodes
 * NUMA_BACKPLANE: nodes can reach other nodes through a backplane
 *
 * The difference between a glueless mesh topology and a backplane
 * topology lies in whether communication between not directly
 * connected nodes goes through intermediary nodes (where programs
 * could run), or through backplane controllers. This affects
 * placement of programs.
 *
 * The type of topology can be discerned with the following tests:
 * - If the maximum distance between any nodes is 1 hop, the system
 *   is directly connected.
 * - If for two nodes A and B, located N > 1 hops away from each other,
 *   there is an intermediary node C, which is < N hops away from both
 *   nodes A and B, the system is a glueless mesh.
 */
static void init_numa_topology_type(void)
{
	int a, b, c, n;

	n = sched_max_numa_distance;

	if (n <= 1)
		sched_numa_topology_type = NUMA_DIRECT;

	for_each_online_node(a) {
		for_each_online_node(b) {
			/* Find two nodes furthest removed from each other. */
			if (node_distance(a, b) < n)
				continue;

			/* Is there an intermediary node between a and b? */
			for_each_online_node(c) {
				if (node_distance(a, c) < n &&
				    node_distance(b, c) < n) {
					sched_numa_topology_type =
							NUMA_GLUELESS_MESH;
					return;
				}
			}

			sched_numa_topology_type = NUMA_BACKPLANE;
			return;
		}
	}
}

static void sched_init_numa(void)
{
	int next_distance, curr_distance = node_distance(0, 0);
	struct sched_domain_topology_level *tl;
	int level = 0;
	int i, j, k;

	sched_domains_numa_distance = kzalloc(sizeof(int) * nr_node_ids, GFP_KERNEL);
	if (!sched_domains_numa_distance)
		return;

	/*
	 * O(nr_nodes^2) deduplicating selection sort -- in order to find the
	 * unique distances in the node_distance() table.
	 *
	 * Assumes node_distance(0,j) includes all distances in
	 * node_distance(i,j) in order to avoid cubic time.
	 */
	next_distance = curr_distance;
	for (i = 0; i < nr_node_ids; i++) {
		for (j = 0; j < nr_node_ids; j++) {
			for (k = 0; k < nr_node_ids; k++) {
				int distance = node_distance(i, k);

				if (distance > curr_distance &&
				    (distance < next_distance ||
				     next_distance == curr_distance))
					next_distance = distance;

				/*
				 * While not a strong assumption it would be nice to know
				 * about cases where if node A is connected to B, B is not
				 * equally connected to A.
				 */
				if (sched_debug() && node_distance(k, i) != distance)
					sched_numa_warn("Node-distance not symmetric");

				if (sched_debug() && i && !find_numa_distance(distance))
					sched_numa_warn("Node-0 not representative");
			}
			if (next_distance != curr_distance) {
				sched_domains_numa_distance[level++] = next_distance;
				sched_domains_numa_levels = level;
				curr_distance = next_distance;
			} else break;
		}

		/*
		 * In case of sched_debug() we verify the above assumption.
		 */
		if (!sched_debug())
			break;
	}

	if (!level)
		return;

	/*
	 * 'level' contains the number of unique distances, excluding the
	 * identity distance node_distance(i,i).
	 *
	 * The sched_domains_numa_distance[] array includes the actual distance
	 * numbers.
	 */

	/*
	 * Here, we should temporarily reset sched_domains_numa_levels to 0.
	 * If it fails to allocate memory for array sched_domains_numa_masks[][],
	 * the array will contain less then 'level' members. This could be
	 * dangerous when we use it to iterate array sched_domains_numa_masks[][]
	 * in other functions.
	 *
	 * We reset it to 'level' at the end of this function.
	 */
	sched_domains_numa_levels = 0;

	sched_domains_numa_masks = kzalloc(sizeof(void *) * level, GFP_KERNEL);
	if (!sched_domains_numa_masks)
		return;

	/*
	 * Now for each level, construct a mask per node which contains all
	 * cpus of nodes that are that many hops away from us.
	 */
	for (i = 0; i < level; i++) {
		sched_domains_numa_masks[i] =
			kzalloc(nr_node_ids * sizeof(void *), GFP_KERNEL);
		if (!sched_domains_numa_masks[i])
			return;

		for (j = 0; j < nr_node_ids; j++) {
			struct cpumask *mask = kzalloc(cpumask_size(), GFP_KERNEL);
			if (!mask)
				return;

			sched_domains_numa_masks[i][j] = mask;

			for (k = 0; k < nr_node_ids; k++) {
				if (node_distance(j, k) > sched_domains_numa_distance[i])
					continue;

				cpumask_or(mask, mask, cpumask_of_node(k));
			}
		}
	}

	/* Compute default topology size */
	for (i = 0; sched_domain_topology[i].mask; i++);

	tl = kzalloc((i + level + 1) *
			sizeof(struct sched_domain_topology_level), GFP_KERNEL);
	if (!tl)
		return;

	/*
	 * Copy the default topology bits..
	 */
	for (i = 0; sched_domain_topology[i].mask; i++)
		tl[i] = sched_domain_topology[i];

	/*
	 * .. and append 'j' levels of NUMA goodness.
	 */
	for (j = 0; j < level; i++, j++) {
		tl[i] = (struct sched_domain_topology_level){
			.mask = sd_numa_mask,
			.sd_flags = cpu_numa_flags,
			.flags = SDTL_OVERLAP,
			.numa_level = j,
			SD_INIT_NAME(NUMA)
		};
	}

	sched_domain_topology = tl;

	sched_domains_numa_levels = level;
	sched_max_numa_distance = sched_domains_numa_distance[level - 1];

	init_numa_topology_type();
}

static void sched_domains_numa_masks_set(int cpu)
{
	int i, j;
	int node = cpu_to_node(cpu);

	for (i = 0; i < sched_domains_numa_levels; i++) {
		for (j = 0; j < nr_node_ids; j++) {
			if (node_distance(j, node) <= sched_domains_numa_distance[i])
				cpumask_set_cpu(cpu, sched_domains_numa_masks[i][j]);
		}
	}
}

static void sched_domains_numa_masks_clear(int cpu)
{
	int i, j;
	for (i = 0; i < sched_domains_numa_levels; i++) {
		for (j = 0; j < nr_node_ids; j++)
			cpumask_clear_cpu(cpu, sched_domains_numa_masks[i][j]);
	}
}

/*
 * Update sched_domains_numa_masks[level][node] array when new cpus
 * are onlined.
 */
static int sched_domains_numa_masks_update(struct notifier_block *nfb,
					   unsigned long action,
					   void *hcpu)
{
	int cpu = (long)hcpu;

	switch (action & ~CPU_TASKS_FROZEN) {
	case CPU_ONLINE:
		sched_domains_numa_masks_set(cpu);
		break;

	case CPU_DEAD:
		sched_domains_numa_masks_clear(cpu);
		break;

	default:
		return NOTIFY_DONE;
	}

	return NOTIFY_OK;
}
#else
static inline void sched_init_numa(void)
{
}

static int sched_domains_numa_masks_update(struct notifier_block *nfb,
					   unsigned long action,
					   void *hcpu)
{
	return 0;
}
#endif /* CONFIG_NUMA */

static int __sdt_alloc(const struct cpumask *cpu_map)
{
	struct sched_domain_topology_level *tl;
	int j;

	for_each_sd_topology(tl) {
		struct sd_data *sdd = &tl->data;

		sdd->sd = alloc_percpu(struct sched_domain *);
		if (!sdd->sd)
			return -ENOMEM;

		sdd->sg = alloc_percpu(struct sched_group *);
		if (!sdd->sg)
			return -ENOMEM;

		sdd->sgc = alloc_percpu(struct sched_group_capacity *);
		if (!sdd->sgc)
			return -ENOMEM;

		for_each_cpu(j, cpu_map) {
			struct sched_domain *sd;
			struct sched_group *sg;
			struct sched_group_capacity *sgc;

		       	sd = kzalloc_node(sizeof(struct sched_domain) + cpumask_size(),
					GFP_KERNEL, cpu_to_node(j));
			if (!sd)
				return -ENOMEM;

			*per_cpu_ptr(sdd->sd, j) = sd;

			sg = kzalloc_node(sizeof(struct sched_group) + cpumask_size(),
					GFP_KERNEL, cpu_to_node(j));
			if (!sg)
				return -ENOMEM;

			sg->next = sg;

			*per_cpu_ptr(sdd->sg, j) = sg;

			sgc = kzalloc_node(sizeof(struct sched_group_capacity) + cpumask_size(),
					GFP_KERNEL, cpu_to_node(j));
			if (!sgc)
				return -ENOMEM;

			*per_cpu_ptr(sdd->sgc, j) = sgc;
		}
	}

	return 0;
}

static void __sdt_free(const struct cpumask *cpu_map)
{
	struct sched_domain_topology_level *tl;
	int j;

	for_each_sd_topology(tl) {
		struct sd_data *sdd = &tl->data;

		for_each_cpu(j, cpu_map) {
			struct sched_domain *sd;

			if (sdd->sd) {
				sd = *per_cpu_ptr(sdd->sd, j);
				if (sd && (sd->flags & SD_OVERLAP))
					free_sched_groups(sd->groups, 0);
				kfree(*per_cpu_ptr(sdd->sd, j));
			}

			if (sdd->sg)
				kfree(*per_cpu_ptr(sdd->sg, j));
			if (sdd->sgc)
				kfree(*per_cpu_ptr(sdd->sgc, j));
		}
		free_percpu(sdd->sd);
		sdd->sd = NULL;
		free_percpu(sdd->sg);
		sdd->sg = NULL;
		free_percpu(sdd->sgc);
		sdd->sgc = NULL;
	}
}

struct sched_domain *build_sched_domain(struct sched_domain_topology_level *tl,
		const struct cpumask *cpu_map, struct sched_domain_attr *attr,
		struct sched_domain *child, int cpu)
{
	struct sched_domain *sd = sd_init(tl, cpu);
	if (!sd)
		return child;

	cpumask_and(sched_domain_span(sd), cpu_map, tl->mask(cpu));
	if (child) {
		sd->level = child->level + 1;
		sched_domain_level_max = max(sched_domain_level_max, sd->level);
		child->parent = sd;
		sd->child = child;

		if (!cpumask_subset(sched_domain_span(child),
				    sched_domain_span(sd))) {
			pr_err("BUG: arch topology borken\n");
#ifdef CONFIG_SCHED_DEBUG
			pr_err("     the %s domain not a subset of the %s domain\n",
					child->name, sd->name);
#endif
			/* Fixup, ensure @sd has at least @child cpus. */
			cpumask_or(sched_domain_span(sd),
				   sched_domain_span(sd),
				   sched_domain_span(child));
		}

	}
	set_domain_attribute(sd, attr);

	return sd;
}

/*
 * Build sched domains for a given set of cpus and attach the sched domains
 * to the individual cpus
 */
static int build_sched_domains(const struct cpumask *cpu_map,
			       struct sched_domain_attr *attr)
{
	enum s_alloc alloc_state;
	struct sched_domain *sd;
	struct s_data d;
	int i, ret = -ENOMEM;

	alloc_state = __visit_domain_allocation_hell(&d, cpu_map);
	if (alloc_state != sa_rootdomain)
		goto error;

	/* Set up domains for cpus specified by the cpu_map. */
	for_each_cpu(i, cpu_map) {
		struct sched_domain_topology_level *tl;

		sd = NULL;
		for_each_sd_topology(tl) {
			sd = build_sched_domain(tl, cpu_map, attr, sd, i);
			if (tl == sched_domain_topology)
				*per_cpu_ptr(d.sd, i) = sd;
			if (tl->flags & SDTL_OVERLAP || sched_feat(FORCE_SD_OVERLAP))
				sd->flags |= SD_OVERLAP;
			if (cpumask_equal(cpu_map, sched_domain_span(sd)))
				break;
		}
	}

	/* Build the groups for the domains */
	for_each_cpu(i, cpu_map) {
		for (sd = *per_cpu_ptr(d.sd, i); sd; sd = sd->parent) {
			sd->span_weight = cpumask_weight(sched_domain_span(sd));
			if (sd->flags & SD_OVERLAP) {
				if (build_overlap_sched_groups(sd, i))
					goto error;
			} else {
				if (build_sched_groups(sd, i))
					goto error;
			}
		}
	}

	/* Calculate CPU capacity for physical packages and nodes */
	for (i = nr_cpumask_bits-1; i >= 0; i--) {
		if (!cpumask_test_cpu(i, cpu_map))
			continue;

		for (sd = *per_cpu_ptr(d.sd, i); sd; sd = sd->parent) {
			claim_allocations(i, sd);
			init_sched_groups_capacity(i, sd);
		}
	}

	/* Attach the domains */
	rcu_read_lock();
	for_each_cpu(i, cpu_map) {
		sd = *per_cpu_ptr(d.sd, i);
		cpu_attach_domain(sd, d.rd, i);
	}
	rcu_read_unlock();

	ret = 0;
error:
	__free_domain_allocs(&d, alloc_state, cpu_map);
	return ret;
}

static cpumask_var_t *doms_cur;	/* current sched domains */
static int ndoms_cur;		/* number of sched domains in 'doms_cur' */
static struct sched_domain_attr *dattr_cur;
				/* attribues of custom domains in 'doms_cur' */

/*
 * Special case: If a kmalloc of a doms_cur partition (array of
 * cpumask) fails, then fallback to a single sched domain,
 * as determined by the single cpumask fallback_doms.
 */
static cpumask_var_t fallback_doms;

/*
 * arch_update_cpu_topology lets virtualized architectures update the
 * cpu core maps. It is supposed to return 1 if the topology changed
 * or 0 if it stayed the same.
 */
int __weak arch_update_cpu_topology(void)
{
	return 0;
}

cpumask_var_t *alloc_sched_domains(unsigned int ndoms)
{
	int i;
	cpumask_var_t *doms;

	doms = kmalloc(sizeof(*doms) * ndoms, GFP_KERNEL);
	if (!doms)
		return NULL;
	for (i = 0; i < ndoms; i++) {
		if (!alloc_cpumask_var(&doms[i], GFP_KERNEL)) {
			free_sched_domains(doms, i);
			return NULL;
		}
	}
	return doms;
}

void free_sched_domains(cpumask_var_t doms[], unsigned int ndoms)
{
	unsigned int i;
	for (i = 0; i < ndoms; i++)
		free_cpumask_var(doms[i]);
	kfree(doms);
}

/*
 * Set up scheduler domains and groups. Callers must hold the hotplug lock.
 * For now this just excludes isolated cpus, but could be used to
 * exclude other special cases in the future.
 */
static int init_sched_domains(const struct cpumask *cpu_map)
{
	int err;

	arch_update_cpu_topology();
	ndoms_cur = 1;
	doms_cur = alloc_sched_domains(ndoms_cur);
	if (!doms_cur)
		doms_cur = &fallback_doms;
	cpumask_andnot(doms_cur[0], cpu_map, cpu_isolated_map);
	err = build_sched_domains(doms_cur[0], NULL);
	register_sched_domain_sysctl();

	return err;
}

/*
 * Detach sched domains from a group of cpus specified in cpu_map
 * These cpus will now be attached to the NULL domain
 */
static void detach_destroy_domains(const struct cpumask *cpu_map)
{
	int i;

	rcu_read_lock();
	for_each_cpu(i, cpu_map)
		cpu_attach_domain(NULL, &def_root_domain, i);
	rcu_read_unlock();
}

/* handle null as "default" */
static int dattrs_equal(struct sched_domain_attr *cur, int idx_cur,
			struct sched_domain_attr *new, int idx_new)
{
	struct sched_domain_attr tmp;

	/* fast path */
	if (!new && !cur)
		return 1;

	tmp = SD_ATTR_INIT;
	return !memcmp(cur ? (cur + idx_cur) : &tmp,
			new ? (new + idx_new) : &tmp,
			sizeof(struct sched_domain_attr));
}

/*
 * Partition sched domains as specified by the 'ndoms_new'
 * cpumasks in the array doms_new[] of cpumasks. This compares
 * doms_new[] to the current sched domain partitioning, doms_cur[].
 * It destroys each deleted domain and builds each new domain.
 *
 * 'doms_new' is an array of cpumask_var_t's of length 'ndoms_new'.
 * The masks don't intersect (don't overlap.) We should setup one
 * sched domain for each mask. CPUs not in any of the cpumasks will
 * not be load balanced. If the same cpumask appears both in the
 * current 'doms_cur' domains and in the new 'doms_new', we can leave
 * it as it is.
 *
 * The passed in 'doms_new' should be allocated using
 * alloc_sched_domains.  This routine takes ownership of it and will
 * free_sched_domains it when done with it. If the caller failed the
 * alloc call, then it can pass in doms_new == NULL && ndoms_new == 1,
 * and partition_sched_domains() will fallback to the single partition
 * 'fallback_doms', it also forces the domains to be rebuilt.
 *
 * If doms_new == NULL it will be replaced with cpu_online_mask.
 * ndoms_new == 0 is a special case for destroying existing domains,
 * and it will not create the default domain.
 *
 * Call with hotplug lock held
 */
void partition_sched_domains(int ndoms_new, cpumask_var_t doms_new[],
			     struct sched_domain_attr *dattr_new)
{
	int i, j, n;
	int new_topology;

	mutex_lock(&sched_domains_mutex);

	/* always unregister in case we don't destroy any domains */
	unregister_sched_domain_sysctl();

	/* Let architecture update cpu core mappings. */
	new_topology = arch_update_cpu_topology();

	n = doms_new ? ndoms_new : 0;

	/* Destroy deleted domains */
	for (i = 0; i < ndoms_cur; i++) {
		for (j = 0; j < n && !new_topology; j++) {
			if (cpumask_equal(doms_cur[i], doms_new[j])
			    && dattrs_equal(dattr_cur, i, dattr_new, j))
				goto match1;
		}
		/* no match - a current sched domain not in new doms_new[] */
		detach_destroy_domains(doms_cur[i]);
match1:
		;
	}

	n = ndoms_cur;
	if (doms_new == NULL) {
		n = 0;
		doms_new = &fallback_doms;
		cpumask_andnot(doms_new[0], cpu_active_mask, cpu_isolated_map);
		WARN_ON_ONCE(dattr_new);
	}

	/* Build new domains */
	for (i = 0; i < ndoms_new; i++) {
		for (j = 0; j < n && !new_topology; j++) {
			if (cpumask_equal(doms_new[i], doms_cur[j])
			    && dattrs_equal(dattr_new, i, dattr_cur, j))
				goto match2;
		}
		/* no match - add a new doms_new */
		build_sched_domains(doms_new[i], dattr_new ? dattr_new + i : NULL);
match2:
		;
	}

	/* Remember the new sched domains */
	if (doms_cur != &fallback_doms)
		free_sched_domains(doms_cur, ndoms_cur);
	kfree(dattr_cur);	/* kfree(NULL) is safe */
	doms_cur = doms_new;
	dattr_cur = dattr_new;
	ndoms_cur = ndoms_new;

	register_sched_domain_sysctl();

	mutex_unlock(&sched_domains_mutex);
}

static int num_cpus_frozen;	/* used to mark begin/end of suspend/resume */

/*
 * Update cpusets according to cpu_active mask.  If cpusets are
 * disabled, cpuset_update_active_cpus() becomes a simple wrapper
 * around partition_sched_domains().
 *
 * If we come here as part of a suspend/resume, don't touch cpusets because we
 * want to restore it back to its original state upon resume anyway.
 */
static int cpuset_cpu_active(struct notifier_block *nfb, unsigned long action,
			     void *hcpu)
{
	switch (action) {
	case CPU_ONLINE_FROZEN:
	case CPU_DOWN_FAILED_FROZEN:

		/*
		 * num_cpus_frozen tracks how many CPUs are involved in suspend
		 * resume sequence. As long as this is not the last online
		 * operation in the resume sequence, just build a single sched
		 * domain, ignoring cpusets.
		 */
		num_cpus_frozen--;
		if (likely(num_cpus_frozen)) {
			partition_sched_domains(1, NULL, NULL);
			break;
		}

		/*
		 * This is the last CPU online operation. So fall through and
		 * restore the original sched domains by considering the
		 * cpuset configurations.
		 */

	case CPU_ONLINE:
		cpuset_update_active_cpus(true);
		break;
	default:
		return NOTIFY_DONE;
	}
	return NOTIFY_OK;
}

static int cpuset_cpu_inactive(struct notifier_block *nfb, unsigned long action,
			       void *hcpu)
{
	unsigned long flags;
	long cpu = (long)hcpu;
	struct dl_bw *dl_b;

	switch (action & ~CPU_TASKS_FROZEN) {
	case CPU_DOWN_PREPARE:
		/* explicitly allow suspend */
		if (!(action & CPU_TASKS_FROZEN)) {
			bool overflow;
			int cpus;

			rcu_read_lock_sched();
			dl_b = dl_bw_of(cpu);

			raw_spin_lock_irqsave(&dl_b->lock, flags);
			cpus = dl_bw_cpus(cpu);
			overflow = __dl_overflow(dl_b, cpus, 0, 0);
			raw_spin_unlock_irqrestore(&dl_b->lock, flags);

			rcu_read_unlock_sched();

			if (overflow)
				return notifier_from_errno(-EBUSY);
		}
		cpuset_update_active_cpus(false);
		break;
	case CPU_DOWN_PREPARE_FROZEN:
		num_cpus_frozen++;
		partition_sched_domains(1, NULL, NULL);
		break;
	default:
		return NOTIFY_DONE;
	}
	return NOTIFY_OK;
}

void __init sched_init_smp(void)
{
	cpumask_var_t non_isolated_cpus;

	alloc_cpumask_var(&non_isolated_cpus, GFP_KERNEL);
	alloc_cpumask_var(&fallback_doms, GFP_KERNEL);

	sched_init_numa();

	/*
	 * There's no userspace yet to cause hotplug operations; hence all the
	 * cpu masks are stable and all blatant races in the below code cannot
	 * happen.
	 */
	mutex_lock(&sched_domains_mutex);
	init_sched_domains(cpu_active_mask);
	cpumask_andnot(non_isolated_cpus, cpu_possible_mask, cpu_isolated_map);
	if (cpumask_empty(non_isolated_cpus))
		cpumask_set_cpu(smp_processor_id(), non_isolated_cpus);
	mutex_unlock(&sched_domains_mutex);

	hotcpu_notifier(sched_domains_numa_masks_update, CPU_PRI_SCHED_ACTIVE);
	hotcpu_notifier(cpuset_cpu_active, CPU_PRI_CPUSET_ACTIVE);
	hotcpu_notifier(cpuset_cpu_inactive, CPU_PRI_CPUSET_INACTIVE);

	init_hrtick();

	/* Move init over to a non-isolated CPU */
	if (set_cpus_allowed_ptr(current, non_isolated_cpus) < 0)
		BUG();
	sched_init_granularity();
	free_cpumask_var(non_isolated_cpus);

	init_sched_rt_class();
	init_sched_dl_class();
}
#else
void __init sched_init_smp(void)
{
	sched_init_granularity();
}
#endif /* CONFIG_SMP */

const_debug unsigned int sysctl_timer_migration = 1;

int in_sched_functions(unsigned long addr)
{
	return in_lock_functions(addr) ||
		(addr >= (unsigned long)__sched_text_start
		&& addr < (unsigned long)__sched_text_end);
}

#ifdef CONFIG_CGROUP_SCHED
/*
 * Default task group.
 * Every task in system belongs to this group at bootup.
 */
struct task_group root_task_group;
LIST_HEAD(task_groups);
#endif

DECLARE_PER_CPU(cpumask_var_t, load_balance_mask);

void __init sched_init(void)
{
	int i, j;
	unsigned long alloc_size = 0, ptr;

#ifdef CONFIG_FAIR_GROUP_SCHED
	alloc_size += 2 * nr_cpu_ids * sizeof(void **);
#endif
#ifdef CONFIG_RT_GROUP_SCHED
	alloc_size += 2 * nr_cpu_ids * sizeof(void **);
#endif
	if (alloc_size) {
		ptr = (unsigned long)kzalloc(alloc_size, GFP_NOWAIT);

#ifdef CONFIG_FAIR_GROUP_SCHED
		root_task_group.se = (struct sched_entity **)ptr;
		ptr += nr_cpu_ids * sizeof(void **);

		root_task_group.cfs_rq = (struct cfs_rq **)ptr;
		ptr += nr_cpu_ids * sizeof(void **);

#endif /* CONFIG_FAIR_GROUP_SCHED */
#ifdef CONFIG_RT_GROUP_SCHED
		root_task_group.rt_se = (struct sched_rt_entity **)ptr;
		ptr += nr_cpu_ids * sizeof(void **);

		root_task_group.rt_rq = (struct rt_rq **)ptr;
		ptr += nr_cpu_ids * sizeof(void **);

#endif /* CONFIG_RT_GROUP_SCHED */
	}
#ifdef CONFIG_CPUMASK_OFFSTACK
	for_each_possible_cpu(i) {
		per_cpu(load_balance_mask, i) = (cpumask_var_t)kzalloc_node(
			cpumask_size(), GFP_KERNEL, cpu_to_node(i));
	}
#endif /* CONFIG_CPUMASK_OFFSTACK */

	init_rt_bandwidth(&def_rt_bandwidth,
			global_rt_period(), global_rt_runtime());
	init_dl_bandwidth(&def_dl_bandwidth,
			global_rt_period(), global_rt_runtime());

#ifdef CONFIG_SMP
	init_defrootdomain();
#endif

#ifdef CONFIG_RT_GROUP_SCHED
	init_rt_bandwidth(&root_task_group.rt_bandwidth,
			global_rt_period(), global_rt_runtime());
#endif /* CONFIG_RT_GROUP_SCHED */

#ifdef CONFIG_CGROUP_SCHED
	list_add(&root_task_group.list, &task_groups);
	INIT_LIST_HEAD(&root_task_group.children);
	INIT_LIST_HEAD(&root_task_group.siblings);
	autogroup_init(&init_task);

#endif /* CONFIG_CGROUP_SCHED */

	for_each_possible_cpu(i) {
		struct rq *rq;

		rq = cpu_rq(i);
		raw_spin_lock_init(&rq->lock);
		rq->nr_running = 0;
		rq->calc_load_active = 0;
		rq->calc_load_update = jiffies + LOAD_FREQ;
		init_cfs_rq(&rq->cfs);
		init_rt_rq(&rq->rt);
		init_dl_rq(&rq->dl);
#ifdef CONFIG_FAIR_GROUP_SCHED
		root_task_group.shares = ROOT_TASK_GROUP_LOAD;
		INIT_LIST_HEAD(&rq->leaf_cfs_rq_list);
		/*
		 * How much cpu bandwidth does root_task_group get?
		 *
		 * In case of task-groups formed thr' the cgroup filesystem, it
		 * gets 100% of the cpu resources in the system. This overall
		 * system cpu resource is divided among the tasks of
		 * root_task_group and its child task-groups in a fair manner,
		 * based on each entity's (task or task-group's) weight
		 * (se->load.weight).
		 *
		 * In other words, if root_task_group has 10 tasks of weight
		 * 1024) and two child groups A0 and A1 (of weight 1024 each),
		 * then A0's share of the cpu resource is:
		 *
		 *	A0's bandwidth = 1024 / (10*1024 + 1024 + 1024) = 8.33%
		 *
		 * We achieve this by letting root_task_group's tasks sit
		 * directly in rq->cfs (i.e root_task_group->se[] = NULL).
		 */
		init_cfs_bandwidth(&root_task_group.cfs_bandwidth);
		init_tg_cfs_entry(&root_task_group, &rq->cfs, NULL, i, NULL);
#endif /* CONFIG_FAIR_GROUP_SCHED */

		rq->rt.rt_runtime = def_rt_bandwidth.rt_runtime;
#ifdef CONFIG_RT_GROUP_SCHED
		init_tg_rt_entry(&root_task_group, &rq->rt, NULL, i, NULL);
#endif

		for (j = 0; j < CPU_LOAD_IDX_MAX; j++)
			rq->cpu_load[j] = 0;

		rq->last_load_update_tick = jiffies;

#ifdef CONFIG_SMP
		rq->sd = NULL;
		rq->rd = NULL;
		rq->cpu_capacity = rq->cpu_capacity_orig = SCHED_CAPACITY_SCALE;
		rq->post_schedule = 0;
		rq->active_balance = 0;
		rq->next_balance = jiffies;
		rq->push_cpu = 0;
		rq->cpu = i;
		rq->online = 0;
		rq->idle_stamp = 0;
		rq->avg_idle = 2*sysctl_sched_migration_cost;
		rq->max_idle_balance_cost = sysctl_sched_migration_cost;

		INIT_LIST_HEAD(&rq->cfs_tasks);

		rq_attach_root(rq, &def_root_domain);
#ifdef CONFIG_NO_HZ_COMMON
		rq->nohz_flags = 0;
#endif
#ifdef CONFIG_NO_HZ_FULL
		rq->last_sched_tick = 0;
#endif
#endif
		init_rq_hrtick(rq);
		atomic_set(&rq->nr_iowait, 0);
	}

	set_load_weight(&init_task);

#ifdef CONFIG_PREEMPT_NOTIFIERS
	INIT_HLIST_HEAD(&init_task.preempt_notifiers);
#endif

	/*
	 * The boot idle thread does lazy MMU switching as well:
	 */
	atomic_inc(&init_mm.mm_count);
	enter_lazy_tlb(&init_mm, current);

	/*
	 * During early bootup we pretend to be a normal task:
	 */
	current->sched_class = &fair_sched_class;

	/*
	 * Make us the idle thread. Technically, schedule() should not be
	 * called from this thread, however somewhere below it might be,
	 * but because we are the idle thread, we just pick up running again
	 * when this runqueue becomes "idle".
	 */
	init_idle(current, smp_processor_id());

	calc_load_update = jiffies + LOAD_FREQ;

#ifdef CONFIG_SMP
	zalloc_cpumask_var(&sched_domains_tmpmask, GFP_NOWAIT);
	/* May be allocated at isolcpus cmdline parse time */
	if (cpu_isolated_map == NULL)
		zalloc_cpumask_var(&cpu_isolated_map, GFP_NOWAIT);
	idle_thread_set_boot_cpu();
	set_cpu_rq_start_time();
#endif
	init_sched_fair_class();

	scheduler_running = 1;
}

#ifdef CONFIG_DEBUG_ATOMIC_SLEEP
static inline int preempt_count_equals(int preempt_offset)
{
	int nested = (preempt_count() & ~PREEMPT_ACTIVE) + rcu_preempt_depth();

	return (nested == preempt_offset);
}

void __might_sleep(const char *file, int line, int preempt_offset)
{
	/*
	 * Blocking primitives will set (and therefore destroy) current->state,
	 * since we will exit with TASK_RUNNING make sure we enter with it,
	 * otherwise we will destroy state.
	 */
	WARN_ONCE(current->state != TASK_RUNNING && current->task_state_change,
			"do not call blocking ops when !TASK_RUNNING; "
			"state=%lx set at [<%p>] %pS\n",
			current->state,
			(void *)current->task_state_change,
			(void *)current->task_state_change);

	___might_sleep(file, line, preempt_offset);
}
EXPORT_SYMBOL(__might_sleep);

void ___might_sleep(const char *file, int line, int preempt_offset)
{
	static unsigned long prev_jiffy;	/* ratelimiting */

	rcu_sleep_check(); /* WARN_ON_ONCE() by default, no rate limit reqd. */
	if ((preempt_count_equals(preempt_offset) && !irqs_disabled() &&
	     !is_idle_task(current)) ||
	    system_state != SYSTEM_RUNNING || oops_in_progress)
		return;
	if (time_before(jiffies, prev_jiffy + HZ) && prev_jiffy)
		return;
	prev_jiffy = jiffies;

	printk(KERN_ERR
		"BUG: sleeping function called from invalid context at %s:%d\n",
			file, line);
	printk(KERN_ERR
		"in_atomic(): %d, irqs_disabled(): %d, pid: %d, name: %s\n",
			in_atomic(), irqs_disabled(),
			current->pid, current->comm);

	if (task_stack_end_corrupted(current))
		printk(KERN_EMERG "Thread overran stack, or stack corrupted\n");

	debug_show_held_locks(current);
	if (irqs_disabled())
		print_irqtrace_events(current);
#ifdef CONFIG_DEBUG_PREEMPT
	if (!preempt_count_equals(preempt_offset)) {
		pr_err("Preemption disabled at:");
		print_ip_sym(current->preempt_disable_ip);
		pr_cont("\n");
	}
#endif
	dump_stack();
}
EXPORT_SYMBOL(___might_sleep);
#endif

#ifdef CONFIG_MAGIC_SYSRQ
static void normalize_task(struct rq *rq, struct task_struct *p)
{
	const struct sched_class *prev_class = p->sched_class;
	struct sched_attr attr = {
		.sched_policy = SCHED_NORMAL,
	};
	int old_prio = p->prio;
	int queued;

	queued = task_on_rq_queued(p);
	if (queued)
		dequeue_task(rq, p, 0);
	__setscheduler(rq, p, &attr);
	if (queued) {
		enqueue_task(rq, p, 0);
		resched_curr(rq);
	}

	check_class_changed(rq, p, prev_class, old_prio);
}

void normalize_rt_tasks(void)
{
	struct task_struct *g, *p;
	unsigned long flags;
	struct rq *rq;

	read_lock(&tasklist_lock);
	for_each_process_thread(g, p) {
		/*
		 * Only normalize user tasks:
		 */
		if (p->flags & PF_KTHREAD)
			continue;

		p->se.exec_start		= 0;
#ifdef CONFIG_SCHEDSTATS
		p->se.statistics.wait_start	= 0;
		p->se.statistics.sleep_start	= 0;
		p->se.statistics.block_start	= 0;
#endif

		if (!dl_task(p) && !rt_task(p)) {
			/*
			 * Renice negative nice level userspace
			 * tasks back to 0:
			 */
			if (task_nice(p) < 0)
				set_user_nice(p, 0);
			continue;
		}

		rq = task_rq_lock(p, &flags);
		normalize_task(rq, p);
		task_rq_unlock(rq, p, &flags);
	}
	read_unlock(&tasklist_lock);
}

#endif /* CONFIG_MAGIC_SYSRQ */

#if defined(CONFIG_IA64) || defined(CONFIG_KGDB_KDB)
/*
 * These functions are only useful for the IA64 MCA handling, or kdb.
 *
 * They can only be called when the whole system has been
 * stopped - every CPU needs to be quiescent, and no scheduling
 * activity can take place. Using them for anything else would
 * be a serious bug, and as a result, they aren't even visible
 * under any other configuration.
 */

/**
 * curr_task - return the current task for a given cpu.
 * @cpu: the processor in question.
 *
 * ONLY VALID WHEN THE WHOLE SYSTEM IS STOPPED!
 *
 * Return: The current task for @cpu.
 */
struct task_struct *curr_task(int cpu)
{
	return cpu_curr(cpu);
}

#endif /* defined(CONFIG_IA64) || defined(CONFIG_KGDB_KDB) */

#ifdef CONFIG_IA64
/**
 * set_curr_task - set the current task for a given cpu.
 * @cpu: the processor in question.
 * @p: the task pointer to set.
 *
 * Description: This function must only be used when non-maskable interrupts
 * are serviced on a separate stack. It allows the architecture to switch the
 * notion of the current task on a cpu in a non-blocking manner. This function
 * must be called with all CPU's synchronized, and interrupts disabled, the
 * and caller must save the original value of the current task (see
 * curr_task() above) and restore that value before reenabling interrupts and
 * re-starting the system.
 *
 * ONLY VALID WHEN THE WHOLE SYSTEM IS STOPPED!
 */
void set_curr_task(int cpu, struct task_struct *p)
{
	cpu_curr(cpu) = p;
}

#endif

#ifdef CONFIG_CGROUP_SCHED
/* task_group_lock serializes the addition/removal of task groups */
static DEFINE_SPINLOCK(task_group_lock);

static void free_sched_group(struct task_group *tg)
{
	free_fair_sched_group(tg);
	free_rt_sched_group(tg);
	autogroup_free(tg);
	kfree(tg);
}

/* allocate runqueue etc for a new task group */
struct task_group *sched_create_group(struct task_group *parent)
{
	struct task_group *tg;

	tg = kzalloc(sizeof(*tg), GFP_KERNEL);
	if (!tg)
		return ERR_PTR(-ENOMEM);

	if (!alloc_fair_sched_group(tg, parent))
		goto err;

	if (!alloc_rt_sched_group(tg, parent))
		goto err;

	return tg;

err:
	free_sched_group(tg);
	return ERR_PTR(-ENOMEM);
}

void sched_online_group(struct task_group *tg, struct task_group *parent)
{
	unsigned long flags;

	spin_lock_irqsave(&task_group_lock, flags);
	list_add_rcu(&tg->list, &task_groups);

	WARN_ON(!parent); /* root should already exist */

	tg->parent = parent;
	INIT_LIST_HEAD(&tg->children);
	list_add_rcu(&tg->siblings, &parent->children);
	spin_unlock_irqrestore(&task_group_lock, flags);
}

/* rcu callback to free various structures associated with a task group */
static void free_sched_group_rcu(struct rcu_head *rhp)
{
	/* now it should be safe to free those cfs_rqs */
	free_sched_group(container_of(rhp, struct task_group, rcu));
}

/* Destroy runqueue etc associated with a task group */
void sched_destroy_group(struct task_group *tg)
{
	/* wait for possible concurrent references to cfs_rqs complete */
	call_rcu(&tg->rcu, free_sched_group_rcu);
}

void sched_offline_group(struct task_group *tg)
{
	unsigned long flags;
	int i;

	/* end participation in shares distribution */
	for_each_possible_cpu(i)
		unregister_fair_sched_group(tg, i);

	spin_lock_irqsave(&task_group_lock, flags);
	list_del_rcu(&tg->list);
	list_del_rcu(&tg->siblings);
	spin_unlock_irqrestore(&task_group_lock, flags);
}

/* change task's runqueue when it moves between groups.
 *	The caller of this function should have put the task in its new group
 *	by now. This function just updates tsk->se.cfs_rq and tsk->se.parent to
 *	reflect its new group.
 */
void sched_move_task(struct task_struct *tsk)
{
	struct task_group *tg;
	int queued, running;
	unsigned long flags;
	struct rq *rq;

	rq = task_rq_lock(tsk, &flags);

	running = task_current(rq, tsk);
	queued = task_on_rq_queued(tsk);

	if (queued)
		dequeue_task(rq, tsk, 0);
	if (unlikely(running))
		put_prev_task(rq, tsk);

	/*
	 * All callers are synchronized by task_rq_lock(); we do not use RCU
	 * which is pointless here. Thus, we pass "true" to task_css_check()
	 * to prevent lockdep warnings.
	 */
	tg = container_of(task_css_check(tsk, cpu_cgrp_id, true),
			  struct task_group, css);
	tg = autogroup_task_group(tsk, tg);
	tsk->sched_task_group = tg;

#ifdef CONFIG_FAIR_GROUP_SCHED
	if (tsk->sched_class->task_move_group)
		tsk->sched_class->task_move_group(tsk, queued);
	else
#endif
		set_task_rq(tsk, task_cpu(tsk));

	if (unlikely(running))
		tsk->sched_class->set_curr_task(rq);
	if (queued)
		enqueue_task(rq, tsk, 0);

	task_rq_unlock(rq, tsk, &flags);
}
#endif /* CONFIG_CGROUP_SCHED */

#ifdef CONFIG_RT_GROUP_SCHED
/*
 * Ensure that the real time constraints are schedulable.
 */
static DEFINE_MUTEX(rt_constraints_mutex);

/* Must be called with tasklist_lock held */
static inline int tg_has_rt_tasks(struct task_group *tg)
{
	struct task_struct *g, *p;

	/*
	 * Autogroups do not have RT tasks; see autogroup_create().
	 */
	if (task_group_is_autogroup(tg))
		return 0;

	for_each_process_thread(g, p) {
		if (rt_task(p) && task_group(p) == tg)
			return 1;
	}

	return 0;
}

struct rt_schedulable_data {
	struct task_group *tg;
	u64 rt_period;
	u64 rt_runtime;
};

static int tg_rt_schedulable(struct task_group *tg, void *data)
{
	struct rt_schedulable_data *d = data;
	struct task_group *child;
	unsigned long total, sum = 0;
	u64 period, runtime;

	period = ktime_to_ns(tg->rt_bandwidth.rt_period);
	runtime = tg->rt_bandwidth.rt_runtime;

	if (tg == d->tg) {
		period = d->rt_period;
		runtime = d->rt_runtime;
	}

	/*
	 * Cannot have more runtime than the period.
	 */
	if (runtime > period && runtime != RUNTIME_INF)
		return -EINVAL;

	/*
	 * Ensure we don't starve existing RT tasks.
	 */
	if (rt_bandwidth_enabled() && !runtime && tg_has_rt_tasks(tg))
		return -EBUSY;

	total = to_ratio(period, runtime);

	/*
	 * Nobody can have more than the global setting allows.
	 */
	if (total > to_ratio(global_rt_period(), global_rt_runtime()))
		return -EINVAL;

	/*
	 * The sum of our children's runtime should not exceed our own.
	 */
	list_for_each_entry_rcu(child, &tg->children, siblings) {
		period = ktime_to_ns(child->rt_bandwidth.rt_period);
		runtime = child->rt_bandwidth.rt_runtime;

		if (child == d->tg) {
			period = d->rt_period;
			runtime = d->rt_runtime;
		}

		sum += to_ratio(period, runtime);
	}

	if (sum > total)
		return -EINVAL;

	return 0;
}

static int __rt_schedulable(struct task_group *tg, u64 period, u64 runtime)
{
	int ret;

	struct rt_schedulable_data data = {
		.tg = tg,
		.rt_period = period,
		.rt_runtime = runtime,
	};

	rcu_read_lock();
	ret = walk_tg_tree(tg_rt_schedulable, tg_nop, &data);
	rcu_read_unlock();

	return ret;
}

static int tg_set_rt_bandwidth(struct task_group *tg,
		u64 rt_period, u64 rt_runtime)
{
	int i, err = 0;

	/*
	 * Disallowing the root group RT runtime is BAD, it would disallow the
	 * kernel creating (and or operating) RT threads.
	 */
	if (tg == &root_task_group && rt_runtime == 0)
		return -EINVAL;

	/* No period doesn't make any sense. */
	if (rt_period == 0)
		return -EINVAL;

	mutex_lock(&rt_constraints_mutex);
	read_lock(&tasklist_lock);
	err = __rt_schedulable(tg, rt_period, rt_runtime);
	if (err)
		goto unlock;

	raw_spin_lock_irq(&tg->rt_bandwidth.rt_runtime_lock);
	tg->rt_bandwidth.rt_period = ns_to_ktime(rt_period);
	tg->rt_bandwidth.rt_runtime = rt_runtime;

	for_each_possible_cpu(i) {
		struct rt_rq *rt_rq = tg->rt_rq[i];

		raw_spin_lock(&rt_rq->rt_runtime_lock);
		rt_rq->rt_runtime = rt_runtime;
		raw_spin_unlock(&rt_rq->rt_runtime_lock);
	}
	raw_spin_unlock_irq(&tg->rt_bandwidth.rt_runtime_lock);
unlock:
	read_unlock(&tasklist_lock);
	mutex_unlock(&rt_constraints_mutex);

	return err;
}

static int sched_group_set_rt_runtime(struct task_group *tg, long rt_runtime_us)
{
	u64 rt_runtime, rt_period;

	rt_period = ktime_to_ns(tg->rt_bandwidth.rt_period);
	rt_runtime = (u64)rt_runtime_us * NSEC_PER_USEC;
	if (rt_runtime_us < 0)
		rt_runtime = RUNTIME_INF;

	return tg_set_rt_bandwidth(tg, rt_period, rt_runtime);
}

static long sched_group_rt_runtime(struct task_group *tg)
{
	u64 rt_runtime_us;

	if (tg->rt_bandwidth.rt_runtime == RUNTIME_INF)
		return -1;

	rt_runtime_us = tg->rt_bandwidth.rt_runtime;
	do_div(rt_runtime_us, NSEC_PER_USEC);
	return rt_runtime_us;
}

static int sched_group_set_rt_period(struct task_group *tg, long rt_period_us)
{
	u64 rt_runtime, rt_period;

	rt_period = (u64)rt_period_us * NSEC_PER_USEC;
	rt_runtime = tg->rt_bandwidth.rt_runtime;

	return tg_set_rt_bandwidth(tg, rt_period, rt_runtime);
}

static long sched_group_rt_period(struct task_group *tg)
{
	u64 rt_period_us;

	rt_period_us = ktime_to_ns(tg->rt_bandwidth.rt_period);
	do_div(rt_period_us, NSEC_PER_USEC);
	return rt_period_us;
}
#endif /* CONFIG_RT_GROUP_SCHED */

#ifdef CONFIG_RT_GROUP_SCHED
static int sched_rt_global_constraints(void)
{
	int ret = 0;

	mutex_lock(&rt_constraints_mutex);
	read_lock(&tasklist_lock);
	ret = __rt_schedulable(NULL, 0, 0);
	read_unlock(&tasklist_lock);
	mutex_unlock(&rt_constraints_mutex);

	return ret;
}

static int sched_rt_can_attach(struct task_group *tg, struct task_struct *tsk)
{
	/* Don't accept realtime tasks when there is no way for them to run */
	if (rt_task(tsk) && tg->rt_bandwidth.rt_runtime == 0)
		return 0;

	return 1;
}

#else /* !CONFIG_RT_GROUP_SCHED */
static int sched_rt_global_constraints(void)
{
	unsigned long flags;
	int i, ret = 0;

	raw_spin_lock_irqsave(&def_rt_bandwidth.rt_runtime_lock, flags);
	for_each_possible_cpu(i) {
		struct rt_rq *rt_rq = &cpu_rq(i)->rt;

		raw_spin_lock(&rt_rq->rt_runtime_lock);
		rt_rq->rt_runtime = global_rt_runtime();
		raw_spin_unlock(&rt_rq->rt_runtime_lock);
	}
	raw_spin_unlock_irqrestore(&def_rt_bandwidth.rt_runtime_lock, flags);

	return ret;
}
#endif /* CONFIG_RT_GROUP_SCHED */

static int sched_dl_global_validate(void)
{
	u64 runtime = global_rt_runtime();
	u64 period = global_rt_period();
	u64 new_bw = to_ratio(period, runtime);
	struct dl_bw *dl_b;
	int cpu, ret = 0;
	unsigned long flags;

	/*
	 * Here we want to check the bandwidth not being set to some
	 * value smaller than the currently allocated bandwidth in
	 * any of the root_domains.
	 *
	 * FIXME: Cycling on all the CPUs is overdoing, but simpler than
	 * cycling on root_domains... Discussion on different/better
	 * solutions is welcome!
	 */
	for_each_possible_cpu(cpu) {
		rcu_read_lock_sched();
		dl_b = dl_bw_of(cpu);

		raw_spin_lock_irqsave(&dl_b->lock, flags);
		if (new_bw < dl_b->total_bw)
			ret = -EBUSY;
		raw_spin_unlock_irqrestore(&dl_b->lock, flags);

		rcu_read_unlock_sched();

		if (ret)
			break;
	}

	return ret;
}

static void sched_dl_do_global(void)
{
	u64 new_bw = -1;
	struct dl_bw *dl_b;
	int cpu;
	unsigned long flags;

	def_dl_bandwidth.dl_period = global_rt_period();
	def_dl_bandwidth.dl_runtime = global_rt_runtime();

	if (global_rt_runtime() != RUNTIME_INF)
		new_bw = to_ratio(global_rt_period(), global_rt_runtime());

	/*
	 * FIXME: As above...
	 */
	for_each_possible_cpu(cpu) {
		rcu_read_lock_sched();
		dl_b = dl_bw_of(cpu);

		raw_spin_lock_irqsave(&dl_b->lock, flags);
		dl_b->bw = new_bw;
		raw_spin_unlock_irqrestore(&dl_b->lock, flags);

		rcu_read_unlock_sched();
	}
}

static int sched_rt_global_validate(void)
{
	if (sysctl_sched_rt_period <= 0)
		return -EINVAL;

	if ((sysctl_sched_rt_runtime != RUNTIME_INF) &&
		(sysctl_sched_rt_runtime > sysctl_sched_rt_period))
		return -EINVAL;

	return 0;
}

static void sched_rt_do_global(void)
{
	def_rt_bandwidth.rt_runtime = global_rt_runtime();
	def_rt_bandwidth.rt_period = ns_to_ktime(global_rt_period());
}

int sched_rt_handler(struct ctl_table *table, int write,
		void __user *buffer, size_t *lenp,
		loff_t *ppos)
{
	int old_period, old_runtime;
	static DEFINE_MUTEX(mutex);
	int ret;

	mutex_lock(&mutex);
	old_period = sysctl_sched_rt_period;
	old_runtime = sysctl_sched_rt_runtime;

	ret = proc_dointvec(table, write, buffer, lenp, ppos);

	if (!ret && write) {
		ret = sched_rt_global_validate();
		if (ret)
			goto undo;

		ret = sched_dl_global_validate();
		if (ret)
			goto undo;

		ret = sched_rt_global_constraints();
		if (ret)
			goto undo;

		sched_rt_do_global();
		sched_dl_do_global();
	}
	if (0) {
undo:
		sysctl_sched_rt_period = old_period;
		sysctl_sched_rt_runtime = old_runtime;
	}
	mutex_unlock(&mutex);

	return ret;
}

int sched_rr_handler(struct ctl_table *table, int write,
		void __user *buffer, size_t *lenp,
		loff_t *ppos)
{
	int ret;
	static DEFINE_MUTEX(mutex);

	mutex_lock(&mutex);
	ret = proc_dointvec(table, write, buffer, lenp, ppos);
	/* make sure that internally we keep jiffies */
	/* also, writing zero resets timeslice to default */
	if (!ret && write) {
		sched_rr_timeslice = sched_rr_timeslice <= 0 ?
			RR_TIMESLICE : msecs_to_jiffies(sched_rr_timeslice);
	}
	mutex_unlock(&mutex);
	return ret;
}

#ifdef CONFIG_CGROUP_SCHED

static inline struct task_group *css_tg(struct cgroup_subsys_state *css)
{
	return css ? container_of(css, struct task_group, css) : NULL;
}

static struct cgroup_subsys_state *
cpu_cgroup_css_alloc(struct cgroup_subsys_state *parent_css)
{
	struct task_group *parent = css_tg(parent_css);
	struct task_group *tg;

	if (!parent) {
		/* This is early initialization for the top cgroup */
		return &root_task_group.css;
	}

	tg = sched_create_group(parent);
	if (IS_ERR(tg))
		return ERR_PTR(-ENOMEM);

	return &tg->css;
}

static int cpu_cgroup_css_online(struct cgroup_subsys_state *css)
{
	struct task_group *tg = css_tg(css);
	struct task_group *parent = css_tg(css->parent);

	if (parent)
		sched_online_group(tg, parent);
	return 0;
}

static void cpu_cgroup_css_free(struct cgroup_subsys_state *css)
{
	struct task_group *tg = css_tg(css);

	sched_destroy_group(tg);
}

static void cpu_cgroup_css_offline(struct cgroup_subsys_state *css)
{
	struct task_group *tg = css_tg(css);

	sched_offline_group(tg);
}

static void cpu_cgroup_fork(struct task_struct *task)
{
	sched_move_task(task);
}

static int cpu_cgroup_can_attach(struct cgroup_subsys_state *css,
				 struct cgroup_taskset *tset)
{
	struct task_struct *task;

	cgroup_taskset_for_each(task, tset) {
#ifdef CONFIG_RT_GROUP_SCHED
		if (!sched_rt_can_attach(css_tg(css), task))
			return -EINVAL;
#else
		/* We don't support RT-tasks being in separate groups */
		if (task->sched_class != &fair_sched_class)
			return -EINVAL;
#endif
	}
	return 0;
}

static void cpu_cgroup_attach(struct cgroup_subsys_state *css,
			      struct cgroup_taskset *tset)
{
	struct task_struct *task;

	cgroup_taskset_for_each(task, tset)
		sched_move_task(task);
}

static void cpu_cgroup_exit(struct cgroup_subsys_state *css,
			    struct cgroup_subsys_state *old_css,
			    struct task_struct *task)
{
	/*
	 * cgroup_exit() is called in the copy_process() failure path.
	 * Ignore this case since the task hasn't ran yet, this avoids
	 * trying to poke a half freed task state from generic code.
	 */
	if (!(task->flags & PF_EXITING))
		return;

	sched_move_task(task);
}

#ifdef CONFIG_FAIR_GROUP_SCHED
static int cpu_shares_write_u64(struct cgroup_subsys_state *css,
				struct cftype *cftype, u64 shareval)
{
	return sched_group_set_shares(css_tg(css), scale_load(shareval));
}

static u64 cpu_shares_read_u64(struct cgroup_subsys_state *css,
			       struct cftype *cft)
{
	struct task_group *tg = css_tg(css);

	return (u64) scale_load_down(tg->shares);
}

#ifdef CONFIG_CFS_BANDWIDTH
static DEFINE_MUTEX(cfs_constraints_mutex);

const u64 max_cfs_quota_period = 1 * NSEC_PER_SEC; /* 1s */
const u64 min_cfs_quota_period = 1 * NSEC_PER_MSEC; /* 1ms */

static int __cfs_schedulable(struct task_group *tg, u64 period, u64 runtime);

static int tg_set_cfs_bandwidth(struct task_group *tg, u64 period, u64 quota)
{
	int i, ret = 0, runtime_enabled, runtime_was_enabled;
	struct cfs_bandwidth *cfs_b = &tg->cfs_bandwidth;

	if (tg == &root_task_group)
		return -EINVAL;

	/*
	 * Ensure we have at some amount of bandwidth every period.  This is
	 * to prevent reaching a state of large arrears when throttled via
	 * entity_tick() resulting in prolonged exit starvation.
	 */
	if (quota < min_cfs_quota_period || period < min_cfs_quota_period)
		return -EINVAL;

	/*
	 * Likewise, bound things on the otherside by preventing insane quota
	 * periods.  This also allows us to normalize in computing quota
	 * feasibility.
	 */
	if (period > max_cfs_quota_period)
		return -EINVAL;

	/*
	 * Prevent race between setting of cfs_rq->runtime_enabled and
	 * unthrottle_offline_cfs_rqs().
	 */
	get_online_cpus();
	mutex_lock(&cfs_constraints_mutex);
	ret = __cfs_schedulable(tg, period, quota);
	if (ret)
		goto out_unlock;

	runtime_enabled = quota != RUNTIME_INF;
	runtime_was_enabled = cfs_b->quota != RUNTIME_INF;
	/*
	 * If we need to toggle cfs_bandwidth_used, off->on must occur
	 * before making related changes, and on->off must occur afterwards
	 */
	if (runtime_enabled && !runtime_was_enabled)
		cfs_bandwidth_usage_inc();
	raw_spin_lock_irq(&cfs_b->lock);
	cfs_b->period = ns_to_ktime(period);
	cfs_b->quota = quota;

	__refill_cfs_bandwidth_runtime(cfs_b);
	/* restart the period timer (if active) to handle new period expiry */
	if (runtime_enabled && cfs_b->timer_active) {
		/* force a reprogram */
		__start_cfs_bandwidth(cfs_b, true);
	}
	raw_spin_unlock_irq(&cfs_b->lock);

	for_each_online_cpu(i) {
		struct cfs_rq *cfs_rq = tg->cfs_rq[i];
		struct rq *rq = cfs_rq->rq;

		raw_spin_lock_irq(&rq->lock);
		cfs_rq->runtime_enabled = runtime_enabled;
		cfs_rq->runtime_remaining = 0;

		if (cfs_rq->throttled)
			unthrottle_cfs_rq(cfs_rq);
		raw_spin_unlock_irq(&rq->lock);
	}
	if (runtime_was_enabled && !runtime_enabled)
		cfs_bandwidth_usage_dec();
out_unlock:
	mutex_unlock(&cfs_constraints_mutex);
	put_online_cpus();

	return ret;
}

int tg_set_cfs_quota(struct task_group *tg, long cfs_quota_us)
{
	u64 quota, period;

	period = ktime_to_ns(tg->cfs_bandwidth.period);
	if (cfs_quota_us < 0)
		quota = RUNTIME_INF;
	else
		quota = (u64)cfs_quota_us * NSEC_PER_USEC;

	return tg_set_cfs_bandwidth(tg, period, quota);
}

long tg_get_cfs_quota(struct task_group *tg)
{
	u64 quota_us;

	if (tg->cfs_bandwidth.quota == RUNTIME_INF)
		return -1;

	quota_us = tg->cfs_bandwidth.quota;
	do_div(quota_us, NSEC_PER_USEC);

	return quota_us;
}

int tg_set_cfs_period(struct task_group *tg, long cfs_period_us)
{
	u64 quota, period;

	period = (u64)cfs_period_us * NSEC_PER_USEC;
	quota = tg->cfs_bandwidth.quota;

	return tg_set_cfs_bandwidth(tg, period, quota);
}

long tg_get_cfs_period(struct task_group *tg)
{
	u64 cfs_period_us;

	cfs_period_us = ktime_to_ns(tg->cfs_bandwidth.period);
	do_div(cfs_period_us, NSEC_PER_USEC);

	return cfs_period_us;
}

static s64 cpu_cfs_quota_read_s64(struct cgroup_subsys_state *css,
				  struct cftype *cft)
{
	return tg_get_cfs_quota(css_tg(css));
}

static int cpu_cfs_quota_write_s64(struct cgroup_subsys_state *css,
				   struct cftype *cftype, s64 cfs_quota_us)
{
	return tg_set_cfs_quota(css_tg(css), cfs_quota_us);
}

static u64 cpu_cfs_period_read_u64(struct cgroup_subsys_state *css,
				   struct cftype *cft)
{
	return tg_get_cfs_period(css_tg(css));
}

static int cpu_cfs_period_write_u64(struct cgroup_subsys_state *css,
				    struct cftype *cftype, u64 cfs_period_us)
{
	return tg_set_cfs_period(css_tg(css), cfs_period_us);
}

struct cfs_schedulable_data {
	struct task_group *tg;
	u64 period, quota;
};

/*
 * normalize group quota/period to be quota/max_period
 * note: units are usecs
 */
static u64 normalize_cfs_quota(struct task_group *tg,
			       struct cfs_schedulable_data *d)
{
	u64 quota, period;

	if (tg == d->tg) {
		period = d->period;
		quota = d->quota;
	} else {
		period = tg_get_cfs_period(tg);
		quota = tg_get_cfs_quota(tg);
	}

	/* note: these should typically be equivalent */
	if (quota == RUNTIME_INF || quota == -1)
		return RUNTIME_INF;

	return to_ratio(period, quota);
}

static int tg_cfs_schedulable_down(struct task_group *tg, void *data)
{
	struct cfs_schedulable_data *d = data;
	struct cfs_bandwidth *cfs_b = &tg->cfs_bandwidth;
	s64 quota = 0, parent_quota = -1;

	if (!tg->parent) {
		quota = RUNTIME_INF;
	} else {
		struct cfs_bandwidth *parent_b = &tg->parent->cfs_bandwidth;

		quota = normalize_cfs_quota(tg, d);
		parent_quota = parent_b->hierarchical_quota;

		/*
		 * ensure max(child_quota) <= parent_quota, inherit when no
		 * limit is set
		 */
		if (quota == RUNTIME_INF)
			quota = parent_quota;
		else if (parent_quota != RUNTIME_INF && quota > parent_quota)
			return -EINVAL;
	}
	cfs_b->hierarchical_quota = quota;

	return 0;
}

static int __cfs_schedulable(struct task_group *tg, u64 period, u64 quota)
{
	int ret;
	struct cfs_schedulable_data data = {
		.tg = tg,
		.period = period,
		.quota = quota,
	};

	if (quota != RUNTIME_INF) {
		do_div(data.period, NSEC_PER_USEC);
		do_div(data.quota, NSEC_PER_USEC);
	}

	rcu_read_lock();
	ret = walk_tg_tree(tg_cfs_schedulable_down, tg_nop, &data);
	rcu_read_unlock();

	return ret;
}

static int cpu_stats_show(struct seq_file *sf, void *v)
{
	struct task_group *tg = css_tg(seq_css(sf));
	struct cfs_bandwidth *cfs_b = &tg->cfs_bandwidth;

	seq_printf(sf, "nr_periods %d\n", cfs_b->nr_periods);
	seq_printf(sf, "nr_throttled %d\n", cfs_b->nr_throttled);
	seq_printf(sf, "throttled_time %llu\n", cfs_b->throttled_time);

	return 0;
}
#endif /* CONFIG_CFS_BANDWIDTH */
#endif /* CONFIG_FAIR_GROUP_SCHED */

#ifdef CONFIG_RT_GROUP_SCHED
static int cpu_rt_runtime_write(struct cgroup_subsys_state *css,
				struct cftype *cft, s64 val)
{
	return sched_group_set_rt_runtime(css_tg(css), val);
}

static s64 cpu_rt_runtime_read(struct cgroup_subsys_state *css,
			       struct cftype *cft)
{
	return sched_group_rt_runtime(css_tg(css));
}

static int cpu_rt_period_write_uint(struct cgroup_subsys_state *css,
				    struct cftype *cftype, u64 rt_period_us)
{
	return sched_group_set_rt_period(css_tg(css), rt_period_us);
}

static u64 cpu_rt_period_read_uint(struct cgroup_subsys_state *css,
				   struct cftype *cft)
{
	return sched_group_rt_period(css_tg(css));
}
#endif /* CONFIG_RT_GROUP_SCHED */

static struct cftype cpu_files[] = {
#ifdef CONFIG_FAIR_GROUP_SCHED
	{
		.name = "shares",
		.read_u64 = cpu_shares_read_u64,
		.write_u64 = cpu_shares_write_u64,
	},
#endif
#ifdef CONFIG_CFS_BANDWIDTH
	{
		.name = "cfs_quota_us",
		.read_s64 = cpu_cfs_quota_read_s64,
		.write_s64 = cpu_cfs_quota_write_s64,
	},
	{
		.name = "cfs_period_us",
		.read_u64 = cpu_cfs_period_read_u64,
		.write_u64 = cpu_cfs_period_write_u64,
	},
	{
		.name = "stat",
		.seq_show = cpu_stats_show,
	},
#endif
#ifdef CONFIG_RT_GROUP_SCHED
	{
		.name = "rt_runtime_us",
		.read_s64 = cpu_rt_runtime_read,
		.write_s64 = cpu_rt_runtime_write,
	},
	{
		.name = "rt_period_us",
		.read_u64 = cpu_rt_period_read_uint,
		.write_u64 = cpu_rt_period_write_uint,
	},
#endif
	{ }	/* terminate */
};

struct cgroup_subsys cpu_cgrp_subsys = {
	.css_alloc	= cpu_cgroup_css_alloc,
	.css_free	= cpu_cgroup_css_free,
	.css_online	= cpu_cgroup_css_online,
	.css_offline	= cpu_cgroup_css_offline,
	.fork		= cpu_cgroup_fork,
	.can_attach	= cpu_cgroup_can_attach,
	.attach		= cpu_cgroup_attach,
	.exit		= cpu_cgroup_exit,
	.legacy_cftypes	= cpu_files,
	.early_init	= 1,
};

#endif	/* CONFIG_CGROUP_SCHED */

void dump_cpu_task(int cpu)
{
	pr_info("Task dump for CPU %d:\n", cpu);
	sched_show_task(cpu_curr(cpu));
}<|MERGE_RESOLUTION|>--- conflicted
+++ resolved
@@ -306,12 +306,9 @@
  */
 int sysctl_sched_rt_runtime = 950000;
 
-<<<<<<< HEAD
-=======
 /* cpus with isolated domains */
 cpumask_var_t cpu_isolated_map;
 
->>>>>>> 007760cf
 /*
  * this_rq_lock - lock this runqueue and disable interrupts.
  */
