--- conflicted
+++ resolved
@@ -178,15 +178,12 @@
 			break;
 		case opt_nodecompose:
 			set_bit(HFSPLUS_SB_NODECOMPOSE, &sbi->flags);
-<<<<<<< HEAD
-=======
 			break;
 		case opt_barrier:
 			clear_bit(HFSPLUS_SB_NOBARRIER, &sbi->flags);
 			break;
 		case opt_nobarrier:
 			set_bit(HFSPLUS_SB_NOBARRIER, &sbi->flags);
->>>>>>> 3cbea436
 			break;
 		case opt_force:
 			set_bit(HFSPLUS_SB_FORCE, &sbi->flags);
