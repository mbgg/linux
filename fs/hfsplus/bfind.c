--- conflicted
+++ resolved
@@ -22,12 +22,8 @@
 		return -ENOMEM;
 	fd->search_key = ptr;
 	fd->key = ptr + tree->max_key_len + 2;
-<<<<<<< HEAD
-	dprint(DBG_BNODE_REFS, "find_init: %d (%p)\n", tree->cnid, __builtin_return_address(0));
-=======
 	dprint(DBG_BNODE_REFS, "find_init: %d (%p)\n",
 		tree->cnid, __builtin_return_address(0));
->>>>>>> 3cbea436
 	mutex_lock(&tree->tree_lock);
 	return 0;
 }
@@ -36,12 +32,8 @@
 {
 	hfs_bnode_put(fd->bnode);
 	kfree(fd->search_key);
-<<<<<<< HEAD
-	dprint(DBG_BNODE_REFS, "find_exit: %d (%p)\n", fd->tree->cnid, __builtin_return_address(0));
-=======
 	dprint(DBG_BNODE_REFS, "find_exit: %d (%p)\n",
 		fd->tree->cnid, __builtin_return_address(0));
->>>>>>> 3cbea436
 	mutex_unlock(&fd->tree->tree_lock);
 	fd->tree = NULL;
 }
