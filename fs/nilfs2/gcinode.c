--- conflicted
+++ resolved
@@ -168,51 +168,7 @@
 		}
 		nilfs_btnode_mark_dirty(bh);
 	} else {
-<<<<<<< HEAD
-		nilfs_mdt_mark_buffer_dirty(bh);
-	}
-	return 0;
-}
-
-/*
- * nilfs_init_gccache() - allocate and initialize gc_inode hash table
- * @nilfs - the_nilfs
- *
- * Return Value: On success, 0.
- * On error, a negative error code is returned.
- */
-int nilfs_init_gccache(struct the_nilfs *nilfs)
-{
-	int loop;
-
-	BUG_ON(nilfs->ns_gc_inodes_h);
-
-	INIT_LIST_HEAD(&nilfs->ns_gc_inodes);
-
-	nilfs->ns_gc_inodes_h =
-		kmalloc(sizeof(struct hlist_head) * NILFS_GCINODE_HASH_SIZE,
-			GFP_NOFS);
-	if (nilfs->ns_gc_inodes_h == NULL)
-		return -ENOMEM;
-
-	for (loop = 0; loop < NILFS_GCINODE_HASH_SIZE; loop++)
-		INIT_HLIST_HEAD(&nilfs->ns_gc_inodes_h[loop]);
-	return 0;
-}
-
-/*
- * nilfs_destroy_gccache() - free gc_inode hash table
- * @nilfs - the nilfs
- */
-void nilfs_destroy_gccache(struct the_nilfs *nilfs)
-{
-	if (nilfs->ns_gc_inodes_h) {
-		nilfs_remove_all_gcinode(nilfs);
-		kfree(nilfs->ns_gc_inodes_h);
-		nilfs->ns_gc_inodes_h = NULL;
-=======
 		nilfs_mark_buffer_dirty(bh);
->>>>>>> 45f53cc9
 	}
 	return 0;
 }
