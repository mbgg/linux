--- conflicted
+++ resolved
@@ -20,16 +20,6 @@
 #include "ext3.h"
 #include "xattr.h"
 
-<<<<<<< HEAD
-static void * ext3_follow_link(struct dentry *dentry, struct nameidata *nd)
-{
-	struct ext3_inode_info *ei = EXT3_I(d_inode(dentry));
-	nd_set_link(nd, (char*)ei->i_data);
-	return NULL;
-}
-
-=======
->>>>>>> 4b8a8262
 const struct inode_operations ext3_symlink_inode_operations = {
 	.readlink	= generic_readlink,
 	.follow_link	= page_follow_link_light,
