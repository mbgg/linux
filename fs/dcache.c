/*
 * fs/dcache.c
 *
 * Complete reimplementation
 * (C) 1997 Thomas Schoebel-Theuer,
 * with heavy changes by Linus Torvalds
 */

/*
 * Notes on the allocation strategy:
 *
 * The dcache is a master of the icache - whenever a dcache entry
 * exists, the inode will always exist. "iput()" is done either when
 * the dcache entry is deleted or garbage collected.
 */

#include <linux/syscalls.h>
#include <linux/string.h>
#include <linux/mm.h>
#include <linux/fs.h>
#include <linux/fsnotify.h>
#include <linux/slab.h>
#include <linux/init.h>
#include <linux/hash.h>
#include <linux/cache.h>
#include <linux/module.h>
#include <linux/mount.h>
#include <linux/file.h>
#include <asm/uaccess.h>
#include <linux/security.h>
#include <linux/seqlock.h>
#include <linux/swap.h>
#include <linux/bootmem.h>
#include <linux/fs_struct.h>
#include <linux/hardirq.h>
#include "internal.h"

int sysctl_vfs_cache_pressure __read_mostly = 100;
EXPORT_SYMBOL_GPL(sysctl_vfs_cache_pressure);

 __cacheline_aligned_in_smp DEFINE_SPINLOCK(dcache_lock);
__cacheline_aligned_in_smp DEFINE_SEQLOCK(rename_lock);

EXPORT_SYMBOL(dcache_lock);

static struct kmem_cache *dentry_cache __read_mostly;

#define DNAME_INLINE_LEN (sizeof(struct dentry)-offsetof(struct dentry,d_iname))

/*
 * This is the single most critical data structure when it comes
 * to the dcache: the hashtable for lookups. Somebody should try
 * to make this good - I've just made it work.
 *
 * This hash-function tries to avoid losing too many bits of hash
 * information, yet avoid using a prime hash-size or similar.
 */
#define D_HASHBITS     d_hash_shift
#define D_HASHMASK     d_hash_mask

static unsigned int d_hash_mask __read_mostly;
static unsigned int d_hash_shift __read_mostly;
static struct hlist_head *dentry_hashtable __read_mostly;

/* Statistics gathering. */
struct dentry_stat_t dentry_stat = {
	.age_limit = 45,
};

static void __d_free(struct dentry *dentry)
{
	WARN_ON(!list_empty(&dentry->d_alias));
	if (dname_external(dentry))
		kfree(dentry->d_name.name);
	kmem_cache_free(dentry_cache, dentry); 
}

static void d_callback(struct rcu_head *head)
{
	struct dentry * dentry = container_of(head, struct dentry, d_u.d_rcu);
	__d_free(dentry);
}

/*
 * no dcache_lock, please.  The caller must decrement dentry_stat.nr_dentry
 * inside dcache_lock.
 */
static void d_free(struct dentry *dentry)
{
	if (dentry->d_op && dentry->d_op->d_release)
		dentry->d_op->d_release(dentry);
	/* if dentry was never inserted into hash, immediate free is OK */
	if (hlist_unhashed(&dentry->d_hash))
		__d_free(dentry);
	else
		call_rcu(&dentry->d_u.d_rcu, d_callback);
}

/*
 * Release the dentry's inode, using the filesystem
 * d_iput() operation if defined.
 */
static void dentry_iput(struct dentry * dentry)
	__releases(dentry->d_lock)
	__releases(dcache_lock)
{
	struct inode *inode = dentry->d_inode;
	if (inode) {
		dentry->d_inode = NULL;
		list_del_init(&dentry->d_alias);
		spin_unlock(&dentry->d_lock);
		spin_unlock(&dcache_lock);
		if (!inode->i_nlink)
			fsnotify_inoderemove(inode);
		if (dentry->d_op && dentry->d_op->d_iput)
			dentry->d_op->d_iput(dentry, inode);
		else
			iput(inode);
	} else {
		spin_unlock(&dentry->d_lock);
		spin_unlock(&dcache_lock);
	}
}

/*
 * dentry_lru_(add|add_tail|del|del_init) must be called with dcache_lock held.
 */
static void dentry_lru_add(struct dentry *dentry)
{
	list_add(&dentry->d_lru, &dentry->d_sb->s_dentry_lru);
	dentry->d_sb->s_nr_dentry_unused++;
	dentry_stat.nr_unused++;
}

static void dentry_lru_add_tail(struct dentry *dentry)
{
	list_add_tail(&dentry->d_lru, &dentry->d_sb->s_dentry_lru);
	dentry->d_sb->s_nr_dentry_unused++;
	dentry_stat.nr_unused++;
}

static void dentry_lru_del(struct dentry *dentry)
{
	if (!list_empty(&dentry->d_lru)) {
		list_del(&dentry->d_lru);
		dentry->d_sb->s_nr_dentry_unused--;
		dentry_stat.nr_unused--;
	}
}

static void dentry_lru_del_init(struct dentry *dentry)
{
	if (likely(!list_empty(&dentry->d_lru))) {
		list_del_init(&dentry->d_lru);
		dentry->d_sb->s_nr_dentry_unused--;
		dentry_stat.nr_unused--;
	}
}

/**
 * d_kill - kill dentry and return parent
 * @dentry: dentry to kill
 *
 * The dentry must already be unhashed and removed from the LRU.
 *
 * If this is the root of the dentry tree, return NULL.
 */
static struct dentry *d_kill(struct dentry *dentry)
	__releases(dentry->d_lock)
	__releases(dcache_lock)
{
	struct dentry *parent;

	list_del(&dentry->d_u.d_child);
	dentry_stat.nr_dentry--;	/* For d_free, below */
	/*drops the locks, at that point nobody can reach this dentry */
	dentry_iput(dentry);
	if (IS_ROOT(dentry))
		parent = NULL;
	else
		parent = dentry->d_parent;
	d_free(dentry);
	return parent;
}

/* 
 * This is dput
 *
 * This is complicated by the fact that we do not want to put
 * dentries that are no longer on any hash chain on the unused
 * list: we'd much rather just get rid of them immediately.
 *
 * However, that implies that we have to traverse the dentry
 * tree upwards to the parents which might _also_ now be
 * scheduled for deletion (it may have been only waiting for
 * its last child to go away).
 *
 * This tail recursion is done by hand as we don't want to depend
 * on the compiler to always get this right (gcc generally doesn't).
 * Real recursion would eat up our stack space.
 */

/*
 * dput - release a dentry
 * @dentry: dentry to release 
 *
 * Release a dentry. This will drop the usage count and if appropriate
 * call the dentry unlink method as well as removing it from the queues and
 * releasing its resources. If the parent dentries were scheduled for release
 * they too may now get deleted.
 *
 * no dcache lock, please.
 */

void dput(struct dentry *dentry)
{
	if (!dentry)
		return;

repeat:
	if (atomic_read(&dentry->d_count) == 1)
		might_sleep();
	if (!atomic_dec_and_lock(&dentry->d_count, &dcache_lock))
		return;

	spin_lock(&dentry->d_lock);
	if (atomic_read(&dentry->d_count)) {
		spin_unlock(&dentry->d_lock);
		spin_unlock(&dcache_lock);
		return;
	}

	/*
	 * AV: ->d_delete() is _NOT_ allowed to block now.
	 */
	if (dentry->d_op && dentry->d_op->d_delete) {
		if (dentry->d_op->d_delete(dentry))
			goto unhash_it;
	}
	/* Unreachable? Get rid of it */
 	if (d_unhashed(dentry))
		goto kill_it;
  	if (list_empty(&dentry->d_lru)) {
  		dentry->d_flags |= DCACHE_REFERENCED;
		dentry_lru_add(dentry);
  	}
 	spin_unlock(&dentry->d_lock);
	spin_unlock(&dcache_lock);
	return;

unhash_it:
	__d_drop(dentry);
kill_it:
	/* if dentry was on the d_lru list delete it from there */
	dentry_lru_del(dentry);
	dentry = d_kill(dentry);
	if (dentry)
		goto repeat;
}
EXPORT_SYMBOL(dput);

/**
 * d_invalidate - invalidate a dentry
 * @dentry: dentry to invalidate
 *
 * Try to invalidate the dentry if it turns out to be
 * possible. If there are other dentries that can be
 * reached through this one we can't delete it and we
 * return -EBUSY. On success we return 0.
 *
 * no dcache lock.
 */
 
int d_invalidate(struct dentry * dentry)
{
	/*
	 * If it's already been dropped, return OK.
	 */
	spin_lock(&dcache_lock);
	if (d_unhashed(dentry)) {
		spin_unlock(&dcache_lock);
		return 0;
	}
	/*
	 * Check whether to do a partial shrink_dcache
	 * to get rid of unused child entries.
	 */
	if (!list_empty(&dentry->d_subdirs)) {
		spin_unlock(&dcache_lock);
		shrink_dcache_parent(dentry);
		spin_lock(&dcache_lock);
	}

	/*
	 * Somebody else still using it?
	 *
	 * If it's a directory, we can't drop it
	 * for fear of somebody re-populating it
	 * with children (even though dropping it
	 * would make it unreachable from the root,
	 * we might still populate it if it was a
	 * working directory or similar).
	 */
	spin_lock(&dentry->d_lock);
	if (atomic_read(&dentry->d_count) > 1) {
		if (dentry->d_inode && S_ISDIR(dentry->d_inode->i_mode)) {
			spin_unlock(&dentry->d_lock);
			spin_unlock(&dcache_lock);
			return -EBUSY;
		}
	}

	__d_drop(dentry);
	spin_unlock(&dentry->d_lock);
	spin_unlock(&dcache_lock);
	return 0;
}
EXPORT_SYMBOL(d_invalidate);

/* This should be called _only_ with dcache_lock held */

static inline struct dentry * __dget_locked(struct dentry *dentry)
{
	atomic_inc(&dentry->d_count);
	dentry_lru_del_init(dentry);
	return dentry;
}

struct dentry * dget_locked(struct dentry *dentry)
{
	return __dget_locked(dentry);
}
EXPORT_SYMBOL(dget_locked);

/**
 * d_find_alias - grab a hashed alias of inode
 * @inode: inode in question
 * @want_discon:  flag, used by d_splice_alias, to request
 *          that only a DISCONNECTED alias be returned.
 *
 * If inode has a hashed alias, or is a directory and has any alias,
 * acquire the reference to alias and return it. Otherwise return NULL.
 * Notice that if inode is a directory there can be only one alias and
 * it can be unhashed only if it has no children, or if it is the root
 * of a filesystem.
 *
 * If the inode has an IS_ROOT, DCACHE_DISCONNECTED alias, then prefer
 * any other hashed alias over that one unless @want_discon is set,
 * in which case only return an IS_ROOT, DCACHE_DISCONNECTED alias.
 */

static struct dentry * __d_find_alias(struct inode *inode, int want_discon)
{
	struct list_head *head, *next, *tmp;
	struct dentry *alias, *discon_alias=NULL;

	head = &inode->i_dentry;
	next = inode->i_dentry.next;
	while (next != head) {
		tmp = next;
		next = tmp->next;
		prefetch(next);
		alias = list_entry(tmp, struct dentry, d_alias);
 		if (S_ISDIR(inode->i_mode) || !d_unhashed(alias)) {
			if (IS_ROOT(alias) &&
			    (alias->d_flags & DCACHE_DISCONNECTED))
				discon_alias = alias;
			else if (!want_discon) {
				__dget_locked(alias);
				return alias;
			}
		}
	}
	if (discon_alias)
		__dget_locked(discon_alias);
	return discon_alias;
}

struct dentry * d_find_alias(struct inode *inode)
{
	struct dentry *de = NULL;

	if (!list_empty(&inode->i_dentry)) {
		spin_lock(&dcache_lock);
		de = __d_find_alias(inode, 0);
		spin_unlock(&dcache_lock);
	}
	return de;
}
EXPORT_SYMBOL(d_find_alias);

/*
 *	Try to kill dentries associated with this inode.
 * WARNING: you must own a reference to inode.
 */
void d_prune_aliases(struct inode *inode)
{
	struct dentry *dentry;
restart:
	spin_lock(&dcache_lock);
	list_for_each_entry(dentry, &inode->i_dentry, d_alias) {
		spin_lock(&dentry->d_lock);
		if (!atomic_read(&dentry->d_count)) {
			__dget_locked(dentry);
			__d_drop(dentry);
			spin_unlock(&dentry->d_lock);
			spin_unlock(&dcache_lock);
			dput(dentry);
			goto restart;
		}
		spin_unlock(&dentry->d_lock);
	}
	spin_unlock(&dcache_lock);
}
EXPORT_SYMBOL(d_prune_aliases);

/*
 * Throw away a dentry - free the inode, dput the parent.  This requires that
 * the LRU list has already been removed.
 *
 * Try to prune ancestors as well.  This is necessary to prevent
 * quadratic behavior of shrink_dcache_parent(), but is also expected
 * to be beneficial in reducing dentry cache fragmentation.
 */
static void prune_one_dentry(struct dentry * dentry)
	__releases(dentry->d_lock)
	__releases(dcache_lock)
	__acquires(dcache_lock)
{
	__d_drop(dentry);
	dentry = d_kill(dentry);

	/*
	 * Prune ancestors.  Locking is simpler than in dput(),
	 * because dcache_lock needs to be taken anyway.
	 */
	spin_lock(&dcache_lock);
	while (dentry) {
		if (!atomic_dec_and_lock(&dentry->d_count, &dentry->d_lock))
			return;

		if (dentry->d_op && dentry->d_op->d_delete)
			dentry->d_op->d_delete(dentry);
		dentry_lru_del_init(dentry);
		__d_drop(dentry);
		dentry = d_kill(dentry);
		spin_lock(&dcache_lock);
	}
}

/*
 * Shrink the dentry LRU on a given superblock.
 * @sb   : superblock to shrink dentry LRU.
 * @count: If count is NULL, we prune all dentries on superblock.
 * @flags: If flags is non-zero, we need to do special processing based on
 * which flags are set. This means we don't need to maintain multiple
 * similar copies of this loop.
 */
static void __shrink_dcache_sb(struct super_block *sb, int *count, int flags)
{
	LIST_HEAD(referenced);
	LIST_HEAD(tmp);
	struct dentry *dentry;
	int cnt = 0;

	BUG_ON(!sb);
	BUG_ON((flags & DCACHE_REFERENCED) && count == NULL);
	spin_lock(&dcache_lock);
	if (count != NULL)
		/* called from prune_dcache() and shrink_dcache_parent() */
		cnt = *count;
restart:
	if (count == NULL)
		list_splice_init(&sb->s_dentry_lru, &tmp);
	else {
		while (!list_empty(&sb->s_dentry_lru)) {
			dentry = list_entry(sb->s_dentry_lru.prev,
					struct dentry, d_lru);
			BUG_ON(dentry->d_sb != sb);

			spin_lock(&dentry->d_lock);
			/*
			 * If we are honouring the DCACHE_REFERENCED flag and
			 * the dentry has this flag set, don't free it. Clear
			 * the flag and put it back on the LRU.
			 */
			if ((flags & DCACHE_REFERENCED)
				&& (dentry->d_flags & DCACHE_REFERENCED)) {
				dentry->d_flags &= ~DCACHE_REFERENCED;
				list_move(&dentry->d_lru, &referenced);
				spin_unlock(&dentry->d_lock);
			} else {
				list_move_tail(&dentry->d_lru, &tmp);
				spin_unlock(&dentry->d_lock);
				cnt--;
				if (!cnt)
					break;
			}
			cond_resched_lock(&dcache_lock);
		}
	}
	while (!list_empty(&tmp)) {
		dentry = list_entry(tmp.prev, struct dentry, d_lru);
		dentry_lru_del_init(dentry);
		spin_lock(&dentry->d_lock);
		/*
		 * We found an inuse dentry which was not removed from
		 * the LRU because of laziness during lookup.  Do not free
		 * it - just keep it off the LRU list.
		 */
		if (atomic_read(&dentry->d_count)) {
			spin_unlock(&dentry->d_lock);
			continue;
		}
		prune_one_dentry(dentry);
		/* dentry->d_lock was dropped in prune_one_dentry() */
		cond_resched_lock(&dcache_lock);
	}
	if (count == NULL && !list_empty(&sb->s_dentry_lru))
		goto restart;
	if (count != NULL)
		*count = cnt;
	if (!list_empty(&referenced))
		list_splice(&referenced, &sb->s_dentry_lru);
	spin_unlock(&dcache_lock);
}

/**
 * prune_dcache - shrink the dcache
 * @count: number of entries to try to free
 *
 * Shrink the dcache. This is done when we need more memory, or simply when we
 * need to unmount something (at which point we need to unuse all dentries).
 *
 * This function may fail to free any resources if all the dentries are in use.
 */
static void prune_dcache(int count)
{
	struct super_block *sb, *p = NULL;
	int w_count;
	int unused = dentry_stat.nr_unused;
	int prune_ratio;
	int pruned;

	if (unused == 0 || count == 0)
		return;
	spin_lock(&dcache_lock);
	if (count >= unused)
		prune_ratio = 1;
	else
		prune_ratio = unused / count;
	spin_lock(&sb_lock);
	list_for_each_entry(sb, &super_blocks, s_list) {
		if (list_empty(&sb->s_instances))
			continue;
		if (sb->s_nr_dentry_unused == 0)
			continue;
		sb->s_count++;
		/* Now, we reclaim unused dentrins with fairness.
		 * We reclaim them same percentage from each superblock.
		 * We calculate number of dentries to scan on this sb
		 * as follows, but the implementation is arranged to avoid
		 * overflows:
		 * number of dentries to scan on this sb =
		 * count * (number of dentries on this sb /
		 * number of dentries in the machine)
		 */
		spin_unlock(&sb_lock);
		if (prune_ratio != 1)
			w_count = (sb->s_nr_dentry_unused / prune_ratio) + 1;
		else
			w_count = sb->s_nr_dentry_unused;
		pruned = w_count;
		/*
		 * We need to be sure this filesystem isn't being unmounted,
		 * otherwise we could race with generic_shutdown_super(), and
		 * end up holding a reference to an inode while the filesystem
		 * is unmounted.  So we try to get s_umount, and make sure
		 * s_root isn't NULL.
		 */
		if (down_read_trylock(&sb->s_umount)) {
			if ((sb->s_root != NULL) &&
			    (!list_empty(&sb->s_dentry_lru))) {
				spin_unlock(&dcache_lock);
				__shrink_dcache_sb(sb, &w_count,
						DCACHE_REFERENCED);
				pruned -= w_count;
				spin_lock(&dcache_lock);
			}
			up_read(&sb->s_umount);
		}
		spin_lock(&sb_lock);
		if (p)
			__put_super(p);
		count -= pruned;
		p = sb;
		/* more work left to do? */
		if (count <= 0)
			break;
	}
	if (p)
		__put_super(p);
	spin_unlock(&sb_lock);
	spin_unlock(&dcache_lock);
}

/**
 * shrink_dcache_sb - shrink dcache for a superblock
 * @sb: superblock
 *
 * Shrink the dcache for the specified super block. This
 * is used to free the dcache before unmounting a file
 * system
 */
void shrink_dcache_sb(struct super_block * sb)
{
	__shrink_dcache_sb(sb, NULL, 0);
}
EXPORT_SYMBOL(shrink_dcache_sb);

/*
 * destroy a single subtree of dentries for unmount
 * - see the comments on shrink_dcache_for_umount() for a description of the
 *   locking
 */
static void shrink_dcache_for_umount_subtree(struct dentry *dentry)
{
	struct dentry *parent;
	unsigned detached = 0;

	BUG_ON(!IS_ROOT(dentry));

	/* detach this root from the system */
	spin_lock(&dcache_lock);
	dentry_lru_del_init(dentry);
	__d_drop(dentry);
	spin_unlock(&dcache_lock);

	for (;;) {
		/* descend to the first leaf in the current subtree */
		while (!list_empty(&dentry->d_subdirs)) {
			struct dentry *loop;

			/* this is a branch with children - detach all of them
			 * from the system in one go */
			spin_lock(&dcache_lock);
			list_for_each_entry(loop, &dentry->d_subdirs,
					    d_u.d_child) {
				dentry_lru_del_init(loop);
				__d_drop(loop);
				cond_resched_lock(&dcache_lock);
			}
			spin_unlock(&dcache_lock);

			/* move to the first child */
			dentry = list_entry(dentry->d_subdirs.next,
					    struct dentry, d_u.d_child);
		}

		/* consume the dentries from this leaf up through its parents
		 * until we find one with children or run out altogether */
		do {
			struct inode *inode;

			if (atomic_read(&dentry->d_count) != 0) {
				printk(KERN_ERR
				       "BUG: Dentry %p{i=%lx,n=%s}"
				       " still in use (%d)"
				       " [unmount of %s %s]\n",
				       dentry,
				       dentry->d_inode ?
				       dentry->d_inode->i_ino : 0UL,
				       dentry->d_name.name,
				       atomic_read(&dentry->d_count),
				       dentry->d_sb->s_type->name,
				       dentry->d_sb->s_id);
				BUG();
			}

			if (IS_ROOT(dentry))
				parent = NULL;
			else {
				parent = dentry->d_parent;
				atomic_dec(&parent->d_count);
			}

			list_del(&dentry->d_u.d_child);
			detached++;

			inode = dentry->d_inode;
			if (inode) {
				dentry->d_inode = NULL;
				list_del_init(&dentry->d_alias);
				if (dentry->d_op && dentry->d_op->d_iput)
					dentry->d_op->d_iput(dentry, inode);
				else
					iput(inode);
			}

			d_free(dentry);

			/* finished when we fall off the top of the tree,
			 * otherwise we ascend to the parent and move to the
			 * next sibling if there is one */
			if (!parent)
				goto out;

			dentry = parent;

		} while (list_empty(&dentry->d_subdirs));

		dentry = list_entry(dentry->d_subdirs.next,
				    struct dentry, d_u.d_child);
	}
out:
	/* several dentries were freed, need to correct nr_dentry */
	spin_lock(&dcache_lock);
	dentry_stat.nr_dentry -= detached;
	spin_unlock(&dcache_lock);
}

/*
 * destroy the dentries attached to a superblock on unmounting
 * - we don't need to use dentry->d_lock, and only need dcache_lock when
 *   removing the dentry from the system lists and hashes because:
 *   - the superblock is detached from all mountings and open files, so the
 *     dentry trees will not be rearranged by the VFS
 *   - s_umount is write-locked, so the memory pressure shrinker will ignore
 *     any dentries belonging to this superblock that it comes across
 *   - the filesystem itself is no longer permitted to rearrange the dentries
 *     in this superblock
 */
void shrink_dcache_for_umount(struct super_block *sb)
{
	struct dentry *dentry;

	if (down_read_trylock(&sb->s_umount))
		BUG();

	dentry = sb->s_root;
	sb->s_root = NULL;
	atomic_dec(&dentry->d_count);
	shrink_dcache_for_umount_subtree(dentry);

	while (!hlist_empty(&sb->s_anon)) {
		dentry = hlist_entry(sb->s_anon.first, struct dentry, d_hash);
		shrink_dcache_for_umount_subtree(dentry);
	}
}

/*
 * Search for at least 1 mount point in the dentry's subdirs.
 * We descend to the next level whenever the d_subdirs
 * list is non-empty and continue searching.
 */
 
/**
 * have_submounts - check for mounts over a dentry
 * @parent: dentry to check.
 *
 * Return true if the parent or its subdirectories contain
 * a mount point
 */
 
int have_submounts(struct dentry *parent)
{
	struct dentry *this_parent = parent;
	struct list_head *next;

	spin_lock(&dcache_lock);
	if (d_mountpoint(parent))
		goto positive;
repeat:
	next = this_parent->d_subdirs.next;
resume:
	while (next != &this_parent->d_subdirs) {
		struct list_head *tmp = next;
		struct dentry *dentry = list_entry(tmp, struct dentry, d_u.d_child);
		next = tmp->next;
		/* Have we found a mount point ? */
		if (d_mountpoint(dentry))
			goto positive;
		if (!list_empty(&dentry->d_subdirs)) {
			this_parent = dentry;
			goto repeat;
		}
	}
	/*
	 * All done at this level ... ascend and resume the search.
	 */
	if (this_parent != parent) {
		next = this_parent->d_u.d_child.next;
		this_parent = this_parent->d_parent;
		goto resume;
	}
	spin_unlock(&dcache_lock);
	return 0; /* No mount points found in tree */
positive:
	spin_unlock(&dcache_lock);
	return 1;
}
EXPORT_SYMBOL(have_submounts);

/*
 * Search the dentry child list for the specified parent,
 * and move any unused dentries to the end of the unused
 * list for prune_dcache(). We descend to the next level
 * whenever the d_subdirs list is non-empty and continue
 * searching.
 *
 * It returns zero iff there are no unused children,
 * otherwise  it returns the number of children moved to
 * the end of the unused list. This may not be the total
 * number of unused children, because select_parent can
 * drop the lock and return early due to latency
 * constraints.
 */
static int select_parent(struct dentry * parent)
{
	struct dentry *this_parent = parent;
	struct list_head *next;
	int found = 0;

	spin_lock(&dcache_lock);
repeat:
	next = this_parent->d_subdirs.next;
resume:
	while (next != &this_parent->d_subdirs) {
		struct list_head *tmp = next;
		struct dentry *dentry = list_entry(tmp, struct dentry, d_u.d_child);
		next = tmp->next;

		dentry_lru_del_init(dentry);
		/* 
		 * move only zero ref count dentries to the end 
		 * of the unused list for prune_dcache
		 */
		if (!atomic_read(&dentry->d_count)) {
			dentry_lru_add_tail(dentry);
			found++;
		}

		/*
		 * We can return to the caller if we have found some (this
		 * ensures forward progress). We'll be coming back to find
		 * the rest.
		 */
		if (found && need_resched())
			goto out;

		/*
		 * Descend a level if the d_subdirs list is non-empty.
		 */
		if (!list_empty(&dentry->d_subdirs)) {
			this_parent = dentry;
			goto repeat;
		}
	}
	/*
	 * All done at this level ... ascend and resume the search.
	 */
	if (this_parent != parent) {
		next = this_parent->d_u.d_child.next;
		this_parent = this_parent->d_parent;
		goto resume;
	}
out:
	spin_unlock(&dcache_lock);
	return found;
}

/**
 * shrink_dcache_parent - prune dcache
 * @parent: parent of entries to prune
 *
 * Prune the dcache to remove unused children of the parent dentry.
 */
 
void shrink_dcache_parent(struct dentry * parent)
{
	struct super_block *sb = parent->d_sb;
	int found;

	while ((found = select_parent(parent)) != 0)
		__shrink_dcache_sb(sb, &found, 0);
}
EXPORT_SYMBOL(shrink_dcache_parent);

/*
 * Scan `nr' dentries and return the number which remain.
 *
 * We need to avoid reentering the filesystem if the caller is performing a
 * GFP_NOFS allocation attempt.  One example deadlock is:
 *
 * ext2_new_block->getblk->GFP->shrink_dcache_memory->prune_dcache->
 * prune_one_dentry->dput->dentry_iput->iput->inode->i_sb->s_op->put_inode->
 * ext2_discard_prealloc->ext2_free_blocks->lock_super->DEADLOCK.
 *
 * In this case we return -1 to tell the caller that we baled.
 */
static int shrink_dcache_memory(struct shrinker *shrink, int nr, gfp_t gfp_mask)
{
	if (nr) {
		if (!(gfp_mask & __GFP_FS))
			return -1;
		prune_dcache(nr);
	}
	return (dentry_stat.nr_unused / 100) * sysctl_vfs_cache_pressure;
}

static struct shrinker dcache_shrinker = {
	.shrink = shrink_dcache_memory,
	.seeks = DEFAULT_SEEKS,
};

/**
 * d_alloc	-	allocate a dcache entry
 * @parent: parent of entry to allocate
 * @name: qstr of the name
 *
 * Allocates a dentry. It returns %NULL if there is insufficient memory
 * available. On a success the dentry is returned. The name passed in is
 * copied and the copy passed in may be reused after this call.
 */
 
struct dentry *d_alloc(struct dentry * parent, const struct qstr *name)
{
	struct dentry *dentry;
	char *dname;

	dentry = kmem_cache_alloc(dentry_cache, GFP_KERNEL);
	if (!dentry)
		return NULL;

	if (name->len > DNAME_INLINE_LEN-1) {
		dname = kmalloc(name->len + 1, GFP_KERNEL);
		if (!dname) {
			kmem_cache_free(dentry_cache, dentry); 
			return NULL;
		}
	} else  {
		dname = dentry->d_iname;
	}	
	dentry->d_name.name = dname;

	dentry->d_name.len = name->len;
	dentry->d_name.hash = name->hash;
	memcpy(dname, name->name, name->len);
	dname[name->len] = 0;

	atomic_set(&dentry->d_count, 1);
	dentry->d_flags = DCACHE_UNHASHED;
	spin_lock_init(&dentry->d_lock);
	dentry->d_inode = NULL;
	dentry->d_parent = NULL;
	dentry->d_sb = NULL;
	dentry->d_op = NULL;
	dentry->d_fsdata = NULL;
	dentry->d_mounted = 0;
	INIT_HLIST_NODE(&dentry->d_hash);
	INIT_LIST_HEAD(&dentry->d_lru);
	INIT_LIST_HEAD(&dentry->d_subdirs);
	INIT_LIST_HEAD(&dentry->d_alias);

	if (parent) {
		dentry->d_parent = dget(parent);
		dentry->d_sb = parent->d_sb;
	} else {
		INIT_LIST_HEAD(&dentry->d_u.d_child);
	}

	spin_lock(&dcache_lock);
	if (parent)
		list_add(&dentry->d_u.d_child, &parent->d_subdirs);
	dentry_stat.nr_dentry++;
	spin_unlock(&dcache_lock);

	return dentry;
}
EXPORT_SYMBOL(d_alloc);

struct dentry *d_alloc_name(struct dentry *parent, const char *name)
{
	struct qstr q;

	q.name = name;
	q.len = strlen(name);
	q.hash = full_name_hash(q.name, q.len);
	return d_alloc(parent, &q);
}
EXPORT_SYMBOL(d_alloc_name);

/* the caller must hold dcache_lock */
static void __d_instantiate(struct dentry *dentry, struct inode *inode)
{
	if (inode)
		list_add(&dentry->d_alias, &inode->i_dentry);
	dentry->d_inode = inode;
	fsnotify_d_instantiate(dentry, inode);
}

/**
 * d_instantiate - fill in inode information for a dentry
 * @entry: dentry to complete
 * @inode: inode to attach to this dentry
 *
 * Fill in inode information in the entry.
 *
 * This turns negative dentries into productive full members
 * of society.
 *
 * NOTE! This assumes that the inode count has been incremented
 * (or otherwise set) by the caller to indicate that it is now
 * in use by the dcache.
 */
 
void d_instantiate(struct dentry *entry, struct inode * inode)
{
	BUG_ON(!list_empty(&entry->d_alias));
	spin_lock(&dcache_lock);
	__d_instantiate(entry, inode);
	spin_unlock(&dcache_lock);
	security_d_instantiate(entry, inode);
}
EXPORT_SYMBOL(d_instantiate);

/**
 * d_instantiate_unique - instantiate a non-aliased dentry
 * @entry: dentry to instantiate
 * @inode: inode to attach to this dentry
 *
 * Fill in inode information in the entry. On success, it returns NULL.
 * If an unhashed alias of "entry" already exists, then we return the
 * aliased dentry instead and drop one reference to inode.
 *
 * Note that in order to avoid conflicts with rename() etc, the caller
 * had better be holding the parent directory semaphore.
 *
 * This also assumes that the inode count has been incremented
 * (or otherwise set) by the caller to indicate that it is now
 * in use by the dcache.
 */
static struct dentry *__d_instantiate_unique(struct dentry *entry,
					     struct inode *inode)
{
	struct dentry *alias;
	int len = entry->d_name.len;
	const char *name = entry->d_name.name;
	unsigned int hash = entry->d_name.hash;

	if (!inode) {
		__d_instantiate(entry, NULL);
		return NULL;
	}

	list_for_each_entry(alias, &inode->i_dentry, d_alias) {
		struct qstr *qstr = &alias->d_name;

		if (qstr->hash != hash)
			continue;
		if (alias->d_parent != entry->d_parent)
			continue;
		if (qstr->len != len)
			continue;
		if (memcmp(qstr->name, name, len))
			continue;
		dget_locked(alias);
		return alias;
	}

	__d_instantiate(entry, inode);
	return NULL;
}

struct dentry *d_instantiate_unique(struct dentry *entry, struct inode *inode)
{
	struct dentry *result;

	BUG_ON(!list_empty(&entry->d_alias));

	spin_lock(&dcache_lock);
	result = __d_instantiate_unique(entry, inode);
	spin_unlock(&dcache_lock);

	if (!result) {
		security_d_instantiate(entry, inode);
		return NULL;
	}

	BUG_ON(!d_unhashed(result));
	iput(inode);
	return result;
}

EXPORT_SYMBOL(d_instantiate_unique);

/**
 * d_alloc_root - allocate root dentry
 * @root_inode: inode to allocate the root for
 *
 * Allocate a root ("/") dentry for the inode given. The inode is
 * instantiated and returned. %NULL is returned if there is insufficient
 * memory or the inode passed is %NULL.
 */
 
struct dentry * d_alloc_root(struct inode * root_inode)
{
	struct dentry *res = NULL;

	if (root_inode) {
		static const struct qstr name = { .name = "/", .len = 1 };

		res = d_alloc(NULL, &name);
		if (res) {
			res->d_sb = root_inode->i_sb;
			res->d_parent = res;
			d_instantiate(res, root_inode);
		}
	}
	return res;
}
EXPORT_SYMBOL(d_alloc_root);

static inline struct hlist_head *d_hash(struct dentry *parent,
					unsigned long hash)
{
	hash += ((unsigned long) parent ^ GOLDEN_RATIO_PRIME) / L1_CACHE_BYTES;
	hash = hash ^ ((hash ^ GOLDEN_RATIO_PRIME) >> D_HASHBITS);
	return dentry_hashtable + (hash & D_HASHMASK);
}

/**
 * d_obtain_alias - find or allocate a dentry for a given inode
 * @inode: inode to allocate the dentry for
 *
 * Obtain a dentry for an inode resulting from NFS filehandle conversion or
 * similar open by handle operations.  The returned dentry may be anonymous,
 * or may have a full name (if the inode was already in the cache).
 *
 * When called on a directory inode, we must ensure that the inode only ever
 * has one dentry.  If a dentry is found, that is returned instead of
 * allocating a new one.
 *
 * On successful return, the reference to the inode has been transferred
 * to the dentry.  In case of an error the reference on the inode is released.
 * To make it easier to use in export operations a %NULL or IS_ERR inode may
 * be passed in and will be the error will be propagate to the return value,
 * with a %NULL @inode replaced by ERR_PTR(-ESTALE).
 */
struct dentry *d_obtain_alias(struct inode *inode)
{
	static const struct qstr anonstring = { .name = "" };
	struct dentry *tmp;
	struct dentry *res;

	if (!inode)
		return ERR_PTR(-ESTALE);
	if (IS_ERR(inode))
		return ERR_CAST(inode);

	res = d_find_alias(inode);
	if (res)
		goto out_iput;

	tmp = d_alloc(NULL, &anonstring);
	if (!tmp) {
		res = ERR_PTR(-ENOMEM);
		goto out_iput;
	}
	tmp->d_parent = tmp; /* make sure dput doesn't croak */

	spin_lock(&dcache_lock);
	res = __d_find_alias(inode, 0);
	if (res) {
		spin_unlock(&dcache_lock);
		dput(tmp);
		goto out_iput;
	}

	/* attach a disconnected dentry */
	spin_lock(&tmp->d_lock);
	tmp->d_sb = inode->i_sb;
	tmp->d_inode = inode;
	tmp->d_flags |= DCACHE_DISCONNECTED;
	tmp->d_flags &= ~DCACHE_UNHASHED;
	list_add(&tmp->d_alias, &inode->i_dentry);
	hlist_add_head(&tmp->d_hash, &inode->i_sb->s_anon);
	spin_unlock(&tmp->d_lock);

	spin_unlock(&dcache_lock);
	return tmp;

 out_iput:
	iput(inode);
	return res;
}
EXPORT_SYMBOL(d_obtain_alias);

/**
 * d_splice_alias - splice a disconnected dentry into the tree if one exists
 * @inode:  the inode which may have a disconnected dentry
 * @dentry: a negative dentry which we want to point to the inode.
 *
 * If inode is a directory and has a 'disconnected' dentry (i.e. IS_ROOT and
 * DCACHE_DISCONNECTED), then d_move that in place of the given dentry
 * and return it, else simply d_add the inode to the dentry and return NULL.
 *
 * This is needed in the lookup routine of any filesystem that is exportable
 * (via knfsd) so that we can build dcache paths to directories effectively.
 *
 * If a dentry was found and moved, then it is returned.  Otherwise NULL
 * is returned.  This matches the expected return value of ->lookup.
 *
 */
struct dentry *d_splice_alias(struct inode *inode, struct dentry *dentry)
{
	struct dentry *new = NULL;

	if (inode && S_ISDIR(inode->i_mode)) {
		spin_lock(&dcache_lock);
		new = __d_find_alias(inode, 1);
		if (new) {
			BUG_ON(!(new->d_flags & DCACHE_DISCONNECTED));
			spin_unlock(&dcache_lock);
			security_d_instantiate(new, inode);
			d_move(new, dentry);
			iput(inode);
		} else {
			/* already taking dcache_lock, so d_add() by hand */
			__d_instantiate(dentry, inode);
			spin_unlock(&dcache_lock);
			security_d_instantiate(dentry, inode);
			d_rehash(dentry);
		}
	} else
		d_add(dentry, inode);
	return new;
}
EXPORT_SYMBOL(d_splice_alias);

/**
 * d_add_ci - lookup or allocate new dentry with case-exact name
 * @inode:  the inode case-insensitive lookup has found
 * @dentry: the negative dentry that was passed to the parent's lookup func
 * @name:   the case-exact name to be associated with the returned dentry
 *
 * This is to avoid filling the dcache with case-insensitive names to the
 * same inode, only the actual correct case is stored in the dcache for
 * case-insensitive filesystems.
 *
 * For a case-insensitive lookup match and if the the case-exact dentry
 * already exists in in the dcache, use it and return it.
 *
 * If no entry exists with the exact case name, allocate new dentry with
 * the exact case, and return the spliced entry.
 */
struct dentry *d_add_ci(struct dentry *dentry, struct inode *inode,
			struct qstr *name)
{
	int error;
	struct dentry *found;
	struct dentry *new;

	/*
	 * First check if a dentry matching the name already exists,
	 * if not go ahead and create it now.
	 */
	found = d_hash_and_lookup(dentry->d_parent, name);
	if (!found) {
		new = d_alloc(dentry->d_parent, name);
		if (!new) {
			error = -ENOMEM;
			goto err_out;
		}

		found = d_splice_alias(inode, new);
		if (found) {
			dput(new);
			return found;
		}
		return new;
	}

	/*
	 * If a matching dentry exists, and it's not negative use it.
	 *
	 * Decrement the reference count to balance the iget() done
	 * earlier on.
	 */
	if (found->d_inode) {
		if (unlikely(found->d_inode != inode)) {
			/* This can't happen because bad inodes are unhashed. */
			BUG_ON(!is_bad_inode(inode));
			BUG_ON(!is_bad_inode(found->d_inode));
		}
		iput(inode);
		return found;
	}

	/*
	 * Negative dentry: instantiate it unless the inode is a directory and
	 * already has a dentry.
	 */
	spin_lock(&dcache_lock);
	if (!S_ISDIR(inode->i_mode) || list_empty(&inode->i_dentry)) {
		__d_instantiate(found, inode);
		spin_unlock(&dcache_lock);
		security_d_instantiate(found, inode);
		return found;
	}

	/*
	 * In case a directory already has a (disconnected) entry grab a
	 * reference to it, move it in place and use it.
	 */
	new = list_entry(inode->i_dentry.next, struct dentry, d_alias);
	dget_locked(new);
	spin_unlock(&dcache_lock);
	security_d_instantiate(found, inode);
	d_move(new, found);
	iput(inode);
	dput(found);
	return new;

err_out:
	iput(inode);
	return ERR_PTR(error);
}
EXPORT_SYMBOL(d_add_ci);

/**
 * d_lookup - search for a dentry
 * @parent: parent dentry
 * @name: qstr of name we wish to find
 * Returns: dentry, or NULL
 *
 * d_lookup searches the children of the parent dentry for the name in
 * question. If the dentry is found its reference count is incremented and the
 * dentry is returned. The caller must use dput to free the entry when it has
 * finished using it. %NULL is returned if the dentry does not exist.
 */
struct dentry * d_lookup(struct dentry * parent, struct qstr * name)
{
	struct dentry * dentry = NULL;
	unsigned long seq;

        do {
                seq = read_seqbegin(&rename_lock);
                dentry = __d_lookup(parent, name);
                if (dentry)
			break;
	} while (read_seqretry(&rename_lock, seq));
	return dentry;
}
EXPORT_SYMBOL(d_lookup);

/*
 * __d_lookup - search for a dentry (racy)
 * @parent: parent dentry
 * @name: qstr of name we wish to find
 * Returns: dentry, or NULL
 *
 * __d_lookup is like d_lookup, however it may (rarely) return a
 * false-negative result due to unrelated rename activity.
 *
 * __d_lookup is slightly faster by avoiding rename_lock read seqlock,
 * however it must be used carefully, eg. with a following d_lookup in
 * the case of failure.
 *
 * __d_lookup callers must be commented.
 */
struct dentry * __d_lookup(struct dentry * parent, struct qstr * name)
{
	unsigned int len = name->len;
	unsigned int hash = name->hash;
	const unsigned char *str = name->name;
	struct hlist_head *head = d_hash(parent,hash);
	struct dentry *found = NULL;
	struct hlist_node *node;
	struct dentry *dentry;

	/*
	 * The hash list is protected using RCU.
	 *
	 * Take d_lock when comparing a candidate dentry, to avoid races
	 * with d_move().
	 *
	 * It is possible that concurrent renames can mess up our list
	 * walk here and result in missing our dentry, resulting in the
	 * false-negative result. d_lookup() protects against concurrent
	 * renames using rename_lock seqlock.
	 *
	 * See Documentation/vfs/dcache-locking.txt for more details.
	 */
	rcu_read_lock();
	
	hlist_for_each_entry_rcu(dentry, node, head, d_hash) {
		struct qstr *qstr;

		if (dentry->d_name.hash != hash)
			continue;
		if (dentry->d_parent != parent)
			continue;

		spin_lock(&dentry->d_lock);

		/*
		 * Recheck the dentry after taking the lock - d_move may have
		 * changed things. Don't bother checking the hash because
		 * we're about to compare the whole name anyway.
		 */
		if (dentry->d_parent != parent)
			goto next;

		/* non-existing due to RCU? */
		if (d_unhashed(dentry))
			goto next;

		/*
		 * It is safe to compare names since d_move() cannot
		 * change the qstr (protected by d_lock).
		 */
		qstr = &dentry->d_name;
		if (parent->d_op && parent->d_op->d_compare) {
			if (parent->d_op->d_compare(parent, qstr, name))
				goto next;
		} else {
			if (qstr->len != len)
				goto next;
			if (memcmp(qstr->name, str, len))
				goto next;
		}

		atomic_inc(&dentry->d_count);
		found = dentry;
		spin_unlock(&dentry->d_lock);
		break;
next:
		spin_unlock(&dentry->d_lock);
 	}
 	rcu_read_unlock();

 	return found;
}

/**
 * d_hash_and_lookup - hash the qstr then search for a dentry
 * @dir: Directory to search in
 * @name: qstr of name we wish to find
 *
 * On hash failure or on lookup failure NULL is returned.
 */
struct dentry *d_hash_and_lookup(struct dentry *dir, struct qstr *name)
{
	struct dentry *dentry = NULL;

	/*
	 * Check for a fs-specific hash function. Note that we must
	 * calculate the standard hash first, as the d_op->d_hash()
	 * routine may choose to leave the hash value unchanged.
	 */
	name->hash = full_name_hash(name->name, name->len);
	if (dir->d_op && dir->d_op->d_hash) {
		if (dir->d_op->d_hash(dir, name) < 0)
			goto out;
	}
	dentry = d_lookup(dir, name);
out:
	return dentry;
}

/**
 * d_validate - verify dentry provided from insecure source
 * @dentry: The dentry alleged to be valid child of @dparent
 * @dparent: The parent dentry (known to be valid)
 *
 * An insecure source has sent us a dentry, here we verify it and dget() it.
 * This is used by ncpfs in its readdir implementation.
 * Zero is returned in the dentry is invalid.
 */
 
int d_validate(struct dentry *dentry, struct dentry *dparent)
{
	struct hlist_head *base;
	struct hlist_node *lhp;

	/* Check whether the ptr might be valid at all.. */
	if (!kmem_ptr_validate(dentry_cache, dentry))
		goto out;

	if (dentry->d_parent != dparent)
		goto out;

	spin_lock(&dcache_lock);
	base = d_hash(dparent, dentry->d_name.hash);
	hlist_for_each(lhp,base) { 
		/* hlist_for_each_entry_rcu() not required for d_hash list
		 * as it is parsed under dcache_lock
		 */
		if (dentry == hlist_entry(lhp, struct dentry, d_hash)) {
			__dget_locked(dentry);
			spin_unlock(&dcache_lock);
			return 1;
		}
	}
	spin_unlock(&dcache_lock);
out:
	return 0;
}
EXPORT_SYMBOL(d_validate);

/*
 * When a file is deleted, we have two options:
 * - turn this dentry into a negative dentry
 * - unhash this dentry and free it.
 *
 * Usually, we want to just turn this into
 * a negative dentry, but if anybody else is
 * currently using the dentry or the inode
 * we can't do that and we fall back on removing
 * it from the hash queues and waiting for
 * it to be deleted later when it has no users
 */
 
/**
 * d_delete - delete a dentry
 * @dentry: The dentry to delete
 *
 * Turn the dentry into a negative dentry if possible, otherwise
 * remove it from the hash queues so it can be deleted later
 */
 
void d_delete(struct dentry * dentry)
{
	int isdir = 0;
	/*
	 * Are we the only user?
	 */
	spin_lock(&dcache_lock);
	spin_lock(&dentry->d_lock);
	isdir = S_ISDIR(dentry->d_inode->i_mode);
	if (atomic_read(&dentry->d_count) == 1) {
		dentry->d_flags &= ~DCACHE_CANT_MOUNT;
		dentry_iput(dentry);
		fsnotify_nameremove(dentry, isdir);
		return;
	}

	if (!d_unhashed(dentry))
		__d_drop(dentry);

	spin_unlock(&dentry->d_lock);
	spin_unlock(&dcache_lock);

	fsnotify_nameremove(dentry, isdir);
}
EXPORT_SYMBOL(d_delete);

static void __d_rehash(struct dentry * entry, struct hlist_head *list)
{

 	entry->d_flags &= ~DCACHE_UNHASHED;
 	hlist_add_head_rcu(&entry->d_hash, list);
}

static void _d_rehash(struct dentry * entry)
{
	__d_rehash(entry, d_hash(entry->d_parent, entry->d_name.hash));
}

/**
 * d_rehash	- add an entry back to the hash
 * @entry: dentry to add to the hash
 *
 * Adds a dentry to the hash according to its name.
 */
 
void d_rehash(struct dentry * entry)
{
	spin_lock(&dcache_lock);
	spin_lock(&entry->d_lock);
	_d_rehash(entry);
	spin_unlock(&entry->d_lock);
	spin_unlock(&dcache_lock);
}
EXPORT_SYMBOL(d_rehash);

/*
 * When switching names, the actual string doesn't strictly have to
 * be preserved in the target - because we're dropping the target
 * anyway. As such, we can just do a simple memcpy() to copy over
 * the new name before we switch.
 *
 * Note that we have to be a lot more careful about getting the hash
 * switched - we have to switch the hash value properly even if it
 * then no longer matches the actual (corrupted) string of the target.
 * The hash value has to match the hash queue that the dentry is on..
 */
static void switch_names(struct dentry *dentry, struct dentry *target)
{
	if (dname_external(target)) {
		if (dname_external(dentry)) {
			/*
			 * Both external: swap the pointers
			 */
			swap(target->d_name.name, dentry->d_name.name);
		} else {
			/*
			 * dentry:internal, target:external.  Steal target's
			 * storage and make target internal.
			 */
			memcpy(target->d_iname, dentry->d_name.name,
					dentry->d_name.len + 1);
			dentry->d_name.name = target->d_name.name;
			target->d_name.name = target->d_iname;
		}
	} else {
		if (dname_external(dentry)) {
			/*
			 * dentry:external, target:internal.  Give dentry's
			 * storage to target and make dentry internal
			 */
			memcpy(dentry->d_iname, target->d_name.name,
					target->d_name.len + 1);
			target->d_name.name = dentry->d_name.name;
			dentry->d_name.name = dentry->d_iname;
		} else {
			/*
			 * Both are internal.  Just copy target to dentry
			 */
			memcpy(dentry->d_iname, target->d_name.name,
					target->d_name.len + 1);
			dentry->d_name.len = target->d_name.len;
			return;
		}
	}
	swap(dentry->d_name.len, target->d_name.len);
}

/*
 * We cannibalize "target" when moving dentry on top of it,
 * because it's going to be thrown away anyway. We could be more
 * polite about it, though.
 *
 * This forceful removal will result in ugly /proc output if
 * somebody holds a file open that got deleted due to a rename.
 * We could be nicer about the deleted file, and let it show
 * up under the name it had before it was deleted rather than
 * under the original name of the file that was moved on top of it.
 */
 
/*
 * d_move_locked - move a dentry
 * @dentry: entry to move
 * @target: new dentry
 *
 * Update the dcache to reflect the move of a file name. Negative
 * dcache entries should not be moved in this way.
 */
static void d_move_locked(struct dentry * dentry, struct dentry * target)
{
	struct hlist_head *list;

	if (!dentry->d_inode)
		printk(KERN_WARNING "VFS: moving negative dcache entry\n");

	write_seqlock(&rename_lock);
	/*
	 * XXXX: do we really need to take target->d_lock?
	 */
	if (target < dentry) {
		spin_lock(&target->d_lock);
		spin_lock_nested(&dentry->d_lock, DENTRY_D_LOCK_NESTED);
	} else {
		spin_lock(&dentry->d_lock);
		spin_lock_nested(&target->d_lock, DENTRY_D_LOCK_NESTED);
	}

	/* Move the dentry to the target hash queue, if on different bucket */
	if (d_unhashed(dentry))
		goto already_unhashed;

	hlist_del_rcu(&dentry->d_hash);

already_unhashed:
	list = d_hash(target->d_parent, target->d_name.hash);
	__d_rehash(dentry, list);

	/* Unhash the target: dput() will then get rid of it */
	__d_drop(target);

	list_del(&dentry->d_u.d_child);
	list_del(&target->d_u.d_child);

	/* Switch the names.. */
	switch_names(dentry, target);
	swap(dentry->d_name.hash, target->d_name.hash);

	/* ... and switch the parents */
	if (IS_ROOT(dentry)) {
		dentry->d_parent = target->d_parent;
		target->d_parent = target;
		INIT_LIST_HEAD(&target->d_u.d_child);
	} else {
		swap(dentry->d_parent, target->d_parent);

		/* And add them back to the (new) parent lists */
		list_add(&target->d_u.d_child, &target->d_parent->d_subdirs);
	}

	list_add(&dentry->d_u.d_child, &dentry->d_parent->d_subdirs);
	spin_unlock(&target->d_lock);
	fsnotify_d_move(dentry);
	spin_unlock(&dentry->d_lock);
	write_sequnlock(&rename_lock);
}

/**
 * d_move - move a dentry
 * @dentry: entry to move
 * @target: new dentry
 *
 * Update the dcache to reflect the move of a file name. Negative
 * dcache entries should not be moved in this way.
 */

void d_move(struct dentry * dentry, struct dentry * target)
{
	spin_lock(&dcache_lock);
	d_move_locked(dentry, target);
	spin_unlock(&dcache_lock);
}
EXPORT_SYMBOL(d_move);

/**
 * d_ancestor - search for an ancestor
 * @p1: ancestor dentry
 * @p2: child dentry
 *
 * Returns the ancestor dentry of p2 which is a child of p1, if p1 is
 * an ancestor of p2, else NULL.
 */
struct dentry *d_ancestor(struct dentry *p1, struct dentry *p2)
{
	struct dentry *p;

	for (p = p2; !IS_ROOT(p); p = p->d_parent) {
		if (p->d_parent == p1)
			return p;
	}
	return NULL;
}

/*
 * This helper attempts to cope with remotely renamed directories
 *
 * It assumes that the caller is already holding
 * dentry->d_parent->d_inode->i_mutex and the dcache_lock
 *
 * Note: If ever the locking in lock_rename() changes, then please
 * remember to update this too...
 */
static struct dentry *__d_unalias(struct dentry *dentry, struct dentry *alias)
	__releases(dcache_lock)
{
	struct mutex *m1 = NULL, *m2 = NULL;
	struct dentry *ret;

	/* If alias and dentry share a parent, then no extra locks required */
	if (alias->d_parent == dentry->d_parent)
		goto out_unalias;

	/* Check for loops */
	ret = ERR_PTR(-ELOOP);
	if (d_ancestor(alias, dentry))
		goto out_err;

	/* See lock_rename() */
	ret = ERR_PTR(-EBUSY);
	if (!mutex_trylock(&dentry->d_sb->s_vfs_rename_mutex))
		goto out_err;
	m1 = &dentry->d_sb->s_vfs_rename_mutex;
	if (!mutex_trylock(&alias->d_parent->d_inode->i_mutex))
		goto out_err;
	m2 = &alias->d_parent->d_inode->i_mutex;
out_unalias:
	d_move_locked(alias, dentry);
	ret = alias;
out_err:
	spin_unlock(&dcache_lock);
	if (m2)
		mutex_unlock(m2);
	if (m1)
		mutex_unlock(m1);
	return ret;
}

/*
 * Prepare an anonymous dentry for life in the superblock's dentry tree as a
 * named dentry in place of the dentry to be replaced.
 */
static void __d_materialise_dentry(struct dentry *dentry, struct dentry *anon)
{
	struct dentry *dparent, *aparent;

	switch_names(dentry, anon);
	swap(dentry->d_name.hash, anon->d_name.hash);

	dparent = dentry->d_parent;
	aparent = anon->d_parent;

	dentry->d_parent = (aparent == anon) ? dentry : aparent;
	list_del(&dentry->d_u.d_child);
	if (!IS_ROOT(dentry))
		list_add(&dentry->d_u.d_child, &dentry->d_parent->d_subdirs);
	else
		INIT_LIST_HEAD(&dentry->d_u.d_child);

	anon->d_parent = (dparent == dentry) ? anon : dparent;
	list_del(&anon->d_u.d_child);
	if (!IS_ROOT(anon))
		list_add(&anon->d_u.d_child, &anon->d_parent->d_subdirs);
	else
		INIT_LIST_HEAD(&anon->d_u.d_child);

	anon->d_flags &= ~DCACHE_DISCONNECTED;
}

/**
 * d_materialise_unique - introduce an inode into the tree
 * @dentry: candidate dentry
 * @inode: inode to bind to the dentry, to which aliases may be attached
 *
 * Introduces an dentry into the tree, substituting an extant disconnected
 * root directory alias in its place if there is one
 */
struct dentry *d_materialise_unique(struct dentry *dentry, struct inode *inode)
{
	struct dentry *actual;

	BUG_ON(!d_unhashed(dentry));

	spin_lock(&dcache_lock);

	if (!inode) {
		actual = dentry;
		__d_instantiate(dentry, NULL);
		goto found_lock;
	}

	if (S_ISDIR(inode->i_mode)) {
		struct dentry *alias;

		/* Does an aliased dentry already exist? */
		alias = __d_find_alias(inode, 0);
		if (alias) {
			actual = alias;
			/* Is this an anonymous mountpoint that we could splice
			 * into our tree? */
			if (IS_ROOT(alias)) {
				spin_lock(&alias->d_lock);
				__d_materialise_dentry(dentry, alias);
				__d_drop(alias);
				goto found;
			}
			/* Nope, but we must(!) avoid directory aliasing */
			actual = __d_unalias(dentry, alias);
			if (IS_ERR(actual))
				dput(alias);
			goto out_nolock;
		}
	}

	/* Add a unique reference */
	actual = __d_instantiate_unique(dentry, inode);
	if (!actual)
		actual = dentry;
	else if (unlikely(!d_unhashed(actual)))
		goto shouldnt_be_hashed;

found_lock:
	spin_lock(&actual->d_lock);
found:
	_d_rehash(actual);
	spin_unlock(&actual->d_lock);
	spin_unlock(&dcache_lock);
out_nolock:
	if (actual == dentry) {
		security_d_instantiate(dentry, inode);
		return NULL;
	}

	iput(inode);
	return actual;

shouldnt_be_hashed:
	spin_unlock(&dcache_lock);
	BUG();
}
EXPORT_SYMBOL_GPL(d_materialise_unique);

static int prepend(char **buffer, int *buflen, const char *str, int namelen)
{
	*buflen -= namelen;
	if (*buflen < 0)
		return -ENAMETOOLONG;
	*buffer -= namelen;
	memcpy(*buffer, str, namelen);
	return 0;
}

static int prepend_name(char **buffer, int *buflen, struct qstr *name)
{
	return prepend(buffer, buflen, name->name, name->len);
}

/**
 * Prepend path string to a buffer
 *
 * @path: the dentry/vfsmount to report
 * @root: root vfsmnt/dentry (may be modified by this function)
 * @buffer: pointer to the end of the buffer
 * @buflen: pointer to buffer length
 *
 * Caller holds the dcache_lock.
 *
 * If path is not reachable from the supplied root, then the value of
 * root is changed (without modifying refcounts).
 */
static int prepend_path(const struct path *path, struct path *root,
			char **buffer, int *buflen)
{
	struct dentry *dentry = path->dentry;
	struct vfsmount *vfsmnt = path->mnt;
	bool slash = false;
	int error = 0;

<<<<<<< HEAD
	spin_lock(&vfsmount_lock);
=======
	br_read_lock(vfsmount_lock);
>>>>>>> 062c1825
	while (dentry != root->dentry || vfsmnt != root->mnt) {
		struct dentry * parent;

		if (dentry == vfsmnt->mnt_root || IS_ROOT(dentry)) {
			/* Global root? */
			if (vfsmnt->mnt_parent == vfsmnt) {
				goto global_root;
			}
			dentry = vfsmnt->mnt_mountpoint;
			vfsmnt = vfsmnt->mnt_parent;
			continue;
		}
		parent = dentry->d_parent;
		prefetch(parent);
		error = prepend_name(buffer, buflen, &dentry->d_name);
		if (!error)
			error = prepend(buffer, buflen, "/", 1);
		if (error)
			break;

		slash = true;
		dentry = parent;
	}

out:
	if (!error && !slash)
		error = prepend(buffer, buflen, "/", 1);

<<<<<<< HEAD
	spin_unlock(&vfsmount_lock);
=======
	br_read_unlock(vfsmount_lock);
>>>>>>> 062c1825
	return error;

global_root:
	/*
	 * Filesystems needing to implement special "root names"
	 * should do so with ->d_dname()
	 */
	if (IS_ROOT(dentry) &&
	    (dentry->d_name.len != 1 || dentry->d_name.name[0] != '/')) {
		WARN(1, "Root dentry has weird name <%.*s>\n",
		     (int) dentry->d_name.len, dentry->d_name.name);
	}
	root->mnt = vfsmnt;
	root->dentry = dentry;
	goto out;
}

/**
 * __d_path - return the path of a dentry
 * @path: the dentry/vfsmount to report
 * @root: root vfsmnt/dentry (may be modified by this function)
 * @buf: buffer to return value in
 * @buflen: buffer length
 *
 * Convert a dentry into an ASCII path name.
 *
 * Returns a pointer into the buffer or an error code if the
 * path was too long.
 *
 * "buflen" should be positive. Caller holds the dcache_lock.
 *
 * If path is not reachable from the supplied root, then the value of
 * root is changed (without modifying refcounts).
 */
char *__d_path(const struct path *path, struct path *root,
	       char *buf, int buflen)
{
	char *res = buf + buflen;
	int error;

	prepend(&res, &buflen, "\0", 1);
	error = prepend_path(path, root, &res, &buflen);
	if (error)
		return ERR_PTR(error);

	return res;
}

/*
 * same as __d_path but appends "(deleted)" for unlinked files.
 */
static int path_with_deleted(const struct path *path, struct path *root,
				 char **buf, int *buflen)
{
	prepend(buf, buflen, "\0", 1);
	if (d_unlinked(path->dentry)) {
		int error = prepend(buf, buflen, " (deleted)", 10);
		if (error)
			return error;
	}

	return prepend_path(path, root, buf, buflen);
}

static int prepend_unreachable(char **buffer, int *buflen)
{
	return prepend(buffer, buflen, "(unreachable)", 13);
}

/**
 * d_path - return the path of a dentry
 * @path: path to report
 * @buf: buffer to return value in
 * @buflen: buffer length
 *
 * Convert a dentry into an ASCII path name. If the entry has been deleted
 * the string " (deleted)" is appended. Note that this is ambiguous.
 *
 * Returns a pointer into the buffer or an error code if the path was
 * too long. Note: Callers should use the returned pointer, not the passed
 * in buffer, to use the name! The implementation often starts at an offset
 * into the buffer, and may leave 0 bytes at the start.
 *
 * "buflen" should be positive.
 */
char *d_path(const struct path *path, char *buf, int buflen)
{
	char *res = buf + buflen;
	struct path root;
	struct path tmp;
	int error;

	/*
	 * We have various synthetic filesystems that never get mounted.  On
	 * these filesystems dentries are never used for lookup purposes, and
	 * thus don't need to be hashed.  They also don't need a name until a
	 * user wants to identify the object in /proc/pid/fd/.  The little hack
	 * below allows us to generate a name for these objects on demand:
	 */
	if (path->dentry->d_op && path->dentry->d_op->d_dname)
		return path->dentry->d_op->d_dname(path->dentry, buf, buflen);

	get_fs_root(current->fs, &root);
	spin_lock(&dcache_lock);
	tmp = root;
	error = path_with_deleted(path, &tmp, &res, &buflen);
	if (error)
		res = ERR_PTR(error);
	spin_unlock(&dcache_lock);
	path_put(&root);
	return res;
}
EXPORT_SYMBOL(d_path);

/**
 * d_path_with_unreachable - return the path of a dentry
 * @path: path to report
 * @buf: buffer to return value in
 * @buflen: buffer length
 *
 * The difference from d_path() is that this prepends "(unreachable)"
 * to paths which are unreachable from the current process' root.
 */
char *d_path_with_unreachable(const struct path *path, char *buf, int buflen)
{
	char *res = buf + buflen;
	struct path root;
	struct path tmp;
	int error;

	if (path->dentry->d_op && path->dentry->d_op->d_dname)
		return path->dentry->d_op->d_dname(path->dentry, buf, buflen);

	get_fs_root(current->fs, &root);
	spin_lock(&dcache_lock);
	tmp = root;
	error = path_with_deleted(path, &tmp, &res, &buflen);
	if (!error && !path_equal(&tmp, &root))
		error = prepend_unreachable(&res, &buflen);
	spin_unlock(&dcache_lock);
	path_put(&root);
	if (error)
		res =  ERR_PTR(error);

	return res;
}

/*
 * Helper function for dentry_operations.d_dname() members
 */
char *dynamic_dname(struct dentry *dentry, char *buffer, int buflen,
			const char *fmt, ...)
{
	va_list args;
	char temp[64];
	int sz;

	va_start(args, fmt);
	sz = vsnprintf(temp, sizeof(temp), fmt, args) + 1;
	va_end(args);

	if (sz > sizeof(temp) || sz > buflen)
		return ERR_PTR(-ENAMETOOLONG);

	buffer += buflen - sz;
	return memcpy(buffer, temp, sz);
}

/*
 * Write full pathname from the root of the filesystem into the buffer.
 */
char *__dentry_path(struct dentry *dentry, char *buf, int buflen)
{
	char *end = buf + buflen;
	char *retval;

	prepend(&end, &buflen, "\0", 1);
	if (buflen < 1)
		goto Elong;
	/* Get '/' right */
	retval = end-1;
	*retval = '/';

	while (!IS_ROOT(dentry)) {
		struct dentry *parent = dentry->d_parent;

		prefetch(parent);
		if ((prepend_name(&end, &buflen, &dentry->d_name) != 0) ||
		    (prepend(&end, &buflen, "/", 1) != 0))
			goto Elong;

		retval = end;
		dentry = parent;
	}
	return retval;
Elong:
	return ERR_PTR(-ENAMETOOLONG);
}
EXPORT_SYMBOL(__dentry_path);

char *dentry_path(struct dentry *dentry, char *buf, int buflen)
{
	char *p = NULL;
	char *retval;

	spin_lock(&dcache_lock);
	if (d_unlinked(dentry)) {
		p = buf + buflen;
		if (prepend(&p, &buflen, "//deleted", 10) != 0)
			goto Elong;
		buflen++;
	}
	retval = __dentry_path(dentry, buf, buflen);
	spin_unlock(&dcache_lock);
	if (!IS_ERR(retval) && p)
		*p = '/';	/* restore '/' overriden with '\0' */
	return retval;
Elong:
	spin_unlock(&dcache_lock);
	return ERR_PTR(-ENAMETOOLONG);
}

/*
 * NOTE! The user-level library version returns a
 * character pointer. The kernel system call just
 * returns the length of the buffer filled (which
 * includes the ending '\0' character), or a negative
 * error value. So libc would do something like
 *
 *	char *getcwd(char * buf, size_t size)
 *	{
 *		int retval;
 *
 *		retval = sys_getcwd(buf, size);
 *		if (retval >= 0)
 *			return buf;
 *		errno = -retval;
 *		return NULL;
 *	}
 */
SYSCALL_DEFINE2(getcwd, char __user *, buf, unsigned long, size)
{
	int error;
	struct path pwd, root;
	char *page = (char *) __get_free_page(GFP_USER);

	if (!page)
		return -ENOMEM;

	get_fs_root_and_pwd(current->fs, &root, &pwd);

	error = -ENOENT;
	spin_lock(&dcache_lock);
	if (!d_unlinked(pwd.dentry)) {
		unsigned long len;
		struct path tmp = root;
		char *cwd = page + PAGE_SIZE;
		int buflen = PAGE_SIZE;

		prepend(&cwd, &buflen, "\0", 1);
		error = prepend_path(&pwd, &tmp, &cwd, &buflen);
		spin_unlock(&dcache_lock);

		if (error)
			goto out;

		/* Unreachable from current root */
		if (!path_equal(&tmp, &root)) {
			error = prepend_unreachable(&cwd, &buflen);
			if (error)
				goto out;
		}

		error = -ERANGE;
		len = PAGE_SIZE + page - cwd;
		if (len <= size) {
			error = len;
			if (copy_to_user(buf, cwd, len))
				error = -EFAULT;
		}
	} else
		spin_unlock(&dcache_lock);

out:
	path_put(&pwd);
	path_put(&root);
	free_page((unsigned long) page);
	return error;
}

/*
 * Test whether new_dentry is a subdirectory of old_dentry.
 *
 * Trivially implemented using the dcache structure
 */

/**
 * is_subdir - is new dentry a subdirectory of old_dentry
 * @new_dentry: new dentry
 * @old_dentry: old dentry
 *
 * Returns 1 if new_dentry is a subdirectory of the parent (at any depth).
 * Returns 0 otherwise.
 * Caller must ensure that "new_dentry" is pinned before calling is_subdir()
 */
  
int is_subdir(struct dentry *new_dentry, struct dentry *old_dentry)
{
	int result;
	unsigned long seq;

	if (new_dentry == old_dentry)
		return 1;

	/*
	 * Need rcu_readlock to protect against the d_parent trashing
	 * due to d_move
	 */
	rcu_read_lock();
	do {
		/* for restarting inner loop in case of seq retry */
		seq = read_seqbegin(&rename_lock);
		if (d_ancestor(old_dentry, new_dentry))
			result = 1;
		else
			result = 0;
	} while (read_seqretry(&rename_lock, seq));
	rcu_read_unlock();

	return result;
}

int path_is_under(struct path *path1, struct path *path2)
{
	struct vfsmount *mnt = path1->mnt;
	struct dentry *dentry = path1->dentry;
	int res;
<<<<<<< HEAD
	spin_lock(&vfsmount_lock);
	if (mnt != path2->mnt) {
		for (;;) {
			if (mnt->mnt_parent == mnt) {
				spin_unlock(&vfsmount_lock);
=======

	br_read_lock(vfsmount_lock);
	if (mnt != path2->mnt) {
		for (;;) {
			if (mnt->mnt_parent == mnt) {
				br_read_unlock(vfsmount_lock);
>>>>>>> 062c1825
				return 0;
			}
			if (mnt->mnt_parent == path2->mnt)
				break;
			mnt = mnt->mnt_parent;
		}
		dentry = mnt->mnt_mountpoint;
	}
	res = is_subdir(dentry, path2->dentry);
<<<<<<< HEAD
	spin_unlock(&vfsmount_lock);
=======
	br_read_unlock(vfsmount_lock);
>>>>>>> 062c1825
	return res;
}
EXPORT_SYMBOL(path_is_under);

void d_genocide(struct dentry *root)
{
	struct dentry *this_parent = root;
	struct list_head *next;

	spin_lock(&dcache_lock);
repeat:
	next = this_parent->d_subdirs.next;
resume:
	while (next != &this_parent->d_subdirs) {
		struct list_head *tmp = next;
		struct dentry *dentry = list_entry(tmp, struct dentry, d_u.d_child);
		next = tmp->next;
		if (d_unhashed(dentry)||!dentry->d_inode)
			continue;
		if (!list_empty(&dentry->d_subdirs)) {
			this_parent = dentry;
			goto repeat;
		}
		atomic_dec(&dentry->d_count);
	}
	if (this_parent != root) {
		next = this_parent->d_u.d_child.next;
		atomic_dec(&this_parent->d_count);
		this_parent = this_parent->d_parent;
		goto resume;
	}
	spin_unlock(&dcache_lock);
}

/**
 * find_inode_number - check for dentry with name
 * @dir: directory to check
 * @name: Name to find.
 *
 * Check whether a dentry already exists for the given name,
 * and return the inode number if it has an inode. Otherwise
 * 0 is returned.
 *
 * This routine is used to post-process directory listings for
 * filesystems using synthetic inode numbers, and is necessary
 * to keep getcwd() working.
 */
 
ino_t find_inode_number(struct dentry *dir, struct qstr *name)
{
	struct dentry * dentry;
	ino_t ino = 0;

	dentry = d_hash_and_lookup(dir, name);
	if (dentry) {
		if (dentry->d_inode)
			ino = dentry->d_inode->i_ino;
		dput(dentry);
	}
	return ino;
}
EXPORT_SYMBOL(find_inode_number);

static __initdata unsigned long dhash_entries;
static int __init set_dhash_entries(char *str)
{
	if (!str)
		return 0;
	dhash_entries = simple_strtoul(str, &str, 0);
	return 1;
}
__setup("dhash_entries=", set_dhash_entries);

static void __init dcache_init_early(void)
{
	int loop;

	/* If hashes are distributed across NUMA nodes, defer
	 * hash allocation until vmalloc space is available.
	 */
	if (hashdist)
		return;

	dentry_hashtable =
		alloc_large_system_hash("Dentry cache",
					sizeof(struct hlist_head),
					dhash_entries,
					13,
					HASH_EARLY,
					&d_hash_shift,
					&d_hash_mask,
					0);

	for (loop = 0; loop < (1 << d_hash_shift); loop++)
		INIT_HLIST_HEAD(&dentry_hashtable[loop]);
}

static void __init dcache_init(void)
{
	int loop;

	/* 
	 * A constructor could be added for stable state like the lists,
	 * but it is probably not worth it because of the cache nature
	 * of the dcache. 
	 */
	dentry_cache = KMEM_CACHE(dentry,
		SLAB_RECLAIM_ACCOUNT|SLAB_PANIC|SLAB_MEM_SPREAD);
	
	register_shrinker(&dcache_shrinker);

	/* Hash may have been set up in dcache_init_early */
	if (!hashdist)
		return;

	dentry_hashtable =
		alloc_large_system_hash("Dentry cache",
					sizeof(struct hlist_head),
					dhash_entries,
					13,
					0,
					&d_hash_shift,
					&d_hash_mask,
					0);

	for (loop = 0; loop < (1 << d_hash_shift); loop++)
		INIT_HLIST_HEAD(&dentry_hashtable[loop]);
}

/* SLAB cache for __getname() consumers */
struct kmem_cache *names_cachep __read_mostly;
EXPORT_SYMBOL(names_cachep);

EXPORT_SYMBOL(d_genocide);

void __init vfs_caches_init_early(void)
{
	dcache_init_early();
	inode_init_early();
}

void __init vfs_caches_init(unsigned long mempages)
{
	unsigned long reserve;

	/* Base hash sizes on available memory, with a reserve equal to
           150% of current kernel size */

	reserve = min((mempages - nr_free_pages()) * 3/2, mempages - 1);
	mempages -= reserve;

	names_cachep = kmem_cache_create("names_cache", PATH_MAX, 0,
			SLAB_HWCACHE_ALIGN|SLAB_PANIC, NULL);

	dcache_init();
	inode_init();
	files_init(mempages);
	mnt_init();
	bdev_cache_init();
	chrdev_init();
}<|MERGE_RESOLUTION|>--- conflicted
+++ resolved
@@ -1935,11 +1935,7 @@
 	bool slash = false;
 	int error = 0;
 
-<<<<<<< HEAD
-	spin_lock(&vfsmount_lock);
-=======
 	br_read_lock(vfsmount_lock);
->>>>>>> 062c1825
 	while (dentry != root->dentry || vfsmnt != root->mnt) {
 		struct dentry * parent;
 
@@ -1968,11 +1964,7 @@
 	if (!error && !slash)
 		error = prepend(buffer, buflen, "/", 1);
 
-<<<<<<< HEAD
-	spin_unlock(&vfsmount_lock);
-=======
 	br_read_unlock(vfsmount_lock);
->>>>>>> 062c1825
 	return error;
 
 global_root:
@@ -2310,20 +2302,12 @@
 	struct vfsmount *mnt = path1->mnt;
 	struct dentry *dentry = path1->dentry;
 	int res;
-<<<<<<< HEAD
-	spin_lock(&vfsmount_lock);
-	if (mnt != path2->mnt) {
-		for (;;) {
-			if (mnt->mnt_parent == mnt) {
-				spin_unlock(&vfsmount_lock);
-=======
 
 	br_read_lock(vfsmount_lock);
 	if (mnt != path2->mnt) {
 		for (;;) {
 			if (mnt->mnt_parent == mnt) {
 				br_read_unlock(vfsmount_lock);
->>>>>>> 062c1825
 				return 0;
 			}
 			if (mnt->mnt_parent == path2->mnt)
@@ -2333,11 +2317,7 @@
 		dentry = mnt->mnt_mountpoint;
 	}
 	res = is_subdir(dentry, path2->dentry);
-<<<<<<< HEAD
-	spin_unlock(&vfsmount_lock);
-=======
 	br_read_unlock(vfsmount_lock);
->>>>>>> 062c1825
 	return res;
 }
 EXPORT_SYMBOL(path_is_under);
