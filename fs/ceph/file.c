#include <linux/ceph/ceph_debug.h>

#include <linux/module.h>
#include <linux/sched.h>
#include <linux/slab.h>
#include <linux/file.h>
#include <linux/namei.h>
#include <linux/writeback.h>

#include "super.h"
#include "mds_client.h"

/*
 * Ceph file operations
 *
 * Implement basic open/close functionality, and implement
 * read/write.
 *
 * We implement three modes of file I/O:
 *  - buffered uses the generic_file_aio_{read,write} helpers
 *
 *  - synchronous is used when there is multi-client read/write
 *    sharing, avoids the page cache, and synchronously waits for an
 *    ack from the OSD.
 *
 *  - direct io takes the variant of the sync path that references
 *    user pages directly.
 *
 * fsync() flushes and waits on dirty pages, but just queues metadata
 * for writeback: since the MDS can recover size and mtime there is no
 * need to wait for MDS acknowledgement.
 */


/*
 * Prepare an open request.  Preallocate ceph_cap to avoid an
 * inopportune ENOMEM later.
 */
static struct ceph_mds_request *
prepare_open_request(struct super_block *sb, int flags, int create_mode)
{
	struct ceph_fs_client *fsc = ceph_sb_to_client(sb);
	struct ceph_mds_client *mdsc = fsc->mdsc;
	struct ceph_mds_request *req;
	int want_auth = USE_ANY_MDS;
	int op = (flags & O_CREAT) ? CEPH_MDS_OP_CREATE : CEPH_MDS_OP_OPEN;

	if (flags & (O_WRONLY|O_RDWR|O_CREAT|O_TRUNC))
		want_auth = USE_AUTH_MDS;

	req = ceph_mdsc_create_request(mdsc, op, want_auth);
	if (IS_ERR(req))
		goto out;
	req->r_fmode = ceph_flags_to_mode(flags);
	req->r_args.open.flags = cpu_to_le32(flags);
	req->r_args.open.mode = cpu_to_le32(create_mode);
	req->r_args.open.preferred = cpu_to_le32(-1);
out:
	return req;
}

/*
 * initialize private struct file data.
 * if we fail, clean up by dropping fmode reference on the ceph_inode
 */
static int ceph_init_file(struct inode *inode, struct file *file, int fmode)
{
	struct ceph_file_info *cf;
	int ret = 0;

	switch (inode->i_mode & S_IFMT) {
	case S_IFREG:
	case S_IFDIR:
		dout("init_file %p %p 0%o (regular)\n", inode, file,
		     inode->i_mode);
		cf = kmem_cache_alloc(ceph_file_cachep, GFP_NOFS | __GFP_ZERO);
		if (cf == NULL) {
			ceph_put_fmode(ceph_inode(inode), fmode); /* clean up */
			return -ENOMEM;
		}
		cf->fmode = fmode;
		cf->next_offset = 2;
		file->private_data = cf;
		BUG_ON(inode->i_fop->release != ceph_release);
		break;

	case S_IFLNK:
		dout("init_file %p %p 0%o (symlink)\n", inode, file,
		     inode->i_mode);
		ceph_put_fmode(ceph_inode(inode), fmode); /* clean up */
		break;

	default:
		dout("init_file %p %p 0%o (special)\n", inode, file,
		     inode->i_mode);
		/*
		 * we need to drop the open ref now, since we don't
		 * have .release set to ceph_release.
		 */
		ceph_put_fmode(ceph_inode(inode), fmode); /* clean up */
		BUG_ON(inode->i_fop->release == ceph_release);

		/* call the proper open fop */
		ret = inode->i_fop->open(inode, file);
	}
	return ret;
}

/*
 * If the filp already has private_data, that means the file was
 * already opened by intent during lookup, and we do nothing.
 *
 * If we already have the requisite capabilities, we can satisfy
 * the open request locally (no need to request new caps from the
 * MDS).  We do, however, need to inform the MDS (asynchronously)
 * if our wanted caps set expands.
 */
int ceph_open(struct inode *inode, struct file *file)
{
	struct ceph_inode_info *ci = ceph_inode(inode);
	struct ceph_fs_client *fsc = ceph_sb_to_client(inode->i_sb);
	struct ceph_mds_client *mdsc = fsc->mdsc;
	struct ceph_mds_request *req;
	struct ceph_file_info *cf = file->private_data;
	struct inode *parent_inode = file->f_dentry->d_parent->d_inode;
	int err;
	int flags, fmode, wanted;

	if (cf) {
		dout("open file %p is already opened\n", file);
		return 0;
	}

	/* filter out O_CREAT|O_EXCL; vfs did that already.  yuck. */
	flags = file->f_flags & ~(O_CREAT|O_EXCL);
	if (S_ISDIR(inode->i_mode))
		flags = O_DIRECTORY;  /* mds likes to know */

	dout("open inode %p ino %llx.%llx file %p flags %d (%d)\n", inode,
	     ceph_vinop(inode), file, flags, file->f_flags);
	fmode = ceph_flags_to_mode(flags);
	wanted = ceph_caps_for_mode(fmode);

	/* snapped files are read-only */
	if (ceph_snap(inode) != CEPH_NOSNAP && (file->f_mode & FMODE_WRITE))
		return -EROFS;

	/* trivially open snapdir */
	if (ceph_snap(inode) == CEPH_SNAPDIR) {
		spin_lock(&inode->i_lock);
		__ceph_get_fmode(ci, fmode);
		spin_unlock(&inode->i_lock);
		return ceph_init_file(inode, file, fmode);
	}

	/*
	 * No need to block if we have any caps.  Update wanted set
	 * asynchronously.
	 */
	spin_lock(&inode->i_lock);
	if (__ceph_is_any_real_caps(ci)) {
		int mds_wanted = __ceph_caps_mds_wanted(ci);
		int issued = __ceph_caps_issued(ci, NULL);

		dout("open %p fmode %d want %s issued %s using existing\n",
		     inode, fmode, ceph_cap_string(wanted),
		     ceph_cap_string(issued));
		__ceph_get_fmode(ci, fmode);
		spin_unlock(&inode->i_lock);

		/* adjust wanted? */
		if ((issued & wanted) != wanted &&
		    (mds_wanted & wanted) != wanted &&
		    ceph_snap(inode) != CEPH_SNAPDIR)
			ceph_check_caps(ci, 0, NULL);

		return ceph_init_file(inode, file, fmode);
	} else if (ceph_snap(inode) != CEPH_NOSNAP &&
		   (ci->i_snap_caps & wanted) == wanted) {
		__ceph_get_fmode(ci, fmode);
		spin_unlock(&inode->i_lock);
		return ceph_init_file(inode, file, fmode);
	}
	spin_unlock(&inode->i_lock);

	dout("open fmode %d wants %s\n", fmode, ceph_cap_string(wanted));
	req = prepare_open_request(inode->i_sb, flags, 0);
	if (IS_ERR(req)) {
		err = PTR_ERR(req);
		goto out;
	}
	req->r_inode = igrab(inode);
	req->r_num_caps = 1;
	err = ceph_mdsc_do_request(mdsc, parent_inode, req);
	if (!err)
		err = ceph_init_file(inode, file, req->r_fmode);
	ceph_mdsc_put_request(req);
	dout("open result=%d on %llx.%llx\n", err, ceph_vinop(inode));
out:
	return err;
}


/*
 * Do a lookup + open with a single request.
 *
 * If this succeeds, but some subsequent check in the vfs
 * may_open() fails, the struct *file gets cleaned up (i.e.
 * ceph_release gets called).  So fear not!
 */
/*
 * flags
 *  path_lookup_open   -> LOOKUP_OPEN
 *  path_lookup_create -> LOOKUP_OPEN|LOOKUP_CREATE
 */
struct dentry *ceph_lookup_open(struct inode *dir, struct dentry *dentry,
				struct nameidata *nd, int mode,
				int locked_dir)
{
	struct ceph_fs_client *fsc = ceph_sb_to_client(dir->i_sb);
	struct ceph_mds_client *mdsc = fsc->mdsc;
	struct file *file = nd->intent.open.file;
	struct inode *parent_inode = get_dentry_parent_inode(file->f_dentry);
	struct ceph_mds_request *req;
	int err;
	int flags = nd->intent.open.flags - 1;  /* silly vfs! */

	dout("ceph_lookup_open dentry %p '%.*s' flags %d mode 0%o\n",
	     dentry, dentry->d_name.len, dentry->d_name.name, flags, mode);

	/* do the open */
	req = prepare_open_request(dir->i_sb, flags, mode);
	if (IS_ERR(req))
		return ERR_CAST(req);
	req->r_dentry = dget(dentry);
	req->r_num_caps = 2;
	if (flags & O_CREAT) {
		req->r_dentry_drop = CEPH_CAP_FILE_SHARED;
		req->r_dentry_unless = CEPH_CAP_FILE_EXCL;
	}
	req->r_locked_dir = dir;           /* caller holds dir->i_mutex */
	err = ceph_mdsc_do_request(mdsc, parent_inode, req);
	dentry = ceph_finish_lookup(req, dentry, err);
	if (!err && (flags & O_CREAT) && !req->r_reply_info.head->is_dentry)
		err = ceph_handle_notrace_create(dir, dentry);
	if (!err)
		err = ceph_init_file(req->r_dentry->d_inode, file,
				     req->r_fmode);
	ceph_mdsc_put_request(req);
	dout("ceph_lookup_open result=%p\n", dentry);
	return dentry;
}

int ceph_release(struct inode *inode, struct file *file)
{
	struct ceph_inode_info *ci = ceph_inode(inode);
	struct ceph_file_info *cf = file->private_data;

	dout("release inode %p file %p\n", inode, file);
	ceph_put_fmode(ci, cf->fmode);
	if (cf->last_readdir)
		ceph_mdsc_put_request(cf->last_readdir);
	kfree(cf->last_name);
	kfree(cf->dir_info);
	dput(cf->dentry);
	kmem_cache_free(ceph_file_cachep, cf);

	/* wake up anyone waiting for caps on this inode */
	wake_up_all(&ci->i_cap_wq);
	return 0;
}

/*
<<<<<<< HEAD
 * build a vector of user pages
 */
static struct page **get_direct_page_vector(const char __user *data,
					    int num_pages,
					    loff_t off, size_t len)
{
	struct page **pages;
	int rc;

	pages = kmalloc(sizeof(*pages) * num_pages, GFP_NOFS);
	if (!pages)
		return ERR_PTR(-ENOMEM);

	down_read(&current->mm->mmap_sem);
	rc = get_user_pages(current, current->mm, (unsigned long)data,
			    num_pages, 0, 0, pages, NULL);
	up_read(&current->mm->mmap_sem);
	if (rc < 0)
		goto fail;
	return pages;

fail:
	kfree(pages);
	return ERR_PTR(rc);
}

static void put_page_vector(struct page **pages, int num_pages)
{
	int i;

	for (i = 0; i < num_pages; i++)
		put_page(pages[i]);
	kfree(pages);
}

void ceph_release_page_vector(struct page **pages, int num_pages)
{
	int i;

	for (i = 0; i < num_pages; i++)
		__free_pages(pages[i], 0);
	kfree(pages);
}

/*
 * allocate a vector new pages
 */
static struct page **ceph_alloc_page_vector(int num_pages, gfp_t flags)
{
	struct page **pages;
	int i;

	pages = kmalloc(sizeof(*pages) * num_pages, flags);
	if (!pages)
		return ERR_PTR(-ENOMEM);
	for (i = 0; i < num_pages; i++) {
		pages[i] = __page_cache_alloc(flags);
		if (pages[i] == NULL) {
			ceph_release_page_vector(pages, i);
			return ERR_PTR(-ENOMEM);
		}
	}
	return pages;
}

/*
 * copy user data into a page vector
 */
static int copy_user_to_page_vector(struct page **pages,
				    const char __user *data,
				    loff_t off, size_t len)
{
	int i = 0;
	int po = off & ~PAGE_CACHE_MASK;
	int left = len;
	int l, bad;

	while (left > 0) {
		l = min_t(int, PAGE_CACHE_SIZE-po, left);
		bad = copy_from_user(page_address(pages[i]) + po, data, l);
		if (bad == l)
			return -EFAULT;
		data += l - bad;
		left -= l - bad;
		po += l - bad;
		if (po == PAGE_CACHE_SIZE) {
			po = 0;
			i++;
		}
	}
	return len;
}

/*
 * copy user data from a page vector into a user pointer
 */
static int copy_page_vector_to_user(struct page **pages, char __user *data,
				    loff_t off, size_t len)
{
	int i = 0;
	int po = off & ~PAGE_CACHE_MASK;
	int left = len;
	int l, bad;

	while (left > 0) {
		l = min_t(int, left, PAGE_CACHE_SIZE-po);
		bad = copy_to_user(data, page_address(pages[i]) + po, l);
		if (bad == l)
			return -EFAULT;
		data += l - bad;
		left -= l - bad;
		if (po) {
			po += l - bad;
			if (po == PAGE_CACHE_SIZE)
				po = 0;
		}
		i++;
	}
	return len;
}

/*
 * Zero an extent within a page vector.  Offset is relative to the
 * start of the first page.
 */
static void zero_page_vector_range(int off, int len, struct page **pages)
{
	int i = off >> PAGE_CACHE_SHIFT;

	off &= ~PAGE_CACHE_MASK;

	dout("zero_page_vector_page %u~%u\n", off, len);

	/* leading partial page? */
	if (off) {
		int end = min((int)PAGE_CACHE_SIZE, off + len);
		dout("zeroing %d %p head from %d\n", i, pages[i],
		     (int)off);
		zero_user_segment(pages[i], off, end);
		len -= (end - off);
		i++;
	}
	while (len >= PAGE_CACHE_SIZE) {
		dout("zeroing %d %p len=%d\n", i, pages[i], len);
		zero_user_segment(pages[i], 0, PAGE_CACHE_SIZE);
		len -= PAGE_CACHE_SIZE;
		i++;
	}
	/* trailing partial page? */
	if (len) {
		dout("zeroing %d %p tail to %d\n", i, pages[i], (int)len);
		zero_user_segment(pages[i], 0, len);
	}
}


/*
=======
>>>>>>> 45f53cc9
 * Read a range of bytes striped over one or more objects.  Iterate over
 * objects we stripe over.  (That's not atomic, but good enough for now.)
 *
 * If we get a short result from the OSD, check against i_size; we need to
 * only return a short read to the caller if we hit EOF.
 */
static int striped_read(struct inode *inode,
			u64 off, u64 len,
			struct page **pages, int num_pages,
			int *checkeof)
{
	struct ceph_fs_client *fsc = ceph_inode_to_client(inode);
	struct ceph_inode_info *ci = ceph_inode(inode);
	u64 pos, this_len;
	int page_off = off & ~PAGE_CACHE_MASK; /* first byte's offset in page */
	int left, pages_left;
	int read;
	struct page **page_pos;
	int ret;
	bool hit_stripe, was_short;

	/*
	 * we may need to do multiple reads.  not atomic, unfortunately.
	 */
	pos = off;
	left = len;
	page_pos = pages;
	pages_left = num_pages;
	read = 0;

more:
	this_len = left;
	ret = ceph_osdc_readpages(&fsc->client->osdc, ceph_vino(inode),
				  &ci->i_layout, pos, &this_len,
				  ci->i_truncate_seq,
				  ci->i_truncate_size,
				  page_pos, pages_left);
	hit_stripe = this_len < left;
	was_short = ret >= 0 && ret < this_len;
	if (ret == -ENOENT)
		ret = 0;
	dout("striped_read %llu~%u (read %u) got %d%s%s\n", pos, left, read,
	     ret, hit_stripe ? " HITSTRIPE" : "", was_short ? " SHORT" : "");

	if (ret > 0) {
		int didpages =
			((pos & ~PAGE_CACHE_MASK) + ret) >> PAGE_CACHE_SHIFT;

		if (read < pos - off) {
			dout(" zero gap %llu to %llu\n", off + read, pos);
			ceph_zero_page_vector_range(page_off + read,
						    pos - off - read, pages);
		}
		pos += ret;
		read = pos - off;
		left -= ret;
		page_pos += didpages;
		pages_left -= didpages;

		/* hit stripe? */
		if (left && hit_stripe)
			goto more;
	}

	if (was_short) {
		/* was original extent fully inside i_size? */
		if (pos + left <= inode->i_size) {
			dout("zero tail\n");
			ceph_zero_page_vector_range(page_off + read, len - read,
						    pages);
			read = len;
			goto out;
		}

		/* check i_size */
		*checkeof = 1;
	}

out:
	if (ret >= 0)
		ret = read;
	dout("striped_read returns %d\n", ret);
	return ret;
}

/*
 * Completely synchronous read and write methods.  Direct from __user
 * buffer to osd, or directly to user pages (if O_DIRECT).
 *
 * If the read spans object boundary, just do multiple reads.
 */
static ssize_t ceph_sync_read(struct file *file, char __user *data,
			      unsigned len, loff_t *poff, int *checkeof)
{
	struct inode *inode = file->f_dentry->d_inode;
	struct page **pages;
	u64 off = *poff;
	int num_pages = calc_pages_for(off, len);
	int ret;

	dout("sync_read on file %p %llu~%u %s\n", file, off, len,
	     (file->f_flags & O_DIRECT) ? "O_DIRECT" : "");

	if (file->f_flags & O_DIRECT) {
		pages = ceph_get_direct_page_vector(data, num_pages, off, len);

		/*
		 * flush any page cache pages in this range.  this
		 * will make concurrent normal and O_DIRECT io slow,
		 * but it will at least behave sensibly when they are
		 * in sequence.
		 */
	} else {
		pages = ceph_alloc_page_vector(num_pages, GFP_NOFS);
	}
	if (IS_ERR(pages))
		return PTR_ERR(pages);

	ret = filemap_write_and_wait(inode->i_mapping);
	if (ret < 0)
		goto done;

	ret = striped_read(inode, off, len, pages, num_pages, checkeof);

	if (ret >= 0 && (file->f_flags & O_DIRECT) == 0)
		ret = ceph_copy_page_vector_to_user(pages, data, off, ret);
	if (ret >= 0)
		*poff = off + ret;

done:
	if (file->f_flags & O_DIRECT)
		ceph_put_page_vector(pages, num_pages);
	else
		ceph_release_page_vector(pages, num_pages);
	dout("sync_read result %d\n", ret);
	return ret;
}

/*
 * Write commit callback, called if we requested both an ACK and
 * ONDISK commit reply from the OSD.
 */
static void sync_write_commit(struct ceph_osd_request *req,
			      struct ceph_msg *msg)
{
	struct ceph_inode_info *ci = ceph_inode(req->r_inode);

	dout("sync_write_commit %p tid %llu\n", req, req->r_tid);
	spin_lock(&ci->i_unsafe_lock);
	list_del_init(&req->r_unsafe_item);
	spin_unlock(&ci->i_unsafe_lock);
	ceph_put_cap_refs(ci, CEPH_CAP_FILE_WR);
}

/*
 * Synchronous write, straight from __user pointer or user pages (if
 * O_DIRECT).
 *
 * If write spans object boundary, just do multiple writes.  (For a
 * correct atomic write, we should e.g. take write locks on all
 * objects, rollback on failure, etc.)
 */
static ssize_t ceph_sync_write(struct file *file, const char __user *data,
			       size_t left, loff_t *offset)
{
	struct inode *inode = file->f_dentry->d_inode;
	struct ceph_inode_info *ci = ceph_inode(inode);
	struct ceph_fs_client *fsc = ceph_inode_to_client(inode);
	struct ceph_osd_request *req;
	struct page **pages;
	int num_pages;
	long long unsigned pos;
	u64 len;
	int written = 0;
	int flags;
	int do_sync = 0;
	int check_caps = 0;
	int ret;
	struct timespec mtime = CURRENT_TIME;

	if (ceph_snap(file->f_dentry->d_inode) != CEPH_NOSNAP)
		return -EROFS;

	dout("sync_write on file %p %lld~%u %s\n", file, *offset,
	     (unsigned)left, (file->f_flags & O_DIRECT) ? "O_DIRECT" : "");

	if (file->f_flags & O_APPEND)
		pos = i_size_read(inode);
	else
		pos = *offset;

	ret = filemap_write_and_wait_range(inode->i_mapping, pos, pos + left);
	if (ret < 0)
		return ret;

	ret = invalidate_inode_pages2_range(inode->i_mapping,
					    pos >> PAGE_CACHE_SHIFT,
					    (pos + left) >> PAGE_CACHE_SHIFT);
	if (ret < 0)
		dout("invalidate_inode_pages2_range returned %d\n", ret);

	flags = CEPH_OSD_FLAG_ORDERSNAP |
		CEPH_OSD_FLAG_ONDISK |
		CEPH_OSD_FLAG_WRITE;
	if ((file->f_flags & (O_SYNC|O_DIRECT)) == 0)
		flags |= CEPH_OSD_FLAG_ACK;
	else
		do_sync = 1;

	/*
	 * we may need to do multiple writes here if we span an object
	 * boundary.  this isn't atomic, unfortunately.  :(
	 */
more:
	len = left;
	req = ceph_osdc_new_request(&fsc->client->osdc, &ci->i_layout,
				    ceph_vino(inode), pos, &len,
				    CEPH_OSD_OP_WRITE, flags,
				    ci->i_snap_realm->cached_context,
				    do_sync,
				    ci->i_truncate_seq, ci->i_truncate_size,
				    &mtime, false, 2);
	if (!req)
		return -ENOMEM;

	num_pages = calc_pages_for(pos, len);

	if (file->f_flags & O_DIRECT) {
		pages = ceph_get_direct_page_vector(data, num_pages, pos, len);
		if (IS_ERR(pages)) {
			ret = PTR_ERR(pages);
			goto out;
		}

		/*
		 * throw out any page cache pages in this range. this
		 * may block.
		 */
		truncate_inode_pages_range(inode->i_mapping, pos,
					   (pos+len) | (PAGE_CACHE_SIZE-1));
	} else {
		pages = ceph_alloc_page_vector(num_pages, GFP_NOFS);
		if (IS_ERR(pages)) {
			ret = PTR_ERR(pages);
			goto out;
		}
		ret = ceph_copy_user_to_page_vector(pages, data, pos, len);
		if (ret < 0) {
			ceph_release_page_vector(pages, num_pages);
			goto out;
		}

		if ((file->f_flags & O_SYNC) == 0) {
			/* get a second commit callback */
			req->r_safe_callback = sync_write_commit;
			req->r_own_pages = 1;
		}
	}
	req->r_pages = pages;
	req->r_num_pages = num_pages;
	req->r_inode = inode;

	ret = ceph_osdc_start_request(&fsc->client->osdc, req, false);
	if (!ret) {
		if (req->r_safe_callback) {
			/*
			 * Add to inode unsafe list only after we
			 * start_request so that a tid has been assigned.
			 */
			spin_lock(&ci->i_unsafe_lock);
			list_add(&req->r_unsafe_item, &ci->i_unsafe_writes);
			spin_unlock(&ci->i_unsafe_lock);
			ceph_get_cap_refs(ci, CEPH_CAP_FILE_WR);
		}
		ret = ceph_osdc_wait_request(&fsc->client->osdc, req);
	}

	if (file->f_flags & O_DIRECT)
		ceph_put_page_vector(pages, num_pages);
	else if (file->f_flags & O_SYNC)
		ceph_release_page_vector(pages, num_pages);

out:
	ceph_osdc_put_request(req);
	if (ret == 0) {
		pos += len;
		written += len;
		left -= len;
		if (left)
			goto more;

		ret = written;
		*offset = pos;
		if (pos > i_size_read(inode))
			check_caps = ceph_inode_set_size(inode, pos);
		if (check_caps)
			ceph_check_caps(ceph_inode(inode), CHECK_CAPS_AUTHONLY,
					NULL);
	}
	return ret;
}

/*
 * Wrap generic_file_aio_read with checks for cap bits on the inode.
 * Atomically grab references, so that those bits are not released
 * back to the MDS mid-read.
 *
 * Hmm, the sync read case isn't actually async... should it be?
 */
static ssize_t ceph_aio_read(struct kiocb *iocb, const struct iovec *iov,
			     unsigned long nr_segs, loff_t pos)
{
	struct file *filp = iocb->ki_filp;
	struct ceph_file_info *fi = filp->private_data;
	loff_t *ppos = &iocb->ki_pos;
	size_t len = iov->iov_len;
	struct inode *inode = filp->f_dentry->d_inode;
	struct ceph_inode_info *ci = ceph_inode(inode);
	void __user *base = iov->iov_base;
	ssize_t ret;
	int want, got = 0;
	int checkeof = 0, read = 0;

	dout("aio_read %p %llx.%llx %llu~%u trying to get caps on %p\n",
	     inode, ceph_vinop(inode), pos, (unsigned)len, inode);
again:
	__ceph_do_pending_vmtruncate(inode);
	if (fi->fmode & CEPH_FILE_MODE_LAZY)
		want = CEPH_CAP_FILE_CACHE | CEPH_CAP_FILE_LAZYIO;
	else
		want = CEPH_CAP_FILE_CACHE;
	ret = ceph_get_caps(ci, CEPH_CAP_FILE_RD, want, &got, -1);
	if (ret < 0)
		goto out;
	dout("aio_read %p %llx.%llx %llu~%u got cap refs on %s\n",
	     inode, ceph_vinop(inode), pos, (unsigned)len,
	     ceph_cap_string(got));

	if ((got & (CEPH_CAP_FILE_CACHE|CEPH_CAP_FILE_LAZYIO)) == 0 ||
	    (iocb->ki_filp->f_flags & O_DIRECT) ||
	    (inode->i_sb->s_flags & MS_SYNCHRONOUS))
		/* hmm, this isn't really async... */
		ret = ceph_sync_read(filp, base, len, ppos, &checkeof);
	else
		ret = generic_file_aio_read(iocb, iov, nr_segs, pos);

out:
	dout("aio_read %p %llx.%llx dropping cap refs on %s = %d\n",
	     inode, ceph_vinop(inode), ceph_cap_string(got), (int)ret);
	ceph_put_cap_refs(ci, got);

	if (checkeof && ret >= 0) {
		int statret = ceph_do_getattr(inode, CEPH_STAT_CAP_SIZE);

		/* hit EOF or hole? */
		if (statret == 0 && *ppos < inode->i_size) {
			dout("aio_read sync_read hit hole, reading more\n");
			read += ret;
			base += ret;
			len -= ret;
			checkeof = 0;
			goto again;
		}
	}
	if (ret >= 0)
		ret += read;

	return ret;
}

/*
 * Take cap references to avoid releasing caps to MDS mid-write.
 *
 * If we are synchronous, and write with an old snap context, the OSD
 * may return EOLDSNAPC.  In that case, retry the write.. _after_
 * dropping our cap refs and allowing the pending snap to logically
 * complete _before_ this write occurs.
 *
 * If we are near ENOSPC, write synchronously.
 */
static ssize_t ceph_aio_write(struct kiocb *iocb, const struct iovec *iov,
		       unsigned long nr_segs, loff_t pos)
{
	struct file *file = iocb->ki_filp;
	struct ceph_file_info *fi = file->private_data;
	struct inode *inode = file->f_dentry->d_inode;
	struct ceph_inode_info *ci = ceph_inode(inode);
	struct ceph_osd_client *osdc =
		&ceph_sb_to_client(inode->i_sb)->client->osdc;
	loff_t endoff = pos + iov->iov_len;
	int want, got = 0;
	int ret, err;

	if (ceph_snap(inode) != CEPH_NOSNAP)
		return -EROFS;

retry_snap:
	if (ceph_osdmap_flag(osdc->osdmap, CEPH_OSDMAP_FULL))
		return -ENOSPC;
	__ceph_do_pending_vmtruncate(inode);
	dout("aio_write %p %llx.%llx %llu~%u getting caps. i_size %llu\n",
	     inode, ceph_vinop(inode), pos, (unsigned)iov->iov_len,
	     inode->i_size);
	if (fi->fmode & CEPH_FILE_MODE_LAZY)
		want = CEPH_CAP_FILE_BUFFER | CEPH_CAP_FILE_LAZYIO;
	else
		want = CEPH_CAP_FILE_BUFFER;
	ret = ceph_get_caps(ci, CEPH_CAP_FILE_WR, want, &got, endoff);
	if (ret < 0)
		goto out;

	dout("aio_write %p %llx.%llx %llu~%u  got cap refs on %s\n",
	     inode, ceph_vinop(inode), pos, (unsigned)iov->iov_len,
	     ceph_cap_string(got));

	if ((got & (CEPH_CAP_FILE_BUFFER|CEPH_CAP_FILE_LAZYIO)) == 0 ||
	    (iocb->ki_filp->f_flags & O_DIRECT) ||
	    (inode->i_sb->s_flags & MS_SYNCHRONOUS)) {
		ret = ceph_sync_write(file, iov->iov_base, iov->iov_len,
			&iocb->ki_pos);
	} else {
		ret = generic_file_aio_write(iocb, iov, nr_segs, pos);

		if ((ret >= 0 || ret == -EIOCBQUEUED) &&
		    ((file->f_flags & O_SYNC) || IS_SYNC(file->f_mapping->host)
		     || ceph_osdmap_flag(osdc->osdmap, CEPH_OSDMAP_NEARFULL))) {
			err = vfs_fsync_range(file, pos, pos + ret - 1, 1);
			if (err < 0)
				ret = err;
		}
	}
	if (ret >= 0) {
		spin_lock(&inode->i_lock);
		__ceph_mark_dirty_caps(ci, CEPH_CAP_FILE_WR);
		spin_unlock(&inode->i_lock);
	}

out:
	dout("aio_write %p %llx.%llx %llu~%u  dropping cap refs on %s\n",
	     inode, ceph_vinop(inode), pos, (unsigned)iov->iov_len,
	     ceph_cap_string(got));
	ceph_put_cap_refs(ci, got);

	if (ret == -EOLDSNAPC) {
		dout("aio_write %p %llx.%llx %llu~%u got EOLDSNAPC, retrying\n",
		     inode, ceph_vinop(inode), pos, (unsigned)iov->iov_len);
		goto retry_snap;
	}

	return ret;
}

/*
 * llseek.  be sure to verify file size on SEEK_END.
 */
static loff_t ceph_llseek(struct file *file, loff_t offset, int origin)
{
	struct inode *inode = file->f_mapping->host;
	int ret;

	mutex_lock(&inode->i_mutex);
	__ceph_do_pending_vmtruncate(inode);
	switch (origin) {
	case SEEK_END:
		ret = ceph_do_getattr(inode, CEPH_STAT_CAP_SIZE);
		if (ret < 0) {
			offset = ret;
			goto out;
		}
		offset += inode->i_size;
		break;
	case SEEK_CUR:
		/*
		 * Here we special-case the lseek(fd, 0, SEEK_CUR)
		 * position-querying operation.  Avoid rewriting the "same"
		 * f_pos value back to the file because a concurrent read(),
		 * write() or lseek() might have altered it
		 */
		if (offset == 0) {
			offset = file->f_pos;
			goto out;
		}
		offset += file->f_pos;
		break;
	}

	if (offset < 0 || offset > inode->i_sb->s_maxbytes) {
		offset = -EINVAL;
		goto out;
	}

	/* Special lock needed here? */
	if (offset != file->f_pos) {
		file->f_pos = offset;
		file->f_version = 0;
	}

out:
	mutex_unlock(&inode->i_mutex);
	return offset;
}

const struct file_operations ceph_file_fops = {
	.open = ceph_open,
	.release = ceph_release,
	.llseek = ceph_llseek,
	.read = do_sync_read,
	.write = do_sync_write,
	.aio_read = ceph_aio_read,
	.aio_write = ceph_aio_write,
	.mmap = ceph_mmap,
	.fsync = ceph_fsync,
	.lock = ceph_lock,
	.flock = ceph_flock,
	.splice_read = generic_file_splice_read,
	.splice_write = generic_file_splice_write,
	.unlocked_ioctl = ceph_ioctl,
	.compat_ioctl	= ceph_ioctl,
};
<|MERGE_RESOLUTION|>--- conflicted
+++ resolved
@@ -271,166 +271,6 @@
 }
 
 /*
-<<<<<<< HEAD
- * build a vector of user pages
- */
-static struct page **get_direct_page_vector(const char __user *data,
-					    int num_pages,
-					    loff_t off, size_t len)
-{
-	struct page **pages;
-	int rc;
-
-	pages = kmalloc(sizeof(*pages) * num_pages, GFP_NOFS);
-	if (!pages)
-		return ERR_PTR(-ENOMEM);
-
-	down_read(&current->mm->mmap_sem);
-	rc = get_user_pages(current, current->mm, (unsigned long)data,
-			    num_pages, 0, 0, pages, NULL);
-	up_read(&current->mm->mmap_sem);
-	if (rc < 0)
-		goto fail;
-	return pages;
-
-fail:
-	kfree(pages);
-	return ERR_PTR(rc);
-}
-
-static void put_page_vector(struct page **pages, int num_pages)
-{
-	int i;
-
-	for (i = 0; i < num_pages; i++)
-		put_page(pages[i]);
-	kfree(pages);
-}
-
-void ceph_release_page_vector(struct page **pages, int num_pages)
-{
-	int i;
-
-	for (i = 0; i < num_pages; i++)
-		__free_pages(pages[i], 0);
-	kfree(pages);
-}
-
-/*
- * allocate a vector new pages
- */
-static struct page **ceph_alloc_page_vector(int num_pages, gfp_t flags)
-{
-	struct page **pages;
-	int i;
-
-	pages = kmalloc(sizeof(*pages) * num_pages, flags);
-	if (!pages)
-		return ERR_PTR(-ENOMEM);
-	for (i = 0; i < num_pages; i++) {
-		pages[i] = __page_cache_alloc(flags);
-		if (pages[i] == NULL) {
-			ceph_release_page_vector(pages, i);
-			return ERR_PTR(-ENOMEM);
-		}
-	}
-	return pages;
-}
-
-/*
- * copy user data into a page vector
- */
-static int copy_user_to_page_vector(struct page **pages,
-				    const char __user *data,
-				    loff_t off, size_t len)
-{
-	int i = 0;
-	int po = off & ~PAGE_CACHE_MASK;
-	int left = len;
-	int l, bad;
-
-	while (left > 0) {
-		l = min_t(int, PAGE_CACHE_SIZE-po, left);
-		bad = copy_from_user(page_address(pages[i]) + po, data, l);
-		if (bad == l)
-			return -EFAULT;
-		data += l - bad;
-		left -= l - bad;
-		po += l - bad;
-		if (po == PAGE_CACHE_SIZE) {
-			po = 0;
-			i++;
-		}
-	}
-	return len;
-}
-
-/*
- * copy user data from a page vector into a user pointer
- */
-static int copy_page_vector_to_user(struct page **pages, char __user *data,
-				    loff_t off, size_t len)
-{
-	int i = 0;
-	int po = off & ~PAGE_CACHE_MASK;
-	int left = len;
-	int l, bad;
-
-	while (left > 0) {
-		l = min_t(int, left, PAGE_CACHE_SIZE-po);
-		bad = copy_to_user(data, page_address(pages[i]) + po, l);
-		if (bad == l)
-			return -EFAULT;
-		data += l - bad;
-		left -= l - bad;
-		if (po) {
-			po += l - bad;
-			if (po == PAGE_CACHE_SIZE)
-				po = 0;
-		}
-		i++;
-	}
-	return len;
-}
-
-/*
- * Zero an extent within a page vector.  Offset is relative to the
- * start of the first page.
- */
-static void zero_page_vector_range(int off, int len, struct page **pages)
-{
-	int i = off >> PAGE_CACHE_SHIFT;
-
-	off &= ~PAGE_CACHE_MASK;
-
-	dout("zero_page_vector_page %u~%u\n", off, len);
-
-	/* leading partial page? */
-	if (off) {
-		int end = min((int)PAGE_CACHE_SIZE, off + len);
-		dout("zeroing %d %p head from %d\n", i, pages[i],
-		     (int)off);
-		zero_user_segment(pages[i], off, end);
-		len -= (end - off);
-		i++;
-	}
-	while (len >= PAGE_CACHE_SIZE) {
-		dout("zeroing %d %p len=%d\n", i, pages[i], len);
-		zero_user_segment(pages[i], 0, PAGE_CACHE_SIZE);
-		len -= PAGE_CACHE_SIZE;
-		i++;
-	}
-	/* trailing partial page? */
-	if (len) {
-		dout("zeroing %d %p tail to %d\n", i, pages[i], (int)len);
-		zero_user_segment(pages[i], 0, len);
-	}
-}
-
-
-/*
-=======
->>>>>>> 45f53cc9
  * Read a range of bytes striped over one or more objects.  Iterate over
  * objects we stripe over.  (That's not atomic, but good enough for now.)
  *
