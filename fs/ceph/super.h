#ifndef _FS_CEPH_SUPER_H
#define _FS_CEPH_SUPER_H

#include <linux/ceph/ceph_debug.h>

#include <asm/unaligned.h>
#include <linux/backing-dev.h>
#include <linux/completion.h>
#include <linux/exportfs.h>
#include <linux/fs.h>
#include <linux/mempool.h>
#include <linux/pagemap.h>
#include <linux/wait.h>
#include <linux/writeback.h>
#include <linux/slab.h>

#include <linux/ceph/libceph.h>

/* f_type in struct statfs */
#define CEPH_SUPER_MAGIC 0x00c36400

/* large granularity for statfs utilization stats to facilitate
 * large volume sizes on 32-bit machines. */
#define CEPH_BLOCK_SHIFT   20  /* 1 MB */
#define CEPH_BLOCK         (1 << CEPH_BLOCK_SHIFT)

#define CEPH_MOUNT_OPT_DIRSTAT         (1<<4) /* `cat dirname` for stats */
#define CEPH_MOUNT_OPT_RBYTES          (1<<5) /* dir st_bytes = rbytes */
#define CEPH_MOUNT_OPT_NOASYNCREADDIR  (1<<7) /* no dcache readdir */
#define CEPH_MOUNT_OPT_INO32           (1<<8) /* 32 bit inos */
#define CEPH_MOUNT_OPT_DCACHE          (1<<9) /* use dcache for readdir etc */

#define CEPH_MOUNT_OPT_DEFAULT    (CEPH_MOUNT_OPT_RBYTES)

#define ceph_set_mount_opt(fsc, opt) \
	(fsc)->mount_options->flags |= CEPH_MOUNT_OPT_##opt;
#define ceph_test_mount_opt(fsc, opt) \
	(!!((fsc)->mount_options->flags & CEPH_MOUNT_OPT_##opt))

#define CEPH_RSIZE_DEFAULT             0           /* max read size */
#define CEPH_RASIZE_DEFAULT            (8192*1024) /* readahead */
#define CEPH_MAX_READDIR_DEFAULT        1024
#define CEPH_MAX_READDIR_BYTES_DEFAULT  (512*1024)
#define CEPH_SNAPDIRNAME_DEFAULT        ".snap"

struct ceph_mount_options {
	int flags;
	int sb_flags;

	int wsize;            /* max write size */
	int rsize;            /* max read size */
	int rasize;           /* max readahead */
	int congestion_kb;    /* max writeback in flight */
	int caps_wanted_delay_min, caps_wanted_delay_max;
	int cap_release_safety;
	int max_readdir;       /* max readdir result (entires) */
	int max_readdir_bytes; /* max readdir result (bytes) */

	/*
	 * everything above this point can be memcmp'd; everything below
	 * is handled in compare_mount_options()
	 */

	char *snapdir_name;   /* default ".snap" */
};

struct ceph_fs_client {
	struct super_block *sb;

	struct ceph_mount_options *mount_options;
	struct ceph_client *client;

	unsigned long mount_state;
	int min_caps;                  /* min caps i added */

	struct ceph_mds_client *mdsc;

	/* writeback */
	mempool_t *wb_pagevec_pool;
	struct workqueue_struct *wb_wq;
	struct workqueue_struct *pg_inv_wq;
	struct workqueue_struct *trunc_wq;
	atomic_long_t writeback_count;

	struct backing_dev_info backing_dev_info;

#ifdef CONFIG_DEBUG_FS
	struct dentry *debugfs_dentry_lru, *debugfs_caps;
	struct dentry *debugfs_congestion_kb;
	struct dentry *debugfs_bdi;
	struct dentry *debugfs_mdsc, *debugfs_mdsmap;
#endif
};


/*
 * File i/o capability.  This tracks shared state with the metadata
 * server that allows us to cache or writeback attributes or to read
 * and write data.  For any given inode, we should have one or more
 * capabilities, one issued by each metadata server, and our
 * cumulative access is the OR of all issued capabilities.
 *
 * Each cap is referenced by the inode's i_caps rbtree and by per-mds
 * session capability lists.
 */
struct ceph_cap {
	struct ceph_inode_info *ci;
	struct rb_node ci_node;          /* per-ci cap tree */
	struct ceph_mds_session *session;
	struct list_head session_caps;   /* per-session caplist */
	int mds;
	u64 cap_id;       /* unique cap id (mds provided) */
	int issued;       /* latest, from the mds */
	int implemented;  /* implemented superset of issued (for revocation) */
	int mds_wanted;
	u32 seq, issue_seq, mseq;
	u32 cap_gen;      /* active/stale cycle */
	unsigned long last_used;
	struct list_head caps_item;
};

#define CHECK_CAPS_NODELAY    1  /* do not delay any further */
#define CHECK_CAPS_AUTHONLY   2  /* only check auth cap */
#define CHECK_CAPS_FLUSH      4  /* flush any dirty caps */

/*
 * Snapped cap state that is pending flush to mds.  When a snapshot occurs,
 * we first complete any in-process sync writes and writeback any dirty
 * data before flushing the snapped state (tracked here) back to the MDS.
 */
struct ceph_cap_snap {
	atomic_t nref;
	struct ceph_inode_info *ci;
	struct list_head ci_item, flushing_item;

	u64 follows, flush_tid;
	int issued, dirty;
	struct ceph_snap_context *context;

	umode_t mode;
	uid_t uid;
	gid_t gid;

	struct ceph_buffer *xattr_blob;
	u64 xattr_version;

	u64 size;
	struct timespec mtime, atime, ctime;
	u64 time_warp_seq;
	int writing;   /* a sync write is still in progress */
	int dirty_pages;     /* dirty pages awaiting writeback */
};

static inline void ceph_put_cap_snap(struct ceph_cap_snap *capsnap)
{
	if (atomic_dec_and_test(&capsnap->nref)) {
		if (capsnap->xattr_blob)
			ceph_buffer_put(capsnap->xattr_blob);
		kfree(capsnap);
	}
}

/*
 * The frag tree describes how a directory is fragmented, potentially across
 * multiple metadata servers.  It is also used to indicate points where
 * metadata authority is delegated, and whether/where metadata is replicated.
 *
 * A _leaf_ frag will be present in the i_fragtree IFF there is
 * delegation info.  That is, if mds >= 0 || ndist > 0.
 */
#define CEPH_MAX_DIRFRAG_REP 4

struct ceph_inode_frag {
	struct rb_node node;

	/* fragtree state */
	u32 frag;
	int split_by;         /* i.e. 2^(split_by) children */

	/* delegation and replication info */
	int mds;              /* -1 if same authority as parent */
	int ndist;            /* >0 if replicated */
	int dist[CEPH_MAX_DIRFRAG_REP];
};

/*
 * We cache inode xattrs as an encoded blob until they are first used,
 * at which point we parse them into an rbtree.
 */
struct ceph_inode_xattr {
	struct rb_node node;

	const char *name;
	int name_len;
	const char *val;
	int val_len;
	int dirty;

	int should_free_name;
	int should_free_val;
};

/*
 * Ceph dentry state
 */
struct ceph_dentry_info {
	unsigned long flags;
	struct ceph_mds_session *lease_session;
	u32 lease_gen, lease_shared_gen;
	u32 lease_seq;
	unsigned long lease_renew_after, lease_renew_from;
	struct list_head lru;
	struct dentry *dentry;
	u64 time;
	u64 offset;
};

/*
 * dentry flags
 *
 * The locking for D_COMPLETE is a bit odd:
 *  - we can clear it at almost any time (see ceph_d_prune)
 *  - it is only meaningful if:
<<<<<<< HEAD
 *    - we hold dir inode i_lock
=======
 *    - we hold dir inode i_ceph_lock
>>>>>>> dcd6c922
 *    - we hold dir FILE_SHARED caps
 *    - the dentry D_COMPLETE is set
 */
#define CEPH_D_COMPLETE 1  /* if set, d_u.d_subdirs is complete directory */

struct ceph_inode_xattrs_info {
	/*
	 * (still encoded) xattr blob. we avoid the overhead of parsing
	 * this until someone actually calls getxattr, etc.
	 *
	 * blob->vec.iov_len == 4 implies there are no xattrs; blob ==
	 * NULL means we don't know.
	*/
	struct ceph_buffer *blob, *prealloc_blob;

	struct rb_root index;
	bool dirty;
	int count;
	int names_size;
	int vals_size;
	u64 version, index_version;
};

/*
 * Ceph inode.
 */
struct ceph_inode_info {
	struct ceph_vino i_vino;   /* ceph ino + snap */

	spinlock_t i_ceph_lock;

	u64 i_version;
	u32 i_time_warp_seq;

	unsigned i_ceph_flags;
	unsigned long i_release_count;

	struct ceph_dir_layout i_dir_layout;
	struct ceph_file_layout i_layout;
	char *i_symlink;

	/* for dirs */
	struct timespec i_rctime;
	u64 i_rbytes, i_rfiles, i_rsubdirs;
	u64 i_files, i_subdirs;
	u64 i_max_offset;  /* largest readdir offset, set with D_COMPLETE */

	struct rb_root i_fragtree;
	struct mutex i_fragtree_mutex;

	struct ceph_inode_xattrs_info i_xattrs;

	/* capabilities.  protected _both_ by i_ceph_lock and cap->session's
	 * s_mutex. */
	struct rb_root i_caps;           /* cap list */
	struct ceph_cap *i_auth_cap;     /* authoritative cap, if any */
	unsigned i_dirty_caps, i_flushing_caps;     /* mask of dirtied fields */
	struct list_head i_dirty_item, i_flushing_item;
	u64 i_cap_flush_seq;
	/* we need to track cap writeback on a per-cap-bit basis, to allow
	 * overlapping, pipelined cap flushes to the mds.  we can probably
	 * reduce the tid to 8 bits if we're concerned about inode size. */
	u16 i_cap_flush_last_tid, i_cap_flush_tid[CEPH_CAP_BITS];
	wait_queue_head_t i_cap_wq;      /* threads waiting on a capability */
	unsigned long i_hold_caps_min; /* jiffies */
	unsigned long i_hold_caps_max; /* jiffies */
	struct list_head i_cap_delay_list;  /* for delayed cap release to mds */
	int i_cap_exporting_mds;         /* to handle cap migration between */
	unsigned i_cap_exporting_mseq;   /*  mds's. */
	unsigned i_cap_exporting_issued;
	struct ceph_cap_reservation i_cap_migration_resv;
	struct list_head i_cap_snaps;   /* snapped state pending flush to mds */
	struct ceph_snap_context *i_head_snapc;  /* set if wr_buffer_head > 0 or
						    dirty|flushing caps */
	unsigned i_snap_caps;           /* cap bits for snapped files */

	int i_nr_by_mode[CEPH_FILE_MODE_NUM];  /* open file counts */

	u32 i_truncate_seq;        /* last truncate to smaller size */
	u64 i_truncate_size;       /*  and the size we last truncated down to */
	int i_truncate_pending;    /*  still need to call vmtruncate */

	u64 i_max_size;            /* max file size authorized by mds */
	u64 i_reported_size; /* (max_)size reported to or requested of mds */
	u64 i_wanted_max_size;     /* offset we'd like to write too */
	u64 i_requested_max_size;  /* max_size we've requested */

	/* held references to caps */
	int i_pin_ref;
	int i_rd_ref, i_rdcache_ref, i_wr_ref, i_wb_ref;
	int i_wrbuffer_ref, i_wrbuffer_ref_head;
	u32 i_shared_gen;       /* increment each time we get FILE_SHARED */
	u32 i_rdcache_gen;      /* incremented each time we get FILE_CACHE. */
	u32 i_rdcache_revoking; /* RDCACHE gen to async invalidate, if any */

	struct list_head i_unsafe_writes; /* uncommitted sync writes */
	struct list_head i_unsafe_dirops; /* uncommitted mds dir ops */
	spinlock_t i_unsafe_lock;

	struct ceph_snap_realm *i_snap_realm; /* snap realm (if caps) */
	int i_snap_realm_counter; /* snap realm (if caps) */
	struct list_head i_snap_realm_item;
	struct list_head i_snap_flush_item;

	struct work_struct i_wb_work;  /* writeback work */
	struct work_struct i_pg_inv_work;  /* page invalidation work */

	struct work_struct i_vmtruncate_work;

	struct inode vfs_inode; /* at end */
};

static inline struct ceph_inode_info *ceph_inode(struct inode *inode)
{
	return container_of(inode, struct ceph_inode_info, vfs_inode);
}

static inline struct ceph_fs_client *ceph_inode_to_client(struct inode *inode)
{
	return (struct ceph_fs_client *)inode->i_sb->s_fs_info;
}

static inline struct ceph_fs_client *ceph_sb_to_client(struct super_block *sb)
{
	return (struct ceph_fs_client *)sb->s_fs_info;
}

static inline struct ceph_vino ceph_vino(struct inode *inode)
{
	return ceph_inode(inode)->i_vino;
}

/*
 * ino_t is <64 bits on many architectures, blech.
 *
 *               i_ino (kernel inode)   st_ino (userspace)
 * i386          32                     32
 * x86_64+ino32  64                     32
 * x86_64        64                     64
 */
static inline u32 ceph_ino_to_ino32(__u64 vino)
{
	u32 ino = vino & 0xffffffff;
	ino ^= vino >> 32;
	if (!ino)
		ino = 1;
	return ino;
}

/*
 * kernel i_ino value
 */
static inline ino_t ceph_vino_to_ino(struct ceph_vino vino)
{
#if BITS_PER_LONG == 32
	return ceph_ino_to_ino32(vino.ino);
#else
	return (ino_t)vino.ino;
#endif
}

/*
 * user-visible ino (stat, filldir)
 */
#if BITS_PER_LONG == 32
static inline ino_t ceph_translate_ino(struct super_block *sb, ino_t ino)
{
	return ino;
}
#else
static inline ino_t ceph_translate_ino(struct super_block *sb, ino_t ino)
{
	if (ceph_test_mount_opt(ceph_sb_to_client(sb), INO32))
		ino = ceph_ino_to_ino32(ino);
	return ino;
}
#endif


/* for printf-style formatting */
#define ceph_vinop(i) ceph_inode(i)->i_vino.ino, ceph_inode(i)->i_vino.snap

static inline u64 ceph_ino(struct inode *inode)
{
	return ceph_inode(inode)->i_vino.ino;
}
static inline u64 ceph_snap(struct inode *inode)
{
	return ceph_inode(inode)->i_vino.snap;
}

static inline int ceph_ino_compare(struct inode *inode, void *data)
{
	struct ceph_vino *pvino = (struct ceph_vino *)data;
	struct ceph_inode_info *ci = ceph_inode(inode);
	return ci->i_vino.ino == pvino->ino &&
		ci->i_vino.snap == pvino->snap;
}

static inline struct inode *ceph_find_inode(struct super_block *sb,
					    struct ceph_vino vino)
{
	ino_t t = ceph_vino_to_ino(vino);
	return ilookup5(sb, t, ceph_ino_compare, &vino);
}


/*
 * Ceph inode.
 */
#define CEPH_I_NODELAY   4  /* do not delay cap release */
#define CEPH_I_FLUSH     8  /* do not delay flush of dirty metadata */
#define CEPH_I_NOFLUSH  16  /* do not flush dirty caps */

static inline void ceph_i_clear(struct inode *inode, unsigned mask)
{
	struct ceph_inode_info *ci = ceph_inode(inode);

	spin_lock(&ci->i_ceph_lock);
	ci->i_ceph_flags &= ~mask;
	spin_unlock(&ci->i_ceph_lock);
}

static inline void ceph_i_set(struct inode *inode, unsigned mask)
{
	struct ceph_inode_info *ci = ceph_inode(inode);

	spin_lock(&ci->i_ceph_lock);
	ci->i_ceph_flags |= mask;
	spin_unlock(&ci->i_ceph_lock);
}

static inline bool ceph_i_test(struct inode *inode, unsigned mask)
{
	struct ceph_inode_info *ci = ceph_inode(inode);
	bool r;

	spin_lock(&ci->i_ceph_lock);
	r = (ci->i_ceph_flags & mask) == mask;
	spin_unlock(&ci->i_ceph_lock);
	return r;
}


/* find a specific frag @f */
extern struct ceph_inode_frag *__ceph_find_frag(struct ceph_inode_info *ci,
						u32 f);

/*
 * choose fragment for value @v.  copy frag content to pfrag, if leaf
 * exists
 */
extern u32 ceph_choose_frag(struct ceph_inode_info *ci, u32 v,
			    struct ceph_inode_frag *pfrag,
			    int *found);

static inline struct ceph_dentry_info *ceph_dentry(struct dentry *dentry)
{
	return (struct ceph_dentry_info *)dentry->d_fsdata;
}

static inline loff_t ceph_make_fpos(unsigned frag, unsigned off)
{
	return ((loff_t)frag << 32) | (loff_t)off;
}

/*
 * set/clear directory D_COMPLETE flag
 */
void ceph_dir_set_complete(struct inode *inode);
void ceph_dir_clear_complete(struct inode *inode);
bool ceph_dir_test_complete(struct inode *inode);

/*
 * caps helpers
 */
static inline bool __ceph_is_any_real_caps(struct ceph_inode_info *ci)
{
	return !RB_EMPTY_ROOT(&ci->i_caps);
}

extern int __ceph_caps_issued(struct ceph_inode_info *ci, int *implemented);
extern int __ceph_caps_issued_mask(struct ceph_inode_info *ci, int mask, int t);
extern int __ceph_caps_issued_other(struct ceph_inode_info *ci,
				    struct ceph_cap *cap);

static inline int ceph_caps_issued(struct ceph_inode_info *ci)
{
	int issued;
	spin_lock(&ci->i_ceph_lock);
	issued = __ceph_caps_issued(ci, NULL);
	spin_unlock(&ci->i_ceph_lock);
	return issued;
}

static inline int ceph_caps_issued_mask(struct ceph_inode_info *ci, int mask,
					int touch)
{
	int r;
	spin_lock(&ci->i_ceph_lock);
	r = __ceph_caps_issued_mask(ci, mask, touch);
	spin_unlock(&ci->i_ceph_lock);
	return r;
}

static inline int __ceph_caps_dirty(struct ceph_inode_info *ci)
{
	return ci->i_dirty_caps | ci->i_flushing_caps;
}
extern int __ceph_mark_dirty_caps(struct ceph_inode_info *ci, int mask);

extern int ceph_caps_revoking(struct ceph_inode_info *ci, int mask);
extern int __ceph_caps_used(struct ceph_inode_info *ci);

extern int __ceph_caps_file_wanted(struct ceph_inode_info *ci);

/*
 * wanted, by virtue of open file modes AND cap refs (buffered/cached data)
 */
static inline int __ceph_caps_wanted(struct ceph_inode_info *ci)
{
	int w = __ceph_caps_file_wanted(ci) | __ceph_caps_used(ci);
	if (w & CEPH_CAP_FILE_BUFFER)
		w |= CEPH_CAP_FILE_EXCL;  /* we want EXCL if dirty data */
	return w;
}

/* what the mds thinks we want */
extern int __ceph_caps_mds_wanted(struct ceph_inode_info *ci);

extern void ceph_caps_init(struct ceph_mds_client *mdsc);
extern void ceph_caps_finalize(struct ceph_mds_client *mdsc);
extern void ceph_adjust_min_caps(struct ceph_mds_client *mdsc, int delta);
extern int ceph_reserve_caps(struct ceph_mds_client *mdsc,
			     struct ceph_cap_reservation *ctx, int need);
extern int ceph_unreserve_caps(struct ceph_mds_client *mdsc,
			       struct ceph_cap_reservation *ctx);
extern void ceph_reservation_status(struct ceph_fs_client *client,
				    int *total, int *avail, int *used,
				    int *reserved, int *min);



/*
 * we keep buffered readdir results attached to file->private_data
 */
#define CEPH_F_SYNC     1
#define CEPH_F_ATEND    2

struct ceph_file_info {
	short fmode;     /* initialized on open */
	short flags;     /* CEPH_F_* */

	/* readdir: position within the dir */
	u32 frag;
	struct ceph_mds_request *last_readdir;

	/* readdir: position within a frag */
	unsigned offset;       /* offset of last chunk, adjusted for . and .. */
	u64 next_offset;       /* offset of next chunk (last_name's + 1) */
	char *last_name;       /* last entry in previous chunk */
	struct dentry *dentry; /* next dentry (for dcache readdir) */
	unsigned long dir_release_count;

	/* used for -o dirstat read() on directory thing */
	char *dir_info;
	int dir_info_len;
};



/*
 * A "snap realm" describes a subset of the file hierarchy sharing
 * the same set of snapshots that apply to it.  The realms themselves
 * are organized into a hierarchy, such that children inherit (some of)
 * the snapshots of their parents.
 *
 * All inodes within the realm that have capabilities are linked into a
 * per-realm list.
 */
struct ceph_snap_realm {
	u64 ino;
	atomic_t nref;
	struct rb_node node;

	u64 created, seq;
	u64 parent_ino;
	u64 parent_since;   /* snapid when our current parent became so */

	u64 *prior_parent_snaps;      /* snaps inherited from any parents we */
	int num_prior_parent_snaps;   /*  had prior to parent_since */
	u64 *snaps;                   /* snaps specific to this realm */
	int num_snaps;

	struct ceph_snap_realm *parent;
	struct list_head children;       /* list of child realms */
	struct list_head child_item;

	struct list_head empty_item;     /* if i have ref==0 */

	struct list_head dirty_item;     /* if realm needs new context */

	/* the current set of snaps for this realm */
	struct ceph_snap_context *cached_context;

	struct list_head inodes_with_caps;
	spinlock_t inodes_with_caps_lock;
};

static inline int default_congestion_kb(void)
{
	int congestion_kb;

	/*
	 * Copied from NFS
	 *
	 * congestion size, scale with available memory.
	 *
	 *  64MB:    8192k
	 * 128MB:   11585k
	 * 256MB:   16384k
	 * 512MB:   23170k
	 *   1GB:   32768k
	 *   2GB:   46340k
	 *   4GB:   65536k
	 *   8GB:   92681k
	 *  16GB:  131072k
	 *
	 * This allows larger machines to have larger/more transfers.
	 * Limit the default to 256M
	 */
	congestion_kb = (16*int_sqrt(totalram_pages)) << (PAGE_SHIFT-10);
	if (congestion_kb > 256*1024)
		congestion_kb = 256*1024;

	return congestion_kb;
}



/* snap.c */
struct ceph_snap_realm *ceph_lookup_snap_realm(struct ceph_mds_client *mdsc,
					       u64 ino);
extern void ceph_get_snap_realm(struct ceph_mds_client *mdsc,
				struct ceph_snap_realm *realm);
extern void ceph_put_snap_realm(struct ceph_mds_client *mdsc,
				struct ceph_snap_realm *realm);
extern int ceph_update_snap_trace(struct ceph_mds_client *m,
				  void *p, void *e, bool deletion);
extern void ceph_handle_snap(struct ceph_mds_client *mdsc,
			     struct ceph_mds_session *session,
			     struct ceph_msg *msg);
extern void ceph_queue_cap_snap(struct ceph_inode_info *ci);
extern int __ceph_finish_cap_snap(struct ceph_inode_info *ci,
				  struct ceph_cap_snap *capsnap);
extern void ceph_cleanup_empty_realms(struct ceph_mds_client *mdsc);

/*
 * a cap_snap is "pending" if it is still awaiting an in-progress
 * sync write (that may/may not still update size, mtime, etc.).
 */
static inline bool __ceph_have_pending_cap_snap(struct ceph_inode_info *ci)
{
	return !list_empty(&ci->i_cap_snaps) &&
		list_entry(ci->i_cap_snaps.prev, struct ceph_cap_snap,
			   ci_item)->writing;
}

/* inode.c */
extern const struct inode_operations ceph_file_iops;

extern struct inode *ceph_alloc_inode(struct super_block *sb);
extern void ceph_destroy_inode(struct inode *inode);

extern struct inode *ceph_get_inode(struct super_block *sb,
				    struct ceph_vino vino);
extern struct inode *ceph_get_snapdir(struct inode *parent);
extern int ceph_fill_file_size(struct inode *inode, int issued,
			       u32 truncate_seq, u64 truncate_size, u64 size);
extern void ceph_fill_file_time(struct inode *inode, int issued,
				u64 time_warp_seq, struct timespec *ctime,
				struct timespec *mtime, struct timespec *atime);
extern int ceph_fill_trace(struct super_block *sb,
			   struct ceph_mds_request *req,
			   struct ceph_mds_session *session);
extern int ceph_readdir_prepopulate(struct ceph_mds_request *req,
				    struct ceph_mds_session *session);

extern int ceph_inode_holds_cap(struct inode *inode, int mask);

extern int ceph_inode_set_size(struct inode *inode, loff_t size);
extern void __ceph_do_pending_vmtruncate(struct inode *inode);
extern void ceph_queue_vmtruncate(struct inode *inode);

extern void ceph_queue_invalidate(struct inode *inode);
extern void ceph_queue_writeback(struct inode *inode);

extern int ceph_do_getattr(struct inode *inode, int mask);
extern int ceph_permission(struct inode *inode, int mask);
extern int ceph_setattr(struct dentry *dentry, struct iattr *attr);
extern int ceph_getattr(struct vfsmount *mnt, struct dentry *dentry,
			struct kstat *stat);

/* xattr.c */
extern int ceph_setxattr(struct dentry *, const char *, const void *,
			 size_t, int);
extern ssize_t ceph_getxattr(struct dentry *, const char *, void *, size_t);
extern ssize_t ceph_listxattr(struct dentry *, char *, size_t);
extern int ceph_removexattr(struct dentry *, const char *);
extern void __ceph_build_xattrs_blob(struct ceph_inode_info *ci);
extern void __ceph_destroy_xattrs(struct ceph_inode_info *ci);

/* caps.c */
extern const char *ceph_cap_string(int c);
extern void ceph_handle_caps(struct ceph_mds_session *session,
			     struct ceph_msg *msg);
extern int ceph_add_cap(struct inode *inode,
			struct ceph_mds_session *session, u64 cap_id,
			int fmode, unsigned issued, unsigned wanted,
			unsigned cap, unsigned seq, u64 realmino, int flags,
			struct ceph_cap_reservation *caps_reservation);
extern void __ceph_remove_cap(struct ceph_cap *cap);
static inline void ceph_remove_cap(struct ceph_cap *cap)
{
	spin_lock(&cap->ci->i_ceph_lock);
	__ceph_remove_cap(cap);
	spin_unlock(&cap->ci->i_ceph_lock);
}
extern void ceph_put_cap(struct ceph_mds_client *mdsc,
			 struct ceph_cap *cap);

extern void ceph_queue_caps_release(struct inode *inode);
extern int ceph_write_inode(struct inode *inode, struct writeback_control *wbc);
extern int ceph_fsync(struct file *file, loff_t start, loff_t end,
		      int datasync);
extern void ceph_kick_flushing_caps(struct ceph_mds_client *mdsc,
				    struct ceph_mds_session *session);
extern struct ceph_cap *ceph_get_cap_for_mds(struct ceph_inode_info *ci,
					     int mds);
extern int ceph_get_cap_mds(struct inode *inode);
extern void ceph_get_cap_refs(struct ceph_inode_info *ci, int caps);
extern void ceph_put_cap_refs(struct ceph_inode_info *ci, int had);
extern void ceph_put_wrbuffer_cap_refs(struct ceph_inode_info *ci, int nr,
				       struct ceph_snap_context *snapc);
extern void __ceph_flush_snaps(struct ceph_inode_info *ci,
			       struct ceph_mds_session **psession,
			       int again);
extern void ceph_check_caps(struct ceph_inode_info *ci, int flags,
			    struct ceph_mds_session *session);
extern void ceph_check_delayed_caps(struct ceph_mds_client *mdsc);
extern void ceph_flush_dirty_caps(struct ceph_mds_client *mdsc);

extern int ceph_encode_inode_release(void **p, struct inode *inode,
				     int mds, int drop, int unless, int force);
extern int ceph_encode_dentry_release(void **p, struct dentry *dn,
				      int mds, int drop, int unless);

extern int ceph_get_caps(struct ceph_inode_info *ci, int need, int want,
			 int *got, loff_t endoff);

/* for counting open files by mode */
static inline void __ceph_get_fmode(struct ceph_inode_info *ci, int mode)
{
	ci->i_nr_by_mode[mode]++;
}
extern void ceph_put_fmode(struct ceph_inode_info *ci, int mode);

/* addr.c */
extern const struct address_space_operations ceph_aops;
extern int ceph_mmap(struct file *file, struct vm_area_struct *vma);

/* file.c */
extern const struct file_operations ceph_file_fops;
extern const struct address_space_operations ceph_aops;
extern int ceph_copy_to_page_vector(struct page **pages,
				    const char *data,
				    loff_t off, size_t len);
extern int ceph_copy_from_page_vector(struct page **pages,
				    char *data,
				    loff_t off, size_t len);
extern struct page **ceph_alloc_page_vector(int num_pages, gfp_t flags);
extern int ceph_open(struct inode *inode, struct file *file);
extern struct dentry *ceph_lookup_open(struct inode *dir, struct dentry *dentry,
				       struct nameidata *nd, int mode,
				       int locked_dir);
extern int ceph_release(struct inode *inode, struct file *filp);

/* dir.c */
extern const struct file_operations ceph_dir_fops;
extern const struct inode_operations ceph_dir_iops;
extern const struct dentry_operations ceph_dentry_ops, ceph_snap_dentry_ops,
	ceph_snapdir_dentry_ops;

extern int ceph_handle_notrace_create(struct inode *dir, struct dentry *dentry);
extern int ceph_handle_snapdir(struct ceph_mds_request *req,
			       struct dentry *dentry, int err);
extern struct dentry *ceph_finish_lookup(struct ceph_mds_request *req,
					 struct dentry *dentry, int err);

extern void ceph_dentry_lru_add(struct dentry *dn);
extern void ceph_dentry_lru_touch(struct dentry *dn);
extern void ceph_dentry_lru_del(struct dentry *dn);
extern void ceph_invalidate_dentry_lease(struct dentry *dentry);
extern unsigned ceph_dentry_hash(struct inode *dir, struct dentry *dn);
extern struct inode *ceph_get_dentry_parent_inode(struct dentry *dentry);

/*
 * our d_ops vary depending on whether the inode is live,
 * snapshotted (read-only), or a virtual ".snap" directory.
 */
int ceph_init_dentry(struct dentry *dentry);


/* ioctl.c */
extern long ceph_ioctl(struct file *file, unsigned int cmd, unsigned long arg);

/* export.c */
extern const struct export_operations ceph_export_ops;

/* locks.c */
extern int ceph_lock(struct file *file, int cmd, struct file_lock *fl);
extern int ceph_flock(struct file *file, int cmd, struct file_lock *fl);
extern void ceph_count_locks(struct inode *inode, int *p_num, int *f_num);
extern int ceph_encode_locks(struct inode *i, struct ceph_pagelist *p,
			     int p_locks, int f_locks);
extern int lock_to_ceph_filelock(struct file_lock *fl, struct ceph_filelock *c);

/* debugfs.c */
extern int ceph_fs_debugfs_init(struct ceph_fs_client *client);
extern void ceph_fs_debugfs_cleanup(struct ceph_fs_client *client);

#endif /* _FS_CEPH_SUPER_H */<|MERGE_RESOLUTION|>--- conflicted
+++ resolved
@@ -221,11 +221,7 @@
  * The locking for D_COMPLETE is a bit odd:
  *  - we can clear it at almost any time (see ceph_d_prune)
  *  - it is only meaningful if:
-<<<<<<< HEAD
- *    - we hold dir inode i_lock
-=======
  *    - we hold dir inode i_ceph_lock
->>>>>>> dcd6c922
  *    - we hold dir FILE_SHARED caps
  *    - the dentry D_COMPLETE is set
  */
