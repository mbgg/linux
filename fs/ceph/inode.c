// SPDX-License-Identifier: GPL-2.0
#include <linux/ceph/ceph_debug.h>

#include <linux/module.h>
#include <linux/fs.h>
#include <linux/slab.h>
#include <linux/string.h>
#include <linux/uaccess.h>
#include <linux/kernel.h>
#include <linux/writeback.h>
#include <linux/vmalloc.h>
#include <linux/xattr.h>
#include <linux/posix_acl.h>
#include <linux/random.h>
#include <linux/sort.h>
#include <linux/iversion.h>

#include "super.h"
#include "mds_client.h"
#include "cache.h"
#include <linux/ceph/decode.h>

/*
 * Ceph inode operations
 *
 * Implement basic inode helpers (get, alloc) and inode ops (getattr,
 * setattr, etc.), xattr helpers, and helpers for assimilating
 * metadata returned by the MDS into our cache.
 *
 * Also define helpers for doing asynchronous writeback, invalidation,
 * and truncation for the benefit of those who can't afford to block
 * (typically because they are in the message handler path).
 */

static const struct inode_operations ceph_symlink_iops;

static void ceph_inode_work(struct work_struct *work);

/*
 * find or create an inode, given the ceph ino number
 */
static int ceph_set_ino_cb(struct inode *inode, void *data)
{
	struct ceph_inode_info *ci = ceph_inode(inode);
	struct ceph_mds_client *mdsc = ceph_sb_to_mdsc(inode->i_sb);

	ci->i_vino = *(struct ceph_vino *)data;
	inode->i_ino = ceph_vino_to_ino_t(ci->i_vino);
	inode_set_iversion_raw(inode, 0);
	percpu_counter_inc(&mdsc->metric.total_inodes);

	return 0;
}

struct inode *ceph_get_inode(struct super_block *sb, struct ceph_vino vino)
{
	struct inode *inode;

	if (ceph_vino_is_reserved(vino))
		return ERR_PTR(-EREMOTEIO);

	inode = iget5_locked(sb, (unsigned long)vino.ino, ceph_ino_compare,
			     ceph_set_ino_cb, &vino);
	if (!inode)
		return ERR_PTR(-ENOMEM);

	dout("get_inode on %llu=%llx.%llx got %p new %d\n", ceph_present_inode(inode),
	     ceph_vinop(inode), inode, !!(inode->i_state & I_NEW));
	return inode;
}

/*
 * get/constuct snapdir inode for a given directory
 */
struct inode *ceph_get_snapdir(struct inode *parent)
{
	struct ceph_vino vino = {
		.ino = ceph_ino(parent),
		.snap = CEPH_SNAPDIR,
	};
	struct inode *inode = ceph_get_inode(parent->i_sb, vino);
	struct ceph_inode_info *ci = ceph_inode(inode);

	if (IS_ERR(inode))
		return inode;

	if (!S_ISDIR(parent->i_mode)) {
		pr_warn_once("bad snapdir parent type (mode=0%o)\n",
			     parent->i_mode);
		goto err;
	}

	if (!(inode->i_state & I_NEW) && !S_ISDIR(inode->i_mode)) {
		pr_warn_once("bad snapdir inode type (mode=0%o)\n",
			     inode->i_mode);
		goto err;
	}

	inode->i_mode = parent->i_mode;
	inode->i_uid = parent->i_uid;
	inode->i_gid = parent->i_gid;
	inode->i_mtime = parent->i_mtime;
	inode->i_ctime = parent->i_ctime;
	inode->i_atime = parent->i_atime;
	ci->i_rbytes = 0;
	ci->i_btime = ceph_inode(parent)->i_btime;

	if (inode->i_state & I_NEW) {
		inode->i_op = &ceph_snapdir_iops;
		inode->i_fop = &ceph_snapdir_fops;
		ci->i_snap_caps = CEPH_CAP_PIN; /* so we can open */
		unlock_new_inode(inode);
	}

	return inode;
err:
	if ((inode->i_state & I_NEW))
		discard_new_inode(inode);
	else
		iput(inode);
	return ERR_PTR(-ENOTDIR);
}

const struct inode_operations ceph_file_iops = {
	.permission = ceph_permission,
	.setattr = ceph_setattr,
	.getattr = ceph_getattr,
	.listxattr = ceph_listxattr,
	.get_inode_acl = ceph_get_acl,
	.set_acl = ceph_set_acl,
};


/*
 * We use a 'frag tree' to keep track of the MDS's directory fragments
 * for a given inode (usually there is just a single fragment).  We
 * need to know when a child frag is delegated to a new MDS, or when
 * it is flagged as replicated, so we can direct our requests
 * accordingly.
 */

/*
 * find/create a frag in the tree
 */
static struct ceph_inode_frag *__get_or_create_frag(struct ceph_inode_info *ci,
						    u32 f)
{
	struct rb_node **p;
	struct rb_node *parent = NULL;
	struct ceph_inode_frag *frag;
	int c;

	p = &ci->i_fragtree.rb_node;
	while (*p) {
		parent = *p;
		frag = rb_entry(parent, struct ceph_inode_frag, node);
		c = ceph_frag_compare(f, frag->frag);
		if (c < 0)
			p = &(*p)->rb_left;
		else if (c > 0)
			p = &(*p)->rb_right;
		else
			return frag;
	}

	frag = kmalloc(sizeof(*frag), GFP_NOFS);
	if (!frag)
		return ERR_PTR(-ENOMEM);

	frag->frag = f;
	frag->split_by = 0;
	frag->mds = -1;
	frag->ndist = 0;

	rb_link_node(&frag->node, parent, p);
	rb_insert_color(&frag->node, &ci->i_fragtree);

	dout("get_or_create_frag added %llx.%llx frag %x\n",
	     ceph_vinop(&ci->netfs.inode), f);
	return frag;
}

/*
 * find a specific frag @f
 */
struct ceph_inode_frag *__ceph_find_frag(struct ceph_inode_info *ci, u32 f)
{
	struct rb_node *n = ci->i_fragtree.rb_node;

	while (n) {
		struct ceph_inode_frag *frag =
			rb_entry(n, struct ceph_inode_frag, node);
		int c = ceph_frag_compare(f, frag->frag);
		if (c < 0)
			n = n->rb_left;
		else if (c > 0)
			n = n->rb_right;
		else
			return frag;
	}
	return NULL;
}

/*
 * Choose frag containing the given value @v.  If @pfrag is
 * specified, copy the frag delegation info to the caller if
 * it is present.
 */
static u32 __ceph_choose_frag(struct ceph_inode_info *ci, u32 v,
			      struct ceph_inode_frag *pfrag, int *found)
{
	u32 t = ceph_frag_make(0, 0);
	struct ceph_inode_frag *frag;
	unsigned nway, i;
	u32 n;

	if (found)
		*found = 0;

	while (1) {
		WARN_ON(!ceph_frag_contains_value(t, v));
		frag = __ceph_find_frag(ci, t);
		if (!frag)
			break; /* t is a leaf */
		if (frag->split_by == 0) {
			if (pfrag)
				memcpy(pfrag, frag, sizeof(*pfrag));
			if (found)
				*found = 1;
			break;
		}

		/* choose child */
		nway = 1 << frag->split_by;
		dout("choose_frag(%x) %x splits by %d (%d ways)\n", v, t,
		     frag->split_by, nway);
		for (i = 0; i < nway; i++) {
			n = ceph_frag_make_child(t, frag->split_by, i);
			if (ceph_frag_contains_value(n, v)) {
				t = n;
				break;
			}
		}
		BUG_ON(i == nway);
	}
	dout("choose_frag(%x) = %x\n", v, t);

	return t;
}

u32 ceph_choose_frag(struct ceph_inode_info *ci, u32 v,
		     struct ceph_inode_frag *pfrag, int *found)
{
	u32 ret;
	mutex_lock(&ci->i_fragtree_mutex);
	ret = __ceph_choose_frag(ci, v, pfrag, found);
	mutex_unlock(&ci->i_fragtree_mutex);
	return ret;
}

/*
 * Process dirfrag (delegation) info from the mds.  Include leaf
 * fragment in tree ONLY if ndist > 0.  Otherwise, only
 * branches/splits are included in i_fragtree)
 */
static int ceph_fill_dirfrag(struct inode *inode,
			     struct ceph_mds_reply_dirfrag *dirinfo)
{
	struct ceph_inode_info *ci = ceph_inode(inode);
	struct ceph_inode_frag *frag;
	u32 id = le32_to_cpu(dirinfo->frag);
	int mds = le32_to_cpu(dirinfo->auth);
	int ndist = le32_to_cpu(dirinfo->ndist);
	int diri_auth = -1;
	int i;
	int err = 0;

	spin_lock(&ci->i_ceph_lock);
	if (ci->i_auth_cap)
		diri_auth = ci->i_auth_cap->mds;
	spin_unlock(&ci->i_ceph_lock);

	if (mds == -1) /* CDIR_AUTH_PARENT */
		mds = diri_auth;

	mutex_lock(&ci->i_fragtree_mutex);
	if (ndist == 0 && mds == diri_auth) {
		/* no delegation info needed. */
		frag = __ceph_find_frag(ci, id);
		if (!frag)
			goto out;
		if (frag->split_by == 0) {
			/* tree leaf, remove */
			dout("fill_dirfrag removed %llx.%llx frag %x"
			     " (no ref)\n", ceph_vinop(inode), id);
			rb_erase(&frag->node, &ci->i_fragtree);
			kfree(frag);
		} else {
			/* tree branch, keep and clear */
			dout("fill_dirfrag cleared %llx.%llx frag %x"
			     " referral\n", ceph_vinop(inode), id);
			frag->mds = -1;
			frag->ndist = 0;
		}
		goto out;
	}


	/* find/add this frag to store mds delegation info */
	frag = __get_or_create_frag(ci, id);
	if (IS_ERR(frag)) {
		/* this is not the end of the world; we can continue
		   with bad/inaccurate delegation info */
		pr_err("fill_dirfrag ENOMEM on mds ref %llx.%llx fg %x\n",
		       ceph_vinop(inode), le32_to_cpu(dirinfo->frag));
		err = -ENOMEM;
		goto out;
	}

	frag->mds = mds;
	frag->ndist = min_t(u32, ndist, CEPH_MAX_DIRFRAG_REP);
	for (i = 0; i < frag->ndist; i++)
		frag->dist[i] = le32_to_cpu(dirinfo->dist[i]);
	dout("fill_dirfrag %llx.%llx frag %x ndist=%d\n",
	     ceph_vinop(inode), frag->frag, frag->ndist);

out:
	mutex_unlock(&ci->i_fragtree_mutex);
	return err;
}

static int frag_tree_split_cmp(const void *l, const void *r)
{
	struct ceph_frag_tree_split *ls = (struct ceph_frag_tree_split*)l;
	struct ceph_frag_tree_split *rs = (struct ceph_frag_tree_split*)r;
	return ceph_frag_compare(le32_to_cpu(ls->frag),
				 le32_to_cpu(rs->frag));
}

static bool is_frag_child(u32 f, struct ceph_inode_frag *frag)
{
	if (!frag)
		return f == ceph_frag_make(0, 0);
	if (ceph_frag_bits(f) != ceph_frag_bits(frag->frag) + frag->split_by)
		return false;
	return ceph_frag_contains_value(frag->frag, ceph_frag_value(f));
}

static int ceph_fill_fragtree(struct inode *inode,
			      struct ceph_frag_tree_head *fragtree,
			      struct ceph_mds_reply_dirfrag *dirinfo)
{
	struct ceph_inode_info *ci = ceph_inode(inode);
	struct ceph_inode_frag *frag, *prev_frag = NULL;
	struct rb_node *rb_node;
	unsigned i, split_by, nsplits;
	u32 id;
	bool update = false;

	mutex_lock(&ci->i_fragtree_mutex);
	nsplits = le32_to_cpu(fragtree->nsplits);
	if (nsplits != ci->i_fragtree_nsplits) {
		update = true;
	} else if (nsplits) {
<<<<<<< HEAD
		i = prandom_u32_max(nsplits);
=======
		i = get_random_u32_below(nsplits);
>>>>>>> 0ee29814
		id = le32_to_cpu(fragtree->splits[i].frag);
		if (!__ceph_find_frag(ci, id))
			update = true;
	} else if (!RB_EMPTY_ROOT(&ci->i_fragtree)) {
		rb_node = rb_first(&ci->i_fragtree);
		frag = rb_entry(rb_node, struct ceph_inode_frag, node);
		if (frag->frag != ceph_frag_make(0, 0) || rb_next(rb_node))
			update = true;
	}
	if (!update && dirinfo) {
		id = le32_to_cpu(dirinfo->frag);
		if (id != __ceph_choose_frag(ci, id, NULL, NULL))
			update = true;
	}
	if (!update)
		goto out_unlock;

	if (nsplits > 1) {
		sort(fragtree->splits, nsplits, sizeof(fragtree->splits[0]),
		     frag_tree_split_cmp, NULL);
	}

	dout("fill_fragtree %llx.%llx\n", ceph_vinop(inode));
	rb_node = rb_first(&ci->i_fragtree);
	for (i = 0; i < nsplits; i++) {
		id = le32_to_cpu(fragtree->splits[i].frag);
		split_by = le32_to_cpu(fragtree->splits[i].by);
		if (split_by == 0 || ceph_frag_bits(id) + split_by > 24) {
			pr_err("fill_fragtree %llx.%llx invalid split %d/%u, "
			       "frag %x split by %d\n", ceph_vinop(inode),
			       i, nsplits, id, split_by);
			continue;
		}
		frag = NULL;
		while (rb_node) {
			frag = rb_entry(rb_node, struct ceph_inode_frag, node);
			if (ceph_frag_compare(frag->frag, id) >= 0) {
				if (frag->frag != id)
					frag = NULL;
				else
					rb_node = rb_next(rb_node);
				break;
			}
			rb_node = rb_next(rb_node);
			/* delete stale split/leaf node */
			if (frag->split_by > 0 ||
			    !is_frag_child(frag->frag, prev_frag)) {
				rb_erase(&frag->node, &ci->i_fragtree);
				if (frag->split_by > 0)
					ci->i_fragtree_nsplits--;
				kfree(frag);
			}
			frag = NULL;
		}
		if (!frag) {
			frag = __get_or_create_frag(ci, id);
			if (IS_ERR(frag))
				continue;
		}
		if (frag->split_by == 0)
			ci->i_fragtree_nsplits++;
		frag->split_by = split_by;
		dout(" frag %x split by %d\n", frag->frag, frag->split_by);
		prev_frag = frag;
	}
	while (rb_node) {
		frag = rb_entry(rb_node, struct ceph_inode_frag, node);
		rb_node = rb_next(rb_node);
		/* delete stale split/leaf node */
		if (frag->split_by > 0 ||
		    !is_frag_child(frag->frag, prev_frag)) {
			rb_erase(&frag->node, &ci->i_fragtree);
			if (frag->split_by > 0)
				ci->i_fragtree_nsplits--;
			kfree(frag);
		}
	}
out_unlock:
	mutex_unlock(&ci->i_fragtree_mutex);
	return 0;
}

/*
 * initialize a newly allocated inode.
 */
struct inode *ceph_alloc_inode(struct super_block *sb)
{
	struct ceph_inode_info *ci;
	int i;

	ci = alloc_inode_sb(sb, ceph_inode_cachep, GFP_NOFS);
	if (!ci)
		return NULL;

	dout("alloc_inode %p\n", &ci->netfs.inode);

	/* Set parameters for the netfs library */
	netfs_inode_init(&ci->netfs, &ceph_netfs_ops);

	spin_lock_init(&ci->i_ceph_lock);

	ci->i_version = 0;
	ci->i_inline_version = 0;
	ci->i_time_warp_seq = 0;
	ci->i_ceph_flags = 0;
	atomic64_set(&ci->i_ordered_count, 1);
	atomic64_set(&ci->i_release_count, 1);
	atomic64_set(&ci->i_complete_seq[0], 0);
	atomic64_set(&ci->i_complete_seq[1], 0);
	ci->i_symlink = NULL;

	ci->i_max_bytes = 0;
	ci->i_max_files = 0;

	memset(&ci->i_dir_layout, 0, sizeof(ci->i_dir_layout));
	memset(&ci->i_cached_layout, 0, sizeof(ci->i_cached_layout));
	RCU_INIT_POINTER(ci->i_layout.pool_ns, NULL);

	ci->i_fragtree = RB_ROOT;
	mutex_init(&ci->i_fragtree_mutex);

	ci->i_xattrs.blob = NULL;
	ci->i_xattrs.prealloc_blob = NULL;
	ci->i_xattrs.dirty = false;
	ci->i_xattrs.index = RB_ROOT;
	ci->i_xattrs.count = 0;
	ci->i_xattrs.names_size = 0;
	ci->i_xattrs.vals_size = 0;
	ci->i_xattrs.version = 0;
	ci->i_xattrs.index_version = 0;

	ci->i_caps = RB_ROOT;
	ci->i_auth_cap = NULL;
	ci->i_dirty_caps = 0;
	ci->i_flushing_caps = 0;
	INIT_LIST_HEAD(&ci->i_dirty_item);
	INIT_LIST_HEAD(&ci->i_flushing_item);
	ci->i_prealloc_cap_flush = NULL;
	INIT_LIST_HEAD(&ci->i_cap_flush_list);
	init_waitqueue_head(&ci->i_cap_wq);
	ci->i_hold_caps_max = 0;
	INIT_LIST_HEAD(&ci->i_cap_delay_list);
	INIT_LIST_HEAD(&ci->i_cap_snaps);
	ci->i_head_snapc = NULL;
	ci->i_snap_caps = 0;

	ci->i_last_rd = ci->i_last_wr = jiffies - 3600 * HZ;
	for (i = 0; i < CEPH_FILE_MODE_BITS; i++)
		ci->i_nr_by_mode[i] = 0;

	mutex_init(&ci->i_truncate_mutex);
	ci->i_truncate_seq = 0;
	ci->i_truncate_size = 0;
	ci->i_truncate_pending = 0;

	ci->i_max_size = 0;
	ci->i_reported_size = 0;
	ci->i_wanted_max_size = 0;
	ci->i_requested_max_size = 0;

	ci->i_pin_ref = 0;
	ci->i_rd_ref = 0;
	ci->i_rdcache_ref = 0;
	ci->i_wr_ref = 0;
	ci->i_wb_ref = 0;
	ci->i_fx_ref = 0;
	ci->i_wrbuffer_ref = 0;
	ci->i_wrbuffer_ref_head = 0;
	atomic_set(&ci->i_filelock_ref, 0);
	atomic_set(&ci->i_shared_gen, 1);
	ci->i_rdcache_gen = 0;
	ci->i_rdcache_revoking = 0;

	INIT_LIST_HEAD(&ci->i_unsafe_dirops);
	INIT_LIST_HEAD(&ci->i_unsafe_iops);
	spin_lock_init(&ci->i_unsafe_lock);

	ci->i_snap_realm = NULL;
	INIT_LIST_HEAD(&ci->i_snap_realm_item);
	INIT_LIST_HEAD(&ci->i_snap_flush_item);

	INIT_WORK(&ci->i_work, ceph_inode_work);
	ci->i_work_mask = 0;
	memset(&ci->i_btime, '\0', sizeof(ci->i_btime));
	return &ci->netfs.inode;
}

void ceph_free_inode(struct inode *inode)
{
	struct ceph_inode_info *ci = ceph_inode(inode);

	kfree(ci->i_symlink);
	kmem_cache_free(ceph_inode_cachep, ci);
}

void ceph_evict_inode(struct inode *inode)
{
	struct ceph_inode_info *ci = ceph_inode(inode);
	struct ceph_mds_client *mdsc = ceph_sb_to_mdsc(inode->i_sb);
	struct ceph_inode_frag *frag;
	struct rb_node *n;

	dout("evict_inode %p ino %llx.%llx\n", inode, ceph_vinop(inode));

	percpu_counter_dec(&mdsc->metric.total_inodes);

	truncate_inode_pages_final(&inode->i_data);
	if (inode->i_state & I_PINNING_FSCACHE_WB)
		ceph_fscache_unuse_cookie(inode, true);
	clear_inode(inode);

	ceph_fscache_unregister_inode_cookie(ci);

	__ceph_remove_caps(ci);

	if (__ceph_has_quota(ci, QUOTA_GET_ANY))
		ceph_adjust_quota_realms_count(inode, false);

	/*
	 * we may still have a snap_realm reference if there are stray
	 * caps in i_snap_caps.
	 */
	if (ci->i_snap_realm) {
		if (ceph_snap(inode) == CEPH_NOSNAP) {
			dout(" dropping residual ref to snap realm %p\n",
			     ci->i_snap_realm);
			ceph_change_snap_realm(inode, NULL);
		} else {
			ceph_put_snapid_map(mdsc, ci->i_snapid_map);
			ci->i_snap_realm = NULL;
		}
	}

	while ((n = rb_first(&ci->i_fragtree)) != NULL) {
		frag = rb_entry(n, struct ceph_inode_frag, node);
		rb_erase(n, &ci->i_fragtree);
		kfree(frag);
	}
	ci->i_fragtree_nsplits = 0;

	__ceph_destroy_xattrs(ci);
	if (ci->i_xattrs.blob)
		ceph_buffer_put(ci->i_xattrs.blob);
	if (ci->i_xattrs.prealloc_blob)
		ceph_buffer_put(ci->i_xattrs.prealloc_blob);

	ceph_put_string(rcu_dereference_raw(ci->i_layout.pool_ns));
	ceph_put_string(rcu_dereference_raw(ci->i_cached_layout.pool_ns));
}

static inline blkcnt_t calc_inode_blocks(u64 size)
{
	return (size + (1<<9) - 1) >> 9;
}

/*
 * Helpers to fill in size, ctime, mtime, and atime.  We have to be
 * careful because either the client or MDS may have more up to date
 * info, depending on which capabilities are held, and whether
 * time_warp_seq or truncate_seq have increased.  (Ordinarily, mtime
 * and size are monotonically increasing, except when utimes() or
 * truncate() increments the corresponding _seq values.)
 */
int ceph_fill_file_size(struct inode *inode, int issued,
			u32 truncate_seq, u64 truncate_size, u64 size)
{
	struct ceph_inode_info *ci = ceph_inode(inode);
	int queue_trunc = 0;
	loff_t isize = i_size_read(inode);

	if (ceph_seq_cmp(truncate_seq, ci->i_truncate_seq) > 0 ||
	    (truncate_seq == ci->i_truncate_seq && size > isize)) {
		dout("size %lld -> %llu\n", isize, size);
		if (size > 0 && S_ISDIR(inode->i_mode)) {
			pr_err("fill_file_size non-zero size for directory\n");
			size = 0;
		}
		i_size_write(inode, size);
		inode->i_blocks = calc_inode_blocks(size);
		/*
		 * If we're expanding, then we should be able to just update
		 * the existing cookie.
		 */
		if (size > isize)
			ceph_fscache_update(inode);
		ci->i_reported_size = size;
		if (truncate_seq != ci->i_truncate_seq) {
			dout("truncate_seq %u -> %u\n",
			     ci->i_truncate_seq, truncate_seq);
			ci->i_truncate_seq = truncate_seq;

			/* the MDS should have revoked these caps */
			WARN_ON_ONCE(issued & (CEPH_CAP_FILE_EXCL |
					       CEPH_CAP_FILE_RD |
					       CEPH_CAP_FILE_WR |
					       CEPH_CAP_FILE_LAZYIO));
			/*
			 * If we hold relevant caps, or in the case where we're
			 * not the only client referencing this file and we
			 * don't hold those caps, then we need to check whether
			 * the file is either opened or mmaped
			 */
			if ((issued & (CEPH_CAP_FILE_CACHE|
				       CEPH_CAP_FILE_BUFFER)) ||
			    mapping_mapped(inode->i_mapping) ||
			    __ceph_is_file_opened(ci)) {
				ci->i_truncate_pending++;
				queue_trunc = 1;
			}
		}
	}
	if (ceph_seq_cmp(truncate_seq, ci->i_truncate_seq) >= 0 &&
	    ci->i_truncate_size != truncate_size) {
		dout("truncate_size %lld -> %llu\n", ci->i_truncate_size,
		     truncate_size);
		ci->i_truncate_size = truncate_size;
	}
	return queue_trunc;
}

void ceph_fill_file_time(struct inode *inode, int issued,
			 u64 time_warp_seq, struct timespec64 *ctime,
			 struct timespec64 *mtime, struct timespec64 *atime)
{
	struct ceph_inode_info *ci = ceph_inode(inode);
	int warn = 0;

	if (issued & (CEPH_CAP_FILE_EXCL|
		      CEPH_CAP_FILE_WR|
		      CEPH_CAP_FILE_BUFFER|
		      CEPH_CAP_AUTH_EXCL|
		      CEPH_CAP_XATTR_EXCL)) {
		if (ci->i_version == 0 ||
		    timespec64_compare(ctime, &inode->i_ctime) > 0) {
			dout("ctime %lld.%09ld -> %lld.%09ld inc w/ cap\n",
			     inode->i_ctime.tv_sec, inode->i_ctime.tv_nsec,
			     ctime->tv_sec, ctime->tv_nsec);
			inode->i_ctime = *ctime;
		}
		if (ci->i_version == 0 ||
		    ceph_seq_cmp(time_warp_seq, ci->i_time_warp_seq) > 0) {
			/* the MDS did a utimes() */
			dout("mtime %lld.%09ld -> %lld.%09ld "
			     "tw %d -> %d\n",
			     inode->i_mtime.tv_sec, inode->i_mtime.tv_nsec,
			     mtime->tv_sec, mtime->tv_nsec,
			     ci->i_time_warp_seq, (int)time_warp_seq);

			inode->i_mtime = *mtime;
			inode->i_atime = *atime;
			ci->i_time_warp_seq = time_warp_seq;
		} else if (time_warp_seq == ci->i_time_warp_seq) {
			/* nobody did utimes(); take the max */
			if (timespec64_compare(mtime, &inode->i_mtime) > 0) {
				dout("mtime %lld.%09ld -> %lld.%09ld inc\n",
				     inode->i_mtime.tv_sec,
				     inode->i_mtime.tv_nsec,
				     mtime->tv_sec, mtime->tv_nsec);
				inode->i_mtime = *mtime;
			}
			if (timespec64_compare(atime, &inode->i_atime) > 0) {
				dout("atime %lld.%09ld -> %lld.%09ld inc\n",
				     inode->i_atime.tv_sec,
				     inode->i_atime.tv_nsec,
				     atime->tv_sec, atime->tv_nsec);
				inode->i_atime = *atime;
			}
		} else if (issued & CEPH_CAP_FILE_EXCL) {
			/* we did a utimes(); ignore mds values */
		} else {
			warn = 1;
		}
	} else {
		/* we have no write|excl caps; whatever the MDS says is true */
		if (ceph_seq_cmp(time_warp_seq, ci->i_time_warp_seq) >= 0) {
			inode->i_ctime = *ctime;
			inode->i_mtime = *mtime;
			inode->i_atime = *atime;
			ci->i_time_warp_seq = time_warp_seq;
		} else {
			warn = 1;
		}
	}
	if (warn) /* time_warp_seq shouldn't go backwards */
		dout("%p mds time_warp_seq %llu < %u\n",
		     inode, time_warp_seq, ci->i_time_warp_seq);
}

/*
 * Populate an inode based on info from mds.  May be called on new or
 * existing inodes.
 */
int ceph_fill_inode(struct inode *inode, struct page *locked_page,
		    struct ceph_mds_reply_info_in *iinfo,
		    struct ceph_mds_reply_dirfrag *dirinfo,
		    struct ceph_mds_session *session, int cap_fmode,
		    struct ceph_cap_reservation *caps_reservation)
{
	struct ceph_mds_client *mdsc = ceph_sb_to_mdsc(inode->i_sb);
	struct ceph_mds_reply_inode *info = iinfo->in;
	struct ceph_inode_info *ci = ceph_inode(inode);
	int issued, new_issued, info_caps;
	struct timespec64 mtime, atime, ctime;
	struct ceph_buffer *xattr_blob = NULL;
	struct ceph_buffer *old_blob = NULL;
	struct ceph_string *pool_ns = NULL;
	struct ceph_cap *new_cap = NULL;
	int err = 0;
	bool wake = false;
	bool queue_trunc = false;
	bool new_version = false;
	bool fill_inline = false;
	umode_t mode = le32_to_cpu(info->mode);
	dev_t rdev = le32_to_cpu(info->rdev);

	lockdep_assert_held(&mdsc->snap_rwsem);

	dout("%s %p ino %llx.%llx v %llu had %llu\n", __func__,
	     inode, ceph_vinop(inode), le64_to_cpu(info->version),
	     ci->i_version);

	/* Once I_NEW is cleared, we can't change type or dev numbers */
	if (inode->i_state & I_NEW) {
		inode->i_mode = mode;
	} else {
		if (inode_wrong_type(inode, mode)) {
			pr_warn_once("inode type changed! (ino %llx.%llx is 0%o, mds says 0%o)\n",
				     ceph_vinop(inode), inode->i_mode, mode);
			return -ESTALE;
		}

		if ((S_ISCHR(mode) || S_ISBLK(mode)) && inode->i_rdev != rdev) {
			pr_warn_once("dev inode rdev changed! (ino %llx.%llx is %u:%u, mds says %u:%u)\n",
				     ceph_vinop(inode), MAJOR(inode->i_rdev),
				     MINOR(inode->i_rdev), MAJOR(rdev),
				     MINOR(rdev));
			return -ESTALE;
		}
	}

	info_caps = le32_to_cpu(info->cap.caps);

	/* prealloc new cap struct */
	if (info_caps && ceph_snap(inode) == CEPH_NOSNAP) {
		new_cap = ceph_get_cap(mdsc, caps_reservation);
		if (!new_cap)
			return -ENOMEM;
	}

	/*
	 * prealloc xattr data, if it looks like we'll need it.  only
	 * if len > 4 (meaning there are actually xattrs; the first 4
	 * bytes are the xattr count).
	 */
	if (iinfo->xattr_len > 4) {
		xattr_blob = ceph_buffer_new(iinfo->xattr_len, GFP_NOFS);
		if (!xattr_blob)
			pr_err("%s ENOMEM xattr blob %d bytes\n", __func__,
			       iinfo->xattr_len);
	}

	if (iinfo->pool_ns_len > 0)
		pool_ns = ceph_find_or_create_string(iinfo->pool_ns_data,
						     iinfo->pool_ns_len);

	if (ceph_snap(inode) != CEPH_NOSNAP && !ci->i_snapid_map)
		ci->i_snapid_map = ceph_get_snapid_map(mdsc, ceph_snap(inode));

	spin_lock(&ci->i_ceph_lock);

	/*
	 * provided version will be odd if inode value is projected,
	 * even if stable.  skip the update if we have newer stable
	 * info (ours>=theirs, e.g. due to racing mds replies), unless
	 * we are getting projected (unstable) info (in which case the
	 * version is odd, and we want ours>theirs).
	 *   us   them
	 *   2    2     skip
	 *   3    2     skip
	 *   3    3     update
	 */
	if (ci->i_version == 0 ||
	    ((info->cap.flags & CEPH_CAP_FLAG_AUTH) &&
	     le64_to_cpu(info->version) > (ci->i_version & ~1)))
		new_version = true;

	/* Update change_attribute */
	inode_set_max_iversion_raw(inode, iinfo->change_attr);

	__ceph_caps_issued(ci, &issued);
	issued |= __ceph_caps_dirty(ci);
	new_issued = ~issued & info_caps;

	/* directories have fl_stripe_unit set to zero */
	if (le32_to_cpu(info->layout.fl_stripe_unit))
		inode->i_blkbits =
			fls(le32_to_cpu(info->layout.fl_stripe_unit)) - 1;
	else
		inode->i_blkbits = CEPH_BLOCK_SHIFT;

	__ceph_update_quota(ci, iinfo->max_bytes, iinfo->max_files);

	if ((new_version || (new_issued & CEPH_CAP_AUTH_SHARED)) &&
	    (issued & CEPH_CAP_AUTH_EXCL) == 0) {
		inode->i_mode = mode;
		inode->i_uid = make_kuid(&init_user_ns, le32_to_cpu(info->uid));
		inode->i_gid = make_kgid(&init_user_ns, le32_to_cpu(info->gid));
		dout("%p mode 0%o uid.gid %d.%d\n", inode, inode->i_mode,
		     from_kuid(&init_user_ns, inode->i_uid),
		     from_kgid(&init_user_ns, inode->i_gid));
		ceph_decode_timespec64(&ci->i_btime, &iinfo->btime);
		ceph_decode_timespec64(&ci->i_snap_btime, &iinfo->snap_btime);
	}

	if ((new_version || (new_issued & CEPH_CAP_LINK_SHARED)) &&
	    (issued & CEPH_CAP_LINK_EXCL) == 0)
		set_nlink(inode, le32_to_cpu(info->nlink));

	if (new_version || (new_issued & CEPH_CAP_ANY_RD)) {
		/* be careful with mtime, atime, size */
		ceph_decode_timespec64(&atime, &info->atime);
		ceph_decode_timespec64(&mtime, &info->mtime);
		ceph_decode_timespec64(&ctime, &info->ctime);
		ceph_fill_file_time(inode, issued,
				le32_to_cpu(info->time_warp_seq),
				&ctime, &mtime, &atime);
	}

	if (new_version || (info_caps & CEPH_CAP_FILE_SHARED)) {
		ci->i_files = le64_to_cpu(info->files);
		ci->i_subdirs = le64_to_cpu(info->subdirs);
	}

	if (new_version ||
	    (new_issued & (CEPH_CAP_ANY_FILE_RD | CEPH_CAP_ANY_FILE_WR))) {
		s64 old_pool = ci->i_layout.pool_id;
		struct ceph_string *old_ns;

		ceph_file_layout_from_legacy(&ci->i_layout, &info->layout);
		old_ns = rcu_dereference_protected(ci->i_layout.pool_ns,
					lockdep_is_held(&ci->i_ceph_lock));
		rcu_assign_pointer(ci->i_layout.pool_ns, pool_ns);

		if (ci->i_layout.pool_id != old_pool || pool_ns != old_ns)
			ci->i_ceph_flags &= ~CEPH_I_POOL_PERM;

		pool_ns = old_ns;

		queue_trunc = ceph_fill_file_size(inode, issued,
					le32_to_cpu(info->truncate_seq),
					le64_to_cpu(info->truncate_size),
					le64_to_cpu(info->size));
		/* only update max_size on auth cap */
		if ((info->cap.flags & CEPH_CAP_FLAG_AUTH) &&
		    ci->i_max_size != le64_to_cpu(info->max_size)) {
			dout("max_size %lld -> %llu\n", ci->i_max_size,
					le64_to_cpu(info->max_size));
			ci->i_max_size = le64_to_cpu(info->max_size);
		}
	}

	/* layout and rstat are not tracked by capability, update them if
	 * the inode info is from auth mds */
	if (new_version || (info->cap.flags & CEPH_CAP_FLAG_AUTH)) {
		if (S_ISDIR(inode->i_mode)) {
			ci->i_dir_layout = iinfo->dir_layout;
			ci->i_rbytes = le64_to_cpu(info->rbytes);
			ci->i_rfiles = le64_to_cpu(info->rfiles);
			ci->i_rsubdirs = le64_to_cpu(info->rsubdirs);
			ci->i_dir_pin = iinfo->dir_pin;
			ci->i_rsnaps = iinfo->rsnaps;
			ceph_decode_timespec64(&ci->i_rctime, &info->rctime);
		}
	}

	/* xattrs */
	/* note that if i_xattrs.len <= 4, i_xattrs.data will still be NULL. */
	if ((ci->i_xattrs.version == 0 || !(issued & CEPH_CAP_XATTR_EXCL))  &&
	    le64_to_cpu(info->xattr_version) > ci->i_xattrs.version) {
		if (ci->i_xattrs.blob)
			old_blob = ci->i_xattrs.blob;
		ci->i_xattrs.blob = xattr_blob;
		if (xattr_blob)
			memcpy(ci->i_xattrs.blob->vec.iov_base,
			       iinfo->xattr_data, iinfo->xattr_len);
		ci->i_xattrs.version = le64_to_cpu(info->xattr_version);
		ceph_forget_all_cached_acls(inode);
		ceph_security_invalidate_secctx(inode);
		xattr_blob = NULL;
	}

	/* finally update i_version */
	if (le64_to_cpu(info->version) > ci->i_version)
		ci->i_version = le64_to_cpu(info->version);

	inode->i_mapping->a_ops = &ceph_aops;

	switch (inode->i_mode & S_IFMT) {
	case S_IFIFO:
	case S_IFBLK:
	case S_IFCHR:
	case S_IFSOCK:
		inode->i_blkbits = PAGE_SHIFT;
		init_special_inode(inode, inode->i_mode, rdev);
		inode->i_op = &ceph_file_iops;
		break;
	case S_IFREG:
		inode->i_op = &ceph_file_iops;
		inode->i_fop = &ceph_file_fops;
		break;
	case S_IFLNK:
		inode->i_op = &ceph_symlink_iops;
		if (!ci->i_symlink) {
			u32 symlen = iinfo->symlink_len;
			char *sym;

			spin_unlock(&ci->i_ceph_lock);

			if (symlen != i_size_read(inode)) {
				pr_err("%s %llx.%llx BAD symlink "
					"size %lld\n", __func__,
					ceph_vinop(inode),
					i_size_read(inode));
				i_size_write(inode, symlen);
				inode->i_blocks = calc_inode_blocks(symlen);
			}

			err = -ENOMEM;
			sym = kstrndup(iinfo->symlink, symlen, GFP_NOFS);
			if (!sym)
				goto out;

			spin_lock(&ci->i_ceph_lock);
			if (!ci->i_symlink)
				ci->i_symlink = sym;
			else
				kfree(sym); /* lost a race */
		}
		inode->i_link = ci->i_symlink;
		break;
	case S_IFDIR:
		inode->i_op = &ceph_dir_iops;
		inode->i_fop = &ceph_dir_fops;
		break;
	default:
		pr_err("%s %llx.%llx BAD mode 0%o\n", __func__,
		       ceph_vinop(inode), inode->i_mode);
	}

	/* were we issued a capability? */
	if (info_caps) {
		if (ceph_snap(inode) == CEPH_NOSNAP) {
			ceph_add_cap(inode, session,
				     le64_to_cpu(info->cap.cap_id),
				     info_caps,
				     le32_to_cpu(info->cap.wanted),
				     le32_to_cpu(info->cap.seq),
				     le32_to_cpu(info->cap.mseq),
				     le64_to_cpu(info->cap.realm),
				     info->cap.flags, &new_cap);

			/* set dir completion flag? */
			if (S_ISDIR(inode->i_mode) &&
			    ci->i_files == 0 && ci->i_subdirs == 0 &&
			    (info_caps & CEPH_CAP_FILE_SHARED) &&
			    (issued & CEPH_CAP_FILE_EXCL) == 0 &&
			    !__ceph_dir_is_complete(ci)) {
				dout(" marking %p complete (empty)\n", inode);
				i_size_write(inode, 0);
				__ceph_dir_set_complete(ci,
					atomic64_read(&ci->i_release_count),
					atomic64_read(&ci->i_ordered_count));
			}

			wake = true;
		} else {
			dout(" %p got snap_caps %s\n", inode,
			     ceph_cap_string(info_caps));
			ci->i_snap_caps |= info_caps;
		}
	}

	if (iinfo->inline_version > 0 &&
	    iinfo->inline_version >= ci->i_inline_version) {
		int cache_caps = CEPH_CAP_FILE_CACHE | CEPH_CAP_FILE_LAZYIO;
		ci->i_inline_version = iinfo->inline_version;
		if (ceph_has_inline_data(ci) &&
		    (locked_page || (info_caps & cache_caps)))
			fill_inline = true;
	}

	if (cap_fmode >= 0) {
		if (!info_caps)
			pr_warn("mds issued no caps on %llx.%llx\n",
				ceph_vinop(inode));
		__ceph_touch_fmode(ci, mdsc, cap_fmode);
	}

	spin_unlock(&ci->i_ceph_lock);

	ceph_fscache_register_inode_cookie(inode);

	if (fill_inline)
		ceph_fill_inline_data(inode, locked_page,
				      iinfo->inline_data, iinfo->inline_len);

	if (wake)
		wake_up_all(&ci->i_cap_wq);

	/* queue truncate if we saw i_size decrease */
	if (queue_trunc)
		ceph_queue_vmtruncate(inode);

	/* populate frag tree */
	if (S_ISDIR(inode->i_mode))
		ceph_fill_fragtree(inode, &info->fragtree, dirinfo);

	/* update delegation info? */
	if (dirinfo)
		ceph_fill_dirfrag(inode, dirinfo);

	err = 0;
out:
	if (new_cap)
		ceph_put_cap(mdsc, new_cap);
	ceph_buffer_put(old_blob);
	ceph_buffer_put(xattr_blob);
	ceph_put_string(pool_ns);
	return err;
}

/*
 * caller should hold session s_mutex and dentry->d_lock.
 */
static void __update_dentry_lease(struct inode *dir, struct dentry *dentry,
				  struct ceph_mds_reply_lease *lease,
				  struct ceph_mds_session *session,
				  unsigned long from_time,
				  struct ceph_mds_session **old_lease_session)
{
	struct ceph_dentry_info *di = ceph_dentry(dentry);
	unsigned mask = le16_to_cpu(lease->mask);
	long unsigned duration = le32_to_cpu(lease->duration_ms);
	long unsigned ttl = from_time + (duration * HZ) / 1000;
	long unsigned half_ttl = from_time + (duration * HZ / 2) / 1000;

	dout("update_dentry_lease %p duration %lu ms ttl %lu\n",
	     dentry, duration, ttl);

	/* only track leases on regular dentries */
	if (ceph_snap(dir) != CEPH_NOSNAP)
		return;

	if (mask & CEPH_LEASE_PRIMARY_LINK)
		di->flags |= CEPH_DENTRY_PRIMARY_LINK;
	else
		di->flags &= ~CEPH_DENTRY_PRIMARY_LINK;

	di->lease_shared_gen = atomic_read(&ceph_inode(dir)->i_shared_gen);
	if (!(mask & CEPH_LEASE_VALID)) {
		__ceph_dentry_dir_lease_touch(di);
		return;
	}

	if (di->lease_gen == atomic_read(&session->s_cap_gen) &&
	    time_before(ttl, di->time))
		return;  /* we already have a newer lease. */

	if (di->lease_session && di->lease_session != session) {
		*old_lease_session = di->lease_session;
		di->lease_session = NULL;
	}

	if (!di->lease_session)
		di->lease_session = ceph_get_mds_session(session);
	di->lease_gen = atomic_read(&session->s_cap_gen);
	di->lease_seq = le32_to_cpu(lease->seq);
	di->lease_renew_after = half_ttl;
	di->lease_renew_from = 0;
	di->time = ttl;

	__ceph_dentry_lease_touch(di);
}

static inline void update_dentry_lease(struct inode *dir, struct dentry *dentry,
					struct ceph_mds_reply_lease *lease,
					struct ceph_mds_session *session,
					unsigned long from_time)
{
	struct ceph_mds_session *old_lease_session = NULL;
	spin_lock(&dentry->d_lock);
	__update_dentry_lease(dir, dentry, lease, session, from_time,
			      &old_lease_session);
	spin_unlock(&dentry->d_lock);
	ceph_put_mds_session(old_lease_session);
}

/*
 * update dentry lease without having parent inode locked
 */
static void update_dentry_lease_careful(struct dentry *dentry,
					struct ceph_mds_reply_lease *lease,
					struct ceph_mds_session *session,
					unsigned long from_time,
					char *dname, u32 dname_len,
					struct ceph_vino *pdvino,
					struct ceph_vino *ptvino)

{
	struct inode *dir;
	struct ceph_mds_session *old_lease_session = NULL;

	spin_lock(&dentry->d_lock);
	/* make sure dentry's name matches target */
	if (dentry->d_name.len != dname_len ||
	    memcmp(dentry->d_name.name, dname, dname_len))
		goto out_unlock;

	dir = d_inode(dentry->d_parent);
	/* make sure parent matches dvino */
	if (!ceph_ino_compare(dir, pdvino))
		goto out_unlock;

	/* make sure dentry's inode matches target. NULL ptvino means that
	 * we expect a negative dentry */
	if (ptvino) {
		if (d_really_is_negative(dentry))
			goto out_unlock;
		if (!ceph_ino_compare(d_inode(dentry), ptvino))
			goto out_unlock;
	} else {
		if (d_really_is_positive(dentry))
			goto out_unlock;
	}

	__update_dentry_lease(dir, dentry, lease, session,
			      from_time, &old_lease_session);
out_unlock:
	spin_unlock(&dentry->d_lock);
	ceph_put_mds_session(old_lease_session);
}

/*
 * splice a dentry to an inode.
 * caller must hold directory i_rwsem for this to be safe.
 */
static int splice_dentry(struct dentry **pdn, struct inode *in)
{
	struct dentry *dn = *pdn;
	struct dentry *realdn;

	BUG_ON(d_inode(dn));

	if (S_ISDIR(in->i_mode)) {
		/* If inode is directory, d_splice_alias() below will remove
		 * 'realdn' from its origin parent. We need to ensure that
		 * origin parent's readdir cache will not reference 'realdn'
		 */
		realdn = d_find_any_alias(in);
		if (realdn) {
			struct ceph_dentry_info *di = ceph_dentry(realdn);
			spin_lock(&realdn->d_lock);

			realdn->d_op->d_prune(realdn);

			di->time = jiffies;
			di->lease_shared_gen = 0;
			di->offset = 0;

			spin_unlock(&realdn->d_lock);
			dput(realdn);
		}
	}

	/* dn must be unhashed */
	if (!d_unhashed(dn))
		d_drop(dn);
	realdn = d_splice_alias(in, dn);
	if (IS_ERR(realdn)) {
		pr_err("splice_dentry error %ld %p inode %p ino %llx.%llx\n",
		       PTR_ERR(realdn), dn, in, ceph_vinop(in));
		return PTR_ERR(realdn);
	}

	if (realdn) {
		dout("dn %p (%d) spliced with %p (%d) "
		     "inode %p ino %llx.%llx\n",
		     dn, d_count(dn),
		     realdn, d_count(realdn),
		     d_inode(realdn), ceph_vinop(d_inode(realdn)));
		dput(dn);
		*pdn = realdn;
	} else {
		BUG_ON(!ceph_dentry(dn));
		dout("dn %p attached to %p ino %llx.%llx\n",
		     dn, d_inode(dn), ceph_vinop(d_inode(dn)));
	}
	return 0;
}

/*
 * Incorporate results into the local cache.  This is either just
 * one inode, or a directory, dentry, and possibly linked-to inode (e.g.,
 * after a lookup).
 *
 * A reply may contain
 *         a directory inode along with a dentry.
 *  and/or a target inode
 *
 * Called with snap_rwsem (read).
 */
int ceph_fill_trace(struct super_block *sb, struct ceph_mds_request *req)
{
	struct ceph_mds_session *session = req->r_session;
	struct ceph_mds_reply_info_parsed *rinfo = &req->r_reply_info;
	struct inode *in = NULL;
	struct ceph_vino tvino, dvino;
	struct ceph_fs_client *fsc = ceph_sb_to_client(sb);
	int err = 0;

	dout("fill_trace %p is_dentry %d is_target %d\n", req,
	     rinfo->head->is_dentry, rinfo->head->is_target);

	if (!rinfo->head->is_target && !rinfo->head->is_dentry) {
		dout("fill_trace reply is empty!\n");
		if (rinfo->head->result == 0 && req->r_parent)
			ceph_invalidate_dir_request(req);
		return 0;
	}

	if (rinfo->head->is_dentry) {
		struct inode *dir = req->r_parent;

		if (dir) {
			err = ceph_fill_inode(dir, NULL, &rinfo->diri,
					      rinfo->dirfrag, session, -1,
					      &req->r_caps_reservation);
			if (err < 0)
				goto done;
		} else {
			WARN_ON_ONCE(1);
		}

		if (dir && req->r_op == CEPH_MDS_OP_LOOKUPNAME &&
		    test_bit(CEPH_MDS_R_PARENT_LOCKED, &req->r_req_flags) &&
		    !test_bit(CEPH_MDS_R_ABORTED, &req->r_req_flags)) {
			struct qstr dname;
			struct dentry *dn, *parent;

			BUG_ON(!rinfo->head->is_target);
			BUG_ON(req->r_dentry);

			parent = d_find_any_alias(dir);
			BUG_ON(!parent);

			dname.name = rinfo->dname;
			dname.len = rinfo->dname_len;
			dname.hash = full_name_hash(parent, dname.name, dname.len);
			tvino.ino = le64_to_cpu(rinfo->targeti.in->ino);
			tvino.snap = le64_to_cpu(rinfo->targeti.in->snapid);
retry_lookup:
			dn = d_lookup(parent, &dname);
			dout("d_lookup on parent=%p name=%.*s got %p\n",
			     parent, dname.len, dname.name, dn);

			if (!dn) {
				dn = d_alloc(parent, &dname);
				dout("d_alloc %p '%.*s' = %p\n", parent,
				     dname.len, dname.name, dn);
				if (!dn) {
					dput(parent);
					err = -ENOMEM;
					goto done;
				}
				err = 0;
			} else if (d_really_is_positive(dn) &&
				   (ceph_ino(d_inode(dn)) != tvino.ino ||
				    ceph_snap(d_inode(dn)) != tvino.snap)) {
				dout(" dn %p points to wrong inode %p\n",
				     dn, d_inode(dn));
				ceph_dir_clear_ordered(dir);
				d_delete(dn);
				dput(dn);
				goto retry_lookup;
			}

			req->r_dentry = dn;
			dput(parent);
		}
	}

	if (rinfo->head->is_target) {
		/* Should be filled in by handle_reply */
		BUG_ON(!req->r_target_inode);

		in = req->r_target_inode;
		err = ceph_fill_inode(in, req->r_locked_page, &rinfo->targeti,
				NULL, session,
				(!test_bit(CEPH_MDS_R_ABORTED, &req->r_req_flags) &&
				 !test_bit(CEPH_MDS_R_ASYNC, &req->r_req_flags) &&
				 rinfo->head->result == 0) ?  req->r_fmode : -1,
				&req->r_caps_reservation);
		if (err < 0) {
			pr_err("ceph_fill_inode badness %p %llx.%llx\n",
				in, ceph_vinop(in));
			req->r_target_inode = NULL;
			if (in->i_state & I_NEW)
				discard_new_inode(in);
			else
				iput(in);
			goto done;
		}
		if (in->i_state & I_NEW)
			unlock_new_inode(in);
	}

	/*
	 * ignore null lease/binding on snapdir ENOENT, or else we
	 * will have trouble splicing in the virtual snapdir later
	 */
	if (rinfo->head->is_dentry &&
            !test_bit(CEPH_MDS_R_ABORTED, &req->r_req_flags) &&
	    test_bit(CEPH_MDS_R_PARENT_LOCKED, &req->r_req_flags) &&
	    (rinfo->head->is_target || strncmp(req->r_dentry->d_name.name,
					       fsc->mount_options->snapdir_name,
					       req->r_dentry->d_name.len))) {
		/*
		 * lookup link rename   : null -> possibly existing inode
		 * mknod symlink mkdir  : null -> new inode
		 * unlink               : linked -> null
		 */
		struct inode *dir = req->r_parent;
		struct dentry *dn = req->r_dentry;
		bool have_dir_cap, have_lease;

		BUG_ON(!dn);
		BUG_ON(!dir);
		BUG_ON(d_inode(dn->d_parent) != dir);

		dvino.ino = le64_to_cpu(rinfo->diri.in->ino);
		dvino.snap = le64_to_cpu(rinfo->diri.in->snapid);

		BUG_ON(ceph_ino(dir) != dvino.ino);
		BUG_ON(ceph_snap(dir) != dvino.snap);

		/* do we have a lease on the whole dir? */
		have_dir_cap =
			(le32_to_cpu(rinfo->diri.in->cap.caps) &
			 CEPH_CAP_FILE_SHARED);

		/* do we have a dn lease? */
		have_lease = have_dir_cap ||
			le32_to_cpu(rinfo->dlease->duration_ms);
		if (!have_lease)
			dout("fill_trace  no dentry lease or dir cap\n");

		/* rename? */
		if (req->r_old_dentry && req->r_op == CEPH_MDS_OP_RENAME) {
			struct inode *olddir = req->r_old_dentry_dir;
			BUG_ON(!olddir);

			dout(" src %p '%pd' dst %p '%pd'\n",
			     req->r_old_dentry,
			     req->r_old_dentry,
			     dn, dn);
			dout("fill_trace doing d_move %p -> %p\n",
			     req->r_old_dentry, dn);

			/* d_move screws up sibling dentries' offsets */
			ceph_dir_clear_ordered(dir);
			ceph_dir_clear_ordered(olddir);

			d_move(req->r_old_dentry, dn);
			dout(" src %p '%pd' dst %p '%pd'\n",
			     req->r_old_dentry,
			     req->r_old_dentry,
			     dn, dn);

			/* ensure target dentry is invalidated, despite
			   rehashing bug in vfs_rename_dir */
			ceph_invalidate_dentry_lease(dn);

			dout("dn %p gets new offset %lld\n", req->r_old_dentry,
			     ceph_dentry(req->r_old_dentry)->offset);

			/* swap r_dentry and r_old_dentry in case that
			 * splice_dentry() gets called later. This is safe
			 * because no other place will use them */
			req->r_dentry = req->r_old_dentry;
			req->r_old_dentry = dn;
			dn = req->r_dentry;
		}

		/* null dentry? */
		if (!rinfo->head->is_target) {
			dout("fill_trace null dentry\n");
			if (d_really_is_positive(dn)) {
				dout("d_delete %p\n", dn);
				ceph_dir_clear_ordered(dir);
				d_delete(dn);
			} else if (have_lease) {
				if (d_unhashed(dn))
					d_add(dn, NULL);
			}

			if (!d_unhashed(dn) && have_lease)
				update_dentry_lease(dir, dn,
						    rinfo->dlease, session,
						    req->r_request_started);
			goto done;
		}

		/* attach proper inode */
		if (d_really_is_negative(dn)) {
			ceph_dir_clear_ordered(dir);
			ihold(in);
			err = splice_dentry(&req->r_dentry, in);
			if (err < 0)
				goto done;
			dn = req->r_dentry;  /* may have spliced */
		} else if (d_really_is_positive(dn) && d_inode(dn) != in) {
			dout(" %p links to %p %llx.%llx, not %llx.%llx\n",
			     dn, d_inode(dn), ceph_vinop(d_inode(dn)),
			     ceph_vinop(in));
			d_invalidate(dn);
			have_lease = false;
		}

		if (have_lease) {
			update_dentry_lease(dir, dn,
					    rinfo->dlease, session,
					    req->r_request_started);
		}
		dout(" final dn %p\n", dn);
	} else if ((req->r_op == CEPH_MDS_OP_LOOKUPSNAP ||
		    req->r_op == CEPH_MDS_OP_MKSNAP) &&
	           test_bit(CEPH_MDS_R_PARENT_LOCKED, &req->r_req_flags) &&
		   !test_bit(CEPH_MDS_R_ABORTED, &req->r_req_flags)) {
		struct inode *dir = req->r_parent;

		/* fill out a snapdir LOOKUPSNAP dentry */
		BUG_ON(!dir);
		BUG_ON(ceph_snap(dir) != CEPH_SNAPDIR);
		BUG_ON(!req->r_dentry);
		dout(" linking snapped dir %p to dn %p\n", in, req->r_dentry);
		ceph_dir_clear_ordered(dir);
		ihold(in);
		err = splice_dentry(&req->r_dentry, in);
		if (err < 0)
			goto done;
	} else if (rinfo->head->is_dentry && req->r_dentry) {
		/* parent inode is not locked, be carefull */
		struct ceph_vino *ptvino = NULL;
		dvino.ino = le64_to_cpu(rinfo->diri.in->ino);
		dvino.snap = le64_to_cpu(rinfo->diri.in->snapid);
		if (rinfo->head->is_target) {
			tvino.ino = le64_to_cpu(rinfo->targeti.in->ino);
			tvino.snap = le64_to_cpu(rinfo->targeti.in->snapid);
			ptvino = &tvino;
		}
		update_dentry_lease_careful(req->r_dentry, rinfo->dlease,
					    session, req->r_request_started,
					    rinfo->dname, rinfo->dname_len,
					    &dvino, ptvino);
	}
done:
	dout("fill_trace done err=%d\n", err);
	return err;
}

/*
 * Prepopulate our cache with readdir results, leases, etc.
 */
static int readdir_prepopulate_inodes_only(struct ceph_mds_request *req,
					   struct ceph_mds_session *session)
{
	struct ceph_mds_reply_info_parsed *rinfo = &req->r_reply_info;
	int i, err = 0;

	for (i = 0; i < rinfo->dir_nr; i++) {
		struct ceph_mds_reply_dir_entry *rde = rinfo->dir_entries + i;
		struct ceph_vino vino;
		struct inode *in;
		int rc;

		vino.ino = le64_to_cpu(rde->inode.in->ino);
		vino.snap = le64_to_cpu(rde->inode.in->snapid);

		in = ceph_get_inode(req->r_dentry->d_sb, vino);
		if (IS_ERR(in)) {
			err = PTR_ERR(in);
			dout("new_inode badness got %d\n", err);
			continue;
		}
		rc = ceph_fill_inode(in, NULL, &rde->inode, NULL, session,
				     -1, &req->r_caps_reservation);
		if (rc < 0) {
			pr_err("ceph_fill_inode badness on %p got %d\n",
			       in, rc);
			err = rc;
			if (in->i_state & I_NEW) {
				ihold(in);
				discard_new_inode(in);
			}
		} else if (in->i_state & I_NEW) {
			unlock_new_inode(in);
		}

		iput(in);
	}

	return err;
}

void ceph_readdir_cache_release(struct ceph_readdir_cache_control *ctl)
{
	if (ctl->page) {
		kunmap(ctl->page);
		put_page(ctl->page);
		ctl->page = NULL;
	}
}

static int fill_readdir_cache(struct inode *dir, struct dentry *dn,
			      struct ceph_readdir_cache_control *ctl,
			      struct ceph_mds_request *req)
{
	struct ceph_inode_info *ci = ceph_inode(dir);
	unsigned nsize = PAGE_SIZE / sizeof(struct dentry*);
	unsigned idx = ctl->index % nsize;
	pgoff_t pgoff = ctl->index / nsize;

	if (!ctl->page || pgoff != page_index(ctl->page)) {
		ceph_readdir_cache_release(ctl);
		if (idx == 0)
			ctl->page = grab_cache_page(&dir->i_data, pgoff);
		else
			ctl->page = find_lock_page(&dir->i_data, pgoff);
		if (!ctl->page) {
			ctl->index = -1;
			return idx == 0 ? -ENOMEM : 0;
		}
		/* reading/filling the cache are serialized by
		 * i_rwsem, no need to use page lock */
		unlock_page(ctl->page);
		ctl->dentries = kmap(ctl->page);
		if (idx == 0)
			memset(ctl->dentries, 0, PAGE_SIZE);
	}

	if (req->r_dir_release_cnt == atomic64_read(&ci->i_release_count) &&
	    req->r_dir_ordered_cnt == atomic64_read(&ci->i_ordered_count)) {
		dout("readdir cache dn %p idx %d\n", dn, ctl->index);
		ctl->dentries[idx] = dn;
		ctl->index++;
	} else {
		dout("disable readdir cache\n");
		ctl->index = -1;
	}
	return 0;
}

int ceph_readdir_prepopulate(struct ceph_mds_request *req,
			     struct ceph_mds_session *session)
{
	struct dentry *parent = req->r_dentry;
	struct ceph_inode_info *ci = ceph_inode(d_inode(parent));
	struct ceph_mds_reply_info_parsed *rinfo = &req->r_reply_info;
	struct qstr dname;
	struct dentry *dn;
	struct inode *in;
	int err = 0, skipped = 0, ret, i;
	u32 frag = le32_to_cpu(req->r_args.readdir.frag);
	u32 last_hash = 0;
	u32 fpos_offset;
	struct ceph_readdir_cache_control cache_ctl = {};

	if (test_bit(CEPH_MDS_R_ABORTED, &req->r_req_flags))
		return readdir_prepopulate_inodes_only(req, session);

	if (rinfo->hash_order) {
		if (req->r_path2) {
			last_hash = ceph_str_hash(ci->i_dir_layout.dl_dir_hash,
						  req->r_path2,
						  strlen(req->r_path2));
			last_hash = ceph_frag_value(last_hash);
		} else if (rinfo->offset_hash) {
			/* mds understands offset_hash */
			WARN_ON_ONCE(req->r_readdir_offset != 2);
			last_hash = le32_to_cpu(req->r_args.readdir.offset_hash);
		}
	}

	if (rinfo->dir_dir &&
	    le32_to_cpu(rinfo->dir_dir->frag) != frag) {
		dout("readdir_prepopulate got new frag %x -> %x\n",
		     frag, le32_to_cpu(rinfo->dir_dir->frag));
		frag = le32_to_cpu(rinfo->dir_dir->frag);
		if (!rinfo->hash_order)
			req->r_readdir_offset = 2;
	}

	if (le32_to_cpu(rinfo->head->op) == CEPH_MDS_OP_LSSNAP) {
		dout("readdir_prepopulate %d items under SNAPDIR dn %p\n",
		     rinfo->dir_nr, parent);
	} else {
		dout("readdir_prepopulate %d items under dn %p\n",
		     rinfo->dir_nr, parent);
		if (rinfo->dir_dir)
			ceph_fill_dirfrag(d_inode(parent), rinfo->dir_dir);

		if (ceph_frag_is_leftmost(frag) &&
		    req->r_readdir_offset == 2 &&
		    !(rinfo->hash_order && last_hash)) {
			/* note dir version at start of readdir so we can
			 * tell if any dentries get dropped */
			req->r_dir_release_cnt =
				atomic64_read(&ci->i_release_count);
			req->r_dir_ordered_cnt =
				atomic64_read(&ci->i_ordered_count);
			req->r_readdir_cache_idx = 0;
		}
	}

	cache_ctl.index = req->r_readdir_cache_idx;
	fpos_offset = req->r_readdir_offset;

	/* FIXME: release caps/leases if error occurs */
	for (i = 0; i < rinfo->dir_nr; i++) {
		struct ceph_mds_reply_dir_entry *rde = rinfo->dir_entries + i;
		struct ceph_vino tvino;

		dname.name = rde->name;
		dname.len = rde->name_len;
		dname.hash = full_name_hash(parent, dname.name, dname.len);

		tvino.ino = le64_to_cpu(rde->inode.in->ino);
		tvino.snap = le64_to_cpu(rde->inode.in->snapid);

		if (rinfo->hash_order) {
			u32 hash = ceph_str_hash(ci->i_dir_layout.dl_dir_hash,
						 rde->name, rde->name_len);
			hash = ceph_frag_value(hash);
			if (hash != last_hash)
				fpos_offset = 2;
			last_hash = hash;
			rde->offset = ceph_make_fpos(hash, fpos_offset++, true);
		} else {
			rde->offset = ceph_make_fpos(frag, fpos_offset++, false);
		}

retry_lookup:
		dn = d_lookup(parent, &dname);
		dout("d_lookup on parent=%p name=%.*s got %p\n",
		     parent, dname.len, dname.name, dn);

		if (!dn) {
			dn = d_alloc(parent, &dname);
			dout("d_alloc %p '%.*s' = %p\n", parent,
			     dname.len, dname.name, dn);
			if (!dn) {
				dout("d_alloc badness\n");
				err = -ENOMEM;
				goto out;
			}
		} else if (d_really_is_positive(dn) &&
			   (ceph_ino(d_inode(dn)) != tvino.ino ||
			    ceph_snap(d_inode(dn)) != tvino.snap)) {
			struct ceph_dentry_info *di = ceph_dentry(dn);
			dout(" dn %p points to wrong inode %p\n",
			     dn, d_inode(dn));

			spin_lock(&dn->d_lock);
			if (di->offset > 0 &&
			    di->lease_shared_gen ==
			    atomic_read(&ci->i_shared_gen)) {
				__ceph_dir_clear_ordered(ci);
				di->offset = 0;
			}
			spin_unlock(&dn->d_lock);

			d_delete(dn);
			dput(dn);
			goto retry_lookup;
		}

		/* inode */
		if (d_really_is_positive(dn)) {
			in = d_inode(dn);
		} else {
			in = ceph_get_inode(parent->d_sb, tvino);
			if (IS_ERR(in)) {
				dout("new_inode badness\n");
				d_drop(dn);
				dput(dn);
				err = PTR_ERR(in);
				goto out;
			}
		}

		ret = ceph_fill_inode(in, NULL, &rde->inode, NULL, session,
				      -1, &req->r_caps_reservation);
		if (ret < 0) {
			pr_err("ceph_fill_inode badness on %p\n", in);
			if (d_really_is_negative(dn)) {
				if (in->i_state & I_NEW) {
					ihold(in);
					discard_new_inode(in);
				}
				iput(in);
			}
			d_drop(dn);
			err = ret;
			goto next_item;
		}
		if (in->i_state & I_NEW)
			unlock_new_inode(in);

		if (d_really_is_negative(dn)) {
			if (ceph_security_xattr_deadlock(in)) {
				dout(" skip splicing dn %p to inode %p"
				     " (security xattr deadlock)\n", dn, in);
				iput(in);
				skipped++;
				goto next_item;
			}

			err = splice_dentry(&dn, in);
			if (err < 0)
				goto next_item;
		}

		ceph_dentry(dn)->offset = rde->offset;

		update_dentry_lease(d_inode(parent), dn,
				    rde->lease, req->r_session,
				    req->r_request_started);

		if (err == 0 && skipped == 0 && cache_ctl.index >= 0) {
			ret = fill_readdir_cache(d_inode(parent), dn,
						 &cache_ctl, req);
			if (ret < 0)
				err = ret;
		}
next_item:
		dput(dn);
	}
out:
	if (err == 0 && skipped == 0) {
		set_bit(CEPH_MDS_R_DID_PREPOPULATE, &req->r_req_flags);
		req->r_readdir_cache_idx = cache_ctl.index;
	}
	ceph_readdir_cache_release(&cache_ctl);
	dout("readdir_prepopulate done\n");
	return err;
}

bool ceph_inode_set_size(struct inode *inode, loff_t size)
{
	struct ceph_inode_info *ci = ceph_inode(inode);
	bool ret;

	spin_lock(&ci->i_ceph_lock);
	dout("set_size %p %llu -> %llu\n", inode, i_size_read(inode), size);
	i_size_write(inode, size);
	ceph_fscache_update(inode);
	inode->i_blocks = calc_inode_blocks(size);

	ret = __ceph_should_report_size(ci);

	spin_unlock(&ci->i_ceph_lock);

	return ret;
}

void ceph_queue_inode_work(struct inode *inode, int work_bit)
{
	struct ceph_fs_client *fsc = ceph_inode_to_client(inode);
	struct ceph_inode_info *ci = ceph_inode(inode);
	set_bit(work_bit, &ci->i_work_mask);

	ihold(inode);
	if (queue_work(fsc->inode_wq, &ci->i_work)) {
		dout("queue_inode_work %p, mask=%lx\n", inode, ci->i_work_mask);
	} else {
		dout("queue_inode_work %p already queued, mask=%lx\n",
		     inode, ci->i_work_mask);
		iput(inode);
	}
}

static void ceph_do_invalidate_pages(struct inode *inode)
{
	struct ceph_inode_info *ci = ceph_inode(inode);
	u32 orig_gen;
	int check = 0;

	ceph_fscache_invalidate(inode, false);

	mutex_lock(&ci->i_truncate_mutex);

	if (ceph_inode_is_shutdown(inode)) {
		pr_warn_ratelimited("%s: inode %llx.%llx is shut down\n",
				    __func__, ceph_vinop(inode));
		mapping_set_error(inode->i_mapping, -EIO);
		truncate_pagecache(inode, 0);
		mutex_unlock(&ci->i_truncate_mutex);
		goto out;
	}

	spin_lock(&ci->i_ceph_lock);
	dout("invalidate_pages %p gen %d revoking %d\n", inode,
	     ci->i_rdcache_gen, ci->i_rdcache_revoking);
	if (ci->i_rdcache_revoking != ci->i_rdcache_gen) {
		if (__ceph_caps_revoking_other(ci, NULL, CEPH_CAP_FILE_CACHE))
			check = 1;
		spin_unlock(&ci->i_ceph_lock);
		mutex_unlock(&ci->i_truncate_mutex);
		goto out;
	}
	orig_gen = ci->i_rdcache_gen;
	spin_unlock(&ci->i_ceph_lock);

	if (invalidate_inode_pages2(inode->i_mapping) < 0) {
		pr_err("invalidate_inode_pages2 %llx.%llx failed\n",
		       ceph_vinop(inode));
	}

	spin_lock(&ci->i_ceph_lock);
	if (orig_gen == ci->i_rdcache_gen &&
	    orig_gen == ci->i_rdcache_revoking) {
		dout("invalidate_pages %p gen %d successful\n", inode,
		     ci->i_rdcache_gen);
		ci->i_rdcache_revoking--;
		check = 1;
	} else {
		dout("invalidate_pages %p gen %d raced, now %d revoking %d\n",
		     inode, orig_gen, ci->i_rdcache_gen,
		     ci->i_rdcache_revoking);
		if (__ceph_caps_revoking_other(ci, NULL, CEPH_CAP_FILE_CACHE))
			check = 1;
	}
	spin_unlock(&ci->i_ceph_lock);
	mutex_unlock(&ci->i_truncate_mutex);
out:
	if (check)
		ceph_check_caps(ci, 0, NULL);
}

/*
 * Make sure any pending truncation is applied before doing anything
 * that may depend on it.
 */
void __ceph_do_pending_vmtruncate(struct inode *inode)
{
	struct ceph_inode_info *ci = ceph_inode(inode);
	u64 to;
	int wrbuffer_refs, finish = 0;

	mutex_lock(&ci->i_truncate_mutex);
retry:
	spin_lock(&ci->i_ceph_lock);
	if (ci->i_truncate_pending == 0) {
		dout("__do_pending_vmtruncate %p none pending\n", inode);
		spin_unlock(&ci->i_ceph_lock);
		mutex_unlock(&ci->i_truncate_mutex);
		return;
	}

	/*
	 * make sure any dirty snapped pages are flushed before we
	 * possibly truncate them.. so write AND block!
	 */
	if (ci->i_wrbuffer_ref_head < ci->i_wrbuffer_ref) {
		spin_unlock(&ci->i_ceph_lock);
		dout("__do_pending_vmtruncate %p flushing snaps first\n",
		     inode);
		filemap_write_and_wait_range(&inode->i_data, 0,
					     inode->i_sb->s_maxbytes);
		goto retry;
	}

	/* there should be no reader or writer */
	WARN_ON_ONCE(ci->i_rd_ref || ci->i_wr_ref);

	to = ci->i_truncate_size;
	wrbuffer_refs = ci->i_wrbuffer_ref;
	dout("__do_pending_vmtruncate %p (%d) to %lld\n", inode,
	     ci->i_truncate_pending, to);
	spin_unlock(&ci->i_ceph_lock);

	ceph_fscache_resize(inode, to);
	truncate_pagecache(inode, to);

	spin_lock(&ci->i_ceph_lock);
	if (to == ci->i_truncate_size) {
		ci->i_truncate_pending = 0;
		finish = 1;
	}
	spin_unlock(&ci->i_ceph_lock);
	if (!finish)
		goto retry;

	mutex_unlock(&ci->i_truncate_mutex);

	if (wrbuffer_refs == 0)
		ceph_check_caps(ci, 0, NULL);

	wake_up_all(&ci->i_cap_wq);
}

static void ceph_inode_work(struct work_struct *work)
{
	struct ceph_inode_info *ci = container_of(work, struct ceph_inode_info,
						 i_work);
	struct inode *inode = &ci->netfs.inode;

	if (test_and_clear_bit(CEPH_I_WORK_WRITEBACK, &ci->i_work_mask)) {
		dout("writeback %p\n", inode);
		filemap_fdatawrite(&inode->i_data);
	}
	if (test_and_clear_bit(CEPH_I_WORK_INVALIDATE_PAGES, &ci->i_work_mask))
		ceph_do_invalidate_pages(inode);

	if (test_and_clear_bit(CEPH_I_WORK_VMTRUNCATE, &ci->i_work_mask))
		__ceph_do_pending_vmtruncate(inode);

	if (test_and_clear_bit(CEPH_I_WORK_CHECK_CAPS, &ci->i_work_mask))
		ceph_check_caps(ci, 0, NULL);

	if (test_and_clear_bit(CEPH_I_WORK_FLUSH_SNAPS, &ci->i_work_mask))
		ceph_flush_snaps(ci, NULL);

	iput(inode);
}

/*
 * symlinks
 */
static const struct inode_operations ceph_symlink_iops = {
	.get_link = simple_get_link,
	.setattr = ceph_setattr,
	.getattr = ceph_getattr,
	.listxattr = ceph_listxattr,
};

int __ceph_setattr(struct inode *inode, struct iattr *attr)
{
	struct ceph_inode_info *ci = ceph_inode(inode);
	unsigned int ia_valid = attr->ia_valid;
	struct ceph_mds_request *req;
	struct ceph_mds_client *mdsc = ceph_sb_to_client(inode->i_sb)->mdsc;
	struct ceph_cap_flush *prealloc_cf;
	int issued;
	int release = 0, dirtied = 0;
	int mask = 0;
	int err = 0;
	int inode_dirty_flags = 0;
	bool lock_snap_rwsem = false;

	prealloc_cf = ceph_alloc_cap_flush();
	if (!prealloc_cf)
		return -ENOMEM;

	req = ceph_mdsc_create_request(mdsc, CEPH_MDS_OP_SETATTR,
				       USE_AUTH_MDS);
	if (IS_ERR(req)) {
		ceph_free_cap_flush(prealloc_cf);
		return PTR_ERR(req);
	}

	spin_lock(&ci->i_ceph_lock);
	issued = __ceph_caps_issued(ci, NULL);

	if (!ci->i_head_snapc &&
	    (issued & (CEPH_CAP_ANY_EXCL | CEPH_CAP_FILE_WR))) {
		lock_snap_rwsem = true;
		if (!down_read_trylock(&mdsc->snap_rwsem)) {
			spin_unlock(&ci->i_ceph_lock);
			down_read(&mdsc->snap_rwsem);
			spin_lock(&ci->i_ceph_lock);
			issued = __ceph_caps_issued(ci, NULL);
		}
	}

	dout("setattr %p issued %s\n", inode, ceph_cap_string(issued));

	if (ia_valid & ATTR_UID) {
		dout("setattr %p uid %d -> %d\n", inode,
		     from_kuid(&init_user_ns, inode->i_uid),
		     from_kuid(&init_user_ns, attr->ia_uid));
		if (issued & CEPH_CAP_AUTH_EXCL) {
			inode->i_uid = attr->ia_uid;
			dirtied |= CEPH_CAP_AUTH_EXCL;
		} else if ((issued & CEPH_CAP_AUTH_SHARED) == 0 ||
			   !uid_eq(attr->ia_uid, inode->i_uid)) {
			req->r_args.setattr.uid = cpu_to_le32(
				from_kuid(&init_user_ns, attr->ia_uid));
			mask |= CEPH_SETATTR_UID;
			release |= CEPH_CAP_AUTH_SHARED;
		}
	}
	if (ia_valid & ATTR_GID) {
		dout("setattr %p gid %d -> %d\n", inode,
		     from_kgid(&init_user_ns, inode->i_gid),
		     from_kgid(&init_user_ns, attr->ia_gid));
		if (issued & CEPH_CAP_AUTH_EXCL) {
			inode->i_gid = attr->ia_gid;
			dirtied |= CEPH_CAP_AUTH_EXCL;
		} else if ((issued & CEPH_CAP_AUTH_SHARED) == 0 ||
			   !gid_eq(attr->ia_gid, inode->i_gid)) {
			req->r_args.setattr.gid = cpu_to_le32(
				from_kgid(&init_user_ns, attr->ia_gid));
			mask |= CEPH_SETATTR_GID;
			release |= CEPH_CAP_AUTH_SHARED;
		}
	}
	if (ia_valid & ATTR_MODE) {
		dout("setattr %p mode 0%o -> 0%o\n", inode, inode->i_mode,
		     attr->ia_mode);
		if (issued & CEPH_CAP_AUTH_EXCL) {
			inode->i_mode = attr->ia_mode;
			dirtied |= CEPH_CAP_AUTH_EXCL;
		} else if ((issued & CEPH_CAP_AUTH_SHARED) == 0 ||
			   attr->ia_mode != inode->i_mode) {
			inode->i_mode = attr->ia_mode;
			req->r_args.setattr.mode = cpu_to_le32(attr->ia_mode);
			mask |= CEPH_SETATTR_MODE;
			release |= CEPH_CAP_AUTH_SHARED;
		}
	}

	if (ia_valid & ATTR_ATIME) {
		dout("setattr %p atime %lld.%ld -> %lld.%ld\n", inode,
		     inode->i_atime.tv_sec, inode->i_atime.tv_nsec,
		     attr->ia_atime.tv_sec, attr->ia_atime.tv_nsec);
		if (issued & CEPH_CAP_FILE_EXCL) {
			ci->i_time_warp_seq++;
			inode->i_atime = attr->ia_atime;
			dirtied |= CEPH_CAP_FILE_EXCL;
		} else if ((issued & CEPH_CAP_FILE_WR) &&
			   timespec64_compare(&inode->i_atime,
					    &attr->ia_atime) < 0) {
			inode->i_atime = attr->ia_atime;
			dirtied |= CEPH_CAP_FILE_WR;
		} else if ((issued & CEPH_CAP_FILE_SHARED) == 0 ||
			   !timespec64_equal(&inode->i_atime, &attr->ia_atime)) {
			ceph_encode_timespec64(&req->r_args.setattr.atime,
					       &attr->ia_atime);
			mask |= CEPH_SETATTR_ATIME;
			release |= CEPH_CAP_FILE_SHARED |
				   CEPH_CAP_FILE_RD | CEPH_CAP_FILE_WR;
		}
	}
	if (ia_valid & ATTR_SIZE) {
		loff_t isize = i_size_read(inode);

		dout("setattr %p size %lld -> %lld\n", inode, isize, attr->ia_size);
		if ((issued & CEPH_CAP_FILE_EXCL) && attr->ia_size >= isize) {
			if (attr->ia_size > isize) {
				i_size_write(inode, attr->ia_size);
				inode->i_blocks = calc_inode_blocks(attr->ia_size);
				ci->i_reported_size = attr->ia_size;
				dirtied |= CEPH_CAP_FILE_EXCL;
				ia_valid |= ATTR_MTIME;
			}
		} else if ((issued & CEPH_CAP_FILE_SHARED) == 0 ||
			   attr->ia_size != isize) {
			req->r_args.setattr.size = cpu_to_le64(attr->ia_size);
			req->r_args.setattr.old_size = cpu_to_le64(isize);
			mask |= CEPH_SETATTR_SIZE;
			release |= CEPH_CAP_FILE_SHARED | CEPH_CAP_FILE_EXCL |
				   CEPH_CAP_FILE_RD | CEPH_CAP_FILE_WR;
		}
	}
	if (ia_valid & ATTR_MTIME) {
		dout("setattr %p mtime %lld.%ld -> %lld.%ld\n", inode,
		     inode->i_mtime.tv_sec, inode->i_mtime.tv_nsec,
		     attr->ia_mtime.tv_sec, attr->ia_mtime.tv_nsec);
		if (issued & CEPH_CAP_FILE_EXCL) {
			ci->i_time_warp_seq++;
			inode->i_mtime = attr->ia_mtime;
			dirtied |= CEPH_CAP_FILE_EXCL;
		} else if ((issued & CEPH_CAP_FILE_WR) &&
			   timespec64_compare(&inode->i_mtime,
					    &attr->ia_mtime) < 0) {
			inode->i_mtime = attr->ia_mtime;
			dirtied |= CEPH_CAP_FILE_WR;
		} else if ((issued & CEPH_CAP_FILE_SHARED) == 0 ||
			   !timespec64_equal(&inode->i_mtime, &attr->ia_mtime)) {
			ceph_encode_timespec64(&req->r_args.setattr.mtime,
					       &attr->ia_mtime);
			mask |= CEPH_SETATTR_MTIME;
			release |= CEPH_CAP_FILE_SHARED |
				   CEPH_CAP_FILE_RD | CEPH_CAP_FILE_WR;
		}
	}

	/* these do nothing */
	if (ia_valid & ATTR_CTIME) {
		bool only = (ia_valid & (ATTR_SIZE|ATTR_MTIME|ATTR_ATIME|
					 ATTR_MODE|ATTR_UID|ATTR_GID)) == 0;
		dout("setattr %p ctime %lld.%ld -> %lld.%ld (%s)\n", inode,
		     inode->i_ctime.tv_sec, inode->i_ctime.tv_nsec,
		     attr->ia_ctime.tv_sec, attr->ia_ctime.tv_nsec,
		     only ? "ctime only" : "ignored");
		if (only) {
			/*
			 * if kernel wants to dirty ctime but nothing else,
			 * we need to choose a cap to dirty under, or do
			 * a almost-no-op setattr
			 */
			if (issued & CEPH_CAP_AUTH_EXCL)
				dirtied |= CEPH_CAP_AUTH_EXCL;
			else if (issued & CEPH_CAP_FILE_EXCL)
				dirtied |= CEPH_CAP_FILE_EXCL;
			else if (issued & CEPH_CAP_XATTR_EXCL)
				dirtied |= CEPH_CAP_XATTR_EXCL;
			else
				mask |= CEPH_SETATTR_CTIME;
		}
	}
	if (ia_valid & ATTR_FILE)
		dout("setattr %p ATTR_FILE ... hrm!\n", inode);

	if (dirtied) {
		inode_dirty_flags = __ceph_mark_dirty_caps(ci, dirtied,
							   &prealloc_cf);
		inode->i_ctime = attr->ia_ctime;
		inode_inc_iversion_raw(inode);
	}

	release &= issued;
	spin_unlock(&ci->i_ceph_lock);
	if (lock_snap_rwsem)
		up_read(&mdsc->snap_rwsem);

	if (inode_dirty_flags)
		__mark_inode_dirty(inode, inode_dirty_flags);

	if (mask) {
		req->r_inode = inode;
		ihold(inode);
		req->r_inode_drop = release;
		req->r_args.setattr.mask = cpu_to_le32(mask);
		req->r_num_caps = 1;
		req->r_stamp = attr->ia_ctime;
		err = ceph_mdsc_do_request(mdsc, NULL, req);
	}
	dout("setattr %p result=%d (%s locally, %d remote)\n", inode, err,
	     ceph_cap_string(dirtied), mask);

	ceph_mdsc_put_request(req);
	ceph_free_cap_flush(prealloc_cf);

	if (err >= 0 && (mask & CEPH_SETATTR_SIZE))
		__ceph_do_pending_vmtruncate(inode);

	return err;
}

/*
 * setattr
 */
int ceph_setattr(struct user_namespace *mnt_userns, struct dentry *dentry,
		 struct iattr *attr)
{
	struct inode *inode = d_inode(dentry);
	struct ceph_fs_client *fsc = ceph_inode_to_client(inode);
	int err;

	if (ceph_snap(inode) != CEPH_NOSNAP)
		return -EROFS;

	if (ceph_inode_is_shutdown(inode))
		return -ESTALE;

	err = setattr_prepare(&init_user_ns, dentry, attr);
	if (err != 0)
		return err;

	if ((attr->ia_valid & ATTR_SIZE) &&
	    attr->ia_size > max(i_size_read(inode), fsc->max_file_size))
		return -EFBIG;

	if ((attr->ia_valid & ATTR_SIZE) &&
	    ceph_quota_is_max_bytes_exceeded(inode, attr->ia_size))
		return -EDQUOT;

	err = __ceph_setattr(inode, attr);

	if (err >= 0 && (attr->ia_valid & ATTR_MODE))
		err = posix_acl_chmod(&init_user_ns, dentry, attr->ia_mode);

	return err;
}

int ceph_try_to_choose_auth_mds(struct inode *inode, int mask)
{
	int issued = ceph_caps_issued(ceph_inode(inode));

	/*
	 * If any 'x' caps is issued we can just choose the auth MDS
	 * instead of the random replica MDSes. Because only when the
	 * Locker is in LOCK_EXEC state will the loner client could
	 * get the 'x' caps. And if we send the getattr requests to
	 * any replica MDS it must auth pin and tries to rdlock from
	 * the auth MDS, and then the auth MDS need to do the Locker
	 * state transition to LOCK_SYNC. And after that the lock state
	 * will change back.
	 *
	 * This cost much when doing the Locker state transition and
	 * usually will need to revoke caps from clients.
	 *
	 * And for the 'Xs' caps for getxattr we will also choose the
	 * auth MDS, because the MDS side code is buggy due to setxattr
	 * won't notify the replica MDSes when the values changed and
	 * the replica MDS will return the old values. Though we will
	 * fix it in MDS code, but this still makes sense for old ceph.
	 */
	if (((mask & CEPH_CAP_ANY_SHARED) && (issued & CEPH_CAP_ANY_EXCL))
	    || (mask & (CEPH_STAT_RSTAT | CEPH_STAT_CAP_XATTR)))
		return USE_AUTH_MDS;
	else
		return USE_ANY_MDS;
}

/*
 * Verify that we have a lease on the given mask.  If not,
 * do a getattr against an mds.
 */
int __ceph_do_getattr(struct inode *inode, struct page *locked_page,
		      int mask, bool force)
{
	struct ceph_fs_client *fsc = ceph_sb_to_client(inode->i_sb);
	struct ceph_mds_client *mdsc = fsc->mdsc;
	struct ceph_mds_request *req;
	int mode;
	int err;

	if (ceph_snap(inode) == CEPH_SNAPDIR) {
		dout("do_getattr inode %p SNAPDIR\n", inode);
		return 0;
	}

	dout("do_getattr inode %p mask %s mode 0%o\n",
	     inode, ceph_cap_string(mask), inode->i_mode);
	if (!force && ceph_caps_issued_mask_metric(ceph_inode(inode), mask, 1))
			return 0;

	mode = ceph_try_to_choose_auth_mds(inode, mask);
	req = ceph_mdsc_create_request(mdsc, CEPH_MDS_OP_GETATTR, mode);
	if (IS_ERR(req))
		return PTR_ERR(req);
	req->r_inode = inode;
	ihold(inode);
	req->r_num_caps = 1;
	req->r_args.getattr.mask = cpu_to_le32(mask);
	req->r_locked_page = locked_page;
	err = ceph_mdsc_do_request(mdsc, NULL, req);
	if (locked_page && err == 0) {
		u64 inline_version = req->r_reply_info.targeti.inline_version;
		if (inline_version == 0) {
			/* the reply is supposed to contain inline data */
			err = -EINVAL;
		} else if (inline_version == CEPH_INLINE_NONE ||
			   inline_version == 1) {
			err = -ENODATA;
		} else {
			err = req->r_reply_info.targeti.inline_len;
		}
	}
	ceph_mdsc_put_request(req);
	dout("do_getattr result=%d\n", err);
	return err;
}

int ceph_do_getvxattr(struct inode *inode, const char *name, void *value,
		      size_t size)
{
	struct ceph_fs_client *fsc = ceph_sb_to_client(inode->i_sb);
	struct ceph_mds_client *mdsc = fsc->mdsc;
	struct ceph_mds_request *req;
	int mode = USE_AUTH_MDS;
	int err;
	char *xattr_value;
	size_t xattr_value_len;

	req = ceph_mdsc_create_request(mdsc, CEPH_MDS_OP_GETVXATTR, mode);
	if (IS_ERR(req)) {
		err = -ENOMEM;
		goto out;
	}

	req->r_feature_needed = CEPHFS_FEATURE_OP_GETVXATTR;
	req->r_path2 = kstrdup(name, GFP_NOFS);
	if (!req->r_path2) {
		err = -ENOMEM;
		goto put;
	}

	ihold(inode);
	req->r_inode = inode;
	err = ceph_mdsc_do_request(mdsc, NULL, req);
	if (err < 0)
		goto put;

	xattr_value = req->r_reply_info.xattr_info.xattr_value;
	xattr_value_len = req->r_reply_info.xattr_info.xattr_value_len;

	dout("do_getvxattr xattr_value_len:%zu, size:%zu\n", xattr_value_len, size);

	err = (int)xattr_value_len;
	if (size == 0)
		goto put;

	if (xattr_value_len > size) {
		err = -ERANGE;
		goto put;
	}

	memcpy(value, xattr_value, xattr_value_len);
put:
	ceph_mdsc_put_request(req);
out:
	dout("do_getvxattr result=%d\n", err);
	return err;
}


/*
 * Check inode permissions.  We verify we have a valid value for
 * the AUTH cap, then call the generic handler.
 */
int ceph_permission(struct user_namespace *mnt_userns, struct inode *inode,
		    int mask)
{
	int err;

	if (mask & MAY_NOT_BLOCK)
		return -ECHILD;

	err = ceph_do_getattr(inode, CEPH_CAP_AUTH_SHARED, false);

	if (!err)
		err = generic_permission(&init_user_ns, inode, mask);
	return err;
}

/* Craft a mask of needed caps given a set of requested statx attrs. */
static int statx_to_caps(u32 want, umode_t mode)
{
	int mask = 0;

	if (want & (STATX_MODE|STATX_UID|STATX_GID|STATX_CTIME|STATX_BTIME))
		mask |= CEPH_CAP_AUTH_SHARED;

	if (want & (STATX_NLINK|STATX_CTIME)) {
		/*
		 * The link count for directories depends on inode->i_subdirs,
		 * and that is only updated when Fs caps are held.
		 */
		if (S_ISDIR(mode))
			mask |= CEPH_CAP_FILE_SHARED;
		else
			mask |= CEPH_CAP_LINK_SHARED;
	}

	if (want & (STATX_ATIME|STATX_MTIME|STATX_CTIME|STATX_SIZE|
		    STATX_BLOCKS))
		mask |= CEPH_CAP_FILE_SHARED;

	if (want & (STATX_CTIME))
		mask |= CEPH_CAP_XATTR_SHARED;

	return mask;
}

/*
 * Get all the attributes. If we have sufficient caps for the requested attrs,
 * then we can avoid talking to the MDS at all.
 */
int ceph_getattr(struct user_namespace *mnt_userns, const struct path *path,
		 struct kstat *stat, u32 request_mask, unsigned int flags)
{
	struct inode *inode = d_inode(path->dentry);
	struct super_block *sb = inode->i_sb;
	struct ceph_inode_info *ci = ceph_inode(inode);
	u32 valid_mask = STATX_BASIC_STATS;
	int err = 0;

	if (ceph_inode_is_shutdown(inode))
		return -ESTALE;

	/* Skip the getattr altogether if we're asked not to sync */
	if ((flags & AT_STATX_SYNC_TYPE) != AT_STATX_DONT_SYNC) {
		err = ceph_do_getattr(inode,
				statx_to_caps(request_mask, inode->i_mode),
				flags & AT_STATX_FORCE_SYNC);
		if (err)
			return err;
	}

	generic_fillattr(&init_user_ns, inode, stat);
	stat->ino = ceph_present_inode(inode);

	/*
	 * btime on newly-allocated inodes is 0, so if this is still set to
	 * that, then assume that it's not valid.
	 */
	if (ci->i_btime.tv_sec || ci->i_btime.tv_nsec) {
		stat->btime = ci->i_btime;
		valid_mask |= STATX_BTIME;
	}

	if (ceph_snap(inode) == CEPH_NOSNAP)
		stat->dev = sb->s_dev;
	else
		stat->dev = ci->i_snapid_map ? ci->i_snapid_map->dev : 0;

	if (S_ISDIR(inode->i_mode)) {
		if (ceph_test_mount_opt(ceph_sb_to_client(sb), RBYTES)) {
			stat->size = ci->i_rbytes;
		} else if (ceph_snap(inode) == CEPH_SNAPDIR) {
			struct ceph_inode_info *pci;
			struct ceph_snap_realm *realm;
			struct inode *parent;

			parent = ceph_lookup_inode(sb, ceph_ino(inode));
<<<<<<< HEAD
			if (!parent)
=======
			if (IS_ERR(parent))
>>>>>>> 0ee29814
				return PTR_ERR(parent);

			pci = ceph_inode(parent);
			spin_lock(&pci->i_ceph_lock);
			realm = pci->i_snap_realm;
			if (realm)
				stat->size = realm->num_snaps;
			else
				stat->size = 0;
			spin_unlock(&pci->i_ceph_lock);
			iput(parent);
		} else {
			stat->size = ci->i_files + ci->i_subdirs;
		}
		stat->blocks = 0;
		stat->blksize = 65536;
		/*
		 * Some applications rely on the number of st_nlink
		 * value on directories to be either 0 (if unlinked)
		 * or 2 + number of subdirectories.
		 */
		if (stat->nlink == 1)
			/* '.' + '..' + subdirs */
			stat->nlink = 1 + 1 + ci->i_subdirs;
	}

	stat->result_mask = request_mask & valid_mask;
	return err;
}

void ceph_inode_shutdown(struct inode *inode)
{
	struct ceph_inode_info *ci = ceph_inode(inode);
	struct rb_node *p;
	int iputs = 0;
	bool invalidate = false;

	spin_lock(&ci->i_ceph_lock);
	ci->i_ceph_flags |= CEPH_I_SHUTDOWN;
	p = rb_first(&ci->i_caps);
	while (p) {
		struct ceph_cap *cap = rb_entry(p, struct ceph_cap, ci_node);

		p = rb_next(p);
		iputs += ceph_purge_inode_cap(inode, cap, &invalidate);
	}
	spin_unlock(&ci->i_ceph_lock);

	if (invalidate)
		ceph_queue_invalidate(inode);
	while (iputs--)
		iput(inode);
}<|MERGE_RESOLUTION|>--- conflicted
+++ resolved
@@ -362,11 +362,7 @@
 	if (nsplits != ci->i_fragtree_nsplits) {
 		update = true;
 	} else if (nsplits) {
-<<<<<<< HEAD
-		i = prandom_u32_max(nsplits);
-=======
 		i = get_random_u32_below(nsplits);
->>>>>>> 0ee29814
 		id = le32_to_cpu(fragtree->splits[i].frag);
 		if (!__ceph_find_frag(ci, id))
 			update = true;
@@ -2496,11 +2492,7 @@
 			struct inode *parent;
 
 			parent = ceph_lookup_inode(sb, ceph_ino(inode));
-<<<<<<< HEAD
-			if (!parent)
-=======
 			if (IS_ERR(parent))
->>>>>>> 0ee29814
 				return PTR_ERR(parent);
 
 			pci = ceph_inode(parent);
