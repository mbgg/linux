--- conflicted
+++ resolved
@@ -1009,11 +1009,7 @@
 	p9_debug(P9_DEBUG_VFS, "dentry: %p\n", dentry);
 	v9ses = v9fs_dentry2v9ses(dentry);
 	if (v9ses->cache == CACHE_LOOSE || v9ses->cache == CACHE_FSCACHE) {
-<<<<<<< HEAD
-		generic_fillattr(&nop_mnt_idmap, d_inode(dentry), stat);
-=======
-		generic_fillattr(&init_user_ns, inode, stat);
->>>>>>> 32a145a9
+		generic_fillattr(&nop_mnt_idmap, inode, stat);
 		return 0;
 	} else if (v9ses->cache >= CACHE_WRITEBACK) {
 		if (S_ISREG(inode->i_mode))
