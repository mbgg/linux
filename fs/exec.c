/*
 *  linux/fs/exec.c
 *
 *  Copyright (C) 1991, 1992  Linus Torvalds
 */

/*
 * #!-checking implemented by tytso.
 */
/*
 * Demand-loading implemented 01.12.91 - no need to read anything but
 * the header into memory. The inode of the executable is put into
 * "current->executable", and page faults do the actual loading. Clean.
 *
 * Once more I can proudly say that linux stood up to being changed: it
 * was less than 2 hours work to get demand-loading completely implemented.
 *
 * Demand loading changed July 1993 by Eric Youngdale.   Use mmap instead,
 * current->executable is only used by the procfs.  This allows a dispatch
 * table to check for several different types  of binary formats.  We keep
 * trying until we recognize the file or we run out of supported binary
 * formats. 
 */

#include <linux/slab.h>
#include <linux/file.h>
#include <linux/fdtable.h>
#include <linux/mm.h>
#include <linux/stat.h>
#include <linux/fcntl.h>
#include <linux/swap.h>
#include <linux/string.h>
#include <linux/init.h>
#include <linux/pagemap.h>
#include <linux/perf_event.h>
#include <linux/highmem.h>
#include <linux/spinlock.h>
#include <linux/key.h>
#include <linux/personality.h>
#include <linux/binfmts.h>
#include <linux/utsname.h>
#include <linux/pid_namespace.h>
#include <linux/module.h>
#include <linux/namei.h>
#include <linux/proc_fs.h>
#include <linux/mount.h>
#include <linux/security.h>
#include <linux/syscalls.h>
#include <linux/tsacct_kern.h>
#include <linux/cn_proc.h>
#include <linux/audit.h>
#include <linux/tracehook.h>
#include <linux/kmod.h>
#include <linux/fsnotify.h>
#include <linux/fs_struct.h>
#include <linux/pipe_fs_i.h>
#include <linux/oom.h>

#include <asm/uaccess.h>
#include <asm/mmu_context.h>
#include <asm/tlb.h>
#include "internal.h"

int core_uses_pid;
char core_pattern[CORENAME_MAX_SIZE] = "core";
unsigned int core_pipe_limit;
int suid_dumpable = 0;

struct core_name {
	char *corename;
	int used, size;
};
static atomic_t call_count = ATOMIC_INIT(1);

/* The maximal length of core_pattern is also specified in sysctl.c */

static LIST_HEAD(formats);
static DEFINE_RWLOCK(binfmt_lock);

int __register_binfmt(struct linux_binfmt * fmt, int insert)
{
	if (!fmt)
		return -EINVAL;
	write_lock(&binfmt_lock);
	insert ? list_add(&fmt->lh, &formats) :
		 list_add_tail(&fmt->lh, &formats);
	write_unlock(&binfmt_lock);
	return 0;	
}

EXPORT_SYMBOL(__register_binfmt);

void unregister_binfmt(struct linux_binfmt * fmt)
{
	write_lock(&binfmt_lock);
	list_del(&fmt->lh);
	write_unlock(&binfmt_lock);
}

EXPORT_SYMBOL(unregister_binfmt);

static inline void put_binfmt(struct linux_binfmt * fmt)
{
	module_put(fmt->module);
}

/*
 * Note that a shared library must be both readable and executable due to
 * security reasons.
 *
 * Also note that we take the address to load from from the file itself.
 */
SYSCALL_DEFINE1(uselib, const char __user *, library)
{
	struct file *file;
	char *tmp = getname(library);
	int error = PTR_ERR(tmp);

	if (IS_ERR(tmp))
		goto out;

	file = do_filp_open(AT_FDCWD, tmp,
				O_LARGEFILE | O_RDONLY | FMODE_EXEC, 0,
				MAY_READ | MAY_EXEC | MAY_OPEN);
	putname(tmp);
	error = PTR_ERR(file);
	if (IS_ERR(file))
		goto out;

	error = -EINVAL;
	if (!S_ISREG(file->f_path.dentry->d_inode->i_mode))
		goto exit;

	error = -EACCES;
	if (file->f_path.mnt->mnt_flags & MNT_NOEXEC)
		goto exit;

	fsnotify_open(file);

	error = -ENOEXEC;
	if(file->f_op) {
		struct linux_binfmt * fmt;

		read_lock(&binfmt_lock);
		list_for_each_entry(fmt, &formats, lh) {
			if (!fmt->load_shlib)
				continue;
			if (!try_module_get(fmt->module))
				continue;
			read_unlock(&binfmt_lock);
			error = fmt->load_shlib(file);
			read_lock(&binfmt_lock);
			put_binfmt(fmt);
			if (error != -ENOEXEC)
				break;
		}
		read_unlock(&binfmt_lock);
	}
exit:
	fput(file);
out:
  	return error;
}

#ifdef CONFIG_MMU

static struct page *get_arg_page(struct linux_binprm *bprm, unsigned long pos,
		int write)
{
	struct page *page;
	int ret;

#ifdef CONFIG_STACK_GROWSUP
	if (write) {
		ret = expand_stack_downwards(bprm->vma, pos);
		if (ret < 0)
			return NULL;
	}
#endif
	ret = get_user_pages(current, bprm->mm, pos,
			1, write, 1, &page, NULL);
	if (ret <= 0)
		return NULL;

	if (write) {
		unsigned long size = bprm->vma->vm_end - bprm->vma->vm_start;
		struct rlimit *rlim;

		/*
		 * We've historically supported up to 32 pages (ARG_MAX)
		 * of argument strings even with small stacks
		 */
		if (size <= ARG_MAX)
			return page;

		/*
		 * Limit to 1/4-th the stack size for the argv+env strings.
		 * This ensures that:
		 *  - the remaining binfmt code will not run out of stack space,
		 *  - the program will have a reasonable amount of stack left
		 *    to work from.
		 */
		rlim = current->signal->rlim;
		if (size > ACCESS_ONCE(rlim[RLIMIT_STACK].rlim_cur) / 4) {
			put_page(page);
			return NULL;
		}
	}

	return page;
}

static void put_arg_page(struct page *page)
{
	put_page(page);
}

static void free_arg_page(struct linux_binprm *bprm, int i)
{
}

static void free_arg_pages(struct linux_binprm *bprm)
{
}

static void flush_arg_page(struct linux_binprm *bprm, unsigned long pos,
		struct page *page)
{
	flush_cache_page(bprm->vma, pos, page_to_pfn(page));
}

static int __bprm_mm_init(struct linux_binprm *bprm)
{
	int err;
	struct vm_area_struct *vma = NULL;
	struct mm_struct *mm = bprm->mm;

	bprm->vma = vma = kmem_cache_zalloc(vm_area_cachep, GFP_KERNEL);
	if (!vma)
		return -ENOMEM;

	down_write(&mm->mmap_sem);
	vma->vm_mm = mm;

	/*
	 * Place the stack at the largest stack address the architecture
	 * supports. Later, we'll move this to an appropriate place. We don't
	 * use STACK_TOP because that can depend on attributes which aren't
	 * configured yet.
	 */
	BUG_ON(VM_STACK_FLAGS & VM_STACK_INCOMPLETE_SETUP);
	vma->vm_end = STACK_TOP_MAX;
	vma->vm_start = vma->vm_end - PAGE_SIZE;
	vma->vm_flags = VM_STACK_FLAGS | VM_STACK_INCOMPLETE_SETUP;
	vma->vm_page_prot = vm_get_page_prot(vma->vm_flags);
	INIT_LIST_HEAD(&vma->anon_vma_chain);
	err = insert_vm_struct(mm, vma);
	if (err)
		goto err;

	mm->stack_vm = mm->total_vm = 1;
	up_write(&mm->mmap_sem);
	bprm->p = vma->vm_end - sizeof(void *);
	return 0;
err:
	up_write(&mm->mmap_sem);
	bprm->vma = NULL;
	kmem_cache_free(vm_area_cachep, vma);
	return err;
}

static bool valid_arg_len(struct linux_binprm *bprm, long len)
{
	return len <= MAX_ARG_STRLEN;
}

#else

static struct page *get_arg_page(struct linux_binprm *bprm, unsigned long pos,
		int write)
{
	struct page *page;

	page = bprm->page[pos / PAGE_SIZE];
	if (!page && write) {
		page = alloc_page(GFP_HIGHUSER|__GFP_ZERO);
		if (!page)
			return NULL;
		bprm->page[pos / PAGE_SIZE] = page;
	}

	return page;
}

static void put_arg_page(struct page *page)
{
}

static void free_arg_page(struct linux_binprm *bprm, int i)
{
	if (bprm->page[i]) {
		__free_page(bprm->page[i]);
		bprm->page[i] = NULL;
	}
}

static void free_arg_pages(struct linux_binprm *bprm)
{
	int i;

	for (i = 0; i < MAX_ARG_PAGES; i++)
		free_arg_page(bprm, i);
}

static void flush_arg_page(struct linux_binprm *bprm, unsigned long pos,
		struct page *page)
{
}

static int __bprm_mm_init(struct linux_binprm *bprm)
{
	bprm->p = PAGE_SIZE * MAX_ARG_PAGES - sizeof(void *);
	return 0;
}

static bool valid_arg_len(struct linux_binprm *bprm, long len)
{
	return len <= bprm->p;
}

#endif /* CONFIG_MMU */

/*
 * Create a new mm_struct and populate it with a temporary stack
 * vm_area_struct.  We don't have enough context at this point to set the stack
 * flags, permissions, and offset, so we use temporary values.  We'll update
 * them later in setup_arg_pages().
 */
int bprm_mm_init(struct linux_binprm *bprm)
{
	int err;
	struct mm_struct *mm = NULL;

	bprm->mm = mm = mm_alloc();
	err = -ENOMEM;
	if (!mm)
		goto err;

	err = init_new_context(current, mm);
	if (err)
		goto err;

	err = __bprm_mm_init(bprm);
	if (err)
		goto err;

	return 0;

err:
	if (mm) {
		bprm->mm = NULL;
		mmdrop(mm);
	}

	return err;
}

/*
 * count() counts the number of strings in array ARGV.
 */
static int count(const char __user * const __user * argv, int max)
{
	int i = 0;

	if (argv != NULL) {
		for (;;) {
			const char __user * p;

			if (get_user(p, argv))
				return -EFAULT;
			if (!p)
				break;
			argv++;
			if (i++ >= max)
				return -E2BIG;

			if (fatal_signal_pending(current))
				return -ERESTARTNOHAND;
			cond_resched();
		}
	}
	return i;
}

/*
 * 'copy_strings()' copies argument/environment strings from the old
 * processes's memory to the new process's stack.  The call to get_user_pages()
 * ensures the destination page is created and not swapped out.
 */
static int copy_strings(int argc, const char __user *const __user *argv,
			struct linux_binprm *bprm)
{
	struct page *kmapped_page = NULL;
	char *kaddr = NULL;
	unsigned long kpos = 0;
	int ret;

	while (argc-- > 0) {
		const char __user *str;
		int len;
		unsigned long pos;

		if (get_user(str, argv+argc) ||
				!(len = strnlen_user(str, MAX_ARG_STRLEN))) {
			ret = -EFAULT;
			goto out;
		}

		if (!valid_arg_len(bprm, len)) {
			ret = -E2BIG;
			goto out;
		}

		/* We're going to work our way backwords. */
		pos = bprm->p;
		str += len;
		bprm->p -= len;

		while (len > 0) {
			int offset, bytes_to_copy;

			if (fatal_signal_pending(current)) {
				ret = -ERESTARTNOHAND;
				goto out;
			}
			cond_resched();

			offset = pos % PAGE_SIZE;
			if (offset == 0)
				offset = PAGE_SIZE;

			bytes_to_copy = offset;
			if (bytes_to_copy > len)
				bytes_to_copy = len;

			offset -= bytes_to_copy;
			pos -= bytes_to_copy;
			str -= bytes_to_copy;
			len -= bytes_to_copy;

			if (!kmapped_page || kpos != (pos & PAGE_MASK)) {
				struct page *page;

				page = get_arg_page(bprm, pos, 1);
				if (!page) {
					ret = -E2BIG;
					goto out;
				}

				if (kmapped_page) {
					flush_kernel_dcache_page(kmapped_page);
					kunmap(kmapped_page);
					put_arg_page(kmapped_page);
				}
				kmapped_page = page;
				kaddr = kmap(kmapped_page);
				kpos = pos & PAGE_MASK;
				flush_arg_page(bprm, kpos, kmapped_page);
			}
			if (copy_from_user(kaddr+offset, str, bytes_to_copy)) {
				ret = -EFAULT;
				goto out;
			}
		}
	}
	ret = 0;
out:
	if (kmapped_page) {
		flush_kernel_dcache_page(kmapped_page);
		kunmap(kmapped_page);
		put_arg_page(kmapped_page);
	}
	return ret;
}

/*
 * Like copy_strings, but get argv and its values from kernel memory.
 */
int copy_strings_kernel(int argc, const char *const *argv,
			struct linux_binprm *bprm)
{
	int r;
	mm_segment_t oldfs = get_fs();
	set_fs(KERNEL_DS);
	r = copy_strings(argc, (const char __user *const  __user *)argv, bprm);
	set_fs(oldfs);
	return r;
}
EXPORT_SYMBOL(copy_strings_kernel);

#ifdef CONFIG_MMU

/*
 * During bprm_mm_init(), we create a temporary stack at STACK_TOP_MAX.  Once
 * the binfmt code determines where the new stack should reside, we shift it to
 * its final location.  The process proceeds as follows:
 *
 * 1) Use shift to calculate the new vma endpoints.
 * 2) Extend vma to cover both the old and new ranges.  This ensures the
 *    arguments passed to subsequent functions are consistent.
 * 3) Move vma's page tables to the new range.
 * 4) Free up any cleared pgd range.
 * 5) Shrink the vma to cover only the new range.
 */
static int shift_arg_pages(struct vm_area_struct *vma, unsigned long shift)
{
	struct mm_struct *mm = vma->vm_mm;
	unsigned long old_start = vma->vm_start;
	unsigned long old_end = vma->vm_end;
	unsigned long length = old_end - old_start;
	unsigned long new_start = old_start - shift;
	unsigned long new_end = old_end - shift;
	struct mmu_gather *tlb;

	BUG_ON(new_start > new_end);

	/*
	 * ensure there are no vmas between where we want to go
	 * and where we are
	 */
	if (vma != find_vma(mm, new_start))
		return -EFAULT;

	/*
	 * cover the whole range: [new_start, old_end)
	 */
	if (vma_adjust(vma, new_start, old_end, vma->vm_pgoff, NULL))
		return -ENOMEM;

	/*
	 * move the page tables downwards, on failure we rely on
	 * process cleanup to remove whatever mess we made.
	 */
	if (length != move_page_tables(vma, old_start,
				       vma, new_start, length))
		return -ENOMEM;

	lru_add_drain();
	tlb = tlb_gather_mmu(mm, 0);
	if (new_end > old_start) {
		/*
		 * when the old and new regions overlap clear from new_end.
		 */
		free_pgd_range(tlb, new_end, old_end, new_end,
			vma->vm_next ? vma->vm_next->vm_start : 0);
	} else {
		/*
		 * otherwise, clean from old_start; this is done to not touch
		 * the address space in [new_end, old_start) some architectures
		 * have constraints on va-space that make this illegal (IA64) -
		 * for the others its just a little faster.
		 */
		free_pgd_range(tlb, old_start, old_end, new_end,
			vma->vm_next ? vma->vm_next->vm_start : 0);
	}
	tlb_finish_mmu(tlb, new_end, old_end);

	/*
	 * Shrink the vma to just the new range.  Always succeeds.
	 */
	vma_adjust(vma, new_start, new_end, vma->vm_pgoff, NULL);

	return 0;
}

/*
 * Finalizes the stack vm_area_struct. The flags and permissions are updated,
 * the stack is optionally relocated, and some extra space is added.
 */
int setup_arg_pages(struct linux_binprm *bprm,
		    unsigned long stack_top,
		    int executable_stack)
{
	unsigned long ret;
	unsigned long stack_shift;
	struct mm_struct *mm = current->mm;
	struct vm_area_struct *vma = bprm->vma;
	struct vm_area_struct *prev = NULL;
	unsigned long vm_flags;
	unsigned long stack_base;
	unsigned long stack_size;
	unsigned long stack_expand;
	unsigned long rlim_stack;

#ifdef CONFIG_STACK_GROWSUP
	/* Limit stack size to 1GB */
	stack_base = rlimit_max(RLIMIT_STACK);
	if (stack_base > (1 << 30))
		stack_base = 1 << 30;

	/* Make sure we didn't let the argument array grow too large. */
	if (vma->vm_end - vma->vm_start > stack_base)
		return -ENOMEM;

	stack_base = PAGE_ALIGN(stack_top - stack_base);

	stack_shift = vma->vm_start - stack_base;
	mm->arg_start = bprm->p - stack_shift;
	bprm->p = vma->vm_end - stack_shift;
#else
	stack_top = arch_align_stack(stack_top);
	stack_top = PAGE_ALIGN(stack_top);

	if (unlikely(stack_top < mmap_min_addr) ||
	    unlikely(vma->vm_end - vma->vm_start >= stack_top - mmap_min_addr))
		return -ENOMEM;

	stack_shift = vma->vm_end - stack_top;

	bprm->p -= stack_shift;
	mm->arg_start = bprm->p;
#endif

	if (bprm->loader)
		bprm->loader -= stack_shift;
	bprm->exec -= stack_shift;

	down_write(&mm->mmap_sem);
	vm_flags = VM_STACK_FLAGS;

	/*
	 * Adjust stack execute permissions; explicitly enable for
	 * EXSTACK_ENABLE_X, disable for EXSTACK_DISABLE_X and leave alone
	 * (arch default) otherwise.
	 */
	if (unlikely(executable_stack == EXSTACK_ENABLE_X))
		vm_flags |= VM_EXEC;
	else if (executable_stack == EXSTACK_DISABLE_X)
		vm_flags &= ~VM_EXEC;
	vm_flags |= mm->def_flags;
	vm_flags |= VM_STACK_INCOMPLETE_SETUP;

	ret = mprotect_fixup(vma, &prev, vma->vm_start, vma->vm_end,
			vm_flags);
	if (ret)
		goto out_unlock;
	BUG_ON(prev != vma);

	/* Move stack pages down in memory. */
	if (stack_shift) {
		ret = shift_arg_pages(vma, stack_shift);
		if (ret)
			goto out_unlock;
	}

	/* mprotect_fixup is overkill to remove the temporary stack flags */
	vma->vm_flags &= ~VM_STACK_INCOMPLETE_SETUP;

	stack_expand = 131072UL; /* randomly 32*4k (or 2*64k) pages */
	stack_size = vma->vm_end - vma->vm_start;
	/*
	 * Align this down to a page boundary as expand_stack
	 * will align it up.
	 */
	rlim_stack = rlimit(RLIMIT_STACK) & PAGE_MASK;
#ifdef CONFIG_STACK_GROWSUP
	if (stack_size + stack_expand > rlim_stack)
		stack_base = vma->vm_start + rlim_stack;
	else
		stack_base = vma->vm_end + stack_expand;
#else
	if (stack_size + stack_expand > rlim_stack)
		stack_base = vma->vm_end - rlim_stack;
	else
		stack_base = vma->vm_start - stack_expand;
#endif
	current->mm->start_stack = bprm->p;
	ret = expand_stack(vma, stack_base);
	if (ret)
		ret = -EFAULT;

out_unlock:
	up_write(&mm->mmap_sem);
	return ret;
}
EXPORT_SYMBOL(setup_arg_pages);

#endif /* CONFIG_MMU */

struct file *open_exec(const char *name)
{
	struct file *file;
	int err;

	file = do_filp_open(AT_FDCWD, name,
				O_LARGEFILE | O_RDONLY | FMODE_EXEC, 0,
				MAY_EXEC | MAY_OPEN);
	if (IS_ERR(file))
		goto out;

	err = -EACCES;
	if (!S_ISREG(file->f_path.dentry->d_inode->i_mode))
		goto exit;

	if (file->f_path.mnt->mnt_flags & MNT_NOEXEC)
		goto exit;

	fsnotify_open(file);

	err = deny_write_access(file);
	if (err)
		goto exit;

out:
	return file;

exit:
	fput(file);
	return ERR_PTR(err);
}
EXPORT_SYMBOL(open_exec);

int kernel_read(struct file *file, loff_t offset,
		char *addr, unsigned long count)
{
	mm_segment_t old_fs;
	loff_t pos = offset;
	int result;

	old_fs = get_fs();
	set_fs(get_ds());
	/* The cast to a user pointer is valid due to the set_fs() */
	result = vfs_read(file, (void __user *)addr, count, &pos);
	set_fs(old_fs);
	return result;
}

EXPORT_SYMBOL(kernel_read);

static int exec_mmap(struct mm_struct *mm)
{
	struct task_struct *tsk;
	struct mm_struct * old_mm, *active_mm;

	/* Notify parent that we're no longer interested in the old VM */
	tsk = current;
	old_mm = current->mm;
	sync_mm_rss(tsk, old_mm);
	mm_release(tsk, old_mm);

	if (old_mm) {
		/*
		 * Make sure that if there is a core dump in progress
		 * for the old mm, we get out and die instead of going
		 * through with the exec.  We must hold mmap_sem around
		 * checking core_state and changing tsk->mm.
		 */
		down_read(&old_mm->mmap_sem);
		if (unlikely(old_mm->core_state)) {
			up_read(&old_mm->mmap_sem);
			return -EINTR;
		}
	}
	task_lock(tsk);
	active_mm = tsk->active_mm;
	tsk->mm = mm;
	tsk->active_mm = mm;
	activate_mm(active_mm, mm);
	if (old_mm && tsk->signal->oom_score_adj == OOM_SCORE_ADJ_MIN) {
		atomic_dec(&old_mm->oom_disable_count);
		atomic_inc(&tsk->mm->oom_disable_count);
	}
	task_unlock(tsk);
	arch_pick_mmap_layout(mm);
	if (old_mm) {
		up_read(&old_mm->mmap_sem);
		BUG_ON(active_mm != old_mm);
		mm_update_next_owner(old_mm);
		mmput(old_mm);
		return 0;
	}
	mmdrop(active_mm);
	return 0;
}

/*
 * This function makes sure the current process has its own signal table,
 * so that flush_signal_handlers can later reset the handlers without
 * disturbing other processes.  (Other processes might share the signal
 * table via the CLONE_SIGHAND option to clone().)
 */
static int de_thread(struct task_struct *tsk)
{
	struct signal_struct *sig = tsk->signal;
	struct sighand_struct *oldsighand = tsk->sighand;
	spinlock_t *lock = &oldsighand->siglock;

	if (thread_group_empty(tsk))
		goto no_thread_group;

	/*
	 * Kill all other threads in the thread group.
	 */
	spin_lock_irq(lock);
	if (signal_group_exit(sig)) {
		/*
		 * Another group action in progress, just
		 * return so that the signal is processed.
		 */
		spin_unlock_irq(lock);
		return -EAGAIN;
	}

	sig->group_exit_task = tsk;
	sig->notify_count = zap_other_threads(tsk);
	if (!thread_group_leader(tsk))
		sig->notify_count--;

	while (sig->notify_count) {
		__set_current_state(TASK_UNINTERRUPTIBLE);
		spin_unlock_irq(lock);
		schedule();
		spin_lock_irq(lock);
	}
	spin_unlock_irq(lock);

	/*
	 * At this point all other threads have exited, all we have to
	 * do is to wait for the thread group leader to become inactive,
	 * and to assume its PID:
	 */
	if (!thread_group_leader(tsk)) {
		struct task_struct *leader = tsk->group_leader;

		sig->notify_count = -1;	/* for exit_notify() */
		for (;;) {
			write_lock_irq(&tasklist_lock);
			if (likely(leader->exit_state))
				break;
			__set_current_state(TASK_UNINTERRUPTIBLE);
			write_unlock_irq(&tasklist_lock);
			schedule();
		}

		/*
		 * The only record we have of the real-time age of a
		 * process, regardless of execs it's done, is start_time.
		 * All the past CPU time is accumulated in signal_struct
		 * from sister threads now dead.  But in this non-leader
		 * exec, nothing survives from the original leader thread,
		 * whose birth marks the true age of this process now.
		 * When we take on its identity by switching to its PID, we
		 * also take its birthdate (always earlier than our own).
		 */
		tsk->start_time = leader->start_time;

		BUG_ON(!same_thread_group(leader, tsk));
		BUG_ON(has_group_leader_pid(tsk));
		/*
		 * An exec() starts a new thread group with the
		 * TGID of the previous thread group. Rehash the
		 * two threads with a switched PID, and release
		 * the former thread group leader:
		 */

		/* Become a process group leader with the old leader's pid.
		 * The old leader becomes a thread of the this thread group.
		 * Note: The old leader also uses this pid until release_task
		 *       is called.  Odd but simple and correct.
		 */
		detach_pid(tsk, PIDTYPE_PID);
		tsk->pid = leader->pid;
		attach_pid(tsk, PIDTYPE_PID,  task_pid(leader));
		transfer_pid(leader, tsk, PIDTYPE_PGID);
		transfer_pid(leader, tsk, PIDTYPE_SID);

		list_replace_rcu(&leader->tasks, &tsk->tasks);
		list_replace_init(&leader->sibling, &tsk->sibling);

		tsk->group_leader = tsk;
		leader->group_leader = tsk;

		tsk->exit_signal = SIGCHLD;

		BUG_ON(leader->exit_state != EXIT_ZOMBIE);
		leader->exit_state = EXIT_DEAD;
		write_unlock_irq(&tasklist_lock);

		release_task(leader);
	}

	sig->group_exit_task = NULL;
	sig->notify_count = 0;

no_thread_group:
	if (current->mm)
		setmax_mm_hiwater_rss(&sig->maxrss, current->mm);

	exit_itimers(sig);
	flush_itimer_signals();

	if (atomic_read(&oldsighand->count) != 1) {
		struct sighand_struct *newsighand;
		/*
		 * This ->sighand is shared with the CLONE_SIGHAND
		 * but not CLONE_THREAD task, switch to the new one.
		 */
		newsighand = kmem_cache_alloc(sighand_cachep, GFP_KERNEL);
		if (!newsighand)
			return -ENOMEM;

		atomic_set(&newsighand->count, 1);
		memcpy(newsighand->action, oldsighand->action,
		       sizeof(newsighand->action));

		write_lock_irq(&tasklist_lock);
		spin_lock(&oldsighand->siglock);
		rcu_assign_pointer(tsk->sighand, newsighand);
		spin_unlock(&oldsighand->siglock);
		write_unlock_irq(&tasklist_lock);

		__cleanup_sighand(oldsighand);
	}

	BUG_ON(!thread_group_leader(tsk));
	return 0;
}

/*
 * These functions flushes out all traces of the currently running executable
 * so that a new one can be started
 */
static void flush_old_files(struct files_struct * files)
{
	long j = -1;
	struct fdtable *fdt;

	spin_lock(&files->file_lock);
	for (;;) {
		unsigned long set, i;

		j++;
		i = j * __NFDBITS;
		fdt = files_fdtable(files);
		if (i >= fdt->max_fds)
			break;
		set = fdt->close_on_exec->fds_bits[j];
		if (!set)
			continue;
		fdt->close_on_exec->fds_bits[j] = 0;
		spin_unlock(&files->file_lock);
		for ( ; set ; i++,set >>= 1) {
			if (set & 1) {
				sys_close(i);
			}
		}
		spin_lock(&files->file_lock);

	}
	spin_unlock(&files->file_lock);
}

char *get_task_comm(char *buf, struct task_struct *tsk)
{
	/* buf must be at least sizeof(tsk->comm) in size */
	task_lock(tsk);
	strncpy(buf, tsk->comm, sizeof(tsk->comm));
	task_unlock(tsk);
	return buf;
}

void set_task_comm(struct task_struct *tsk, char *buf)
{
	task_lock(tsk);

	/*
	 * Threads may access current->comm without holding
	 * the task lock, so write the string carefully.
	 * Readers without a lock may see incomplete new
	 * names but are safe from non-terminating string reads.
	 */
	memset(tsk->comm, 0, TASK_COMM_LEN);
	wmb();
	strlcpy(tsk->comm, buf, sizeof(tsk->comm));
	task_unlock(tsk);
	perf_event_comm(tsk);
}

int flush_old_exec(struct linux_binprm * bprm)
{
	int retval;

	/*
	 * Make sure we have a private signal table and that
	 * we are unassociated from the previous thread group.
	 */
	retval = de_thread(current);
	if (retval)
		goto out;

	set_mm_exe_file(bprm->mm, bprm->file);

	/*
	 * Release all of the old mmap stuff
	 */
	retval = exec_mmap(bprm->mm);
	if (retval)
		goto out;

	bprm->mm = NULL;		/* We're using it now */

	current->flags &= ~(PF_RANDOMIZE | PF_KTHREAD);
	flush_thread();
	current->personality &= ~bprm->per_clear;

	return 0;

out:
	return retval;
}
EXPORT_SYMBOL(flush_old_exec);

void setup_new_exec(struct linux_binprm * bprm)
{
	int i, ch;
	const char *name;
	char tcomm[sizeof(current->comm)];

	arch_pick_mmap_layout(current->mm);

	/* This is the point of no return */
	current->sas_ss_sp = current->sas_ss_size = 0;

	if (current_euid() == current_uid() && current_egid() == current_gid())
		set_dumpable(current->mm, 1);
	else
		set_dumpable(current->mm, suid_dumpable);

	name = bprm->filename;

	/* Copies the binary name from after last slash */
	for (i=0; (ch = *(name++)) != '\0';) {
		if (ch == '/')
			i = 0; /* overwrite what we wrote */
		else
			if (i < (sizeof(tcomm) - 1))
				tcomm[i++] = ch;
	}
	tcomm[i] = '\0';
	set_task_comm(current, tcomm);

	/* Set the new mm task size. We have to do that late because it may
	 * depend on TIF_32BIT which is only updated in flush_thread() on
	 * some architectures like powerpc
	 */
	current->mm->task_size = TASK_SIZE;

	/* install the new credentials */
	if (bprm->cred->uid != current_euid() ||
	    bprm->cred->gid != current_egid()) {
		current->pdeath_signal = 0;
	} else if (file_permission(bprm->file, MAY_READ) ||
		   bprm->interp_flags & BINPRM_FLAGS_ENFORCE_NONDUMP) {
		set_dumpable(current->mm, suid_dumpable);
	}

	/*
	 * Flush performance counters when crossing a
	 * security domain:
	 */
	if (!get_dumpable(current->mm))
		perf_event_exit_task(current);

	/* An exec changes our domain. We are no longer part of the thread
	   group */

	current->self_exec_id++;
			
	flush_signal_handlers(current, 0);
	flush_old_files(current->files);
}
EXPORT_SYMBOL(setup_new_exec);

/*
 * Prepare credentials and lock ->cred_guard_mutex.
 * install_exec_creds() commits the new creds and drops the lock.
 * Or, if exec fails before, free_bprm() should release ->cred and
 * and unlock.
 */
int prepare_bprm_creds(struct linux_binprm *bprm)
{
	if (mutex_lock_interruptible(&current->signal->cred_guard_mutex))
		return -ERESTARTNOINTR;

	bprm->cred = prepare_exec_creds();
	if (likely(bprm->cred))
		return 0;

	mutex_unlock(&current->signal->cred_guard_mutex);
	return -ENOMEM;
}

void free_bprm(struct linux_binprm *bprm)
{
	free_arg_pages(bprm);
	if (bprm->cred) {
		mutex_unlock(&current->signal->cred_guard_mutex);
		abort_creds(bprm->cred);
	}
	kfree(bprm);
}

/*
 * install the new credentials for this executable
 */
void install_exec_creds(struct linux_binprm *bprm)
{
	security_bprm_committing_creds(bprm);

	commit_creds(bprm->cred);
	bprm->cred = NULL;
	/*
	 * cred_guard_mutex must be held at least to this point to prevent
	 * ptrace_attach() from altering our determination of the task's
	 * credentials; any time after this it may be unlocked.
	 */
	security_bprm_committed_creds(bprm);
	mutex_unlock(&current->signal->cred_guard_mutex);
}
EXPORT_SYMBOL(install_exec_creds);

/*
 * determine how safe it is to execute the proposed program
 * - the caller must hold ->cred_guard_mutex to protect against
 *   PTRACE_ATTACH
 */
int check_unsafe_exec(struct linux_binprm *bprm)
{
	struct task_struct *p = current, *t;
	unsigned n_fs;
	int res = 0;

	bprm->unsafe = tracehook_unsafe_exec(p);

	n_fs = 1;
	spin_lock(&p->fs->lock);
	rcu_read_lock();
	for (t = next_thread(p); t != p; t = next_thread(t)) {
		if (t->fs == p->fs)
			n_fs++;
	}
	rcu_read_unlock();

	if (p->fs->users > n_fs) {
		bprm->unsafe |= LSM_UNSAFE_SHARE;
	} else {
		res = -EAGAIN;
		if (!p->fs->in_exec) {
			p->fs->in_exec = 1;
			res = 1;
		}
	}
	spin_unlock(&p->fs->lock);

	return res;
}

/* 
 * Fill the binprm structure from the inode. 
 * Check permissions, then read the first 128 (BINPRM_BUF_SIZE) bytes
 *
 * This may be called multiple times for binary chains (scripts for example).
 */
int prepare_binprm(struct linux_binprm *bprm)
{
	umode_t mode;
	struct inode * inode = bprm->file->f_path.dentry->d_inode;
	int retval;

	mode = inode->i_mode;
	if (bprm->file->f_op == NULL)
		return -EACCES;

	/* clear any previous set[ug]id data from a previous binary */
	bprm->cred->euid = current_euid();
	bprm->cred->egid = current_egid();

	if (!(bprm->file->f_path.mnt->mnt_flags & MNT_NOSUID)) {
		/* Set-uid? */
		if (mode & S_ISUID) {
			bprm->per_clear |= PER_CLEAR_ON_SETID;
			bprm->cred->euid = inode->i_uid;
		}

		/* Set-gid? */
		/*
		 * If setgid is set but no group execute bit then this
		 * is a candidate for mandatory locking, not a setgid
		 * executable.
		 */
		if ((mode & (S_ISGID | S_IXGRP)) == (S_ISGID | S_IXGRP)) {
			bprm->per_clear |= PER_CLEAR_ON_SETID;
			bprm->cred->egid = inode->i_gid;
		}
	}

	/* fill in binprm security blob */
	retval = security_bprm_set_creds(bprm);
	if (retval)
		return retval;
	bprm->cred_prepared = 1;

	memset(bprm->buf, 0, BINPRM_BUF_SIZE);
	return kernel_read(bprm->file, 0, bprm->buf, BINPRM_BUF_SIZE);
}

EXPORT_SYMBOL(prepare_binprm);

/*
 * Arguments are '\0' separated strings found at the location bprm->p
 * points to; chop off the first by relocating brpm->p to right after
 * the first '\0' encountered.
 */
int remove_arg_zero(struct linux_binprm *bprm)
{
	int ret = 0;
	unsigned long offset;
	char *kaddr;
	struct page *page;

	if (!bprm->argc)
		return 0;

	do {
		offset = bprm->p & ~PAGE_MASK;
		page = get_arg_page(bprm, bprm->p, 0);
		if (!page) {
			ret = -EFAULT;
			goto out;
		}
		kaddr = kmap_atomic(page, KM_USER0);

		for (; offset < PAGE_SIZE && kaddr[offset];
				offset++, bprm->p++)
			;

		kunmap_atomic(kaddr, KM_USER0);
		put_arg_page(page);

		if (offset == PAGE_SIZE)
			free_arg_page(bprm, (bprm->p >> PAGE_SHIFT) - 1);
	} while (offset == PAGE_SIZE);

	bprm->p++;
	bprm->argc--;
	ret = 0;

out:
	return ret;
}
EXPORT_SYMBOL(remove_arg_zero);

/*
 * cycle the list of binary formats handler, until one recognizes the image
 */
int search_binary_handler(struct linux_binprm *bprm,struct pt_regs *regs)
{
	unsigned int depth = bprm->recursion_depth;
	int try,retval;
	struct linux_binfmt *fmt;

	retval = security_bprm_check(bprm);
	if (retval)
		return retval;

	/* kernel module loader fixup */
	/* so we don't try to load run modprobe in kernel space. */
	set_fs(USER_DS);

	retval = audit_bprm(bprm);
	if (retval)
		return retval;

	retval = -ENOENT;
	for (try=0; try<2; try++) {
		read_lock(&binfmt_lock);
		list_for_each_entry(fmt, &formats, lh) {
			int (*fn)(struct linux_binprm *, struct pt_regs *) = fmt->load_binary;
			if (!fn)
				continue;
			if (!try_module_get(fmt->module))
				continue;
			read_unlock(&binfmt_lock);
			retval = fn(bprm, regs);
			/*
			 * Restore the depth counter to its starting value
			 * in this call, so we don't have to rely on every
			 * load_binary function to restore it on return.
			 */
			bprm->recursion_depth = depth;
			if (retval >= 0) {
				if (depth == 0)
					tracehook_report_exec(fmt, bprm, regs);
				put_binfmt(fmt);
				allow_write_access(bprm->file);
				if (bprm->file)
					fput(bprm->file);
				bprm->file = NULL;
				current->did_exec = 1;
				proc_exec_connector(current);
				return retval;
			}
			read_lock(&binfmt_lock);
			put_binfmt(fmt);
			if (retval != -ENOEXEC || bprm->mm == NULL)
				break;
			if (!bprm->file) {
				read_unlock(&binfmt_lock);
				return retval;
			}
		}
		read_unlock(&binfmt_lock);
		if (retval != -ENOEXEC || bprm->mm == NULL) {
			break;
#ifdef CONFIG_MODULES
		} else {
#define printable(c) (((c)=='\t') || ((c)=='\n') || (0x20<=(c) && (c)<=0x7e))
			if (printable(bprm->buf[0]) &&
			    printable(bprm->buf[1]) &&
			    printable(bprm->buf[2]) &&
			    printable(bprm->buf[3]))
				break; /* -ENOEXEC */
			request_module("binfmt-%04x", *(unsigned short *)(&bprm->buf[2]));
#endif
		}
	}
	return retval;
}

EXPORT_SYMBOL(search_binary_handler);

/*
 * sys_execve() executes a new program.
 */
int do_execve(const char * filename,
	const char __user *const __user *argv,
	const char __user *const __user *envp,
	struct pt_regs * regs)
{
	struct linux_binprm *bprm;
	struct file *file;
	struct files_struct *displaced;
	bool clear_in_exec;
	int retval;

	retval = unshare_files(&displaced);
	if (retval)
		goto out_ret;

	retval = -ENOMEM;
	bprm = kzalloc(sizeof(*bprm), GFP_KERNEL);
	if (!bprm)
		goto out_files;

	retval = prepare_bprm_creds(bprm);
	if (retval)
		goto out_free;

	retval = check_unsafe_exec(bprm);
	if (retval < 0)
		goto out_free;
	clear_in_exec = retval;
	current->in_execve = 1;

	file = open_exec(filename);
	retval = PTR_ERR(file);
	if (IS_ERR(file))
		goto out_unmark;

	sched_exec();

	bprm->file = file;
	bprm->filename = filename;
	bprm->interp = filename;

	retval = bprm_mm_init(bprm);
	if (retval)
		goto out_file;

	bprm->argc = count(argv, MAX_ARG_STRINGS);
	if ((retval = bprm->argc) < 0)
		goto out;

	bprm->envc = count(envp, MAX_ARG_STRINGS);
	if ((retval = bprm->envc) < 0)
		goto out;

	retval = prepare_binprm(bprm);
	if (retval < 0)
		goto out;

	retval = copy_strings_kernel(1, &bprm->filename, bprm);
	if (retval < 0)
		goto out;

	bprm->exec = bprm->p;
	retval = copy_strings(bprm->envc, envp, bprm);
	if (retval < 0)
		goto out;

	retval = copy_strings(bprm->argc, argv, bprm);
	if (retval < 0)
		goto out;

	retval = search_binary_handler(bprm,regs);
	if (retval < 0)
		goto out;

	/* execve succeeded */
	current->fs->in_exec = 0;
	current->in_execve = 0;
	acct_update_integrals(current);
	free_bprm(bprm);
	if (displaced)
		put_files_struct(displaced);
	return retval;

out:
	if (bprm->mm)
		mmput (bprm->mm);

out_file:
	if (bprm->file) {
		allow_write_access(bprm->file);
		fput(bprm->file);
	}

out_unmark:
	if (clear_in_exec)
		current->fs->in_exec = 0;
	current->in_execve = 0;

out_free:
	free_bprm(bprm);

out_files:
	if (displaced)
		reset_files_struct(displaced);
out_ret:
	return retval;
}

void set_binfmt(struct linux_binfmt *new)
{
	struct mm_struct *mm = current->mm;

	if (mm->binfmt)
		module_put(mm->binfmt->module);

	mm->binfmt = new;
	if (new)
		__module_get(new->module);
}

EXPORT_SYMBOL(set_binfmt);

static int expand_corename(struct core_name *cn)
{
	char *old_corename = cn->corename;

	cn->size = CORENAME_MAX_SIZE * atomic_inc_return(&call_count);
	cn->corename = krealloc(old_corename, cn->size, GFP_KERNEL);

	if (!cn->corename) {
		kfree(old_corename);
		return -ENOMEM;
	}

	return 0;
}

static int cn_printf(struct core_name *cn, const char *fmt, ...)
{
	char *cur;
	int need;
	int ret;
	va_list arg;

	va_start(arg, fmt);
	need = vsnprintf(NULL, 0, fmt, arg);
	va_end(arg);

	if (likely(need < cn->size - cn->used - 1))
		goto out_printf;

	ret = expand_corename(cn);
	if (ret)
		goto expand_fail;

out_printf:
	cur = cn->corename + cn->used;
	va_start(arg, fmt);
	vsnprintf(cur, need + 1, fmt, arg);
	va_end(arg);
	cn->used += need;
	return 0;

expand_fail:
	return ret;
}

/* format_corename will inspect the pattern parameter, and output a
 * name into corename, which must have space for at least
 * CORENAME_MAX_SIZE bytes plus one byte for the zero terminator.
 */
static int format_corename(struct core_name *cn, long signr)
{
	const struct cred *cred = current_cred();
	const char *pat_ptr = core_pattern;
	int ispipe = (*pat_ptr == '|');
	int pid_in_pattern = 0;
	int err = 0;

	cn->size = CORENAME_MAX_SIZE * atomic_read(&call_count);
	cn->corename = kmalloc(cn->size, GFP_KERNEL);
	cn->used = 0;

	if (!cn->corename)
		return -ENOMEM;

	/* Repeat as long as we have more pattern to process and more output
	   space */
	while (*pat_ptr) {
		if (*pat_ptr != '%') {
			if (*pat_ptr == 0)
				goto out;
			err = cn_printf(cn, "%c", *pat_ptr++);
		} else {
			switch (*++pat_ptr) {
			/* single % at the end, drop that */
			case 0:
				goto out;
			/* Double percent, output one percent */
			case '%':
				err = cn_printf(cn, "%c", '%');
				break;
			/* pid */
			case 'p':
				pid_in_pattern = 1;
				err = cn_printf(cn, "%d",
					      task_tgid_vnr(current));
				break;
			/* uid */
			case 'u':
				err = cn_printf(cn, "%d", cred->uid);
				break;
			/* gid */
			case 'g':
				err = cn_printf(cn, "%d", cred->gid);
				break;
			/* signal that caused the coredump */
			case 's':
				err = cn_printf(cn, "%ld", signr);
				break;
			/* UNIX time of coredump */
			case 't': {
				struct timeval tv;
				do_gettimeofday(&tv);
				err = cn_printf(cn, "%lu", tv.tv_sec);
				break;
			}
			/* hostname */
			case 'h':
				down_read(&uts_sem);
				err = cn_printf(cn, "%s",
					      utsname()->nodename);
				up_read(&uts_sem);
				break;
			/* executable */
			case 'e':
				err = cn_printf(cn, "%s", current->comm);
				break;
			/* core limit size */
			case 'c':
				err = cn_printf(cn, "%lu",
					      rlimit(RLIMIT_CORE));
				break;
			default:
				break;
			}
			++pat_ptr;
		}

		if (err)
			return err;
	}

	/* Backward compatibility with core_uses_pid:
	 *
	 * If core_pattern does not include a %p (as is the default)
	 * and core_uses_pid is set, then .%pid will be appended to
	 * the filename. Do not do this for piped commands. */
	if (!ispipe && !pid_in_pattern && core_uses_pid) {
		err = cn_printf(cn, ".%d", task_tgid_vnr(current));
		if (err)
			return err;
	}
out:
	return ispipe;
}

static int zap_process(struct task_struct *start, int exit_code)
{
	struct task_struct *t;
	int nr = 0;

	start->signal->flags = SIGNAL_GROUP_EXIT;
	start->signal->group_exit_code = exit_code;
	start->signal->group_stop_count = 0;

	t = start;
	do {
		if (t != current && t->mm) {
			sigaddset(&t->pending.signal, SIGKILL);
			signal_wake_up(t, 1);
			nr++;
		}
	} while_each_thread(start, t);

	return nr;
}

static inline int zap_threads(struct task_struct *tsk, struct mm_struct *mm,
				struct core_state *core_state, int exit_code)
{
	struct task_struct *g, *p;
	unsigned long flags;
	int nr = -EAGAIN;

	spin_lock_irq(&tsk->sighand->siglock);
	if (!signal_group_exit(tsk->signal)) {
		mm->core_state = core_state;
		nr = zap_process(tsk, exit_code);
	}
	spin_unlock_irq(&tsk->sighand->siglock);
	if (unlikely(nr < 0))
		return nr;

	if (atomic_read(&mm->mm_users) == nr + 1)
		goto done;
	/*
	 * We should find and kill all tasks which use this mm, and we should
	 * count them correctly into ->nr_threads. We don't take tasklist
	 * lock, but this is safe wrt:
	 *
	 * fork:
	 *	None of sub-threads can fork after zap_process(leader). All
	 *	processes which were created before this point should be
	 *	visible to zap_threads() because copy_process() adds the new
	 *	process to the tail of init_task.tasks list, and lock/unlock
	 *	of ->siglock provides a memory barrier.
	 *
	 * do_exit:
	 *	The caller holds mm->mmap_sem. This means that the task which
	 *	uses this mm can't pass exit_mm(), so it can't exit or clear
	 *	its ->mm.
	 *
	 * de_thread:
	 *	It does list_replace_rcu(&leader->tasks, &current->tasks),
	 *	we must see either old or new leader, this does not matter.
	 *	However, it can change p->sighand, so lock_task_sighand(p)
	 *	must be used. Since p->mm != NULL and we hold ->mmap_sem
	 *	it can't fail.
	 *
	 *	Note also that "g" can be the old leader with ->mm == NULL
	 *	and already unhashed and thus removed from ->thread_group.
	 *	This is OK, __unhash_process()->list_del_rcu() does not
	 *	clear the ->next pointer, we will find the new leader via
	 *	next_thread().
	 */
	rcu_read_lock();
	for_each_process(g) {
		if (g == tsk->group_leader)
			continue;
		if (g->flags & PF_KTHREAD)
			continue;
		p = g;
		do {
			if (p->mm) {
				if (unlikely(p->mm == mm)) {
					lock_task_sighand(p, &flags);
					nr += zap_process(p, exit_code);
					unlock_task_sighand(p, &flags);
				}
				break;
			}
		} while_each_thread(g, p);
	}
	rcu_read_unlock();
done:
	atomic_set(&core_state->nr_threads, nr);
	return nr;
}

static int coredump_wait(int exit_code, struct core_state *core_state)
{
	struct task_struct *tsk = current;
	struct mm_struct *mm = tsk->mm;
	struct completion *vfork_done;
	int core_waiters = -EBUSY;

	init_completion(&core_state->startup);
	core_state->dumper.task = tsk;
	core_state->dumper.next = NULL;

	down_write(&mm->mmap_sem);
	if (!mm->core_state)
		core_waiters = zap_threads(tsk, mm, core_state, exit_code);
	up_write(&mm->mmap_sem);

	if (unlikely(core_waiters < 0))
		goto fail;

	/*
	 * Make sure nobody is waiting for us to release the VM,
	 * otherwise we can deadlock when we wait on each other
	 */
	vfork_done = tsk->vfork_done;
	if (vfork_done) {
		tsk->vfork_done = NULL;
		complete(vfork_done);
	}

	if (core_waiters)
		wait_for_completion(&core_state->startup);
fail:
	return core_waiters;
}

static void coredump_finish(struct mm_struct *mm)
{
	struct core_thread *curr, *next;
	struct task_struct *task;

	next = mm->core_state->dumper.next;
	while ((curr = next) != NULL) {
		next = curr->next;
		task = curr->task;
		/*
		 * see exit_mm(), curr->task must not see
		 * ->task == NULL before we read ->next.
		 */
		smp_mb();
		curr->task = NULL;
		wake_up_process(task);
	}

	mm->core_state = NULL;
}

/*
 * set_dumpable converts traditional three-value dumpable to two flags and
 * stores them into mm->flags.  It modifies lower two bits of mm->flags, but
 * these bits are not changed atomically.  So get_dumpable can observe the
 * intermediate state.  To avoid doing unexpected behavior, get get_dumpable
 * return either old dumpable or new one by paying attention to the order of
 * modifying the bits.
 *
 * dumpable |   mm->flags (binary)
 * old  new | initial interim  final
 * ---------+-----------------------
 *  0    1  |   00      01      01
 *  0    2  |   00      10(*)   11
 *  1    0  |   01      00      00
 *  1    2  |   01      11      11
 *  2    0  |   11      10(*)   00
 *  2    1  |   11      11      01
 *
 * (*) get_dumpable regards interim value of 10 as 11.
 */
void set_dumpable(struct mm_struct *mm, int value)
{
	switch (value) {
	case 0:
		clear_bit(MMF_DUMPABLE, &mm->flags);
		smp_wmb();
		clear_bit(MMF_DUMP_SECURELY, &mm->flags);
		break;
	case 1:
		set_bit(MMF_DUMPABLE, &mm->flags);
		smp_wmb();
		clear_bit(MMF_DUMP_SECURELY, &mm->flags);
		break;
	case 2:
		set_bit(MMF_DUMP_SECURELY, &mm->flags);
		smp_wmb();
		set_bit(MMF_DUMPABLE, &mm->flags);
		break;
	}
}

static int __get_dumpable(unsigned long mm_flags)
{
	int ret;

	ret = mm_flags & MMF_DUMPABLE_MASK;
	return (ret >= 2) ? 2 : ret;
}

int get_dumpable(struct mm_struct *mm)
{
	return __get_dumpable(mm->flags);
}

static void wait_for_dump_helpers(struct file *file)
{
	struct pipe_inode_info *pipe;

	pipe = file->f_path.dentry->d_inode->i_pipe;

	pipe_lock(pipe);
	pipe->readers++;
	pipe->writers--;

	while ((pipe->readers > 1) && (!signal_pending(current))) {
		wake_up_interruptible_sync(&pipe->wait);
		kill_fasync(&pipe->fasync_readers, SIGIO, POLL_IN);
		pipe_wait(pipe);
	}

	pipe->readers--;
	pipe->writers++;
	pipe_unlock(pipe);

}


/*
 * uhm_pipe_setup
 * helper function to customize the process used
 * to collect the core in userspace.  Specifically
 * it sets up a pipe and installs it as fd 0 (stdin)
 * for the process.  Returns 0 on success, or
 * PTR_ERR on failure.
 * Note that it also sets the core limit to 1.  This
 * is a special value that we use to trap recursive
 * core dumps
 */
static int umh_pipe_setup(struct subprocess_info *info)
{
	struct file *rp, *wp;
	struct fdtable *fdt;
	struct coredump_params *cp = (struct coredump_params *)info->data;
	struct files_struct *cf = current->files;

	wp = create_write_pipe(0);
	if (IS_ERR(wp))
		return PTR_ERR(wp);

	rp = create_read_pipe(wp, 0);
	if (IS_ERR(rp)) {
		free_write_pipe(wp);
		return PTR_ERR(rp);
	}

	cp->file = wp;

	sys_close(0);
	fd_install(0, rp);
	spin_lock(&cf->file_lock);
	fdt = files_fdtable(cf);
	FD_SET(0, fdt->open_fds);
	FD_CLR(0, fdt->close_on_exec);
	spin_unlock(&cf->file_lock);

	/* and disallow core files too */
	current->signal->rlim[RLIMIT_CORE] = (struct rlimit){1, 1};

	return 0;
}

void do_coredump(long signr, int exit_code, struct pt_regs *regs)
{
	struct core_state core_state;
	struct core_name cn;
	struct mm_struct *mm = current->mm;
	struct linux_binfmt * binfmt;
	const struct cred *old_cred;
	struct cred *cred;
	int retval = 0;
	int flag = 0;
	int ispipe;
	static atomic_t core_dump_count = ATOMIC_INIT(0);
	struct coredump_params cprm = {
		.signr = signr,
		.regs = regs,
		.limit = rlimit(RLIMIT_CORE),
		/*
		 * We must use the same mm->flags while dumping core to avoid
		 * inconsistency of bit flags, since this flag is not protected
		 * by any locks.
		 */
		.mm_flags = mm->flags,
	};

	audit_core_dumps(signr);

	binfmt = mm->binfmt;
	if (!binfmt || !binfmt->core_dump)
		goto fail;
	if (!__get_dumpable(cprm.mm_flags))
		goto fail;

	cred = prepare_creds();
	if (!cred)
		goto fail;
	/*
	 *	We cannot trust fsuid as being the "true" uid of the
	 *	process nor do we know its entire history. We only know it
	 *	was tainted so we dump it as root in mode 2.
	 */
	if (__get_dumpable(cprm.mm_flags) == 2) {
		/* Setuid core dump mode */
		flag = O_EXCL;		/* Stop rewrite attacks */
		cred->fsuid = 0;	/* Dump root private */
	}

	retval = coredump_wait(exit_code, &core_state);
	if (retval < 0)
		goto fail_creds;

	old_cred = override_creds(cred);

	/*
	 * Clear any false indication of pending signals that might
	 * be seen by the filesystem code called to write the core file.
	 */
	clear_thread_flag(TIF_SIGPENDING);

<<<<<<< HEAD
	ispipe = format_corename(corename, signr);
=======
	ispipe = format_corename(&cn, signr);

	if (ispipe == -ENOMEM) {
		printk(KERN_WARNING "format_corename failed\n");
		printk(KERN_WARNING "Aborting core\n");
		goto fail_corename;
	}
>>>>>>> 45f53cc9

 	if (ispipe) {
		int dump_count;
		char **helper_argv;

		if (cprm.limit == 1) {
			/*
			 * Normally core limits are irrelevant to pipes, since
			 * we're not writing to the file system, but we use
			 * cprm.limit of 1 here as a speacial value. Any
			 * non-1 limit gets set to RLIM_INFINITY below, but
			 * a limit of 0 skips the dump.  This is a consistent
			 * way to catch recursive crashes.  We can still crash
			 * if the core_pattern binary sets RLIM_CORE =  !1
			 * but it runs as root, and can do lots of stupid things
			 * Note that we use task_tgid_vnr here to grab the pid
			 * of the process group leader.  That way we get the
			 * right pid if a thread in a multi-threaded
			 * core_pattern process dies.
			 */
			printk(KERN_WARNING
				"Process %d(%s) has RLIMIT_CORE set to 1\n",
				task_tgid_vnr(current), current->comm);
			printk(KERN_WARNING "Aborting core\n");
			goto fail_unlock;
		}
		cprm.limit = RLIM_INFINITY;

		dump_count = atomic_inc_return(&core_dump_count);
		if (core_pipe_limit && (core_pipe_limit < dump_count)) {
			printk(KERN_WARNING "Pid %d(%s) over core_pipe_limit\n",
			       task_tgid_vnr(current), current->comm);
			printk(KERN_WARNING "Skipping core dump\n");
			goto fail_dropcount;
		}

		helper_argv = argv_split(GFP_KERNEL, cn.corename+1, NULL);
		if (!helper_argv) {
			printk(KERN_WARNING "%s failed to allocate memory\n",
			       __func__);
			goto fail_dropcount;
		}

		retval = call_usermodehelper_fns(helper_argv[0], helper_argv,
					NULL, UMH_WAIT_EXEC, umh_pipe_setup,
					NULL, &cprm);
		argv_free(helper_argv);
		if (retval) {
 			printk(KERN_INFO "Core dump to %s pipe failed\n",
			       cn.corename);
			goto close_fail;
 		}
	} else {
		struct inode *inode;

		if (cprm.limit < binfmt->min_coredump)
			goto fail_unlock;

		cprm.file = filp_open(cn.corename,
				 O_CREAT | 2 | O_NOFOLLOW | O_LARGEFILE | flag,
				 0600);
		if (IS_ERR(cprm.file))
			goto fail_unlock;

		inode = cprm.file->f_path.dentry->d_inode;
		if (inode->i_nlink > 1)
			goto close_fail;
		if (d_unhashed(cprm.file->f_path.dentry))
			goto close_fail;
		/*
		 * AK: actually i see no reason to not allow this for named
		 * pipes etc, but keep the previous behaviour for now.
		 */
		if (!S_ISREG(inode->i_mode))
			goto close_fail;
		/*
		 * Dont allow local users get cute and trick others to coredump
		 * into their pre-created files.
		 */
		if (inode->i_uid != current_fsuid())
			goto close_fail;
		if (!cprm.file->f_op || !cprm.file->f_op->write)
			goto close_fail;
		if (do_truncate(cprm.file->f_path.dentry, 0, 0, cprm.file))
			goto close_fail;
	}

	retval = binfmt->core_dump(&cprm);
	if (retval)
		current->signal->group_exit_code |= 0x80;

	if (ispipe && core_pipe_limit)
		wait_for_dump_helpers(cprm.file);
close_fail:
	if (cprm.file)
		filp_close(cprm.file, NULL);
fail_dropcount:
	if (ispipe)
		atomic_dec(&core_dump_count);
fail_unlock:
	kfree(cn.corename);
fail_corename:
	coredump_finish(mm);
	revert_creds(old_cred);
fail_creds:
	put_cred(cred);
fail:
	return;
}

/*
 * Core dumping helper functions.  These are the only things you should
 * do on a core-file: use only these functions to write out all the
 * necessary info.
 */
int dump_write(struct file *file, const void *addr, int nr)
{
	return access_ok(VERIFY_READ, addr, nr) && file->f_op->write(file, addr, nr, &file->f_pos) == nr;
}
EXPORT_SYMBOL(dump_write);

int dump_seek(struct file *file, loff_t off)
{
	int ret = 1;

	if (file->f_op->llseek && file->f_op->llseek != no_llseek) {
		if (file->f_op->llseek(file, off, SEEK_CUR) < 0)
			return 0;
	} else {
		char *buf = (char *)get_zeroed_page(GFP_KERNEL);

		if (!buf)
			return 0;
		while (off > 0) {
			unsigned long n = off;

			if (n > PAGE_SIZE)
				n = PAGE_SIZE;
			if (!dump_write(file, buf, n)) {
				ret = 0;
				break;
			}
			off -= n;
		}
		free_page((unsigned long)buf);
	}
	return ret;
}
EXPORT_SYMBOL(dump_seek);<|MERGE_RESOLUTION|>--- conflicted
+++ resolved
@@ -1937,9 +1937,6 @@
 	 */
 	clear_thread_flag(TIF_SIGPENDING);
 
-<<<<<<< HEAD
-	ispipe = format_corename(corename, signr);
-=======
 	ispipe = format_corename(&cn, signr);
 
 	if (ispipe == -ENOMEM) {
@@ -1947,7 +1944,6 @@
 		printk(KERN_WARNING "Aborting core\n");
 		goto fail_corename;
 	}
->>>>>>> 45f53cc9
 
  	if (ispipe) {
 		int dump_count;
