/*
 * Copyright (C) 2005, 2006
 * Avishay Traeger (avishay@gmail.com)
 * Copyright (C) 2008, 2009
 * Boaz Harrosh <bharrosh@panasas.com>
 *
 * Copyrights for code taken from ext2:
 *     Copyright (C) 1992, 1993, 1994, 1995
 *     Remy Card (card@masi.ibp.fr)
 *     Laboratoire MASI - Institut Blaise Pascal
 *     Universite Pierre et Marie Curie (Paris VI)
 *     from
 *     linux/fs/minix/inode.c
 *     Copyright (C) 1991, 1992  Linus Torvalds
 *
 * This file is part of exofs.
 *
 * exofs is free software; you can redistribute it and/or modify
 * it under the terms of the GNU General Public License as published by
 * the Free Software Foundation.  Since it is based on ext2, and the only
 * valid version of GPL for the Linux kernel is version 2, the only valid
 * version of GPL for exofs is version 2.
 *
 * exofs is distributed in the hope that it will be useful,
 * but WITHOUT ANY WARRANTY; without even the implied warranty of
 * MERCHANTABILITY or FITNESS FOR A PARTICULAR PURPOSE.  See the
 * GNU General Public License for more details.
 *
 * You should have received a copy of the GNU General Public License
 * along with exofs; if not, write to the Free Software
 * Foundation, Inc., 51 Franklin St, Fifth Floor, Boston, MA  02110-1301  USA
 */

#include <linux/slab.h>

#include "exofs.h"

#define EXOFS_DBGMSG2(M...) do {} while (0)

enum { BIO_MAX_PAGES_KMALLOC =
		(PAGE_SIZE - sizeof(struct bio)) / sizeof(struct bio_vec),
	MAX_PAGES_KMALLOC =
		PAGE_SIZE / sizeof(struct page *),
};

struct page_collect {
	struct exofs_sb_info *sbi;
	struct inode *inode;
	unsigned expected_pages;
	struct exofs_io_state *ios;

	struct page **pages;
	unsigned alloc_pages;
	unsigned nr_pages;
	unsigned long length;
	loff_t pg_first; /* keep 64bit also in 32-arches */
	bool read_4_write; /* This means two things: that the read is sync
			    * And the pages should not be unlocked.
			    */
};

static void _pcol_init(struct page_collect *pcol, unsigned expected_pages,
		       struct inode *inode)
{
	struct exofs_sb_info *sbi = inode->i_sb->s_fs_info;

	pcol->sbi = sbi;
	pcol->inode = inode;
	pcol->expected_pages = expected_pages;

	pcol->ios = NULL;
	pcol->pages = NULL;
	pcol->alloc_pages = 0;
	pcol->nr_pages = 0;
	pcol->length = 0;
	pcol->pg_first = -1;
	pcol->read_4_write = false;
}

static void _pcol_reset(struct page_collect *pcol)
{
	pcol->expected_pages -= min(pcol->nr_pages, pcol->expected_pages);

	pcol->pages = NULL;
	pcol->alloc_pages = 0;
	pcol->nr_pages = 0;
	pcol->length = 0;
	pcol->pg_first = -1;
	pcol->ios = NULL;

	/* this is probably the end of the loop but in writes
	 * it might not end here. don't be left with nothing
	 */
	if (!pcol->expected_pages)
		pcol->expected_pages = MAX_PAGES_KMALLOC;
}

static int pcol_try_alloc(struct page_collect *pcol)
{
	unsigned pages = min_t(unsigned, pcol->expected_pages,
			  MAX_PAGES_KMALLOC);

	if (!pcol->ios) { /* First time allocate io_state */
		int ret = exofs_get_io_state(&pcol->sbi->layout, &pcol->ios);

		if (ret)
			return ret;
	}

	/* TODO: easily support bio chaining */
	pages =  min_t(unsigned, pages,
		       pcol->sbi->layout.group_width * BIO_MAX_PAGES_KMALLOC);

	for (; pages; pages >>= 1) {
		pcol->pages = kmalloc(pages * sizeof(struct page *),
				      GFP_KERNEL);
		if (likely(pcol->pages)) {
			pcol->alloc_pages = pages;
			return 0;
		}
	}

	EXOFS_ERR("Failed to kmalloc expected_pages=%u\n",
		  pcol->expected_pages);
	return -ENOMEM;
}

static void pcol_free(struct page_collect *pcol)
{
	kfree(pcol->pages);
	pcol->pages = NULL;

	if (pcol->ios) {
		exofs_put_io_state(pcol->ios);
		pcol->ios = NULL;
	}
}

static int pcol_add_page(struct page_collect *pcol, struct page *page,
			 unsigned len)
{
	if (unlikely(pcol->nr_pages >= pcol->alloc_pages))
		return -ENOMEM;

	pcol->pages[pcol->nr_pages++] = page;
	pcol->length += len;
	return 0;
}

static int update_read_page(struct page *page, int ret)
{
	if (ret == 0) {
		/* Everything is OK */
		SetPageUptodate(page);
		if (PageError(page))
			ClearPageError(page);
	} else if (ret == -EFAULT) {
		/* In this case we were trying to read something that wasn't on
		 * disk yet - return a page full of zeroes.  This should be OK,
		 * because the object should be empty (if there was a write
		 * before this read, the read would be waiting with the page
		 * locked */
		clear_highpage(page);

		SetPageUptodate(page);
		if (PageError(page))
			ClearPageError(page);
		ret = 0; /* recovered error */
		EXOFS_DBGMSG("recovered read error\n");
	} else /* Error */
		SetPageError(page);

	return ret;
}

static void update_write_page(struct page *page, int ret)
{
	if (ret) {
		mapping_set_error(page->mapping, ret);
		SetPageError(page);
	}
	end_page_writeback(page);
}

/* Called at the end of reads, to optionally unlock pages and update their
 * status.
 */
static int __readpages_done(struct page_collect *pcol)
{
	int i;
	u64 resid;
	u64 good_bytes;
	u64 length = 0;
	int ret = exofs_check_io(pcol->ios, &resid);

	if (likely(!ret))
		good_bytes = pcol->length;
	else
		good_bytes = pcol->length - resid;

	EXOFS_DBGMSG2("readpages_done(0x%lx) good_bytes=0x%llx"
		     " length=0x%lx nr_pages=%u\n",
		     pcol->inode->i_ino, _LLU(good_bytes), pcol->length,
		     pcol->nr_pages);

	for (i = 0; i < pcol->nr_pages; i++) {
		struct page *page = pcol->pages[i];
		struct inode *inode = page->mapping->host;
		int page_stat;

		if (inode != pcol->inode)
			continue; /* osd might add more pages at end */

		if (likely(length < good_bytes))
			page_stat = 0;
		else
			page_stat = ret;

		EXOFS_DBGMSG2("    readpages_done(0x%lx, 0x%lx) %s\n",
			  inode->i_ino, page->index,
			  page_stat ? "bad_bytes" : "good_bytes");

		ret = update_read_page(page, page_stat);
		if (!pcol->read_4_write)
			unlock_page(page);
		length += PAGE_SIZE;
	}

	pcol_free(pcol);
	EXOFS_DBGMSG2("readpages_done END\n");
	return ret;
}

/* callback of async reads */
static void readpages_done(struct exofs_io_state *ios, void *p)
{
	struct page_collect *pcol = p;

	__readpages_done(pcol);
	atomic_dec(&pcol->sbi->s_curr_pending);
	kfree(pcol);
}

static void _unlock_pcol_pages(struct page_collect *pcol, int ret, int rw)
{
	int i;

	for (i = 0; i < pcol->nr_pages; i++) {
		struct page *page = pcol->pages[i];

		if (rw == READ)
			update_read_page(page, ret);
		else
			update_write_page(page, ret);

		unlock_page(page);
	}
}

static int read_exec(struct page_collect *pcol)
{
	struct exofs_i_info *oi = exofs_i(pcol->inode);
	struct exofs_io_state *ios = pcol->ios;
	struct page_collect *pcol_copy = NULL;
	int ret;

	if (!pcol->pages)
		return 0;

	ios->pages = pcol->pages;
	ios->nr_pages = pcol->nr_pages;
	ios->length = pcol->length;
	ios->offset = pcol->pg_first << PAGE_CACHE_SHIFT;

	if (pcol->read_4_write) {
		exofs_oi_read(oi, pcol->ios);
		return __readpages_done(pcol);
	}

	pcol_copy = kmalloc(sizeof(*pcol_copy), GFP_KERNEL);
	if (!pcol_copy) {
		ret = -ENOMEM;
		goto err;
	}

	*pcol_copy = *pcol;
	ios->done = readpages_done;
	ios->private = pcol_copy;
	ret = exofs_oi_read(oi, ios);
	if (unlikely(ret))
		goto err;

	atomic_inc(&pcol->sbi->s_curr_pending);

	EXOFS_DBGMSG2("read_exec obj=0x%llx start=0x%llx length=0x%lx\n",
		  ios->obj.id, _LLU(ios->offset), pcol->length);

	/* pages ownership was passed to pcol_copy */
	_pcol_reset(pcol);
	return 0;

err:
	if (!pcol->read_4_write)
		_unlock_pcol_pages(pcol, ret, READ);

	pcol_free(pcol);

	kfree(pcol_copy);
	return ret;
}

/* readpage_strip is called either directly from readpage() or by the VFS from
 * within read_cache_pages(), to add one more page to be read. It will try to
 * collect as many contiguous pages as posible. If a discontinuity is
 * encountered, or it runs out of resources, it will submit the previous segment
 * and will start a new collection. Eventually caller must submit the last
 * segment if present.
 */
static int readpage_strip(void *data, struct page *page)
{
	struct page_collect *pcol = data;
	struct inode *inode = pcol->inode;
	struct exofs_i_info *oi = exofs_i(inode);
	loff_t i_size = i_size_read(inode);
	pgoff_t end_index = i_size >> PAGE_CACHE_SHIFT;
	size_t len;
	int ret;

	/* FIXME: Just for debugging, will be removed */
	if (PageUptodate(page))
		EXOFS_ERR("PageUptodate(0x%lx, 0x%lx)\n", pcol->inode->i_ino,
			  page->index);

	if (page->index < end_index)
		len = PAGE_CACHE_SIZE;
	else if (page->index == end_index)
		len = i_size & ~PAGE_CACHE_MASK;
	else
		len = 0;

	if (!len || !obj_created(oi)) {
		/* this will be out of bounds, or doesn't exist yet.
		 * Current page is cleared and the request is split
		 */
		clear_highpage(page);

		SetPageUptodate(page);
		if (PageError(page))
			ClearPageError(page);

		if (!pcol->read_4_write)
			unlock_page(page);
		EXOFS_DBGMSG("readpage_strip(0x%lx, 0x%lx) empty page,"
			     " splitting\n", inode->i_ino, page->index);

		return read_exec(pcol);
	}

try_again:

	if (unlikely(pcol->pg_first == -1)) {
		pcol->pg_first = page->index;
	} else if (unlikely((pcol->pg_first + pcol->nr_pages) !=
		   page->index)) {
		/* Discontinuity detected, split the request */
		ret = read_exec(pcol);
		if (unlikely(ret))
			goto fail;
		goto try_again;
	}

	if (!pcol->pages) {
		ret = pcol_try_alloc(pcol);
		if (unlikely(ret))
			goto fail;
	}

	if (len != PAGE_CACHE_SIZE)
		zero_user(page, len, PAGE_CACHE_SIZE - len);

	EXOFS_DBGMSG2("    readpage_strip(0x%lx, 0x%lx) len=0x%zx\n",
		     inode->i_ino, page->index, len);

	ret = pcol_add_page(pcol, page, len);
	if (ret) {
		EXOFS_DBGMSG2("Failed pcol_add_page pages[i]=%p "
			  "this_len=0x%zx nr_pages=%u length=0x%lx\n",
			  page, len, pcol->nr_pages, pcol->length);

		/* split the request, and start again with current page */
		ret = read_exec(pcol);
		if (unlikely(ret))
			goto fail;

		goto try_again;
	}

	return 0;

fail:
	/* SetPageError(page); ??? */
	unlock_page(page);
	return ret;
}

static int exofs_readpages(struct file *file, struct address_space *mapping,
			   struct list_head *pages, unsigned nr_pages)
{
	struct page_collect pcol;
	int ret;

	_pcol_init(&pcol, nr_pages, mapping->host);

	ret = read_cache_pages(mapping, pages, readpage_strip, &pcol);
	if (ret) {
		EXOFS_ERR("read_cache_pages => %d\n", ret);
		return ret;
	}

	return read_exec(&pcol);
}

static int _readpage(struct page *page, bool read_4_write)
{
	struct page_collect pcol;
	int ret;

	_pcol_init(&pcol, 1, page->mapping->host);

<<<<<<< HEAD
	/* readpage_strip might call read_exec(,is_sync==false) at several
	 * places but not if we have a single page.
	 */
	pcol.read_4_write = is_sync;
=======
	pcol.read_4_write = read_4_write;
>>>>>>> 45f53cc9
	ret = readpage_strip(&pcol, page);
	if (ret) {
		EXOFS_ERR("_readpage => %d\n", ret);
		return ret;
	}

	return read_exec(&pcol);
}

/*
 * We don't need the file
 */
static int exofs_readpage(struct file *file, struct page *page)
{
	return _readpage(page, false);
}

/* Callback for osd_write. All writes are asynchronous */
static void writepages_done(struct exofs_io_state *ios, void *p)
{
	struct page_collect *pcol = p;
	int i;
	u64 resid;
	u64  good_bytes;
	u64  length = 0;
	int ret = exofs_check_io(ios, &resid);

	atomic_dec(&pcol->sbi->s_curr_pending);

	if (likely(!ret))
		good_bytes = pcol->length;
	else
		good_bytes = pcol->length - resid;

	EXOFS_DBGMSG2("writepages_done(0x%lx) good_bytes=0x%llx"
		     " length=0x%lx nr_pages=%u\n",
		     pcol->inode->i_ino, _LLU(good_bytes), pcol->length,
		     pcol->nr_pages);

	for (i = 0; i < pcol->nr_pages; i++) {
		struct page *page = pcol->pages[i];
		struct inode *inode = page->mapping->host;
		int page_stat;

		if (inode != pcol->inode)
			continue; /* osd might add more pages to a bio */

		if (likely(length < good_bytes))
			page_stat = 0;
		else
			page_stat = ret;

		update_write_page(page, page_stat);
		unlock_page(page);
		EXOFS_DBGMSG2("    writepages_done(0x%lx, 0x%lx) status=%d\n",
			     inode->i_ino, page->index, page_stat);

		length += PAGE_SIZE;
	}

	pcol_free(pcol);
	kfree(pcol);
	EXOFS_DBGMSG2("writepages_done END\n");
}

static int write_exec(struct page_collect *pcol)
{
	struct exofs_i_info *oi = exofs_i(pcol->inode);
	struct exofs_io_state *ios = pcol->ios;
	struct page_collect *pcol_copy = NULL;
	int ret;

	if (!pcol->pages)
		return 0;

	pcol_copy = kmalloc(sizeof(*pcol_copy), GFP_KERNEL);
	if (!pcol_copy) {
		EXOFS_ERR("write_exec: Failed to kmalloc(pcol)\n");
		ret = -ENOMEM;
		goto err;
	}

	*pcol_copy = *pcol;

	ios->pages = pcol_copy->pages;
	ios->nr_pages = pcol_copy->nr_pages;
	ios->offset = pcol_copy->pg_first << PAGE_CACHE_SHIFT;
	ios->length = pcol_copy->length;
	ios->done = writepages_done;
	ios->private = pcol_copy;

	ret = exofs_oi_write(oi, ios);
	if (unlikely(ret)) {
		EXOFS_ERR("write_exec: exofs_oi_write() Failed\n");
		goto err;
	}

	atomic_inc(&pcol->sbi->s_curr_pending);
	EXOFS_DBGMSG2("write_exec(0x%lx, 0x%llx) start=0x%llx length=0x%lx\n",
		  pcol->inode->i_ino, pcol->pg_first, _LLU(ios->offset),
		  pcol->length);
	/* pages ownership was passed to pcol_copy */
	_pcol_reset(pcol);
	return 0;

err:
	_unlock_pcol_pages(pcol, ret, WRITE);
	pcol_free(pcol);
	kfree(pcol_copy);

	return ret;
}

/* writepage_strip is called either directly from writepage() or by the VFS from
 * within write_cache_pages(), to add one more page to be written to storage.
 * It will try to collect as many contiguous pages as possible. If a
 * discontinuity is encountered or it runs out of resources it will submit the
 * previous segment and will start a new collection.
 * Eventually caller must submit the last segment if present.
 */
static int writepage_strip(struct page *page,
			   struct writeback_control *wbc_unused, void *data)
{
	struct page_collect *pcol = data;
	struct inode *inode = pcol->inode;
	struct exofs_i_info *oi = exofs_i(inode);
	loff_t i_size = i_size_read(inode);
	pgoff_t end_index = i_size >> PAGE_CACHE_SHIFT;
	size_t len;
	int ret;

	BUG_ON(!PageLocked(page));

	ret = wait_obj_created(oi);
	if (unlikely(ret))
		goto fail;

	if (page->index < end_index)
		/* in this case, the page is within the limits of the file */
		len = PAGE_CACHE_SIZE;
	else {
		len = i_size & ~PAGE_CACHE_MASK;

		if (page->index > end_index || !len) {
			/* in this case, the page is outside the limits
			 * (truncate in progress)
			 */
			ret = write_exec(pcol);
			if (unlikely(ret))
				goto fail;
			if (PageError(page))
				ClearPageError(page);
			unlock_page(page);
			EXOFS_DBGMSG("writepage_strip(0x%lx, 0x%lx) "
				     "outside the limits\n",
				     inode->i_ino, page->index);
			return 0;
		}
	}

try_again:

	if (unlikely(pcol->pg_first == -1)) {
		pcol->pg_first = page->index;
	} else if (unlikely((pcol->pg_first + pcol->nr_pages) !=
		   page->index)) {
		/* Discontinuity detected, split the request */
		ret = write_exec(pcol);
		if (unlikely(ret))
			goto fail;

		EXOFS_DBGMSG("writepage_strip(0x%lx, 0x%lx) Discontinuity\n",
			     inode->i_ino, page->index);
		goto try_again;
	}

	if (!pcol->pages) {
		ret = pcol_try_alloc(pcol);
		if (unlikely(ret))
			goto fail;
	}

	EXOFS_DBGMSG2("    writepage_strip(0x%lx, 0x%lx) len=0x%zx\n",
		     inode->i_ino, page->index, len);

	ret = pcol_add_page(pcol, page, len);
	if (unlikely(ret)) {
		EXOFS_DBGMSG2("Failed pcol_add_page "
			     "nr_pages=%u total_length=0x%lx\n",
			     pcol->nr_pages, pcol->length);

		/* split the request, next loop will start again */
		ret = write_exec(pcol);
		if (unlikely(ret)) {
			EXOFS_DBGMSG("write_exec failed => %d", ret);
			goto fail;
		}

		goto try_again;
	}

	BUG_ON(PageWriteback(page));
	set_page_writeback(page);

	return 0;

fail:
	EXOFS_DBGMSG("Error: writepage_strip(0x%lx, 0x%lx)=>%d\n",
		     inode->i_ino, page->index, ret);
	set_bit(AS_EIO, &page->mapping->flags);
	unlock_page(page);
	return ret;
}

static int exofs_writepages(struct address_space *mapping,
		       struct writeback_control *wbc)
{
	struct page_collect pcol;
	long start, end, expected_pages;
	int ret;

	start = wbc->range_start >> PAGE_CACHE_SHIFT;
	end = (wbc->range_end == LLONG_MAX) ?
			start + mapping->nrpages :
			wbc->range_end >> PAGE_CACHE_SHIFT;

	if (start || end)
		expected_pages = end - start + 1;
	else
		expected_pages = mapping->nrpages;

	if (expected_pages < 32L)
		expected_pages = 32L;

	EXOFS_DBGMSG2("inode(0x%lx) wbc->start=0x%llx wbc->end=0x%llx "
		     "nrpages=%lu start=0x%lx end=0x%lx expected_pages=%ld\n",
		     mapping->host->i_ino, wbc->range_start, wbc->range_end,
		     mapping->nrpages, start, end, expected_pages);

	_pcol_init(&pcol, expected_pages, mapping->host);

	ret = write_cache_pages(mapping, wbc, writepage_strip, &pcol);
	if (ret) {
		EXOFS_ERR("write_cache_pages => %d\n", ret);
		return ret;
	}

	return write_exec(&pcol);
}

static int exofs_writepage(struct page *page, struct writeback_control *wbc)
{
	struct page_collect pcol;
	int ret;

	_pcol_init(&pcol, 1, page->mapping->host);

	ret = writepage_strip(page, NULL, &pcol);
	if (ret) {
		EXOFS_ERR("exofs_writepage => %d\n", ret);
		return ret;
	}

	return write_exec(&pcol);
}

/* i_mutex held using inode->i_size directly */
static void _write_failed(struct inode *inode, loff_t to)
{
	if (to > inode->i_size)
		truncate_pagecache(inode, to, inode->i_size);
}

int exofs_write_begin(struct file *file, struct address_space *mapping,
		loff_t pos, unsigned len, unsigned flags,
		struct page **pagep, void **fsdata)
{
	int ret = 0;
	struct page *page;

	page = *pagep;
	if (page == NULL) {
		ret = simple_write_begin(file, mapping, pos, len, flags, pagep,
					 fsdata);
		if (ret) {
<<<<<<< HEAD
			EXOFS_DBGMSG("simple_write_begin faild\n");
=======
			EXOFS_DBGMSG("simple_write_begin failed\n");
>>>>>>> 45f53cc9
			goto out;
		}

		page = *pagep;
	}

	 /* read modify write */
	if (!PageUptodate(page) && (len != PAGE_CACHE_SIZE)) {
		ret = _readpage(page, true);
		if (ret) {
			/*SetPageError was done by _readpage. Is it ok?*/
			unlock_page(page);
			EXOFS_DBGMSG("__readpage_filler failed\n");
		}
	}
out:
	if (unlikely(ret))
		_write_failed(mapping->host, pos + len);

	return ret;
}

static int exofs_write_begin_export(struct file *file,
		struct address_space *mapping,
		loff_t pos, unsigned len, unsigned flags,
		struct page **pagep, void **fsdata)
{
	*pagep = NULL;

	return exofs_write_begin(file, mapping, pos, len, flags, pagep,
					fsdata);
}

static int exofs_write_end(struct file *file, struct address_space *mapping,
			loff_t pos, unsigned len, unsigned copied,
			struct page *page, void *fsdata)
{
	struct inode *inode = mapping->host;
	/* According to comment in simple_write_end i_mutex is held */
	loff_t i_size = inode->i_size;
	int ret;

	ret = simple_write_end(file, mapping,pos, len, copied, page, fsdata);
	if (unlikely(ret))
		_write_failed(inode, pos + len);

	/* TODO: once simple_write_end marks inode dirty remove */
	if (i_size != inode->i_size)
		mark_inode_dirty(inode);
	return ret;
}

static int exofs_releasepage(struct page *page, gfp_t gfp)
{
	EXOFS_DBGMSG("page 0x%lx\n", page->index);
	WARN_ON(1);
	return 0;
}

static void exofs_invalidatepage(struct page *page, unsigned long offset)
{
	EXOFS_DBGMSG("page 0x%lx offset 0x%lx\n", page->index, offset);
	WARN_ON(1);
}

const struct address_space_operations exofs_aops = {
	.readpage	= exofs_readpage,
	.readpages	= exofs_readpages,
	.writepage	= exofs_writepage,
	.writepages	= exofs_writepages,
	.write_begin	= exofs_write_begin_export,
	.write_end	= exofs_write_end,
	.releasepage	= exofs_releasepage,
	.set_page_dirty	= __set_page_dirty_nobuffers,
	.invalidatepage = exofs_invalidatepage,

	/* Not implemented Yet */
	.bmap		= NULL, /* TODO: use osd's OSD_ACT_READ_MAP */
	.direct_IO	= NULL, /* TODO: Should be trivial to do */

	/* With these NULL has special meaning or default is not exported */
	.sync_page	= NULL,
	.get_xip_mem	= NULL,
	.migratepage	= NULL,
	.launder_page	= NULL,
	.is_partially_uptodate = NULL,
	.error_remove_page = NULL,
};

/******************************************************************************
 * INODE OPERATIONS
 *****************************************************************************/

/*
 * Test whether an inode is a fast symlink.
 */
static inline int exofs_inode_is_fast_symlink(struct inode *inode)
{
	struct exofs_i_info *oi = exofs_i(inode);

	return S_ISLNK(inode->i_mode) && (oi->i_data[0] != 0);
}

const struct osd_attr g_attr_logical_length = ATTR_DEF(
	OSD_APAGE_OBJECT_INFORMATION, OSD_ATTR_OI_LOGICAL_LENGTH, 8);

static int _do_truncate(struct inode *inode, loff_t newsize)
{
	struct exofs_i_info *oi = exofs_i(inode);
	int ret;

	inode->i_mtime = inode->i_ctime = CURRENT_TIME;

	ret = exofs_oi_truncate(oi, (u64)newsize);
	if (likely(!ret))
		truncate_setsize(inode, newsize);

	EXOFS_DBGMSG("(0x%lx) size=0x%llx ret=>%d\n",
		     inode->i_ino, newsize, ret);
	return ret;
}

/*
 * Set inode attributes - update size attribute on OSD if needed,
 *                        otherwise just call generic functions.
 */
int exofs_setattr(struct dentry *dentry, struct iattr *iattr)
{
	struct inode *inode = dentry->d_inode;
	int error;

	/* if we are about to modify an object, and it hasn't been
	 * created yet, wait
	 */
	error = wait_obj_created(exofs_i(inode));
	if (unlikely(error))
		return error;

	error = inode_change_ok(inode, iattr);
	if (unlikely(error))
		return error;

	if ((iattr->ia_valid & ATTR_SIZE) &&
	    iattr->ia_size != i_size_read(inode)) {
		error = _do_truncate(inode, iattr->ia_size);
		if (unlikely(error))
			return error;
	}

	setattr_copy(inode, iattr);
	mark_inode_dirty(inode);
	return 0;
}

static const struct osd_attr g_attr_inode_file_layout = ATTR_DEF(
	EXOFS_APAGE_FS_DATA,
	EXOFS_ATTR_INODE_FILE_LAYOUT,
	0);
static const struct osd_attr g_attr_inode_dir_layout = ATTR_DEF(
	EXOFS_APAGE_FS_DATA,
	EXOFS_ATTR_INODE_DIR_LAYOUT,
	0);

/*
 * Read the Linux inode info from the OSD, and return it as is. In exofs the
 * inode info is in an application specific page/attribute of the osd-object.
 */
static int exofs_get_inode(struct super_block *sb, struct exofs_i_info *oi,
		    struct exofs_fcb *inode)
{
	struct exofs_sb_info *sbi = sb->s_fs_info;
	struct osd_attr attrs[] = {
		[0] = g_attr_inode_data,
		[1] = g_attr_inode_file_layout,
		[2] = g_attr_inode_dir_layout,
	};
	struct exofs_io_state *ios;
	struct exofs_on_disk_inode_layout *layout;
	int ret;

	ret = exofs_get_io_state(&sbi->layout, &ios);
	if (unlikely(ret)) {
		EXOFS_ERR("%s: exofs_get_io_state failed.\n", __func__);
		return ret;
	}

	ios->obj.id = exofs_oi_objno(oi);
	exofs_make_credential(oi->i_cred, &ios->obj);
	ios->cred = oi->i_cred;

	attrs[1].len = exofs_on_disk_inode_layout_size(sbi->layout.s_numdevs);
	attrs[2].len = exofs_on_disk_inode_layout_size(sbi->layout.s_numdevs);

	ios->in_attr = attrs;
	ios->in_attr_len = ARRAY_SIZE(attrs);

	ret = exofs_sbi_read(ios);
	if (unlikely(ret)) {
		EXOFS_ERR("object(0x%llx) corrupted, return empty file=>%d\n",
			  _LLU(ios->obj.id), ret);
		memset(inode, 0, sizeof(*inode));
		inode->i_mode = 0040000 | (0777 & ~022);
		/* If object is lost on target we might as well enable it's
		 * delete.
		 */
		if ((ret == -ENOENT) || (ret == -EINVAL))
			ret = 0;
		goto out;
	}

	ret = extract_attr_from_ios(ios, &attrs[0]);
	if (ret) {
		EXOFS_ERR("%s: extract_attr of inode_data failed\n", __func__);
		goto out;
	}
	WARN_ON(attrs[0].len != EXOFS_INO_ATTR_SIZE);
	memcpy(inode, attrs[0].val_ptr, EXOFS_INO_ATTR_SIZE);

	ret = extract_attr_from_ios(ios, &attrs[1]);
	if (ret) {
		EXOFS_ERR("%s: extract_attr of inode_data failed\n", __func__);
		goto out;
	}
	if (attrs[1].len) {
		layout = attrs[1].val_ptr;
		if (layout->gen_func != cpu_to_le16(LAYOUT_MOVING_WINDOW)) {
			EXOFS_ERR("%s: unsupported files layout %d\n",
				__func__, layout->gen_func);
			ret = -ENOTSUPP;
			goto out;
		}
	}

	ret = extract_attr_from_ios(ios, &attrs[2]);
	if (ret) {
		EXOFS_ERR("%s: extract_attr of inode_data failed\n", __func__);
		goto out;
	}
	if (attrs[2].len) {
		layout = attrs[2].val_ptr;
		if (layout->gen_func != cpu_to_le16(LAYOUT_MOVING_WINDOW)) {
			EXOFS_ERR("%s: unsupported meta-data layout %d\n",
				__func__, layout->gen_func);
			ret = -ENOTSUPP;
			goto out;
		}
	}

out:
	exofs_put_io_state(ios);
	return ret;
}

static void __oi_init(struct exofs_i_info *oi)
{
	init_waitqueue_head(&oi->i_wq);
	oi->i_flags = 0;
}
/*
 * Fill in an inode read from the OSD and set it up for use
 */
struct inode *exofs_iget(struct super_block *sb, unsigned long ino)
{
	struct exofs_i_info *oi;
	struct exofs_fcb fcb;
	struct inode *inode;
	int ret;

	inode = iget_locked(sb, ino);
	if (!inode)
		return ERR_PTR(-ENOMEM);
	if (!(inode->i_state & I_NEW))
		return inode;
	oi = exofs_i(inode);
	__oi_init(oi);

	/* read the inode from the osd */
	ret = exofs_get_inode(sb, oi, &fcb);
	if (ret)
		goto bad_inode;

	set_obj_created(oi);

	/* copy stuff from on-disk struct to in-memory struct */
	inode->i_mode = le16_to_cpu(fcb.i_mode);
	inode->i_uid = le32_to_cpu(fcb.i_uid);
	inode->i_gid = le32_to_cpu(fcb.i_gid);
	inode->i_nlink = le16_to_cpu(fcb.i_links_count);
	inode->i_ctime.tv_sec = (signed)le32_to_cpu(fcb.i_ctime);
	inode->i_atime.tv_sec = (signed)le32_to_cpu(fcb.i_atime);
	inode->i_mtime.tv_sec = (signed)le32_to_cpu(fcb.i_mtime);
	inode->i_ctime.tv_nsec =
		inode->i_atime.tv_nsec = inode->i_mtime.tv_nsec = 0;
	oi->i_commit_size = le64_to_cpu(fcb.i_size);
	i_size_write(inode, oi->i_commit_size);
	inode->i_blkbits = EXOFS_BLKSHIFT;
	inode->i_generation = le32_to_cpu(fcb.i_generation);

	oi->i_dir_start_lookup = 0;

	if ((inode->i_nlink == 0) && (inode->i_mode == 0)) {
		ret = -ESTALE;
		goto bad_inode;
	}

	if (S_ISCHR(inode->i_mode) || S_ISBLK(inode->i_mode)) {
		if (fcb.i_data[0])
			inode->i_rdev =
				old_decode_dev(le32_to_cpu(fcb.i_data[0]));
		else
			inode->i_rdev =
				new_decode_dev(le32_to_cpu(fcb.i_data[1]));
	} else {
		memcpy(oi->i_data, fcb.i_data, sizeof(fcb.i_data));
	}

	inode->i_mapping->backing_dev_info = sb->s_bdi;
	if (S_ISREG(inode->i_mode)) {
		inode->i_op = &exofs_file_inode_operations;
		inode->i_fop = &exofs_file_operations;
		inode->i_mapping->a_ops = &exofs_aops;
	} else if (S_ISDIR(inode->i_mode)) {
		inode->i_op = &exofs_dir_inode_operations;
		inode->i_fop = &exofs_dir_operations;
		inode->i_mapping->a_ops = &exofs_aops;
	} else if (S_ISLNK(inode->i_mode)) {
		if (exofs_inode_is_fast_symlink(inode))
			inode->i_op = &exofs_fast_symlink_inode_operations;
		else {
			inode->i_op = &exofs_symlink_inode_operations;
			inode->i_mapping->a_ops = &exofs_aops;
		}
	} else {
		inode->i_op = &exofs_special_inode_operations;
		if (fcb.i_data[0])
			init_special_inode(inode, inode->i_mode,
			   old_decode_dev(le32_to_cpu(fcb.i_data[0])));
		else
			init_special_inode(inode, inode->i_mode,
			   new_decode_dev(le32_to_cpu(fcb.i_data[1])));
	}

	unlock_new_inode(inode);
	return inode;

bad_inode:
	iget_failed(inode);
	return ERR_PTR(ret);
}

int __exofs_wait_obj_created(struct exofs_i_info *oi)
{
	if (!obj_created(oi)) {
		EXOFS_DBGMSG("!obj_created\n");
		BUG_ON(!obj_2bcreated(oi));
		wait_event(oi->i_wq, obj_created(oi));
		EXOFS_DBGMSG("wait_event done\n");
	}
	return unlikely(is_bad_inode(&oi->vfs_inode)) ? -EIO : 0;
}
/*
 * Callback function from exofs_new_inode().  The important thing is that we
 * set the obj_created flag so that other methods know that the object exists on
 * the OSD.
 */
static void create_done(struct exofs_io_state *ios, void *p)
{
	struct inode *inode = p;
	struct exofs_i_info *oi = exofs_i(inode);
	struct exofs_sb_info *sbi = inode->i_sb->s_fs_info;
	int ret;

	ret = exofs_check_io(ios, NULL);
	exofs_put_io_state(ios);

	atomic_dec(&sbi->s_curr_pending);

	if (unlikely(ret)) {
		EXOFS_ERR("object=0x%llx creation failed in pid=0x%llx",
			  _LLU(exofs_oi_objno(oi)), _LLU(sbi->layout.s_pid));
		/*TODO: When FS is corrupted creation can fail, object already
		 * exist. Get rid of this asynchronous creation, if exist
		 * increment the obj counter and try the next object. Until we
		 * succeed. All these dangling objects will be made into lost
		 * files by chkfs.exofs
		 */
	}

	set_obj_created(oi);

	wake_up(&oi->i_wq);
}

/*
 * Set up a new inode and create an object for it on the OSD
 */
struct inode *exofs_new_inode(struct inode *dir, int mode)
{
	struct super_block *sb;
	struct inode *inode;
	struct exofs_i_info *oi;
	struct exofs_sb_info *sbi;
	struct exofs_io_state *ios;
	int ret;

	sb = dir->i_sb;
	inode = new_inode(sb);
	if (!inode)
		return ERR_PTR(-ENOMEM);

	oi = exofs_i(inode);
	__oi_init(oi);

	set_obj_2bcreated(oi);

	sbi = sb->s_fs_info;

	inode->i_mapping->backing_dev_info = sb->s_bdi;
	sb->s_dirt = 1;
	inode_init_owner(inode, dir, mode);
	inode->i_ino = sbi->s_nextid++;
	inode->i_blkbits = EXOFS_BLKSHIFT;
	inode->i_mtime = inode->i_atime = inode->i_ctime = CURRENT_TIME;
	oi->i_commit_size = inode->i_size = 0;
	spin_lock(&sbi->s_next_gen_lock);
	inode->i_generation = sbi->s_next_generation++;
	spin_unlock(&sbi->s_next_gen_lock);
	insert_inode_hash(inode);

	mark_inode_dirty(inode);

	ret = exofs_get_io_state(&sbi->layout, &ios);
	if (unlikely(ret)) {
		EXOFS_ERR("exofs_new_inode: exofs_get_io_state failed\n");
		return ERR_PTR(ret);
	}

	ios->obj.id = exofs_oi_objno(oi);
	exofs_make_credential(oi->i_cred, &ios->obj);

	ios->done = create_done;
	ios->private = inode;
	ios->cred = oi->i_cred;
	ret = exofs_sbi_create(ios);
	if (ret) {
		exofs_put_io_state(ios);
		return ERR_PTR(ret);
	}
	atomic_inc(&sbi->s_curr_pending);

	return inode;
}

/*
 * struct to pass two arguments to update_inode's callback
 */
struct updatei_args {
	struct exofs_sb_info	*sbi;
	struct exofs_fcb	fcb;
};

/*
 * Callback function from exofs_update_inode().
 */
static void updatei_done(struct exofs_io_state *ios, void *p)
{
	struct updatei_args *args = p;

	exofs_put_io_state(ios);

	atomic_dec(&args->sbi->s_curr_pending);

	kfree(args);
}

/*
 * Write the inode to the OSD.  Just fill up the struct, and set the attribute
 * synchronously or asynchronously depending on the do_sync flag.
 */
static int exofs_update_inode(struct inode *inode, int do_sync)
{
	struct exofs_i_info *oi = exofs_i(inode);
	struct super_block *sb = inode->i_sb;
	struct exofs_sb_info *sbi = sb->s_fs_info;
	struct exofs_io_state *ios;
	struct osd_attr attr;
	struct exofs_fcb *fcb;
	struct updatei_args *args;
	int ret;

	args = kzalloc(sizeof(*args), GFP_KERNEL);
	if (!args) {
		EXOFS_DBGMSG("Failed kzalloc of args\n");
		return -ENOMEM;
	}

	fcb = &args->fcb;

	fcb->i_mode = cpu_to_le16(inode->i_mode);
	fcb->i_uid = cpu_to_le32(inode->i_uid);
	fcb->i_gid = cpu_to_le32(inode->i_gid);
	fcb->i_links_count = cpu_to_le16(inode->i_nlink);
	fcb->i_ctime = cpu_to_le32(inode->i_ctime.tv_sec);
	fcb->i_atime = cpu_to_le32(inode->i_atime.tv_sec);
	fcb->i_mtime = cpu_to_le32(inode->i_mtime.tv_sec);
	oi->i_commit_size = i_size_read(inode);
	fcb->i_size = cpu_to_le64(oi->i_commit_size);
	fcb->i_generation = cpu_to_le32(inode->i_generation);

	if (S_ISCHR(inode->i_mode) || S_ISBLK(inode->i_mode)) {
		if (old_valid_dev(inode->i_rdev)) {
			fcb->i_data[0] =
				cpu_to_le32(old_encode_dev(inode->i_rdev));
			fcb->i_data[1] = 0;
		} else {
			fcb->i_data[0] = 0;
			fcb->i_data[1] =
				cpu_to_le32(new_encode_dev(inode->i_rdev));
			fcb->i_data[2] = 0;
		}
	} else
		memcpy(fcb->i_data, oi->i_data, sizeof(fcb->i_data));

	ret = exofs_get_io_state(&sbi->layout, &ios);
	if (unlikely(ret)) {
		EXOFS_ERR("%s: exofs_get_io_state failed.\n", __func__);
		goto free_args;
	}

	attr = g_attr_inode_data;
	attr.val_ptr = fcb;
	ios->out_attr_len = 1;
	ios->out_attr = &attr;

	wait_obj_created(oi);

	if (!do_sync) {
		args->sbi = sbi;
		ios->done = updatei_done;
		ios->private = args;
	}

	ret = exofs_oi_write(oi, ios);
	if (!do_sync && !ret) {
		atomic_inc(&sbi->s_curr_pending);
		goto out; /* deallocation in updatei_done */
	}

	exofs_put_io_state(ios);
free_args:
	kfree(args);
out:
	EXOFS_DBGMSG("(0x%lx) do_sync=%d ret=>%d\n",
		     inode->i_ino, do_sync, ret);
	return ret;
}

int exofs_write_inode(struct inode *inode, struct writeback_control *wbc)
{
	return exofs_update_inode(inode, wbc->sync_mode == WB_SYNC_ALL);
}

/*
 * Callback function from exofs_delete_inode() - don't have much cleaning up to
 * do.
 */
static void delete_done(struct exofs_io_state *ios, void *p)
{
	struct exofs_sb_info *sbi = p;

	exofs_put_io_state(ios);

	atomic_dec(&sbi->s_curr_pending);
}

/*
 * Called when the refcount of an inode reaches zero.  We remove the object
 * from the OSD here.  We make sure the object was created before we try and
 * delete it.
 */
void exofs_evict_inode(struct inode *inode)
{
	struct exofs_i_info *oi = exofs_i(inode);
	struct super_block *sb = inode->i_sb;
	struct exofs_sb_info *sbi = sb->s_fs_info;
	struct exofs_io_state *ios;
	int ret;

	truncate_inode_pages(&inode->i_data, 0);

	/* TODO: should do better here */
	if (inode->i_nlink || is_bad_inode(inode))
		goto no_delete;

	inode->i_size = 0;
	end_writeback(inode);

<<<<<<< HEAD
	/* if we are deleting an obj that hasn't been created yet, wait */
	if (!obj_created(oi)) {
		BUG_ON(!obj_2bcreated(oi));
		wait_event(oi->i_wq, obj_created(oi));
		/* ignore the error attempt a remove anyway */
	}
=======
	/* if we are deleting an obj that hasn't been created yet, wait.
	 * This also makes sure that create_done cannot be called with an
	 * already evicted inode.
	 */
	wait_obj_created(oi);
	/* ignore the error, attempt a remove anyway */
>>>>>>> 45f53cc9

	/* Now Remove the OSD objects */
	ret = exofs_get_io_state(&sbi->layout, &ios);
	if (unlikely(ret)) {
		EXOFS_ERR("%s: exofs_get_io_state failed\n", __func__);
		return;
	}

	ios->obj.id = exofs_oi_objno(oi);
	ios->done = delete_done;
	ios->private = sbi;
	ios->cred = oi->i_cred;
	ret = exofs_sbi_remove(ios);
	if (ret) {
		EXOFS_ERR("%s: exofs_sbi_remove failed\n", __func__);
		exofs_put_io_state(ios);
		return;
	}
	atomic_inc(&sbi->s_curr_pending);

	return;

no_delete:
	end_writeback(inode);
}<|MERGE_RESOLUTION|>--- conflicted
+++ resolved
@@ -427,14 +427,7 @@
 
 	_pcol_init(&pcol, 1, page->mapping->host);
 
-<<<<<<< HEAD
-	/* readpage_strip might call read_exec(,is_sync==false) at several
-	 * places but not if we have a single page.
-	 */
-	pcol.read_4_write = is_sync;
-=======
 	pcol.read_4_write = read_4_write;
->>>>>>> 45f53cc9
 	ret = readpage_strip(&pcol, page);
 	if (ret) {
 		EXOFS_ERR("_readpage => %d\n", ret);
@@ -720,11 +713,7 @@
 		ret = simple_write_begin(file, mapping, pos, len, flags, pagep,
 					 fsdata);
 		if (ret) {
-<<<<<<< HEAD
-			EXOFS_DBGMSG("simple_write_begin faild\n");
-=======
 			EXOFS_DBGMSG("simple_write_begin failed\n");
->>>>>>> 45f53cc9
 			goto out;
 		}
 
@@ -1322,21 +1311,12 @@
 	inode->i_size = 0;
 	end_writeback(inode);
 
-<<<<<<< HEAD
-	/* if we are deleting an obj that hasn't been created yet, wait */
-	if (!obj_created(oi)) {
-		BUG_ON(!obj_2bcreated(oi));
-		wait_event(oi->i_wq, obj_created(oi));
-		/* ignore the error attempt a remove anyway */
-	}
-=======
 	/* if we are deleting an obj that hasn't been created yet, wait.
 	 * This also makes sure that create_done cannot be called with an
 	 * already evicted inode.
 	 */
 	wait_obj_created(oi);
 	/* ignore the error, attempt a remove anyway */
->>>>>>> 45f53cc9
 
 	/* Now Remove the OSD objects */
 	ret = exofs_get_io_state(&sbi->layout, &ios);
