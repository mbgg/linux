/*
 *   fs/cifs/sess.c
 *
 *   SMB/CIFS session setup handling routines
 *
 *   Copyright (c) International Business Machines  Corp., 2006, 2009
 *   Author(s): Steve French (sfrench@us.ibm.com)
 *
 *   This library is free software; you can redistribute it and/or modify
 *   it under the terms of the GNU Lesser General Public License as published
 *   by the Free Software Foundation; either version 2.1 of the License, or
 *   (at your option) any later version.
 *
 *   This library is distributed in the hope that it will be useful,
 *   but WITHOUT ANY WARRANTY; without even the implied warranty of
 *   MERCHANTABILITY or FITNESS FOR A PARTICULAR PURPOSE.  See
 *   the GNU Lesser General Public License for more details.
 *
 *   You should have received a copy of the GNU Lesser General Public License
 *   along with this library; if not, write to the Free Software
 *   Foundation, Inc., 59 Temple Place, Suite 330, Boston, MA 02111-1307 USA
 */

#include "cifspdu.h"
#include "cifsglob.h"
#include "cifsproto.h"
#include "cifs_unicode.h"
#include "cifs_debug.h"
#include "ntlmssp.h"
#include "nterr.h"
#include <linux/utsname.h>
#include <linux/slab.h>
#include "cifs_spnego.h"

/*
 * Checks if this is the first smb session to be reconnected after
 * the socket has been reestablished (so we know whether to use vc 0).
 * Called while holding the cifs_tcp_ses_lock, so do not block
 */
static bool is_first_ses_reconnect(struct cifsSesInfo *ses)
{
	struct list_head *tmp;
	struct cifsSesInfo *tmp_ses;

	list_for_each(tmp, &ses->server->smb_ses_list) {
		tmp_ses = list_entry(tmp, struct cifsSesInfo,
				     smb_ses_list);
		if (tmp_ses->need_reconnect == false)
			return false;
	}
	/* could not find a session that was already connected,
	   this must be the first one we are reconnecting */
	return true;
}

/*
 *	vc number 0 is treated specially by some servers, and should be the
 *      first one we request.  After that we can use vcnumbers up to maxvcs,
 *	one for each smb session (some Windows versions set maxvcs incorrectly
 *	so maxvc=1 can be ignored).  If we have too many vcs, we can reuse
 *	any vc but zero (some servers reset the connection on vcnum zero)
 *
 */
static __le16 get_next_vcnum(struct cifsSesInfo *ses)
{
	__u16 vcnum = 0;
	struct list_head *tmp;
	struct cifsSesInfo *tmp_ses;
	__u16 max_vcs = ses->server->max_vcs;
	__u16 i;
	int free_vc_found = 0;

	/* Quoting the MS-SMB specification: "Windows-based SMB servers set this
	field to one but do not enforce this limit, which allows an SMB client
	to establish more virtual circuits than allowed by this value ... but
	other server implementations can enforce this limit." */
	if (max_vcs < 2)
		max_vcs = 0xFFFF;

	spin_lock(&cifs_tcp_ses_lock);
	if ((ses->need_reconnect) && is_first_ses_reconnect(ses))
			goto get_vc_num_exit;  /* vcnum will be zero */
	for (i = ses->server->srv_count - 1; i < max_vcs; i++) {
		if (i == 0) /* this is the only connection, use vc 0 */
			break;

		free_vc_found = 1;

		list_for_each(tmp, &ses->server->smb_ses_list) {
			tmp_ses = list_entry(tmp, struct cifsSesInfo,
					     smb_ses_list);
			if (tmp_ses->vcnum == i) {
				free_vc_found = 0;
				break; /* found duplicate, try next vcnum */
			}
		}
		if (free_vc_found)
			break; /* we found a vcnumber that will work - use it */
	}

	if (i == 0)
		vcnum = 0; /* for most common case, ie if one smb session, use
			      vc zero.  Also for case when no free vcnum, zero
			      is safest to send (some clients only send zero) */
	else if (free_vc_found == 0)
		vcnum = 1;  /* we can not reuse vc=0 safely, since some servers
				reset all uids on that, but 1 is ok. */
	else
		vcnum = i;
	ses->vcnum = vcnum;
get_vc_num_exit:
	spin_unlock(&cifs_tcp_ses_lock);

	return cpu_to_le16(vcnum);
}

static __u32 cifs_ssetup_hdr(struct cifsSesInfo *ses, SESSION_SETUP_ANDX *pSMB)
{
	__u32 capabilities = 0;

	/* init fields common to all four types of SessSetup */
	/* Note that offsets for first seven fields in req struct are same  */
	/*	in CIFS Specs so does not matter which of 3 forms of struct */
	/*	that we use in next few lines                               */
	/* Note that header is initialized to zero in header_assemble */
	pSMB->req.AndXCommand = 0xFF;
	pSMB->req.MaxBufferSize = cpu_to_le16(ses->server->maxBuf);
	pSMB->req.MaxMpxCount = cpu_to_le16(ses->server->maxReq);
	pSMB->req.VcNumber = get_next_vcnum(ses);

	/* Now no need to set SMBFLG_CASELESS or obsolete CANONICAL PATH */

	/* BB verify whether signing required on neg or just on auth frame
	   (and NTLM case) */

	capabilities = CAP_LARGE_FILES | CAP_NT_SMBS | CAP_LEVEL_II_OPLOCKS |
			CAP_LARGE_WRITE_X | CAP_LARGE_READ_X;

	if (ses->server->secMode &
	    (SECMODE_SIGN_REQUIRED | SECMODE_SIGN_ENABLED))
		pSMB->req.hdr.Flags2 |= SMBFLG2_SECURITY_SIGNATURE;

	if (ses->capabilities & CAP_UNICODE) {
		pSMB->req.hdr.Flags2 |= SMBFLG2_UNICODE;
		capabilities |= CAP_UNICODE;
	}
	if (ses->capabilities & CAP_STATUS32) {
		pSMB->req.hdr.Flags2 |= SMBFLG2_ERR_STATUS;
		capabilities |= CAP_STATUS32;
	}
	if (ses->capabilities & CAP_DFS) {
		pSMB->req.hdr.Flags2 |= SMBFLG2_DFS;
		capabilities |= CAP_DFS;
	}
	if (ses->capabilities & CAP_UNIX)
		capabilities |= CAP_UNIX;

	return capabilities;
}

static void
unicode_oslm_strings(char **pbcc_area, const struct nls_table *nls_cp)
{
	char *bcc_ptr = *pbcc_area;
	int bytes_ret = 0;

	/* Copy OS version */
	bytes_ret = cifs_strtoUCS((__le16 *)bcc_ptr, "Linux version ", 32,
				  nls_cp);
	bcc_ptr += 2 * bytes_ret;
	bytes_ret = cifs_strtoUCS((__le16 *) bcc_ptr, init_utsname()->release,
				  32, nls_cp);
	bcc_ptr += 2 * bytes_ret;
	bcc_ptr += 2; /* trailing null */

	bytes_ret = cifs_strtoUCS((__le16 *) bcc_ptr, CIFS_NETWORK_OPSYS,
				  32, nls_cp);
	bcc_ptr += 2 * bytes_ret;
	bcc_ptr += 2; /* trailing null */

	*pbcc_area = bcc_ptr;
}

static void unicode_domain_string(char **pbcc_area, struct cifsSesInfo *ses,
				   const struct nls_table *nls_cp)
{
	char *bcc_ptr = *pbcc_area;
	int bytes_ret = 0;

	/* copy domain */
	if (ses->domainName == NULL) {
		/* Sending null domain better than using a bogus domain name (as
		we did briefly in 2.6.18) since server will use its default */
		*bcc_ptr = 0;
		*(bcc_ptr+1) = 0;
		bytes_ret = 0;
	} else
		bytes_ret = cifs_strtoUCS((__le16 *) bcc_ptr, ses->domainName,
					  256, nls_cp);
	bcc_ptr += 2 * bytes_ret;
	bcc_ptr += 2;  /* account for null terminator */

	*pbcc_area = bcc_ptr;
}


static void unicode_ssetup_strings(char **pbcc_area, struct cifsSesInfo *ses,
				   const struct nls_table *nls_cp)
{
	char *bcc_ptr = *pbcc_area;
	int bytes_ret = 0;

	/* BB FIXME add check that strings total less
	than 335 or will need to send them as arrays */

	/* unicode strings, must be word aligned before the call */
/*	if ((long) bcc_ptr % 2)	{
		*bcc_ptr = 0;
		bcc_ptr++;
	} */
	/* copy user */
	if (ses->userName == NULL) {
		/* null user mount */
		*bcc_ptr = 0;
		*(bcc_ptr+1) = 0;
	} else {
		bytes_ret = cifs_strtoUCS((__le16 *) bcc_ptr, ses->userName,
					  MAX_USERNAME_SIZE, nls_cp);
	}
	bcc_ptr += 2 * bytes_ret;
	bcc_ptr += 2; /* account for null termination */

	unicode_domain_string(&bcc_ptr, ses, nls_cp);
	unicode_oslm_strings(&bcc_ptr, nls_cp);

	*pbcc_area = bcc_ptr;
}

static void ascii_ssetup_strings(char **pbcc_area, struct cifsSesInfo *ses,
				 const struct nls_table *nls_cp)
{
	char *bcc_ptr = *pbcc_area;

	/* copy user */
	/* BB what about null user mounts - check that we do this BB */
	/* copy user */
	if (ses->userName == NULL) {
		/* BB what about null user mounts - check that we do this BB */
	} else {
		strncpy(bcc_ptr, ses->userName, MAX_USERNAME_SIZE);
	}
	bcc_ptr += strnlen(ses->userName, MAX_USERNAME_SIZE);
	*bcc_ptr = 0;
	bcc_ptr++; /* account for null termination */

	/* copy domain */

	if (ses->domainName != NULL) {
		strncpy(bcc_ptr, ses->domainName, 256);
		bcc_ptr += strnlen(ses->domainName, 256);
	} /* else we will send a null domain name
	     so the server will default to its own domain */
	*bcc_ptr = 0;
	bcc_ptr++;

	/* BB check for overflow here */

	strcpy(bcc_ptr, "Linux version ");
	bcc_ptr += strlen("Linux version ");
	strcpy(bcc_ptr, init_utsname()->release);
	bcc_ptr += strlen(init_utsname()->release) + 1;

	strcpy(bcc_ptr, CIFS_NETWORK_OPSYS);
	bcc_ptr += strlen(CIFS_NETWORK_OPSYS) + 1;

	*pbcc_area = bcc_ptr;
}

static void
decode_unicode_ssetup(char **pbcc_area, int bleft, struct cifsSesInfo *ses,
		      const struct nls_table *nls_cp)
{
	int len;
	char *data = *pbcc_area;

	cFYI(1, "bleft %d", bleft);

	/*
	 * Windows servers do not always double null terminate their final
	 * Unicode string. Check to see if there are an uneven number of bytes
	 * left. If so, then add an extra NULL pad byte to the end of the
	 * response.
	 *
	 * See section 2.7.2 in "Implementing CIFS" for details
	 */
	if (bleft % 2) {
		data[bleft] = 0;
		++bleft;
	}

	kfree(ses->serverOS);
	ses->serverOS = cifs_strndup_from_ucs(data, bleft, true, nls_cp);
	cFYI(1, "serverOS=%s", ses->serverOS);
	len = (UniStrnlen((wchar_t *) data, bleft / 2) * 2) + 2;
	data += len;
	bleft -= len;
	if (bleft <= 0)
		return;

	kfree(ses->serverNOS);
	ses->serverNOS = cifs_strndup_from_ucs(data, bleft, true, nls_cp);
	cFYI(1, "serverNOS=%s", ses->serverNOS);
	len = (UniStrnlen((wchar_t *) data, bleft / 2) * 2) + 2;
	data += len;
	bleft -= len;
	if (bleft <= 0)
		return;

	kfree(ses->serverDomain);
	ses->serverDomain = cifs_strndup_from_ucs(data, bleft, true, nls_cp);
	cFYI(1, "serverDomain=%s", ses->serverDomain);

	return;
}

static int decode_ascii_ssetup(char **pbcc_area, int bleft,
			       struct cifsSesInfo *ses,
			       const struct nls_table *nls_cp)
{
	int rc = 0;
	int len;
	char *bcc_ptr = *pbcc_area;

	cFYI(1, "decode sessetup ascii. bleft %d", bleft);

	len = strnlen(bcc_ptr, bleft);
	if (len >= bleft)
		return rc;

	kfree(ses->serverOS);

	ses->serverOS = kzalloc(len + 1, GFP_KERNEL);
	if (ses->serverOS)
		strncpy(ses->serverOS, bcc_ptr, len);
	if (strncmp(ses->serverOS, "OS/2", 4) == 0) {
			cFYI(1, "OS/2 server");
			ses->flags |= CIFS_SES_OS2;
	}

	bcc_ptr += len + 1;
	bleft -= len + 1;

	len = strnlen(bcc_ptr, bleft);
	if (len >= bleft)
		return rc;

	kfree(ses->serverNOS);

	ses->serverNOS = kzalloc(len + 1, GFP_KERNEL);
	if (ses->serverNOS)
		strncpy(ses->serverNOS, bcc_ptr, len);

	bcc_ptr += len + 1;
	bleft -= len + 1;

	len = strnlen(bcc_ptr, bleft);
	if (len > bleft)
		return rc;

	/* No domain field in LANMAN case. Domain is
	   returned by old servers in the SMB negprot response */
	/* BB For newer servers which do not support Unicode,
	   but thus do return domain here we could add parsing
	   for it later, but it is not very important */
	cFYI(1, "ascii: bytes left %d", bleft);

	return rc;
}

static int decode_ntlmssp_challenge(char *bcc_ptr, int blob_len,
				    struct cifsSesInfo *ses)
{
	unsigned int tioffset; /* challenge message target info area */
	unsigned int tilen; /* challenge message target info area length  */

	CHALLENGE_MESSAGE *pblob = (CHALLENGE_MESSAGE *)bcc_ptr;

	if (blob_len < sizeof(CHALLENGE_MESSAGE)) {
		cERROR(1, "challenge blob len %d too small", blob_len);
		return -EINVAL;
	}

	if (memcmp(pblob->Signature, "NTLMSSP", 8)) {
		cERROR(1, "blob signature incorrect %s", pblob->Signature);
		return -EINVAL;
	}
	if (pblob->MessageType != NtLmChallenge) {
		cERROR(1, "Incorrect message type %d", pblob->MessageType);
		return -EINVAL;
	}

	memcpy(ses->ntlmssp->cryptkey, pblob->Challenge, CIFS_CRYPTO_KEY_SIZE);
	/* BB we could decode pblob->NegotiateFlags; some may be useful */
	/* In particular we can examine sign flags */
	/* BB spec says that if AvId field of MsvAvTimestamp is populated then
		we must set the MIC field of the AUTHENTICATE_MESSAGE */
	ses->ntlmssp->server_flags = le32_to_cpu(pblob->NegotiateFlags);
	tioffset = cpu_to_le16(pblob->TargetInfoArray.BufferOffset);
	tilen = cpu_to_le16(pblob->TargetInfoArray.Length);
	if (tilen) {
		ses->auth_key.response = kmalloc(tilen, GFP_KERNEL);
		if (!ses->auth_key.response) {
			cERROR(1, "Challenge target info allocation failure");
			return -ENOMEM;
		}
		memcpy(ses->auth_key.response, bcc_ptr + tioffset, tilen);
		ses->auth_key.len = tilen;
	}

	return 0;
}

/* BB Move to ntlmssp.c eventually */

/* We do not malloc the blob, it is passed in pbuffer, because
   it is fixed size, and small, making this approach cleaner */
static void build_ntlmssp_negotiate_blob(unsigned char *pbuffer,
					 struct cifsSesInfo *ses)
{
	NEGOTIATE_MESSAGE *sec_blob = (NEGOTIATE_MESSAGE *)pbuffer;
	__u32 flags;

	memset(pbuffer, 0, sizeof(NEGOTIATE_MESSAGE));
	memcpy(sec_blob->Signature, NTLMSSP_SIGNATURE, 8);
	sec_blob->MessageType = NtLmNegotiate;

	/* BB is NTLMV2 session security format easier to use here? */
	flags = NTLMSSP_NEGOTIATE_56 |	NTLMSSP_REQUEST_TARGET |
		NTLMSSP_NEGOTIATE_128 | NTLMSSP_NEGOTIATE_UNICODE |
<<<<<<< HEAD
		NTLMSSP_NEGOTIATE_NTLM;
=======
		NTLMSSP_NEGOTIATE_NTLM | NTLMSSP_NEGOTIATE_EXTENDED_SEC;
>>>>>>> 3cbea436
	if (ses->server->secMode &
			(SECMODE_SIGN_REQUIRED | SECMODE_SIGN_ENABLED)) {
		flags |= NTLMSSP_NEGOTIATE_SIGN;
		if (!ses->server->session_estab)
			flags |= NTLMSSP_NEGOTIATE_KEY_XCH |
				NTLMSSP_NEGOTIATE_EXTENDED_SEC;
	}

	sec_blob->NegotiateFlags = cpu_to_le32(flags);

	sec_blob->WorkstationName.BufferOffset = 0;
	sec_blob->WorkstationName.Length = 0;
	sec_blob->WorkstationName.MaximumLength = 0;

	/* Domain name is sent on the Challenge not Negotiate NTLMSSP request */
	sec_blob->DomainName.BufferOffset = 0;
	sec_blob->DomainName.Length = 0;
	sec_blob->DomainName.MaximumLength = 0;
}

/* We do not malloc the blob, it is passed in pbuffer, because its
   maximum possible size is fixed and small, making this approach cleaner.
   This function returns the length of the data in the blob */
static int build_ntlmssp_auth_blob(unsigned char *pbuffer,
					u16 *buflen,
				   struct cifsSesInfo *ses,
				   const struct nls_table *nls_cp)
{
	int rc;
	AUTHENTICATE_MESSAGE *sec_blob = (AUTHENTICATE_MESSAGE *)pbuffer;
	__u32 flags;
	unsigned char *tmp;

	memcpy(sec_blob->Signature, NTLMSSP_SIGNATURE, 8);
	sec_blob->MessageType = NtLmAuthenticate;

	flags = NTLMSSP_NEGOTIATE_56 |
		NTLMSSP_REQUEST_TARGET | NTLMSSP_NEGOTIATE_TARGET_INFO |
		NTLMSSP_NEGOTIATE_128 | NTLMSSP_NEGOTIATE_UNICODE |
<<<<<<< HEAD
		NTLMSSP_NEGOTIATE_NTLM;
=======
		NTLMSSP_NEGOTIATE_NTLM | NTLMSSP_NEGOTIATE_EXTENDED_SEC;
>>>>>>> 3cbea436
	if (ses->server->secMode &
	   (SECMODE_SIGN_REQUIRED | SECMODE_SIGN_ENABLED))
		flags |= NTLMSSP_NEGOTIATE_SIGN;
	if (ses->server->secMode & SECMODE_SIGN_REQUIRED)
		flags |= NTLMSSP_NEGOTIATE_ALWAYS_SIGN;

	tmp = pbuffer + sizeof(AUTHENTICATE_MESSAGE);
	sec_blob->NegotiateFlags = cpu_to_le32(flags);

	sec_blob->LmChallengeResponse.BufferOffset =
				cpu_to_le32(sizeof(AUTHENTICATE_MESSAGE));
	sec_blob->LmChallengeResponse.Length = 0;
	sec_blob->LmChallengeResponse.MaximumLength = 0;

	sec_blob->NtChallengeResponse.BufferOffset = cpu_to_le32(tmp - pbuffer);
	rc = setup_ntlmv2_rsp(ses, nls_cp);
	if (rc) {
		cERROR(1, "Error %d during NTLMSSP authentication", rc);
		goto setup_ntlmv2_ret;
	}
	memcpy(tmp, ses->auth_key.response + CIFS_SESS_KEY_SIZE,
			ses->auth_key.len - CIFS_SESS_KEY_SIZE);
	tmp += ses->auth_key.len - CIFS_SESS_KEY_SIZE;

	sec_blob->NtChallengeResponse.Length =
			cpu_to_le16(ses->auth_key.len - CIFS_SESS_KEY_SIZE);
	sec_blob->NtChallengeResponse.MaximumLength =
			cpu_to_le16(ses->auth_key.len - CIFS_SESS_KEY_SIZE);

	if (ses->domainName == NULL) {
		sec_blob->DomainName.BufferOffset = cpu_to_le32(tmp - pbuffer);
		sec_blob->DomainName.Length = 0;
		sec_blob->DomainName.MaximumLength = 0;
		tmp += 2;
	} else {
		int len;
		len = cifs_strtoUCS((__le16 *)tmp, ses->domainName,
				    MAX_USERNAME_SIZE, nls_cp);
		len *= 2; /* unicode is 2 bytes each */
		sec_blob->DomainName.BufferOffset = cpu_to_le32(tmp - pbuffer);
		sec_blob->DomainName.Length = cpu_to_le16(len);
		sec_blob->DomainName.MaximumLength = cpu_to_le16(len);
		tmp += len;
	}

	if (ses->userName == NULL) {
		sec_blob->UserName.BufferOffset = cpu_to_le32(tmp - pbuffer);
		sec_blob->UserName.Length = 0;
		sec_blob->UserName.MaximumLength = 0;
		tmp += 2;
	} else {
		int len;
		len = cifs_strtoUCS((__le16 *)tmp, ses->userName,
				    MAX_USERNAME_SIZE, nls_cp);
		len *= 2; /* unicode is 2 bytes each */
		sec_blob->UserName.BufferOffset = cpu_to_le32(tmp - pbuffer);
		sec_blob->UserName.Length = cpu_to_le16(len);
		sec_blob->UserName.MaximumLength = cpu_to_le16(len);
		tmp += len;
	}

	sec_blob->WorkstationName.BufferOffset = cpu_to_le32(tmp - pbuffer);
	sec_blob->WorkstationName.Length = 0;
	sec_blob->WorkstationName.MaximumLength = 0;
	tmp += 2;

<<<<<<< HEAD
	if ((ses->ntlmssp->server_flags & NTLMSSP_NEGOTIATE_KEY_XCH) &&
			!calc_seckey(ses)) {
=======
	if (((ses->ntlmssp->server_flags & NTLMSSP_NEGOTIATE_KEY_XCH) ||
		(ses->ntlmssp->server_flags & NTLMSSP_NEGOTIATE_EXTENDED_SEC))
			&& !calc_seckey(ses)) {
>>>>>>> 3cbea436
		memcpy(tmp, ses->ntlmssp->ciphertext, CIFS_CPHTXT_SIZE);
		sec_blob->SessionKey.BufferOffset = cpu_to_le32(tmp - pbuffer);
		sec_blob->SessionKey.Length = cpu_to_le16(CIFS_CPHTXT_SIZE);
		sec_blob->SessionKey.MaximumLength =
				cpu_to_le16(CIFS_CPHTXT_SIZE);
		tmp += CIFS_CPHTXT_SIZE;
	} else {
		sec_blob->SessionKey.BufferOffset = cpu_to_le32(tmp - pbuffer);
		sec_blob->SessionKey.Length = 0;
		sec_blob->SessionKey.MaximumLength = 0;
	}

setup_ntlmv2_ret:
	*buflen = tmp - pbuffer;
	return rc;
}
<<<<<<< HEAD


static void setup_ntlmssp_neg_req(SESSION_SETUP_ANDX *pSMB,
				 struct cifsSesInfo *ses)
{
	build_ntlmssp_negotiate_blob(&pSMB->req.SecurityBlob[0], ses);
	pSMB->req.SecurityBlobLength = cpu_to_le16(sizeof(NEGOTIATE_MESSAGE));

	return;
}
#endif
=======
>>>>>>> 3cbea436

int
CIFS_SessSetup(unsigned int xid, struct cifsSesInfo *ses,
	       const struct nls_table *nls_cp)
{
	int rc = 0;
	int wct;
	struct smb_hdr *smb_buf;
	char *bcc_ptr;
	char *str_area;
	SESSION_SETUP_ANDX *pSMB;
	__u32 capabilities;
	int count;
	int resp_buf_type;
	struct kvec iov[3];
	enum securityEnum type;
	__u16 action;
	int bytes_remaining;
	struct key *spnego_key = NULL;
	__le32 phase = NtLmNegotiate; /* NTLMSSP, if needed, is multistage */
	u16 blob_len;
	char *ntlmsspblob = NULL;

	if (ses == NULL)
		return -EINVAL;

	type = ses->server->secType;
	cFYI(1, "sess setup type %d", type);
	if (type == RawNTLMSSP) {
		/* if memory allocation is successful, caller of this function
		 * frees it.
		 */
		ses->ntlmssp = kmalloc(sizeof(struct ntlmssp_auth), GFP_KERNEL);
		if (!ses->ntlmssp)
			return -ENOMEM;
	}

ssetup_ntlmssp_authenticate:
	if (phase == NtLmChallenge)
		phase = NtLmAuthenticate; /* if ntlmssp, now final phase */

	if (type == LANMAN) {
#ifndef CONFIG_CIFS_WEAK_PW_HASH
		/* LANMAN and plaintext are less secure and off by default.
		So we make this explicitly be turned on in kconfig (in the
		build) and turned on at runtime (changed from the default)
		in proc/fs/cifs or via mount parm.  Unfortunately this is
		needed for old Win (e.g. Win95), some obscure NAS and OS/2 */
		return -EOPNOTSUPP;
#endif
		wct = 10; /* lanman 2 style sessionsetup */
	} else if ((type == NTLM) || (type == NTLMv2)) {
		/* For NTLMv2 failures eventually may need to retry NTLM */
		wct = 13; /* old style NTLM sessionsetup */
	} else /* same size: negotiate or auth, NTLMSSP or extended security */
		wct = 12;

	rc = small_smb_init_no_tc(SMB_COM_SESSION_SETUP_ANDX, wct, ses,
			    (void **)&smb_buf);
	if (rc)
		return rc;

	pSMB = (SESSION_SETUP_ANDX *)smb_buf;

	capabilities = cifs_ssetup_hdr(ses, pSMB);

	/* we will send the SMB in three pieces:
	a fixed length beginning part, an optional
	SPNEGO blob (which can be zero length), and a
	last part which will include the strings
	and rest of bcc area. This allows us to avoid
	a large buffer 17K allocation */
	iov[0].iov_base = (char *)pSMB;
	iov[0].iov_len = smb_buf->smb_buf_length + 4;

	/* setting this here allows the code at the end of the function
	   to free the request buffer if there's an error */
	resp_buf_type = CIFS_SMALL_BUFFER;

	/* 2000 big enough to fit max user, domain, NOS name etc. */
	str_area = kmalloc(2000, GFP_KERNEL);
	if (str_area == NULL) {
		rc = -ENOMEM;
		goto ssetup_exit;
	}
	bcc_ptr = str_area;

	ses->flags &= ~CIFS_SES_LANMAN;

	iov[1].iov_base = NULL;
	iov[1].iov_len = 0;

	if (type == LANMAN) {
#ifdef CONFIG_CIFS_WEAK_PW_HASH
		char lnm_session_key[CIFS_SESS_KEY_SIZE];

		pSMB->req.hdr.Flags2 &= ~SMBFLG2_UNICODE;

		/* no capabilities flags in old lanman negotiation */

		pSMB->old_req.PasswordLength = cpu_to_le16(CIFS_SESS_KEY_SIZE);

		/* Calculate hash with password and copy into bcc_ptr.
		 * Encryption Key (stored as in cryptkey) gets used if the
		 * security mode bit in Negottiate Protocol response states
		 * to use challenge/response method (i.e. Password bit is 1).
		 */

		calc_lanman_hash(ses->password, ses->server->cryptkey,
				 ses->server->secMode & SECMODE_PW_ENCRYPT ?
					true : false, lnm_session_key);

		ses->flags |= CIFS_SES_LANMAN;
		memcpy(bcc_ptr, (char *)lnm_session_key, CIFS_SESS_KEY_SIZE);
		bcc_ptr += CIFS_SESS_KEY_SIZE;

		/* can not sign if LANMAN negotiated so no need
		to calculate signing key? but what if server
		changed to do higher than lanman dialect and
		we reconnected would we ever calc signing_key? */

		cFYI(1, "Negotiating LANMAN setting up strings");
		/* Unicode not allowed for LANMAN dialects */
		ascii_ssetup_strings(&bcc_ptr, ses, nls_cp);
#endif
	} else if (type == NTLM) {
		pSMB->req_no_secext.Capabilities = cpu_to_le32(capabilities);
		pSMB->req_no_secext.CaseInsensitivePasswordLength =
			cpu_to_le16(CIFS_AUTH_RESP_SIZE);
		pSMB->req_no_secext.CaseSensitivePasswordLength =
			cpu_to_le16(CIFS_AUTH_RESP_SIZE);

		/* calculate ntlm response and session key */
		rc = setup_ntlm_response(ses);
		if (rc) {
			cERROR(1, "Error %d during NTLM authentication", rc);
			goto ssetup_exit;
		}

		/* copy ntlm response */
		memcpy(bcc_ptr, ses->auth_key.response + CIFS_SESS_KEY_SIZE,
				CIFS_AUTH_RESP_SIZE);
		bcc_ptr += CIFS_AUTH_RESP_SIZE;
		memcpy(bcc_ptr, ses->auth_key.response + CIFS_SESS_KEY_SIZE,
				CIFS_AUTH_RESP_SIZE);
		bcc_ptr += CIFS_AUTH_RESP_SIZE;

		if (ses->capabilities & CAP_UNICODE) {
			/* unicode strings must be word aligned */
			if (iov[0].iov_len % 2) {
				*bcc_ptr = 0;
				bcc_ptr++;
			}
			unicode_ssetup_strings(&bcc_ptr, ses, nls_cp);
		} else
			ascii_ssetup_strings(&bcc_ptr, ses, nls_cp);
	} else if (type == NTLMv2) {
		pSMB->req_no_secext.Capabilities = cpu_to_le32(capabilities);

		/* LM2 password would be here if we supported it */
		pSMB->req_no_secext.CaseInsensitivePasswordLength = 0;

		/* calculate nlmv2 response and session key */
		rc = setup_ntlmv2_rsp(ses, nls_cp);
		if (rc) {
			cERROR(1, "Error %d during NTLMv2 authentication", rc);
			goto ssetup_exit;
		}
		memcpy(bcc_ptr, ses->auth_key.response + CIFS_SESS_KEY_SIZE,
				ses->auth_key.len - CIFS_SESS_KEY_SIZE);
		bcc_ptr += ses->auth_key.len - CIFS_SESS_KEY_SIZE;

		/* set case sensitive password length after tilen may get
		 * assigned, tilen is 0 otherwise.
		 */
		pSMB->req_no_secext.CaseSensitivePasswordLength =
			cpu_to_le16(ses->auth_key.len - CIFS_SESS_KEY_SIZE);

		if (ses->capabilities & CAP_UNICODE) {
			if (iov[0].iov_len % 2) {
				*bcc_ptr = 0;
				bcc_ptr++;
			}
			unicode_ssetup_strings(&bcc_ptr, ses, nls_cp);
		} else
			ascii_ssetup_strings(&bcc_ptr, ses, nls_cp);
	} else if (type == Kerberos) {
#ifdef CONFIG_CIFS_UPCALL
		struct cifs_spnego_msg *msg;

		spnego_key = cifs_get_spnego_key(ses);
		if (IS_ERR(spnego_key)) {
			rc = PTR_ERR(spnego_key);
			spnego_key = NULL;
			goto ssetup_exit;
		}

		msg = spnego_key->payload.data;
		/* check version field to make sure that cifs.upcall is
		   sending us a response in an expected form */
		if (msg->version != CIFS_SPNEGO_UPCALL_VERSION) {
			cERROR(1, "incorrect version of cifs.upcall (expected"
				   " %d but got %d)",
				   CIFS_SPNEGO_UPCALL_VERSION, msg->version);
			rc = -EKEYREJECTED;
			goto ssetup_exit;
		}

		ses->auth_key.response = kmalloc(msg->sesskey_len, GFP_KERNEL);
		if (!ses->auth_key.response) {
			cERROR(1, "Kerberos can't allocate (%u bytes) memory",
					msg->sesskey_len);
			rc = -ENOMEM;
			goto ssetup_exit;
		}
		memcpy(ses->auth_key.response, msg->data, msg->sesskey_len);
		ses->auth_key.len = msg->sesskey_len;

		pSMB->req.hdr.Flags2 |= SMBFLG2_EXT_SEC;
		capabilities |= CAP_EXTENDED_SECURITY;
		pSMB->req.Capabilities = cpu_to_le32(capabilities);
		iov[1].iov_base = msg->data + msg->sesskey_len;
		iov[1].iov_len = msg->secblob_len;
		pSMB->req.SecurityBlobLength = cpu_to_le16(iov[1].iov_len);

		if (ses->capabilities & CAP_UNICODE) {
			/* unicode strings must be word aligned */
			if ((iov[0].iov_len + iov[1].iov_len) % 2) {
				*bcc_ptr = 0;
				bcc_ptr++;
			}
			unicode_oslm_strings(&bcc_ptr, nls_cp);
			unicode_domain_string(&bcc_ptr, ses, nls_cp);
		} else
		/* BB: is this right? */
			ascii_ssetup_strings(&bcc_ptr, ses, nls_cp);
#else /* ! CONFIG_CIFS_UPCALL */
		cERROR(1, "Kerberos negotiated but upcall support disabled!");
		rc = -ENOSYS;
		goto ssetup_exit;
#endif /* CONFIG_CIFS_UPCALL */
<<<<<<< HEAD
	} else {
#ifdef CONFIG_CIFS_EXPERIMENTAL
		if (type == RawNTLMSSP) {
			if ((pSMB->req.hdr.Flags2 & SMBFLG2_UNICODE) == 0) {
				cERROR(1, "NTLMSSP requires Unicode support");
				rc = -ENOSYS;
				goto ssetup_exit;
			}

			cFYI(1, "ntlmssp session setup phase %d", phase);
			pSMB->req.hdr.Flags2 |= SMBFLG2_EXT_SEC;
			capabilities |= CAP_EXTENDED_SECURITY;
			pSMB->req.Capabilities |= cpu_to_le32(capabilities);
			if (phase == NtLmNegotiate) {
				setup_ntlmssp_neg_req(pSMB, ses);
				iov[1].iov_len = sizeof(NEGOTIATE_MESSAGE);
				iov[1].iov_base = &pSMB->req.SecurityBlob[0];
			} else if (phase == NtLmAuthenticate) {
				/* 5 is an empirical value, large enought to
				 * hold authenticate message, max 10 of
				 * av paris, doamin,user,workstation mames,
				 * flags etc..
				 */
				ntlmsspblob = kmalloc(
					5*sizeof(struct _AUTHENTICATE_MESSAGE),
					GFP_KERNEL);
				if (!ntlmsspblob) {
					cERROR(1, "Can't allocate NTLMSSP");
					rc = -ENOMEM;
					goto ssetup_exit;
				}

				rc = build_ntlmssp_auth_blob(ntlmsspblob,
							&blob_len, ses, nls_cp);
				if (rc)
					goto ssetup_exit;
				iov[1].iov_len = blob_len;
				iov[1].iov_base = ntlmsspblob;
				pSMB->req.SecurityBlobLength =
					cpu_to_le16(blob_len);
				/* Make sure that we tell the server that we
				   are using the uid that it just gave us back
				   on the response (challenge) */
				smb_buf->Uid = ses->Suid;
			} else {
				cERROR(1, "invalid phase %d", phase);
				rc = -ENOSYS;
				goto ssetup_exit;
			}
			/* unicode strings must be word aligned */
			if ((iov[0].iov_len + iov[1].iov_len) % 2) {
				*bcc_ptr = 0;
				bcc_ptr++;
			}
			unicode_oslm_strings(&bcc_ptr, nls_cp);
		} else {
			cERROR(1, "secType %d not supported!", type);
			rc = -ENOSYS;
			goto ssetup_exit;
		}
#else
=======
	} else if (type == RawNTLMSSP) {
		if ((pSMB->req.hdr.Flags2 & SMBFLG2_UNICODE) == 0) {
			cERROR(1, "NTLMSSP requires Unicode support");
			rc = -ENOSYS;
			goto ssetup_exit;
		}

		cFYI(1, "ntlmssp session setup phase %d", phase);
		pSMB->req.hdr.Flags2 |= SMBFLG2_EXT_SEC;
		capabilities |= CAP_EXTENDED_SECURITY;
		pSMB->req.Capabilities |= cpu_to_le32(capabilities);
		switch(phase) {
		case NtLmNegotiate:
			build_ntlmssp_negotiate_blob(
				pSMB->req.SecurityBlob, ses);
			iov[1].iov_len = sizeof(NEGOTIATE_MESSAGE);
			iov[1].iov_base = pSMB->req.SecurityBlob;
			pSMB->req.SecurityBlobLength =
				cpu_to_le16(sizeof(NEGOTIATE_MESSAGE));
			break;
		case NtLmAuthenticate:
			/*
			 * 5 is an empirical value, large enough to hold
			 * authenticate message plus max 10 of av paris,
			 * domain, user, workstation names, flags, etc.
			 */
			ntlmsspblob = kzalloc(
				5*sizeof(struct _AUTHENTICATE_MESSAGE),
				GFP_KERNEL);
			if (!ntlmsspblob) {
				cERROR(1, "Can't allocate NTLMSSP blob");
				rc = -ENOMEM;
				goto ssetup_exit;
			}

			rc = build_ntlmssp_auth_blob(ntlmsspblob,
						&blob_len, ses, nls_cp);
			if (rc)
				goto ssetup_exit;
			iov[1].iov_len = blob_len;
			iov[1].iov_base = ntlmsspblob;
			pSMB->req.SecurityBlobLength = cpu_to_le16(blob_len);
			/*
			 * Make sure that we tell the server that we are using
			 * the uid that it just gave us back on the response
			 * (challenge)
			 */
			smb_buf->Uid = ses->Suid;
			break;
		default:
			cERROR(1, "invalid phase %d", phase);
			rc = -ENOSYS;
			goto ssetup_exit;
		}
		/* unicode strings must be word aligned */
		if ((iov[0].iov_len + iov[1].iov_len) % 2) {
			*bcc_ptr = 0;
			bcc_ptr++;
		}
		unicode_oslm_strings(&bcc_ptr, nls_cp);
	} else {
>>>>>>> 3cbea436
		cERROR(1, "secType %d not supported!", type);
		rc = -ENOSYS;
		goto ssetup_exit;
	}

	iov[2].iov_base = str_area;
	iov[2].iov_len = (long) bcc_ptr - (long) str_area;

	count = iov[1].iov_len + iov[2].iov_len;
	smb_buf->smb_buf_length += count;

	BCC_LE(smb_buf) = cpu_to_le16(count);

	rc = SendReceive2(xid, ses, iov, 3 /* num_iovecs */, &resp_buf_type,
			  CIFS_STD_OP /* not long */ | CIFS_LOG_ERROR);
	/* SMB request buf freed in SendReceive2 */

	pSMB = (SESSION_SETUP_ANDX *)iov[0].iov_base;
	smb_buf = (struct smb_hdr *)iov[0].iov_base;

	if ((type == RawNTLMSSP) && (smb_buf->Status.CifsError ==
			cpu_to_le32(NT_STATUS_MORE_PROCESSING_REQUIRED))) {
		if (phase != NtLmNegotiate) {
			cERROR(1, "Unexpected more processing error");
			goto ssetup_exit;
		}
		/* NTLMSSP Negotiate sent now processing challenge (response) */
		phase = NtLmChallenge; /* process ntlmssp challenge */
		rc = 0; /* MORE_PROC rc is not an error here, but expected */
	}
	if (rc)
		goto ssetup_exit;

	if ((smb_buf->WordCount != 3) && (smb_buf->WordCount != 4)) {
		rc = -EIO;
		cERROR(1, "bad word count %d", smb_buf->WordCount);
		goto ssetup_exit;
	}
	action = le16_to_cpu(pSMB->resp.Action);
	if (action & GUEST_LOGIN)
		cFYI(1, "Guest login"); /* BB mark SesInfo struct? */
	ses->Suid = smb_buf->Uid;   /* UID left in wire format (le) */
	cFYI(1, "UID = %d ", ses->Suid);
	/* response can have either 3 or 4 word count - Samba sends 3 */
	/* and lanman response is 3 */
	bytes_remaining = BCC(smb_buf);
	bcc_ptr = pByteArea(smb_buf);

	if (smb_buf->WordCount == 4) {
		blob_len = le16_to_cpu(pSMB->resp.SecurityBlobLength);
		if (blob_len > bytes_remaining) {
			cERROR(1, "bad security blob length %d", blob_len);
			rc = -EINVAL;
			goto ssetup_exit;
		}
		if (phase == NtLmChallenge) {
			rc = decode_ntlmssp_challenge(bcc_ptr, blob_len, ses);
			/* now goto beginning for ntlmssp authenticate phase */
			if (rc)
				goto ssetup_exit;
		}
		bcc_ptr += blob_len;
		bytes_remaining -= blob_len;
	}

	/* BB check if Unicode and decode strings */
	if (smb_buf->Flags2 & SMBFLG2_UNICODE) {
		/* unicode string area must be word-aligned */
		if (((unsigned long) bcc_ptr - (unsigned long) smb_buf) % 2) {
			++bcc_ptr;
			--bytes_remaining;
		}
		decode_unicode_ssetup(&bcc_ptr, bytes_remaining, ses, nls_cp);
	} else {
		rc = decode_ascii_ssetup(&bcc_ptr, bytes_remaining,
					 ses, nls_cp);
	}

ssetup_exit:
	if (spnego_key) {
		key_revoke(spnego_key);
		key_put(spnego_key);
	}
	kfree(str_area);
	kfree(ntlmsspblob);
	ntlmsspblob = NULL;
	if (resp_buf_type == CIFS_SMALL_BUFFER) {
		cFYI(1, "ssetup freeing small buf %p", iov[0].iov_base);
		cifs_small_buf_release(iov[0].iov_base);
	} else if (resp_buf_type == CIFS_LARGE_BUFFER)
		cifs_buf_release(iov[0].iov_base);

	/* if ntlmssp, and negotiate succeeded, proceed to authenticate phase */
	if ((phase == NtLmChallenge) && (rc == 0))
		goto ssetup_ntlmssp_authenticate;

	return rc;
}<|MERGE_RESOLUTION|>--- conflicted
+++ resolved
@@ -437,11 +437,7 @@
 	/* BB is NTLMV2 session security format easier to use here? */
 	flags = NTLMSSP_NEGOTIATE_56 |	NTLMSSP_REQUEST_TARGET |
 		NTLMSSP_NEGOTIATE_128 | NTLMSSP_NEGOTIATE_UNICODE |
-<<<<<<< HEAD
-		NTLMSSP_NEGOTIATE_NTLM;
-=======
 		NTLMSSP_NEGOTIATE_NTLM | NTLMSSP_NEGOTIATE_EXTENDED_SEC;
->>>>>>> 3cbea436
 	if (ses->server->secMode &
 			(SECMODE_SIGN_REQUIRED | SECMODE_SIGN_ENABLED)) {
 		flags |= NTLMSSP_NEGOTIATE_SIGN;
@@ -481,11 +477,7 @@
 	flags = NTLMSSP_NEGOTIATE_56 |
 		NTLMSSP_REQUEST_TARGET | NTLMSSP_NEGOTIATE_TARGET_INFO |
 		NTLMSSP_NEGOTIATE_128 | NTLMSSP_NEGOTIATE_UNICODE |
-<<<<<<< HEAD
-		NTLMSSP_NEGOTIATE_NTLM;
-=======
 		NTLMSSP_NEGOTIATE_NTLM | NTLMSSP_NEGOTIATE_EXTENDED_SEC;
->>>>>>> 3cbea436
 	if (ses->server->secMode &
 	   (SECMODE_SIGN_REQUIRED | SECMODE_SIGN_ENABLED))
 		flags |= NTLMSSP_NEGOTIATE_SIGN;
@@ -552,14 +544,9 @@
 	sec_blob->WorkstationName.MaximumLength = 0;
 	tmp += 2;
 
-<<<<<<< HEAD
-	if ((ses->ntlmssp->server_flags & NTLMSSP_NEGOTIATE_KEY_XCH) &&
-			!calc_seckey(ses)) {
-=======
 	if (((ses->ntlmssp->server_flags & NTLMSSP_NEGOTIATE_KEY_XCH) ||
 		(ses->ntlmssp->server_flags & NTLMSSP_NEGOTIATE_EXTENDED_SEC))
 			&& !calc_seckey(ses)) {
->>>>>>> 3cbea436
 		memcpy(tmp, ses->ntlmssp->ciphertext, CIFS_CPHTXT_SIZE);
 		sec_blob->SessionKey.BufferOffset = cpu_to_le32(tmp - pbuffer);
 		sec_blob->SessionKey.Length = cpu_to_le16(CIFS_CPHTXT_SIZE);
@@ -576,20 +563,6 @@
 	*buflen = tmp - pbuffer;
 	return rc;
 }
-<<<<<<< HEAD
-
-
-static void setup_ntlmssp_neg_req(SESSION_SETUP_ANDX *pSMB,
-				 struct cifsSesInfo *ses)
-{
-	build_ntlmssp_negotiate_blob(&pSMB->req.SecurityBlob[0], ses);
-	pSMB->req.SecurityBlobLength = cpu_to_le16(sizeof(NEGOTIATE_MESSAGE));
-
-	return;
-}
-#endif
-=======
->>>>>>> 3cbea436
 
 int
 CIFS_SessSetup(unsigned int xid, struct cifsSesInfo *ses,
@@ -831,69 +804,6 @@
 		rc = -ENOSYS;
 		goto ssetup_exit;
 #endif /* CONFIG_CIFS_UPCALL */
-<<<<<<< HEAD
-	} else {
-#ifdef CONFIG_CIFS_EXPERIMENTAL
-		if (type == RawNTLMSSP) {
-			if ((pSMB->req.hdr.Flags2 & SMBFLG2_UNICODE) == 0) {
-				cERROR(1, "NTLMSSP requires Unicode support");
-				rc = -ENOSYS;
-				goto ssetup_exit;
-			}
-
-			cFYI(1, "ntlmssp session setup phase %d", phase);
-			pSMB->req.hdr.Flags2 |= SMBFLG2_EXT_SEC;
-			capabilities |= CAP_EXTENDED_SECURITY;
-			pSMB->req.Capabilities |= cpu_to_le32(capabilities);
-			if (phase == NtLmNegotiate) {
-				setup_ntlmssp_neg_req(pSMB, ses);
-				iov[1].iov_len = sizeof(NEGOTIATE_MESSAGE);
-				iov[1].iov_base = &pSMB->req.SecurityBlob[0];
-			} else if (phase == NtLmAuthenticate) {
-				/* 5 is an empirical value, large enought to
-				 * hold authenticate message, max 10 of
-				 * av paris, doamin,user,workstation mames,
-				 * flags etc..
-				 */
-				ntlmsspblob = kmalloc(
-					5*sizeof(struct _AUTHENTICATE_MESSAGE),
-					GFP_KERNEL);
-				if (!ntlmsspblob) {
-					cERROR(1, "Can't allocate NTLMSSP");
-					rc = -ENOMEM;
-					goto ssetup_exit;
-				}
-
-				rc = build_ntlmssp_auth_blob(ntlmsspblob,
-							&blob_len, ses, nls_cp);
-				if (rc)
-					goto ssetup_exit;
-				iov[1].iov_len = blob_len;
-				iov[1].iov_base = ntlmsspblob;
-				pSMB->req.SecurityBlobLength =
-					cpu_to_le16(blob_len);
-				/* Make sure that we tell the server that we
-				   are using the uid that it just gave us back
-				   on the response (challenge) */
-				smb_buf->Uid = ses->Suid;
-			} else {
-				cERROR(1, "invalid phase %d", phase);
-				rc = -ENOSYS;
-				goto ssetup_exit;
-			}
-			/* unicode strings must be word aligned */
-			if ((iov[0].iov_len + iov[1].iov_len) % 2) {
-				*bcc_ptr = 0;
-				bcc_ptr++;
-			}
-			unicode_oslm_strings(&bcc_ptr, nls_cp);
-		} else {
-			cERROR(1, "secType %d not supported!", type);
-			rc = -ENOSYS;
-			goto ssetup_exit;
-		}
-#else
-=======
 	} else if (type == RawNTLMSSP) {
 		if ((pSMB->req.hdr.Flags2 & SMBFLG2_UNICODE) == 0) {
 			cERROR(1, "NTLMSSP requires Unicode support");
@@ -955,7 +865,6 @@
 		}
 		unicode_oslm_strings(&bcc_ptr, nls_cp);
 	} else {
->>>>>>> 3cbea436
 		cERROR(1, "secType %d not supported!", type);
 		rc = -ENOSYS;
 		goto ssetup_exit;
