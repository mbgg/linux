--- conflicted
+++ resolved
@@ -4,10 +4,7 @@
 	select NLS
 	select CRYPTO
 	select CRYPTO_MD5
-<<<<<<< HEAD
-=======
 	select CRYPTO_HMAC
->>>>>>> 3cbea436
 	select CRYPTO_ARC4
 	help
 	  This is the client VFS module for the Common Internet File System
@@ -147,8 +144,6 @@
 	    to be cached locally on disk through the general filesystem cache
 	    manager. If unsure, say N.
 
-<<<<<<< HEAD
-=======
 config CIFS_ACL
 	  bool "Provide CIFS ACL support (EXPERIMENTAL)"
 	  depends on EXPERIMENTAL && CIFS_XATTR
@@ -156,7 +151,6 @@
 	    Allows to fetch CIFS/NTFS ACL from the server.  The DACL blob
 	    is handed over to the application/caller.
 
->>>>>>> 3cbea436
 config CIFS_EXPERIMENTAL
 	  bool "CIFS Experimental Features (EXPERIMENTAL)"
 	  depends on CIFS && EXPERIMENTAL
