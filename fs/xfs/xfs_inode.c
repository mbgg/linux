--- conflicted
+++ resolved
@@ -1155,55 +1155,6 @@
 }
 
 /*
-<<<<<<< HEAD
- * Check to make sure that there are no blocks allocated to the
- * file beyond the size of the file.  We don't check this for
- * files with fixed size extents or real time extents, but we
- * at least do it for regular files.
- */
-#ifdef DEBUG
-STATIC void
-xfs_isize_check(
-	struct xfs_inode	*ip,
-	xfs_fsize_t		isize)
-{
-	struct xfs_mount	*mp = ip->i_mount;
-	xfs_fileoff_t		map_first;
-	int			nimaps;
-	xfs_bmbt_irec_t		imaps[2];
-	int			error;
-
-	if (!S_ISREG(ip->i_d.di_mode))
-		return;
-
-	if (XFS_IS_REALTIME_INODE(ip))
-		return;
-
-	if (ip->i_d.di_flags & XFS_DIFLAG_EXTSIZE)
-		return;
-
-	nimaps = 2;
-	map_first = XFS_B_TO_FSB(mp, (xfs_ufsize_t)isize);
-	/*
-	 * The filesystem could be shutting down, so bmapi may return
-	 * an error.
-	 */
-	error = xfs_bmapi_read(ip, map_first,
-			 (XFS_B_TO_FSB(mp,
-			       (xfs_ufsize_t)XFS_MAXIOFFSET(mp)) - map_first),
-			 imaps, &nimaps, XFS_BMAPI_ENTIRE);
-	if (error)
-		return;
-	ASSERT(nimaps == 1);
-	ASSERT(imaps[0].br_startblock == HOLESTARTBLOCK);
-}
-#else	/* DEBUG */
-#define xfs_isize_check(ip, isize)
-#endif	/* DEBUG */
-
-/*
-=======
->>>>>>> dcd6c922
  * Free up the underlying blocks past new_size.  The new size must be smaller
  * than the current size.  This routine can be used both for the attribute and
  * data fork, and does not modify the inode size, which is left to the caller.
