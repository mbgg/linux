/*
 *  fs/timerfd.c
 *
 *  Copyright (C) 2007  Davide Libenzi <davidel@xmailserver.org>
 *
 *
 *  Thanks to Thomas Gleixner for code reviews and useful comments.
 *
 */

#include <linux/file.h>
#include <linux/poll.h>
#include <linux/init.h>
#include <linux/fs.h>
#include <linux/sched.h>
#include <linux/kernel.h>
#include <linux/slab.h>
#include <linux/list.h>
#include <linux/spinlock.h>
#include <linux/time.h>
#include <linux/hrtimer.h>
#include <linux/anon_inodes.h>
#include <linux/timerfd.h>
#include <linux/syscalls.h>
#include <linux/rcupdate.h>

struct timerfd_ctx {
	struct hrtimer tmr;
	ktime_t tintv;
	ktime_t moffs;
	wait_queue_head_t wqh;
	u64 ticks;
	int expired;
	int clockid;
	struct rcu_head rcu;
	struct list_head clist;
	bool might_cancel;
};

static LIST_HEAD(cancel_list);
static DEFINE_SPINLOCK(cancel_lock);

/*
 * This gets called when the timer event triggers. We set the "expired"
 * flag, but we do not re-arm the timer (in case it's necessary,
 * tintv.tv64 != 0) until the timer is accessed.
 */
static enum hrtimer_restart timerfd_tmrproc(struct hrtimer *htmr)
{
	struct timerfd_ctx *ctx = container_of(htmr, struct timerfd_ctx, tmr);
	unsigned long flags;

	spin_lock_irqsave(&ctx->wqh.lock, flags);
	ctx->expired = 1;
	ctx->ticks++;
	wake_up_locked(&ctx->wqh);
	spin_unlock_irqrestore(&ctx->wqh.lock, flags);

	return HRTIMER_NORESTART;
}

/*
 * Called when the clock was set to cancel the timers in the cancel
<<<<<<< HEAD
 * list.
=======
 * list. This will wake up processes waiting on these timers. The
 * wake-up requires ctx->ticks to be non zero, therefore we increment
 * it before calling wake_up_locked().
>>>>>>> 56299378
 */
void timerfd_clock_was_set(void)
{
	ktime_t moffs = ktime_get_monotonic_offset();
	struct timerfd_ctx *ctx;
	unsigned long flags;

	rcu_read_lock();
	list_for_each_entry_rcu(ctx, &cancel_list, clist) {
		if (!ctx->might_cancel)
			continue;
		spin_lock_irqsave(&ctx->wqh.lock, flags);
		if (ctx->moffs.tv64 != moffs.tv64) {
			ctx->moffs.tv64 = KTIME_MAX;
<<<<<<< HEAD
=======
			ctx->ticks++;
>>>>>>> 56299378
			wake_up_locked(&ctx->wqh);
		}
		spin_unlock_irqrestore(&ctx->wqh.lock, flags);
	}
	rcu_read_unlock();
}

static void timerfd_remove_cancel(struct timerfd_ctx *ctx)
{
	if (ctx->might_cancel) {
		ctx->might_cancel = false;
		spin_lock(&cancel_lock);
		list_del_rcu(&ctx->clist);
		spin_unlock(&cancel_lock);
	}
}

static bool timerfd_canceled(struct timerfd_ctx *ctx)
{
	if (!ctx->might_cancel || ctx->moffs.tv64 != KTIME_MAX)
		return false;
	ctx->moffs = ktime_get_monotonic_offset();
	return true;
}

static void timerfd_setup_cancel(struct timerfd_ctx *ctx, int flags)
{
	if (ctx->clockid == CLOCK_REALTIME && (flags & TFD_TIMER_ABSTIME) &&
	    (flags & TFD_TIMER_CANCEL_ON_SET)) {
		if (!ctx->might_cancel) {
			ctx->might_cancel = true;
			spin_lock(&cancel_lock);
			list_add_rcu(&ctx->clist, &cancel_list);
			spin_unlock(&cancel_lock);
		}
	} else if (ctx->might_cancel) {
		timerfd_remove_cancel(ctx);
	}
}

static ktime_t timerfd_get_remaining(struct timerfd_ctx *ctx)
{
	ktime_t remaining;

	remaining = hrtimer_expires_remaining(&ctx->tmr);
	return remaining.tv64 < 0 ? ktime_set(0, 0): remaining;
}

static int timerfd_setup(struct timerfd_ctx *ctx, int flags,
			 const struct itimerspec *ktmr)
{
	enum hrtimer_mode htmode;
	ktime_t texp;
	int clockid = ctx->clockid;

	htmode = (flags & TFD_TIMER_ABSTIME) ?
		HRTIMER_MODE_ABS: HRTIMER_MODE_REL;

	texp = timespec_to_ktime(ktmr->it_value);
	ctx->expired = 0;
	ctx->ticks = 0;
	ctx->tintv = timespec_to_ktime(ktmr->it_interval);
	hrtimer_init(&ctx->tmr, clockid, htmode);
	hrtimer_set_expires(&ctx->tmr, texp);
	ctx->tmr.function = timerfd_tmrproc;
	if (texp.tv64 != 0) {
		hrtimer_start(&ctx->tmr, texp, htmode);
		if (timerfd_canceled(ctx))
			return -ECANCELED;
	}
	return 0;
}

static int timerfd_release(struct inode *inode, struct file *file)
{
	struct timerfd_ctx *ctx = file->private_data;

	timerfd_remove_cancel(ctx);
	hrtimer_cancel(&ctx->tmr);
	kfree_rcu(ctx, rcu);
	return 0;
}

static unsigned int timerfd_poll(struct file *file, poll_table *wait)
{
	struct timerfd_ctx *ctx = file->private_data;
	unsigned int events = 0;
	unsigned long flags;

	poll_wait(file, &ctx->wqh, wait);

	spin_lock_irqsave(&ctx->wqh.lock, flags);
	if (ctx->ticks)
		events |= POLLIN;
	spin_unlock_irqrestore(&ctx->wqh.lock, flags);

	return events;
}

static ssize_t timerfd_read(struct file *file, char __user *buf, size_t count,
			    loff_t *ppos)
{
	struct timerfd_ctx *ctx = file->private_data;
	ssize_t res;
	u64 ticks = 0;

	if (count < sizeof(ticks))
		return -EINVAL;
	spin_lock_irq(&ctx->wqh.lock);
	if (file->f_flags & O_NONBLOCK)
		res = -EAGAIN;
	else
		res = wait_event_interruptible_locked_irq(ctx->wqh, ctx->ticks);

	/*
	 * If clock has changed, we do not care about the
	 * ticks and we do not rearm the timer. Userspace must
	 * reevaluate anyway.
	 */
	if (timerfd_canceled(ctx)) {
		ctx->ticks = 0;
		ctx->expired = 0;
		res = -ECANCELED;
	}

	if (ctx->ticks) {
		ticks = ctx->ticks;

		if (ctx->expired && ctx->tintv.tv64) {
			/*
			 * If tintv.tv64 != 0, this is a periodic timer that
			 * needs to be re-armed. We avoid doing it in the timer
			 * callback to avoid DoS attacks specifying a very
			 * short timer period.
			 */
			ticks += hrtimer_forward_now(&ctx->tmr,
						     ctx->tintv) - 1;
			hrtimer_restart(&ctx->tmr);
		}
		ctx->expired = 0;
		ctx->ticks = 0;
	}
	spin_unlock_irq(&ctx->wqh.lock);
	if (ticks)
		res = put_user(ticks, (u64 __user *) buf) ? -EFAULT: sizeof(ticks);
	return res;
}

static const struct file_operations timerfd_fops = {
	.release	= timerfd_release,
	.poll		= timerfd_poll,
	.read		= timerfd_read,
	.llseek		= noop_llseek,
};

static struct file *timerfd_fget(int fd)
{
	struct file *file;

	file = fget(fd);
	if (!file)
		return ERR_PTR(-EBADF);
	if (file->f_op != &timerfd_fops) {
		fput(file);
		return ERR_PTR(-EINVAL);
	}

	return file;
}

SYSCALL_DEFINE2(timerfd_create, int, clockid, int, flags)
{
	int ufd;
	struct timerfd_ctx *ctx;

	/* Check the TFD_* constants for consistency.  */
	BUILD_BUG_ON(TFD_CLOEXEC != O_CLOEXEC);
	BUILD_BUG_ON(TFD_NONBLOCK != O_NONBLOCK);

	if ((flags & ~TFD_CREATE_FLAGS) ||
	    (clockid != CLOCK_MONOTONIC &&
	     clockid != CLOCK_REALTIME))
		return -EINVAL;

	ctx = kzalloc(sizeof(*ctx), GFP_KERNEL);
	if (!ctx)
		return -ENOMEM;

	init_waitqueue_head(&ctx->wqh);
	ctx->clockid = clockid;
	hrtimer_init(&ctx->tmr, clockid, HRTIMER_MODE_ABS);
	ctx->moffs = ktime_get_monotonic_offset();

	ufd = anon_inode_getfd("[timerfd]", &timerfd_fops, ctx,
			       O_RDWR | (flags & TFD_SHARED_FCNTL_FLAGS));
	if (ufd < 0)
		kfree(ctx);

	return ufd;
}

SYSCALL_DEFINE4(timerfd_settime, int, ufd, int, flags,
		const struct itimerspec __user *, utmr,
		struct itimerspec __user *, otmr)
{
	struct file *file;
	struct timerfd_ctx *ctx;
	struct itimerspec ktmr, kotmr;
	int ret;

	if (copy_from_user(&ktmr, utmr, sizeof(ktmr)))
		return -EFAULT;

	if ((flags & ~TFD_SETTIME_FLAGS) ||
	    !timespec_valid(&ktmr.it_value) ||
	    !timespec_valid(&ktmr.it_interval))
		return -EINVAL;

	file = timerfd_fget(ufd);
	if (IS_ERR(file))
		return PTR_ERR(file);
	ctx = file->private_data;

	timerfd_setup_cancel(ctx, flags);

	/*
	 * We need to stop the existing timer before reprogramming
	 * it to the new values.
	 */
	for (;;) {
		spin_lock_irq(&ctx->wqh.lock);
		if (hrtimer_try_to_cancel(&ctx->tmr) >= 0)
			break;
		spin_unlock_irq(&ctx->wqh.lock);
		cpu_relax();
	}

	/*
	 * If the timer is expired and it's periodic, we need to advance it
	 * because the caller may want to know the previous expiration time.
	 * We do not update "ticks" and "expired" since the timer will be
	 * re-programmed again in the following timerfd_setup() call.
	 */
	if (ctx->expired && ctx->tintv.tv64)
		hrtimer_forward_now(&ctx->tmr, ctx->tintv);

	kotmr.it_value = ktime_to_timespec(timerfd_get_remaining(ctx));
	kotmr.it_interval = ktime_to_timespec(ctx->tintv);

	/*
	 * Re-program the timer to the new value ...
	 */
	ret = timerfd_setup(ctx, flags, &ktmr);

	spin_unlock_irq(&ctx->wqh.lock);
	fput(file);
	if (otmr && copy_to_user(otmr, &kotmr, sizeof(kotmr)))
		return -EFAULT;

	return ret;
}

SYSCALL_DEFINE2(timerfd_gettime, int, ufd, struct itimerspec __user *, otmr)
{
	struct file *file;
	struct timerfd_ctx *ctx;
	struct itimerspec kotmr;

	file = timerfd_fget(ufd);
	if (IS_ERR(file))
		return PTR_ERR(file);
	ctx = file->private_data;

	spin_lock_irq(&ctx->wqh.lock);
	if (ctx->expired && ctx->tintv.tv64) {
		ctx->expired = 0;
		ctx->ticks +=
			hrtimer_forward_now(&ctx->tmr, ctx->tintv) - 1;
		hrtimer_restart(&ctx->tmr);
	}
	kotmr.it_value = ktime_to_timespec(timerfd_get_remaining(ctx));
	kotmr.it_interval = ktime_to_timespec(ctx->tintv);
	spin_unlock_irq(&ctx->wqh.lock);
	fput(file);

	return copy_to_user(otmr, &kotmr, sizeof(kotmr)) ? -EFAULT: 0;
}
<|MERGE_RESOLUTION|>--- conflicted
+++ resolved
@@ -61,13 +61,9 @@
 
 /*
  * Called when the clock was set to cancel the timers in the cancel
-<<<<<<< HEAD
- * list.
-=======
  * list. This will wake up processes waiting on these timers. The
  * wake-up requires ctx->ticks to be non zero, therefore we increment
  * it before calling wake_up_locked().
->>>>>>> 56299378
  */
 void timerfd_clock_was_set(void)
 {
@@ -82,10 +78,7 @@
 		spin_lock_irqsave(&ctx->wqh.lock, flags);
 		if (ctx->moffs.tv64 != moffs.tv64) {
 			ctx->moffs.tv64 = KTIME_MAX;
-<<<<<<< HEAD
-=======
 			ctx->ticks++;
->>>>>>> 56299378
 			wake_up_locked(&ctx->wqh);
 		}
 		spin_unlock_irqrestore(&ctx->wqh.lock, flags);
