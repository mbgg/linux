--- conflicted
+++ resolved
@@ -238,11 +238,7 @@
 	return nfs_idmap_lookup_name(gid, "group", buf, buflen);
 }
 
-<<<<<<< HEAD
-#else  /* CONFIG_NFS_USE_IDMAPPER not defined */
-=======
 #else  /* CONFIG_NFS_USE_NEW_IDMAPPER not defined */
->>>>>>> 3cbea436
 
 #include <linux/module.h>
 #include <linux/mutex.h>
