// SPDX-License-Identifier: GPL-2.0
/*
 * fs/f2fs/file.c
 *
 * Copyright (c) 2012 Samsung Electronics Co., Ltd.
 *             http://www.samsung.com/
 */
#include <linux/fs.h>
#include <linux/f2fs_fs.h>
#include <linux/stat.h>
#include <linux/buffer_head.h>
#include <linux/writeback.h>
#include <linux/blkdev.h>
#include <linux/falloc.h>
#include <linux/types.h>
#include <linux/compat.h>
#include <linux/uaccess.h>
#include <linux/mount.h>
#include <linux/pagevec.h>
#include <linux/uio.h>
#include <linux/uuid.h>
#include <linux/file.h>
#include <linux/nls.h>
#include <linux/sched/signal.h>
#include <linux/fileattr.h>
#include <linux/fadvise.h>
#include <linux/iomap.h>

#include "f2fs.h"
#include "node.h"
#include "segment.h"
#include "xattr.h"
#include "acl.h"
#include "gc.h"
#include "iostat.h"
#include <trace/events/f2fs.h>
#include <uapi/linux/f2fs.h>

static vm_fault_t f2fs_filemap_fault(struct vm_fault *vmf)
{
	struct inode *inode = file_inode(vmf->vma->vm_file);
	vm_fault_t ret;

	ret = filemap_fault(vmf);
	if (!ret)
		f2fs_update_iostat(F2FS_I_SB(inode), APP_MAPPED_READ_IO,
							F2FS_BLKSIZE);

	trace_f2fs_filemap_fault(inode, vmf->pgoff, (unsigned long)ret);

	return ret;
}

static vm_fault_t f2fs_vm_page_mkwrite(struct vm_fault *vmf)
{
	struct page *page = vmf->page;
	struct inode *inode = file_inode(vmf->vma->vm_file);
	struct f2fs_sb_info *sbi = F2FS_I_SB(inode);
	struct dnode_of_data dn;
	bool need_alloc = true;
	int err = 0;

	if (unlikely(IS_IMMUTABLE(inode)))
		return VM_FAULT_SIGBUS;

	if (is_inode_flag_set(inode, FI_COMPRESS_RELEASED))
		return VM_FAULT_SIGBUS;

	if (unlikely(f2fs_cp_error(sbi))) {
		err = -EIO;
		goto err;
	}

	if (!f2fs_is_checkpoint_ready(sbi)) {
		err = -ENOSPC;
		goto err;
	}

	err = f2fs_convert_inline_inode(inode);
	if (err)
		goto err;

#ifdef CONFIG_F2FS_FS_COMPRESSION
	if (f2fs_compressed_file(inode)) {
		int ret = f2fs_is_compressed_cluster(inode, page->index);

		if (ret < 0) {
			err = ret;
			goto err;
		} else if (ret) {
			need_alloc = false;
		}
	}
#endif
	/* should do out of any locked page */
	if (need_alloc)
		f2fs_balance_fs(sbi, true);

	sb_start_pagefault(inode->i_sb);

	f2fs_bug_on(sbi, f2fs_has_inline_data(inode));

	file_update_time(vmf->vma->vm_file);
	filemap_invalidate_lock_shared(inode->i_mapping);
	lock_page(page);
	if (unlikely(page->mapping != inode->i_mapping ||
			page_offset(page) > i_size_read(inode) ||
			!PageUptodate(page))) {
		unlock_page(page);
		err = -EFAULT;
		goto out_sem;
	}

	if (need_alloc) {
		/* block allocation */
		f2fs_do_map_lock(sbi, F2FS_GET_BLOCK_PRE_AIO, true);
		set_new_dnode(&dn, inode, NULL, NULL, 0);
		err = f2fs_get_block(&dn, page->index);
		f2fs_do_map_lock(sbi, F2FS_GET_BLOCK_PRE_AIO, false);
	}

#ifdef CONFIG_F2FS_FS_COMPRESSION
	if (!need_alloc) {
		set_new_dnode(&dn, inode, NULL, NULL, 0);
		err = f2fs_get_dnode_of_data(&dn, page->index, LOOKUP_NODE);
		f2fs_put_dnode(&dn);
	}
#endif
	if (err) {
		unlock_page(page);
		goto out_sem;
	}

	f2fs_wait_on_page_writeback(page, DATA, false, true);

	/* wait for GCed page writeback via META_MAPPING */
	f2fs_wait_on_block_writeback(inode, dn.data_blkaddr);

	/*
	 * check to see if the page is mapped already (no holes)
	 */
	if (PageMappedToDisk(page))
		goto out_sem;

	/* page is wholly or partially inside EOF */
	if (((loff_t)(page->index + 1) << PAGE_SHIFT) >
						i_size_read(inode)) {
		loff_t offset;

		offset = i_size_read(inode) & ~PAGE_MASK;
		zero_user_segment(page, offset, PAGE_SIZE);
	}
	set_page_dirty(page);
	if (!PageUptodate(page))
		SetPageUptodate(page);

	f2fs_update_iostat(sbi, APP_MAPPED_IO, F2FS_BLKSIZE);
	f2fs_update_time(sbi, REQ_TIME);

	trace_f2fs_vm_page_mkwrite(page, DATA);
out_sem:
	filemap_invalidate_unlock_shared(inode->i_mapping);

	sb_end_pagefault(inode->i_sb);
err:
	return block_page_mkwrite_return(err);
}

static const struct vm_operations_struct f2fs_file_vm_ops = {
	.fault		= f2fs_filemap_fault,
	.map_pages	= filemap_map_pages,
	.page_mkwrite	= f2fs_vm_page_mkwrite,
};

static int get_parent_ino(struct inode *inode, nid_t *pino)
{
	struct dentry *dentry;

	/*
	 * Make sure to get the non-deleted alias.  The alias associated with
	 * the open file descriptor being fsync()'ed may be deleted already.
	 */
	dentry = d_find_alias(inode);
	if (!dentry)
		return 0;

	*pino = parent_ino(dentry);
	dput(dentry);
	return 1;
}

static inline enum cp_reason_type need_do_checkpoint(struct inode *inode)
{
	struct f2fs_sb_info *sbi = F2FS_I_SB(inode);
	enum cp_reason_type cp_reason = CP_NO_NEEDED;

	if (!S_ISREG(inode->i_mode))
		cp_reason = CP_NON_REGULAR;
	else if (f2fs_compressed_file(inode))
		cp_reason = CP_COMPRESSED;
	else if (inode->i_nlink != 1)
		cp_reason = CP_HARDLINK;
	else if (is_sbi_flag_set(sbi, SBI_NEED_CP))
		cp_reason = CP_SB_NEED_CP;
	else if (file_wrong_pino(inode))
		cp_reason = CP_WRONG_PINO;
	else if (!f2fs_space_for_roll_forward(sbi))
		cp_reason = CP_NO_SPC_ROLL;
	else if (!f2fs_is_checkpointed_node(sbi, F2FS_I(inode)->i_pino))
		cp_reason = CP_NODE_NEED_CP;
	else if (test_opt(sbi, FASTBOOT))
		cp_reason = CP_FASTBOOT_MODE;
	else if (F2FS_OPTION(sbi).active_logs == 2)
		cp_reason = CP_SPEC_LOG_NUM;
	else if (F2FS_OPTION(sbi).fsync_mode == FSYNC_MODE_STRICT &&
		f2fs_need_dentry_mark(sbi, inode->i_ino) &&
		f2fs_exist_written_data(sbi, F2FS_I(inode)->i_pino,
							TRANS_DIR_INO))
		cp_reason = CP_RECOVER_DIR;

	return cp_reason;
}

static bool need_inode_page_update(struct f2fs_sb_info *sbi, nid_t ino)
{
	struct page *i = find_get_page(NODE_MAPPING(sbi), ino);
	bool ret = false;
	/* But we need to avoid that there are some inode updates */
	if ((i && PageDirty(i)) || f2fs_need_inode_block_update(sbi, ino))
		ret = true;
	f2fs_put_page(i, 0);
	return ret;
}

static void try_to_fix_pino(struct inode *inode)
{
	struct f2fs_inode_info *fi = F2FS_I(inode);
	nid_t pino;

	f2fs_down_write(&fi->i_sem);
	if (file_wrong_pino(inode) && inode->i_nlink == 1 &&
			get_parent_ino(inode, &pino)) {
		f2fs_i_pino_write(inode, pino);
		file_got_pino(inode);
	}
	f2fs_up_write(&fi->i_sem);
}

static int f2fs_do_sync_file(struct file *file, loff_t start, loff_t end,
						int datasync, bool atomic)
{
	struct inode *inode = file->f_mapping->host;
	struct f2fs_sb_info *sbi = F2FS_I_SB(inode);
	nid_t ino = inode->i_ino;
	int ret = 0;
	enum cp_reason_type cp_reason = 0;
	struct writeback_control wbc = {
		.sync_mode = WB_SYNC_ALL,
		.nr_to_write = LONG_MAX,
		.for_reclaim = 0,
	};
	unsigned int seq_id = 0;

	if (unlikely(f2fs_readonly(inode->i_sb)))
		return 0;

	trace_f2fs_sync_file_enter(inode);

	if (S_ISDIR(inode->i_mode))
		goto go_write;

	/* if fdatasync is triggered, let's do in-place-update */
	if (datasync || get_dirty_pages(inode) <= SM_I(sbi)->min_fsync_blocks)
		set_inode_flag(inode, FI_NEED_IPU);
	ret = file_write_and_wait_range(file, start, end);
	clear_inode_flag(inode, FI_NEED_IPU);

	if (ret || is_sbi_flag_set(sbi, SBI_CP_DISABLED)) {
		trace_f2fs_sync_file_exit(inode, cp_reason, datasync, ret);
		return ret;
	}

	/* if the inode is dirty, let's recover all the time */
	if (!f2fs_skip_inode_update(inode, datasync)) {
		f2fs_write_inode(inode, NULL);
		goto go_write;
	}

	/*
	 * if there is no written data, don't waste time to write recovery info.
	 */
	if (!is_inode_flag_set(inode, FI_APPEND_WRITE) &&
			!f2fs_exist_written_data(sbi, ino, APPEND_INO)) {

		/* it may call write_inode just prior to fsync */
		if (need_inode_page_update(sbi, ino))
			goto go_write;

		if (is_inode_flag_set(inode, FI_UPDATE_WRITE) ||
				f2fs_exist_written_data(sbi, ino, UPDATE_INO))
			goto flush_out;
		goto out;
	} else {
		/*
		 * for OPU case, during fsync(), node can be persisted before
		 * data when lower device doesn't support write barrier, result
		 * in data corruption after SPO.
		 * So for strict fsync mode, force to use atomic write sematics
		 * to keep write order in between data/node and last node to
		 * avoid potential data corruption.
		 */
		if (F2FS_OPTION(sbi).fsync_mode ==
				FSYNC_MODE_STRICT && !atomic)
			atomic = true;
	}
go_write:
	/*
	 * Both of fdatasync() and fsync() are able to be recovered from
	 * sudden-power-off.
	 */
	f2fs_down_read(&F2FS_I(inode)->i_sem);
	cp_reason = need_do_checkpoint(inode);
	f2fs_up_read(&F2FS_I(inode)->i_sem);

	if (cp_reason) {
		/* all the dirty node pages should be flushed for POR */
		ret = f2fs_sync_fs(inode->i_sb, 1);

		/*
		 * We've secured consistency through sync_fs. Following pino
		 * will be used only for fsynced inodes after checkpoint.
		 */
		try_to_fix_pino(inode);
		clear_inode_flag(inode, FI_APPEND_WRITE);
		clear_inode_flag(inode, FI_UPDATE_WRITE);
		goto out;
	}
sync_nodes:
	atomic_inc(&sbi->wb_sync_req[NODE]);
	ret = f2fs_fsync_node_pages(sbi, inode, &wbc, atomic, &seq_id);
	atomic_dec(&sbi->wb_sync_req[NODE]);
	if (ret)
		goto out;

	/* if cp_error was enabled, we should avoid infinite loop */
	if (unlikely(f2fs_cp_error(sbi))) {
		ret = -EIO;
		goto out;
	}

	if (f2fs_need_inode_block_update(sbi, ino)) {
		f2fs_mark_inode_dirty_sync(inode, true);
		f2fs_write_inode(inode, NULL);
		goto sync_nodes;
	}

	/*
	 * If it's atomic_write, it's just fine to keep write ordering. So
	 * here we don't need to wait for node write completion, since we use
	 * node chain which serializes node blocks. If one of node writes are
	 * reordered, we can see simply broken chain, resulting in stopping
	 * roll-forward recovery. It means we'll recover all or none node blocks
	 * given fsync mark.
	 */
	if (!atomic) {
		ret = f2fs_wait_on_node_pages_writeback(sbi, seq_id);
		if (ret)
			goto out;
	}

	/* once recovery info is written, don't need to tack this */
	f2fs_remove_ino_entry(sbi, ino, APPEND_INO);
	clear_inode_flag(inode, FI_APPEND_WRITE);
flush_out:
	if ((!atomic && F2FS_OPTION(sbi).fsync_mode != FSYNC_MODE_NOBARRIER) ||
	    (atomic && !test_opt(sbi, NOBARRIER) && f2fs_sb_has_blkzoned(sbi)))
		ret = f2fs_issue_flush(sbi, inode->i_ino);
	if (!ret) {
		f2fs_remove_ino_entry(sbi, ino, UPDATE_INO);
		clear_inode_flag(inode, FI_UPDATE_WRITE);
		f2fs_remove_ino_entry(sbi, ino, FLUSH_INO);
	}
	f2fs_update_time(sbi, REQ_TIME);
out:
	trace_f2fs_sync_file_exit(inode, cp_reason, datasync, ret);
	return ret;
}

int f2fs_sync_file(struct file *file, loff_t start, loff_t end, int datasync)
{
	if (unlikely(f2fs_cp_error(F2FS_I_SB(file_inode(file)))))
		return -EIO;
	return f2fs_do_sync_file(file, start, end, datasync, false);
}

static bool __found_offset(struct address_space *mapping, block_t blkaddr,
				pgoff_t index, int whence)
{
	switch (whence) {
	case SEEK_DATA:
		if (__is_valid_data_blkaddr(blkaddr))
			return true;
		if (blkaddr == NEW_ADDR &&
		    xa_get_mark(&mapping->i_pages, index, PAGECACHE_TAG_DIRTY))
			return true;
		break;
	case SEEK_HOLE:
		if (blkaddr == NULL_ADDR)
			return true;
		break;
	}
	return false;
}

static loff_t f2fs_seek_block(struct file *file, loff_t offset, int whence)
{
	struct inode *inode = file->f_mapping->host;
	loff_t maxbytes = inode->i_sb->s_maxbytes;
	struct dnode_of_data dn;
	pgoff_t pgofs, end_offset;
	loff_t data_ofs = offset;
	loff_t isize;
	int err = 0;

	inode_lock(inode);

	isize = i_size_read(inode);
	if (offset >= isize)
		goto fail;

	/* handle inline data case */
	if (f2fs_has_inline_data(inode)) {
		if (whence == SEEK_HOLE) {
			data_ofs = isize;
			goto found;
		} else if (whence == SEEK_DATA) {
			data_ofs = offset;
			goto found;
		}
	}

	pgofs = (pgoff_t)(offset >> PAGE_SHIFT);

	for (; data_ofs < isize; data_ofs = (loff_t)pgofs << PAGE_SHIFT) {
		set_new_dnode(&dn, inode, NULL, NULL, 0);
		err = f2fs_get_dnode_of_data(&dn, pgofs, LOOKUP_NODE);
		if (err && err != -ENOENT) {
			goto fail;
		} else if (err == -ENOENT) {
			/* direct node does not exists */
			if (whence == SEEK_DATA) {
				pgofs = f2fs_get_next_page_offset(&dn, pgofs);
				continue;
			} else {
				goto found;
			}
		}

		end_offset = ADDRS_PER_PAGE(dn.node_page, inode);

		/* find data/hole in dnode block */
		for (; dn.ofs_in_node < end_offset;
				dn.ofs_in_node++, pgofs++,
				data_ofs = (loff_t)pgofs << PAGE_SHIFT) {
			block_t blkaddr;

			blkaddr = f2fs_data_blkaddr(&dn);

			if (__is_valid_data_blkaddr(blkaddr) &&
				!f2fs_is_valid_blkaddr(F2FS_I_SB(inode),
					blkaddr, DATA_GENERIC_ENHANCE)) {
				f2fs_put_dnode(&dn);
				goto fail;
			}

			if (__found_offset(file->f_mapping, blkaddr,
							pgofs, whence)) {
				f2fs_put_dnode(&dn);
				goto found;
			}
		}
		f2fs_put_dnode(&dn);
	}

	if (whence == SEEK_DATA)
		goto fail;
found:
	if (whence == SEEK_HOLE && data_ofs > isize)
		data_ofs = isize;
	inode_unlock(inode);
	return vfs_setpos(file, data_ofs, maxbytes);
fail:
	inode_unlock(inode);
	return -ENXIO;
}

static loff_t f2fs_llseek(struct file *file, loff_t offset, int whence)
{
	struct inode *inode = file->f_mapping->host;
	loff_t maxbytes = inode->i_sb->s_maxbytes;

	if (f2fs_compressed_file(inode))
		maxbytes = max_file_blocks(inode) << F2FS_BLKSIZE_BITS;

	switch (whence) {
	case SEEK_SET:
	case SEEK_CUR:
	case SEEK_END:
		return generic_file_llseek_size(file, offset, whence,
						maxbytes, i_size_read(inode));
	case SEEK_DATA:
	case SEEK_HOLE:
		if (offset < 0)
			return -ENXIO;
		return f2fs_seek_block(file, offset, whence);
	}

	return -EINVAL;
}

static int f2fs_file_mmap(struct file *file, struct vm_area_struct *vma)
{
	struct inode *inode = file_inode(file);

	if (unlikely(f2fs_cp_error(F2FS_I_SB(inode))))
		return -EIO;

	if (!f2fs_is_compress_backend_ready(inode))
		return -EOPNOTSUPP;

	file_accessed(file);
	vma->vm_ops = &f2fs_file_vm_ops;
	set_inode_flag(inode, FI_MMAP_FILE);
	return 0;
}

static int f2fs_file_open(struct inode *inode, struct file *filp)
{
	int err = fscrypt_file_open(inode, filp);

	if (err)
		return err;

	if (!f2fs_is_compress_backend_ready(inode))
		return -EOPNOTSUPP;

	err = fsverity_file_open(inode, filp);
	if (err)
		return err;

	filp->f_mode |= FMODE_NOWAIT;

	return dquot_file_open(inode, filp);
}

void f2fs_truncate_data_blocks_range(struct dnode_of_data *dn, int count)
{
	struct f2fs_sb_info *sbi = F2FS_I_SB(dn->inode);
	struct f2fs_node *raw_node;
	int nr_free = 0, ofs = dn->ofs_in_node, len = count;
	__le32 *addr;
	int base = 0;
	bool compressed_cluster = false;
	int cluster_index = 0, valid_blocks = 0;
	int cluster_size = F2FS_I(dn->inode)->i_cluster_size;
	bool released = !atomic_read(&F2FS_I(dn->inode)->i_compr_blocks);

	if (IS_INODE(dn->node_page) && f2fs_has_extra_attr(dn->inode))
		base = get_extra_isize(dn->inode);

	raw_node = F2FS_NODE(dn->node_page);
	addr = blkaddr_in_node(raw_node) + base + ofs;

	/* Assumption: truncateion starts with cluster */
	for (; count > 0; count--, addr++, dn->ofs_in_node++, cluster_index++) {
		block_t blkaddr = le32_to_cpu(*addr);

		if (f2fs_compressed_file(dn->inode) &&
					!(cluster_index & (cluster_size - 1))) {
			if (compressed_cluster)
				f2fs_i_compr_blocks_update(dn->inode,
							valid_blocks, false);
			compressed_cluster = (blkaddr == COMPRESS_ADDR);
			valid_blocks = 0;
		}

		if (blkaddr == NULL_ADDR)
			continue;

		dn->data_blkaddr = NULL_ADDR;
		f2fs_set_data_blkaddr(dn);

		if (__is_valid_data_blkaddr(blkaddr)) {
			if (!f2fs_is_valid_blkaddr(sbi, blkaddr,
					DATA_GENERIC_ENHANCE))
				continue;
			if (compressed_cluster)
				valid_blocks++;
		}

		if (dn->ofs_in_node == 0 && IS_INODE(dn->node_page))
			clear_inode_flag(dn->inode, FI_FIRST_BLOCK_WRITTEN);

		f2fs_invalidate_blocks(sbi, blkaddr);

		if (!released || blkaddr != COMPRESS_ADDR)
			nr_free++;
	}

	if (compressed_cluster)
		f2fs_i_compr_blocks_update(dn->inode, valid_blocks, false);

	if (nr_free) {
		pgoff_t fofs;
		/*
		 * once we invalidate valid blkaddr in range [ofs, ofs + count],
		 * we will invalidate all blkaddr in the whole range.
		 */
		fofs = f2fs_start_bidx_of_node(ofs_of_node(dn->node_page),
							dn->inode) + ofs;
		f2fs_update_extent_cache_range(dn, fofs, 0, len);
		dec_valid_block_count(sbi, dn->inode, nr_free);
	}
	dn->ofs_in_node = ofs;

	f2fs_update_time(sbi, REQ_TIME);
	trace_f2fs_truncate_data_blocks_range(dn->inode, dn->nid,
					 dn->ofs_in_node, nr_free);
}

void f2fs_truncate_data_blocks(struct dnode_of_data *dn)
{
	f2fs_truncate_data_blocks_range(dn, ADDRS_PER_BLOCK(dn->inode));
}

static int truncate_partial_data_page(struct inode *inode, u64 from,
								bool cache_only)
{
	loff_t offset = from & (PAGE_SIZE - 1);
	pgoff_t index = from >> PAGE_SHIFT;
	struct address_space *mapping = inode->i_mapping;
	struct page *page;

	if (!offset && !cache_only)
		return 0;

	if (cache_only) {
		page = find_lock_page(mapping, index);
		if (page && PageUptodate(page))
			goto truncate_out;
		f2fs_put_page(page, 1);
		return 0;
	}

	page = f2fs_get_lock_data_page(inode, index, true);
	if (IS_ERR(page))
		return PTR_ERR(page) == -ENOENT ? 0 : PTR_ERR(page);
truncate_out:
	f2fs_wait_on_page_writeback(page, DATA, true, true);
	zero_user(page, offset, PAGE_SIZE - offset);

	/* An encrypted inode should have a key and truncate the last page. */
	f2fs_bug_on(F2FS_I_SB(inode), cache_only && IS_ENCRYPTED(inode));
	if (!cache_only)
		set_page_dirty(page);
	f2fs_put_page(page, 1);
	return 0;
}

int f2fs_do_truncate_blocks(struct inode *inode, u64 from, bool lock)
{
	struct f2fs_sb_info *sbi = F2FS_I_SB(inode);
	struct dnode_of_data dn;
	pgoff_t free_from;
	int count = 0, err = 0;
	struct page *ipage;
	bool truncate_page = false;

	trace_f2fs_truncate_blocks_enter(inode, from);

	free_from = (pgoff_t)F2FS_BLK_ALIGN(from);

	if (free_from >= max_file_blocks(inode))
		goto free_partial;

	if (lock)
		f2fs_lock_op(sbi);

	ipage = f2fs_get_node_page(sbi, inode->i_ino);
	if (IS_ERR(ipage)) {
		err = PTR_ERR(ipage);
		goto out;
	}

	if (f2fs_has_inline_data(inode)) {
		f2fs_truncate_inline_inode(inode, ipage, from);
		f2fs_put_page(ipage, 1);
		truncate_page = true;
		goto out;
	}

	set_new_dnode(&dn, inode, ipage, NULL, 0);
	err = f2fs_get_dnode_of_data(&dn, free_from, LOOKUP_NODE_RA);
	if (err) {
		if (err == -ENOENT)
			goto free_next;
		goto out;
	}

	count = ADDRS_PER_PAGE(dn.node_page, inode);

	count -= dn.ofs_in_node;
	f2fs_bug_on(sbi, count < 0);

	if (dn.ofs_in_node || IS_INODE(dn.node_page)) {
		f2fs_truncate_data_blocks_range(&dn, count);
		free_from += count;
	}

	f2fs_put_dnode(&dn);
free_next:
	err = f2fs_truncate_inode_blocks(inode, free_from);
out:
	if (lock)
		f2fs_unlock_op(sbi);
free_partial:
	/* lastly zero out the first data page */
	if (!err)
		err = truncate_partial_data_page(inode, from, truncate_page);

	trace_f2fs_truncate_blocks_exit(inode, err);
	return err;
}

int f2fs_truncate_blocks(struct inode *inode, u64 from, bool lock)
{
	u64 free_from = from;
	int err;

#ifdef CONFIG_F2FS_FS_COMPRESSION
	/*
	 * for compressed file, only support cluster size
	 * aligned truncation.
	 */
	if (f2fs_compressed_file(inode))
		free_from = round_up(from,
				F2FS_I(inode)->i_cluster_size << PAGE_SHIFT);
#endif

	err = f2fs_do_truncate_blocks(inode, free_from, lock);
	if (err)
		return err;

#ifdef CONFIG_F2FS_FS_COMPRESSION
	/*
	 * For compressed file, after release compress blocks, don't allow write
	 * direct, but we should allow write direct after truncate to zero.
	 */
	if (f2fs_compressed_file(inode) && !free_from
			&& is_inode_flag_set(inode, FI_COMPRESS_RELEASED))
		clear_inode_flag(inode, FI_COMPRESS_RELEASED);

	if (from != free_from) {
		err = f2fs_truncate_partial_cluster(inode, from, lock);
		if (err)
			return err;
	}
#endif

	return 0;
}

int f2fs_truncate(struct inode *inode)
{
	int err;

	if (unlikely(f2fs_cp_error(F2FS_I_SB(inode))))
		return -EIO;

	if (!(S_ISREG(inode->i_mode) || S_ISDIR(inode->i_mode) ||
				S_ISLNK(inode->i_mode)))
		return 0;

	trace_f2fs_truncate(inode);

	if (time_to_inject(F2FS_I_SB(inode), FAULT_TRUNCATE)) {
		f2fs_show_injection_info(F2FS_I_SB(inode), FAULT_TRUNCATE);
		return -EIO;
	}

	err = f2fs_dquot_initialize(inode);
	if (err)
		return err;

	/* we should check inline_data size */
	if (!f2fs_may_inline_data(inode)) {
		err = f2fs_convert_inline_inode(inode);
		if (err)
			return err;
	}

	err = f2fs_truncate_blocks(inode, i_size_read(inode), true);
	if (err)
		return err;

	inode->i_mtime = inode->i_ctime = current_time(inode);
	f2fs_mark_inode_dirty_sync(inode, false);
	return 0;
}

static bool f2fs_force_buffered_io(struct inode *inode, int rw)
{
	struct f2fs_sb_info *sbi = F2FS_I_SB(inode);

	if (!fscrypt_dio_supported(inode))
		return true;
	if (fsverity_active(inode))
		return true;
	if (f2fs_compressed_file(inode))
		return true;

	/* disallow direct IO if any of devices has unaligned blksize */
	if (f2fs_is_multi_device(sbi) && !sbi->aligned_blksize)
		return true;

	if (f2fs_lfs_mode(sbi) && rw == WRITE && F2FS_IO_ALIGNED(sbi))
		return true;
	if (is_sbi_flag_set(sbi, SBI_CP_DISABLED))
		return true;

	return false;
}

int f2fs_getattr(struct user_namespace *mnt_userns, const struct path *path,
		 struct kstat *stat, u32 request_mask, unsigned int query_flags)
{
	struct inode *inode = d_inode(path->dentry);
	struct f2fs_inode_info *fi = F2FS_I(inode);
	struct f2fs_inode *ri = NULL;
	unsigned int flags;

	if (f2fs_has_extra_attr(inode) &&
			f2fs_sb_has_inode_crtime(F2FS_I_SB(inode)) &&
			F2FS_FITS_IN_INODE(ri, fi->i_extra_isize, i_crtime)) {
		stat->result_mask |= STATX_BTIME;
		stat->btime.tv_sec = fi->i_crtime.tv_sec;
		stat->btime.tv_nsec = fi->i_crtime.tv_nsec;
	}

	/*
	 * Return the DIO alignment restrictions if requested.  We only return
	 * this information when requested, since on encrypted files it might
	 * take a fair bit of work to get if the file wasn't opened recently.
	 *
	 * f2fs sometimes supports DIO reads but not DIO writes.  STATX_DIOALIGN
	 * cannot represent that, so in that case we report no DIO support.
	 */
	if ((request_mask & STATX_DIOALIGN) && S_ISREG(inode->i_mode)) {
		unsigned int bsize = i_blocksize(inode);

		stat->result_mask |= STATX_DIOALIGN;
		if (!f2fs_force_buffered_io(inode, WRITE)) {
			stat->dio_mem_align = bsize;
			stat->dio_offset_align = bsize;
		}
	}

	flags = fi->i_flags;
	if (flags & F2FS_COMPR_FL)
		stat->attributes |= STATX_ATTR_COMPRESSED;
	if (flags & F2FS_APPEND_FL)
		stat->attributes |= STATX_ATTR_APPEND;
	if (IS_ENCRYPTED(inode))
		stat->attributes |= STATX_ATTR_ENCRYPTED;
	if (flags & F2FS_IMMUTABLE_FL)
		stat->attributes |= STATX_ATTR_IMMUTABLE;
	if (flags & F2FS_NODUMP_FL)
		stat->attributes |= STATX_ATTR_NODUMP;
	if (IS_VERITY(inode))
		stat->attributes |= STATX_ATTR_VERITY;

	stat->attributes_mask |= (STATX_ATTR_COMPRESSED |
				  STATX_ATTR_APPEND |
				  STATX_ATTR_ENCRYPTED |
				  STATX_ATTR_IMMUTABLE |
				  STATX_ATTR_NODUMP |
				  STATX_ATTR_VERITY);

	generic_fillattr(mnt_userns, inode, stat);

	/* we need to show initial sectors used for inline_data/dentries */
	if ((S_ISREG(inode->i_mode) && f2fs_has_inline_data(inode)) ||
					f2fs_has_inline_dentry(inode))
		stat->blocks += (stat->size + 511) >> 9;

	return 0;
}

#ifdef CONFIG_F2FS_FS_POSIX_ACL
static void __setattr_copy(struct user_namespace *mnt_userns,
			   struct inode *inode, const struct iattr *attr)
{
	unsigned int ia_valid = attr->ia_valid;

	i_uid_update(mnt_userns, attr, inode);
	i_gid_update(mnt_userns, attr, inode);
	if (ia_valid & ATTR_ATIME)
		inode->i_atime = attr->ia_atime;
	if (ia_valid & ATTR_MTIME)
		inode->i_mtime = attr->ia_mtime;
	if (ia_valid & ATTR_CTIME)
		inode->i_ctime = attr->ia_ctime;
	if (ia_valid & ATTR_MODE) {
		umode_t mode = attr->ia_mode;
		kgid_t kgid = i_gid_into_mnt(mnt_userns, inode);

		if (!in_group_p(kgid) && !capable_wrt_inode_uidgid(mnt_userns, inode, CAP_FSETID))
			mode &= ~S_ISGID;
		set_acl_inode(inode, mode);
	}
}
#else
#define __setattr_copy setattr_copy
#endif

int f2fs_setattr(struct user_namespace *mnt_userns, struct dentry *dentry,
		 struct iattr *attr)
{
	struct inode *inode = d_inode(dentry);
	int err;

	if (unlikely(f2fs_cp_error(F2FS_I_SB(inode))))
		return -EIO;

	if (unlikely(IS_IMMUTABLE(inode)))
		return -EPERM;

	if (unlikely(IS_APPEND(inode) &&
			(attr->ia_valid & (ATTR_MODE | ATTR_UID |
				  ATTR_GID | ATTR_TIMES_SET))))
		return -EPERM;

	if ((attr->ia_valid & ATTR_SIZE) &&
		!f2fs_is_compress_backend_ready(inode))
		return -EOPNOTSUPP;

	err = setattr_prepare(mnt_userns, dentry, attr);
	if (err)
		return err;

	err = fscrypt_prepare_setattr(dentry, attr);
	if (err)
		return err;

	err = fsverity_prepare_setattr(dentry, attr);
	if (err)
		return err;

	if (is_quota_modification(mnt_userns, inode, attr)) {
		err = f2fs_dquot_initialize(inode);
		if (err)
			return err;
	}
	if (i_uid_needs_update(mnt_userns, attr, inode) ||
	    i_gid_needs_update(mnt_userns, attr, inode)) {
		f2fs_lock_op(F2FS_I_SB(inode));
		err = dquot_transfer(mnt_userns, inode, attr);
		if (err) {
			set_sbi_flag(F2FS_I_SB(inode),
					SBI_QUOTA_NEED_REPAIR);
			f2fs_unlock_op(F2FS_I_SB(inode));
			return err;
		}
		/*
		 * update uid/gid under lock_op(), so that dquot and inode can
		 * be updated atomically.
		 */
		i_uid_update(mnt_userns, attr, inode);
		i_gid_update(mnt_userns, attr, inode);
		f2fs_mark_inode_dirty_sync(inode, true);
		f2fs_unlock_op(F2FS_I_SB(inode));
	}

	if (attr->ia_valid & ATTR_SIZE) {
		loff_t old_size = i_size_read(inode);

		if (attr->ia_size > MAX_INLINE_DATA(inode)) {
			/*
			 * should convert inline inode before i_size_write to
			 * keep smaller than inline_data size with inline flag.
			 */
			err = f2fs_convert_inline_inode(inode);
			if (err)
				return err;
		}

		f2fs_down_write(&F2FS_I(inode)->i_gc_rwsem[WRITE]);
		filemap_invalidate_lock(inode->i_mapping);

		truncate_setsize(inode, attr->ia_size);

		if (attr->ia_size <= old_size)
			err = f2fs_truncate(inode);
		/*
		 * do not trim all blocks after i_size if target size is
		 * larger than i_size.
		 */
		filemap_invalidate_unlock(inode->i_mapping);
		f2fs_up_write(&F2FS_I(inode)->i_gc_rwsem[WRITE]);
		if (err)
			return err;

		spin_lock(&F2FS_I(inode)->i_size_lock);
		inode->i_mtime = inode->i_ctime = current_time(inode);
		F2FS_I(inode)->last_disk_size = i_size_read(inode);
		spin_unlock(&F2FS_I(inode)->i_size_lock);
	}

	__setattr_copy(mnt_userns, inode, attr);

	if (attr->ia_valid & ATTR_MODE) {
		err = posix_acl_chmod(mnt_userns, inode, f2fs_get_inode_mode(inode));

		if (is_inode_flag_set(inode, FI_ACL_MODE)) {
			if (!err)
				inode->i_mode = F2FS_I(inode)->i_acl_mode;
			clear_inode_flag(inode, FI_ACL_MODE);
		}
	}

	/* file size may changed here */
	f2fs_mark_inode_dirty_sync(inode, true);

	/* inode change will produce dirty node pages flushed by checkpoint */
	f2fs_balance_fs(F2FS_I_SB(inode), true);

	return err;
}

const struct inode_operations f2fs_file_inode_operations = {
	.getattr	= f2fs_getattr,
	.setattr	= f2fs_setattr,
	.get_acl	= f2fs_get_acl,
	.set_acl	= f2fs_set_acl,
	.listxattr	= f2fs_listxattr,
	.fiemap		= f2fs_fiemap,
	.fileattr_get	= f2fs_fileattr_get,
	.fileattr_set	= f2fs_fileattr_set,
};

static int fill_zero(struct inode *inode, pgoff_t index,
					loff_t start, loff_t len)
{
	struct f2fs_sb_info *sbi = F2FS_I_SB(inode);
	struct page *page;

	if (!len)
		return 0;

	f2fs_balance_fs(sbi, true);

	f2fs_lock_op(sbi);
	page = f2fs_get_new_data_page(inode, NULL, index, false);
	f2fs_unlock_op(sbi);

	if (IS_ERR(page))
		return PTR_ERR(page);

	f2fs_wait_on_page_writeback(page, DATA, true, true);
	zero_user(page, start, len);
	set_page_dirty(page);
	f2fs_put_page(page, 1);
	return 0;
}

int f2fs_truncate_hole(struct inode *inode, pgoff_t pg_start, pgoff_t pg_end)
{
	int err;

	while (pg_start < pg_end) {
		struct dnode_of_data dn;
		pgoff_t end_offset, count;

		set_new_dnode(&dn, inode, NULL, NULL, 0);
		err = f2fs_get_dnode_of_data(&dn, pg_start, LOOKUP_NODE);
		if (err) {
			if (err == -ENOENT) {
				pg_start = f2fs_get_next_page_offset(&dn,
								pg_start);
				continue;
			}
			return err;
		}

		end_offset = ADDRS_PER_PAGE(dn.node_page, inode);
		count = min(end_offset - dn.ofs_in_node, pg_end - pg_start);

		f2fs_bug_on(F2FS_I_SB(inode), count == 0 || count > end_offset);

		f2fs_truncate_data_blocks_range(&dn, count);
		f2fs_put_dnode(&dn);

		pg_start += count;
	}
	return 0;
}

static int punch_hole(struct inode *inode, loff_t offset, loff_t len)
{
	pgoff_t pg_start, pg_end;
	loff_t off_start, off_end;
	int ret;

	ret = f2fs_convert_inline_inode(inode);
	if (ret)
		return ret;

	pg_start = ((unsigned long long) offset) >> PAGE_SHIFT;
	pg_end = ((unsigned long long) offset + len) >> PAGE_SHIFT;

	off_start = offset & (PAGE_SIZE - 1);
	off_end = (offset + len) & (PAGE_SIZE - 1);

	if (pg_start == pg_end) {
		ret = fill_zero(inode, pg_start, off_start,
						off_end - off_start);
		if (ret)
			return ret;
	} else {
		if (off_start) {
			ret = fill_zero(inode, pg_start++, off_start,
						PAGE_SIZE - off_start);
			if (ret)
				return ret;
		}
		if (off_end) {
			ret = fill_zero(inode, pg_end, 0, off_end);
			if (ret)
				return ret;
		}

		if (pg_start < pg_end) {
			loff_t blk_start, blk_end;
			struct f2fs_sb_info *sbi = F2FS_I_SB(inode);

			f2fs_balance_fs(sbi, true);

			blk_start = (loff_t)pg_start << PAGE_SHIFT;
			blk_end = (loff_t)pg_end << PAGE_SHIFT;

			f2fs_down_write(&F2FS_I(inode)->i_gc_rwsem[WRITE]);
			filemap_invalidate_lock(inode->i_mapping);

			truncate_pagecache_range(inode, blk_start, blk_end - 1);

			f2fs_lock_op(sbi);
			ret = f2fs_truncate_hole(inode, pg_start, pg_end);
			f2fs_unlock_op(sbi);

			filemap_invalidate_unlock(inode->i_mapping);
			f2fs_up_write(&F2FS_I(inode)->i_gc_rwsem[WRITE]);
		}
	}

	return ret;
}

static int __read_out_blkaddrs(struct inode *inode, block_t *blkaddr,
				int *do_replace, pgoff_t off, pgoff_t len)
{
	struct f2fs_sb_info *sbi = F2FS_I_SB(inode);
	struct dnode_of_data dn;
	int ret, done, i;

next_dnode:
	set_new_dnode(&dn, inode, NULL, NULL, 0);
	ret = f2fs_get_dnode_of_data(&dn, off, LOOKUP_NODE_RA);
	if (ret && ret != -ENOENT) {
		return ret;
	} else if (ret == -ENOENT) {
		if (dn.max_level == 0)
			return -ENOENT;
		done = min((pgoff_t)ADDRS_PER_BLOCK(inode) -
						dn.ofs_in_node, len);
		blkaddr += done;
		do_replace += done;
		goto next;
	}

	done = min((pgoff_t)ADDRS_PER_PAGE(dn.node_page, inode) -
							dn.ofs_in_node, len);
	for (i = 0; i < done; i++, blkaddr++, do_replace++, dn.ofs_in_node++) {
		*blkaddr = f2fs_data_blkaddr(&dn);

		if (__is_valid_data_blkaddr(*blkaddr) &&
			!f2fs_is_valid_blkaddr(sbi, *blkaddr,
					DATA_GENERIC_ENHANCE)) {
			f2fs_put_dnode(&dn);
			return -EFSCORRUPTED;
		}

		if (!f2fs_is_checkpointed_data(sbi, *blkaddr)) {

			if (f2fs_lfs_mode(sbi)) {
				f2fs_put_dnode(&dn);
				return -EOPNOTSUPP;
			}

			/* do not invalidate this block address */
			f2fs_update_data_blkaddr(&dn, NULL_ADDR);
			*do_replace = 1;
		}
	}
	f2fs_put_dnode(&dn);
next:
	len -= done;
	off += done;
	if (len)
		goto next_dnode;
	return 0;
}

static int __roll_back_blkaddrs(struct inode *inode, block_t *blkaddr,
				int *do_replace, pgoff_t off, int len)
{
	struct f2fs_sb_info *sbi = F2FS_I_SB(inode);
	struct dnode_of_data dn;
	int ret, i;

	for (i = 0; i < len; i++, do_replace++, blkaddr++) {
		if (*do_replace == 0)
			continue;

		set_new_dnode(&dn, inode, NULL, NULL, 0);
		ret = f2fs_get_dnode_of_data(&dn, off + i, LOOKUP_NODE_RA);
		if (ret) {
			dec_valid_block_count(sbi, inode, 1);
			f2fs_invalidate_blocks(sbi, *blkaddr);
		} else {
			f2fs_update_data_blkaddr(&dn, *blkaddr);
		}
		f2fs_put_dnode(&dn);
	}
	return 0;
}

static int __clone_blkaddrs(struct inode *src_inode, struct inode *dst_inode,
			block_t *blkaddr, int *do_replace,
			pgoff_t src, pgoff_t dst, pgoff_t len, bool full)
{
	struct f2fs_sb_info *sbi = F2FS_I_SB(src_inode);
	pgoff_t i = 0;
	int ret;

	while (i < len) {
		if (blkaddr[i] == NULL_ADDR && !full) {
			i++;
			continue;
		}

		if (do_replace[i] || blkaddr[i] == NULL_ADDR) {
			struct dnode_of_data dn;
			struct node_info ni;
			size_t new_size;
			pgoff_t ilen;

			set_new_dnode(&dn, dst_inode, NULL, NULL, 0);
			ret = f2fs_get_dnode_of_data(&dn, dst + i, ALLOC_NODE);
			if (ret)
				return ret;

			ret = f2fs_get_node_info(sbi, dn.nid, &ni, false);
			if (ret) {
				f2fs_put_dnode(&dn);
				return ret;
			}

			ilen = min((pgoff_t)
				ADDRS_PER_PAGE(dn.node_page, dst_inode) -
						dn.ofs_in_node, len - i);
			do {
				dn.data_blkaddr = f2fs_data_blkaddr(&dn);
				f2fs_truncate_data_blocks_range(&dn, 1);

				if (do_replace[i]) {
					f2fs_i_blocks_write(src_inode,
							1, false, false);
					f2fs_i_blocks_write(dst_inode,
							1, true, false);
					f2fs_replace_block(sbi, &dn, dn.data_blkaddr,
					blkaddr[i], ni.version, true, false);

					do_replace[i] = 0;
				}
				dn.ofs_in_node++;
				i++;
				new_size = (loff_t)(dst + i) << PAGE_SHIFT;
				if (dst_inode->i_size < new_size)
					f2fs_i_size_write(dst_inode, new_size);
			} while (--ilen && (do_replace[i] || blkaddr[i] == NULL_ADDR));

			f2fs_put_dnode(&dn);
		} else {
			struct page *psrc, *pdst;

			psrc = f2fs_get_lock_data_page(src_inode,
							src + i, true);
			if (IS_ERR(psrc))
				return PTR_ERR(psrc);
			pdst = f2fs_get_new_data_page(dst_inode, NULL, dst + i,
								true);
			if (IS_ERR(pdst)) {
				f2fs_put_page(psrc, 1);
				return PTR_ERR(pdst);
			}
			memcpy_page(pdst, 0, psrc, 0, PAGE_SIZE);
			set_page_dirty(pdst);
			f2fs_put_page(pdst, 1);
			f2fs_put_page(psrc, 1);

			ret = f2fs_truncate_hole(src_inode,
						src + i, src + i + 1);
			if (ret)
				return ret;
			i++;
		}
	}
	return 0;
}

static int __exchange_data_block(struct inode *src_inode,
			struct inode *dst_inode, pgoff_t src, pgoff_t dst,
			pgoff_t len, bool full)
{
	block_t *src_blkaddr;
	int *do_replace;
	pgoff_t olen;
	int ret;

	while (len) {
		olen = min((pgoff_t)4 * ADDRS_PER_BLOCK(src_inode), len);

		src_blkaddr = f2fs_kvzalloc(F2FS_I_SB(src_inode),
					array_size(olen, sizeof(block_t)),
					GFP_NOFS);
		if (!src_blkaddr)
			return -ENOMEM;

		do_replace = f2fs_kvzalloc(F2FS_I_SB(src_inode),
					array_size(olen, sizeof(int)),
					GFP_NOFS);
		if (!do_replace) {
			kvfree(src_blkaddr);
			return -ENOMEM;
		}

		ret = __read_out_blkaddrs(src_inode, src_blkaddr,
					do_replace, src, olen);
		if (ret)
			goto roll_back;

		ret = __clone_blkaddrs(src_inode, dst_inode, src_blkaddr,
					do_replace, src, dst, olen, full);
		if (ret)
			goto roll_back;

		src += olen;
		dst += olen;
		len -= olen;

		kvfree(src_blkaddr);
		kvfree(do_replace);
	}
	return 0;

roll_back:
	__roll_back_blkaddrs(src_inode, src_blkaddr, do_replace, src, olen);
	kvfree(src_blkaddr);
	kvfree(do_replace);
	return ret;
}

static int f2fs_do_collapse(struct inode *inode, loff_t offset, loff_t len)
{
	struct f2fs_sb_info *sbi = F2FS_I_SB(inode);
	pgoff_t nrpages = DIV_ROUND_UP(i_size_read(inode), PAGE_SIZE);
	pgoff_t start = offset >> PAGE_SHIFT;
	pgoff_t end = (offset + len) >> PAGE_SHIFT;
	int ret;

	f2fs_balance_fs(sbi, true);

	/* avoid gc operation during block exchange */
	f2fs_down_write(&F2FS_I(inode)->i_gc_rwsem[WRITE]);
	filemap_invalidate_lock(inode->i_mapping);

	f2fs_lock_op(sbi);
	f2fs_drop_extent_tree(inode);
	truncate_pagecache(inode, offset);
	ret = __exchange_data_block(inode, inode, end, start, nrpages - end, true);
	f2fs_unlock_op(sbi);

	filemap_invalidate_unlock(inode->i_mapping);
	f2fs_up_write(&F2FS_I(inode)->i_gc_rwsem[WRITE]);
	return ret;
}

static int f2fs_collapse_range(struct inode *inode, loff_t offset, loff_t len)
{
	loff_t new_size;
	int ret;

	if (offset + len >= i_size_read(inode))
		return -EINVAL;

	/* collapse range should be aligned to block size of f2fs. */
	if (offset & (F2FS_BLKSIZE - 1) || len & (F2FS_BLKSIZE - 1))
		return -EINVAL;

	ret = f2fs_convert_inline_inode(inode);
	if (ret)
		return ret;

	/* write out all dirty pages from offset */
	ret = filemap_write_and_wait_range(inode->i_mapping, offset, LLONG_MAX);
	if (ret)
		return ret;

	ret = f2fs_do_collapse(inode, offset, len);
	if (ret)
		return ret;

	/* write out all moved pages, if possible */
	filemap_invalidate_lock(inode->i_mapping);
	filemap_write_and_wait_range(inode->i_mapping, offset, LLONG_MAX);
	truncate_pagecache(inode, offset);

	new_size = i_size_read(inode) - len;
	ret = f2fs_truncate_blocks(inode, new_size, true);
	filemap_invalidate_unlock(inode->i_mapping);
	if (!ret)
		f2fs_i_size_write(inode, new_size);
	return ret;
}

static int f2fs_do_zero_range(struct dnode_of_data *dn, pgoff_t start,
								pgoff_t end)
{
	struct f2fs_sb_info *sbi = F2FS_I_SB(dn->inode);
	pgoff_t index = start;
	unsigned int ofs_in_node = dn->ofs_in_node;
	blkcnt_t count = 0;
	int ret;

	for (; index < end; index++, dn->ofs_in_node++) {
		if (f2fs_data_blkaddr(dn) == NULL_ADDR)
			count++;
	}

	dn->ofs_in_node = ofs_in_node;
	ret = f2fs_reserve_new_blocks(dn, count);
	if (ret)
		return ret;

	dn->ofs_in_node = ofs_in_node;
	for (index = start; index < end; index++, dn->ofs_in_node++) {
		dn->data_blkaddr = f2fs_data_blkaddr(dn);
		/*
		 * f2fs_reserve_new_blocks will not guarantee entire block
		 * allocation.
		 */
		if (dn->data_blkaddr == NULL_ADDR) {
			ret = -ENOSPC;
			break;
		}

		if (dn->data_blkaddr == NEW_ADDR)
			continue;

		if (!f2fs_is_valid_blkaddr(sbi, dn->data_blkaddr,
					DATA_GENERIC_ENHANCE)) {
			ret = -EFSCORRUPTED;
			break;
		}

		f2fs_invalidate_blocks(sbi, dn->data_blkaddr);
		dn->data_blkaddr = NEW_ADDR;
		f2fs_set_data_blkaddr(dn);
	}

	f2fs_update_extent_cache_range(dn, start, 0, index - start);

	return ret;
}

static int f2fs_zero_range(struct inode *inode, loff_t offset, loff_t len,
								int mode)
{
	struct f2fs_sb_info *sbi = F2FS_I_SB(inode);
	struct address_space *mapping = inode->i_mapping;
	pgoff_t index, pg_start, pg_end;
	loff_t new_size = i_size_read(inode);
	loff_t off_start, off_end;
	int ret = 0;

	ret = inode_newsize_ok(inode, (len + offset));
	if (ret)
		return ret;

	ret = f2fs_convert_inline_inode(inode);
	if (ret)
		return ret;

	ret = filemap_write_and_wait_range(mapping, offset, offset + len - 1);
	if (ret)
		return ret;

	pg_start = ((unsigned long long) offset) >> PAGE_SHIFT;
	pg_end = ((unsigned long long) offset + len) >> PAGE_SHIFT;

	off_start = offset & (PAGE_SIZE - 1);
	off_end = (offset + len) & (PAGE_SIZE - 1);

	if (pg_start == pg_end) {
		ret = fill_zero(inode, pg_start, off_start,
						off_end - off_start);
		if (ret)
			return ret;

		new_size = max_t(loff_t, new_size, offset + len);
	} else {
		if (off_start) {
			ret = fill_zero(inode, pg_start++, off_start,
						PAGE_SIZE - off_start);
			if (ret)
				return ret;

			new_size = max_t(loff_t, new_size,
					(loff_t)pg_start << PAGE_SHIFT);
		}

		for (index = pg_start; index < pg_end;) {
			struct dnode_of_data dn;
			unsigned int end_offset;
			pgoff_t end;

			f2fs_down_write(&F2FS_I(inode)->i_gc_rwsem[WRITE]);
			filemap_invalidate_lock(mapping);

			truncate_pagecache_range(inode,
				(loff_t)index << PAGE_SHIFT,
				((loff_t)pg_end << PAGE_SHIFT) - 1);

			f2fs_lock_op(sbi);

			set_new_dnode(&dn, inode, NULL, NULL, 0);
			ret = f2fs_get_dnode_of_data(&dn, index, ALLOC_NODE);
			if (ret) {
				f2fs_unlock_op(sbi);
				filemap_invalidate_unlock(mapping);
				f2fs_up_write(&F2FS_I(inode)->i_gc_rwsem[WRITE]);
				goto out;
			}

			end_offset = ADDRS_PER_PAGE(dn.node_page, inode);
			end = min(pg_end, end_offset - dn.ofs_in_node + index);

			ret = f2fs_do_zero_range(&dn, index, end);
			f2fs_put_dnode(&dn);

			f2fs_unlock_op(sbi);
			filemap_invalidate_unlock(mapping);
			f2fs_up_write(&F2FS_I(inode)->i_gc_rwsem[WRITE]);

			f2fs_balance_fs(sbi, dn.node_changed);

			if (ret)
				goto out;

			index = end;
			new_size = max_t(loff_t, new_size,
					(loff_t)index << PAGE_SHIFT);
		}

		if (off_end) {
			ret = fill_zero(inode, pg_end, 0, off_end);
			if (ret)
				goto out;

			new_size = max_t(loff_t, new_size, offset + len);
		}
	}

out:
	if (new_size > i_size_read(inode)) {
		if (mode & FALLOC_FL_KEEP_SIZE)
			file_set_keep_isize(inode);
		else
			f2fs_i_size_write(inode, new_size);
	}
	return ret;
}

static int f2fs_insert_range(struct inode *inode, loff_t offset, loff_t len)
{
	struct f2fs_sb_info *sbi = F2FS_I_SB(inode);
	struct address_space *mapping = inode->i_mapping;
	pgoff_t nr, pg_start, pg_end, delta, idx;
	loff_t new_size;
	int ret = 0;

	new_size = i_size_read(inode) + len;
	ret = inode_newsize_ok(inode, new_size);
	if (ret)
		return ret;

	if (offset >= i_size_read(inode))
		return -EINVAL;

	/* insert range should be aligned to block size of f2fs. */
	if (offset & (F2FS_BLKSIZE - 1) || len & (F2FS_BLKSIZE - 1))
		return -EINVAL;

	ret = f2fs_convert_inline_inode(inode);
	if (ret)
		return ret;

	f2fs_balance_fs(sbi, true);

	filemap_invalidate_lock(mapping);
	ret = f2fs_truncate_blocks(inode, i_size_read(inode), true);
	filemap_invalidate_unlock(mapping);
	if (ret)
		return ret;

	/* write out all dirty pages from offset */
	ret = filemap_write_and_wait_range(mapping, offset, LLONG_MAX);
	if (ret)
		return ret;

	pg_start = offset >> PAGE_SHIFT;
	pg_end = (offset + len) >> PAGE_SHIFT;
	delta = pg_end - pg_start;
	idx = DIV_ROUND_UP(i_size_read(inode), PAGE_SIZE);

	/* avoid gc operation during block exchange */
	f2fs_down_write(&F2FS_I(inode)->i_gc_rwsem[WRITE]);
	filemap_invalidate_lock(mapping);
	truncate_pagecache(inode, offset);

	while (!ret && idx > pg_start) {
		nr = idx - pg_start;
		if (nr > delta)
			nr = delta;
		idx -= nr;

		f2fs_lock_op(sbi);
		f2fs_drop_extent_tree(inode);

		ret = __exchange_data_block(inode, inode, idx,
					idx + delta, nr, false);
		f2fs_unlock_op(sbi);
	}
	filemap_invalidate_unlock(mapping);
	f2fs_up_write(&F2FS_I(inode)->i_gc_rwsem[WRITE]);

	/* write out all moved pages, if possible */
	filemap_invalidate_lock(mapping);
	filemap_write_and_wait_range(mapping, offset, LLONG_MAX);
	truncate_pagecache(inode, offset);
	filemap_invalidate_unlock(mapping);

	if (!ret)
		f2fs_i_size_write(inode, new_size);
	return ret;
}

static int expand_inode_data(struct inode *inode, loff_t offset,
					loff_t len, int mode)
{
	struct f2fs_sb_info *sbi = F2FS_I_SB(inode);
	struct f2fs_map_blocks map = { .m_next_pgofs = NULL,
			.m_next_extent = NULL, .m_seg_type = NO_CHECK_TYPE,
			.m_may_create = true };
	struct f2fs_gc_control gc_control = { .victim_segno = NULL_SEGNO,
			.init_gc_type = FG_GC,
			.should_migrate_blocks = false,
			.err_gc_skipped = true,
			.nr_free_secs = 0 };
	pgoff_t pg_start, pg_end;
	loff_t new_size = i_size_read(inode);
	loff_t off_end;
	block_t expanded = 0;
	int err;

	err = inode_newsize_ok(inode, (len + offset));
	if (err)
		return err;

	err = f2fs_convert_inline_inode(inode);
	if (err)
		return err;

	f2fs_balance_fs(sbi, true);

	pg_start = ((unsigned long long)offset) >> PAGE_SHIFT;
	pg_end = ((unsigned long long)offset + len) >> PAGE_SHIFT;
	off_end = (offset + len) & (PAGE_SIZE - 1);

	map.m_lblk = pg_start;
	map.m_len = pg_end - pg_start;
	if (off_end)
		map.m_len++;

	if (!map.m_len)
		return 0;

	if (f2fs_is_pinned_file(inode)) {
		block_t sec_blks = CAP_BLKS_PER_SEC(sbi);
		block_t sec_len = roundup(map.m_len, sec_blks);

		map.m_len = sec_blks;
next_alloc:
		if (has_not_enough_free_secs(sbi, 0,
			GET_SEC_FROM_SEG(sbi, overprovision_segments(sbi)))) {
			f2fs_down_write(&sbi->gc_lock);
			err = f2fs_gc(sbi, &gc_control);
			if (err && err != -ENODATA)
				goto out_err;
		}

		f2fs_down_write(&sbi->pin_sem);

		f2fs_lock_op(sbi);
		f2fs_allocate_new_section(sbi, CURSEG_COLD_DATA_PINNED, false);
		f2fs_unlock_op(sbi);

		map.m_seg_type = CURSEG_COLD_DATA_PINNED;
		err = f2fs_map_blocks(inode, &map, 1, F2FS_GET_BLOCK_PRE_DIO);
		file_dont_truncate(inode);

		f2fs_up_write(&sbi->pin_sem);

		expanded += map.m_len;
		sec_len -= map.m_len;
		map.m_lblk += map.m_len;
		if (!err && sec_len)
			goto next_alloc;

		map.m_len = expanded;
	} else {
		err = f2fs_map_blocks(inode, &map, 1, F2FS_GET_BLOCK_PRE_AIO);
		expanded = map.m_len;
	}
out_err:
	if (err) {
		pgoff_t last_off;

		if (!expanded)
			return err;

		last_off = pg_start + expanded - 1;

		/* update new size to the failed position */
		new_size = (last_off == pg_end) ? offset + len :
					(loff_t)(last_off + 1) << PAGE_SHIFT;
	} else {
		new_size = ((loff_t)pg_end << PAGE_SHIFT) + off_end;
	}

	if (new_size > i_size_read(inode)) {
		if (mode & FALLOC_FL_KEEP_SIZE)
			file_set_keep_isize(inode);
		else
			f2fs_i_size_write(inode, new_size);
	}

	return err;
}

static long f2fs_fallocate(struct file *file, int mode,
				loff_t offset, loff_t len)
{
	struct inode *inode = file_inode(file);
	long ret = 0;

	if (unlikely(f2fs_cp_error(F2FS_I_SB(inode))))
		return -EIO;
	if (!f2fs_is_checkpoint_ready(F2FS_I_SB(inode)))
		return -ENOSPC;
	if (!f2fs_is_compress_backend_ready(inode))
		return -EOPNOTSUPP;

	/* f2fs only support ->fallocate for regular file */
	if (!S_ISREG(inode->i_mode))
		return -EINVAL;

	if (IS_ENCRYPTED(inode) &&
		(mode & (FALLOC_FL_COLLAPSE_RANGE | FALLOC_FL_INSERT_RANGE)))
		return -EOPNOTSUPP;

	/*
	 * Pinned file should not support partial trucation since the block
	 * can be used by applications.
	 */
	if ((f2fs_compressed_file(inode) || f2fs_is_pinned_file(inode)) &&
		(mode & (FALLOC_FL_PUNCH_HOLE | FALLOC_FL_COLLAPSE_RANGE |
			FALLOC_FL_ZERO_RANGE | FALLOC_FL_INSERT_RANGE)))
		return -EOPNOTSUPP;

	if (mode & ~(FALLOC_FL_KEEP_SIZE | FALLOC_FL_PUNCH_HOLE |
			FALLOC_FL_COLLAPSE_RANGE | FALLOC_FL_ZERO_RANGE |
			FALLOC_FL_INSERT_RANGE))
		return -EOPNOTSUPP;

	inode_lock(inode);

	ret = file_modified(file);
	if (ret)
		goto out;

	if (mode & FALLOC_FL_PUNCH_HOLE) {
		if (offset >= inode->i_size)
			goto out;

		ret = punch_hole(inode, offset, len);
	} else if (mode & FALLOC_FL_COLLAPSE_RANGE) {
		ret = f2fs_collapse_range(inode, offset, len);
	} else if (mode & FALLOC_FL_ZERO_RANGE) {
		ret = f2fs_zero_range(inode, offset, len, mode);
	} else if (mode & FALLOC_FL_INSERT_RANGE) {
		ret = f2fs_insert_range(inode, offset, len);
	} else {
		ret = expand_inode_data(inode, offset, len, mode);
	}

	if (!ret) {
		inode->i_mtime = inode->i_ctime = current_time(inode);
		f2fs_mark_inode_dirty_sync(inode, false);
		f2fs_update_time(F2FS_I_SB(inode), REQ_TIME);
	}

out:
	inode_unlock(inode);

	trace_f2fs_fallocate(inode, mode, offset, len, ret);
	return ret;
}

static int f2fs_release_file(struct inode *inode, struct file *filp)
{
	/*
	 * f2fs_relase_file is called at every close calls. So we should
	 * not drop any inmemory pages by close called by other process.
	 */
	if (!(filp->f_mode & FMODE_WRITE) ||
			atomic_read(&inode->i_writecount) != 1)
		return 0;

<<<<<<< HEAD
	if (f2fs_is_atomic_file(inode))
		f2fs_abort_atomic_write(inode, true);
=======
	f2fs_abort_atomic_write(inode, true);
>>>>>>> 7365df19
	return 0;
}

static int f2fs_file_flush(struct file *file, fl_owner_t id)
{
	struct inode *inode = file_inode(file);

	/*
	 * If the process doing a transaction is crashed, we should do
	 * roll-back. Otherwise, other reader/write can see corrupted database
	 * until all the writers close its file. Since this should be done
	 * before dropping file lock, it needs to do in ->flush.
	 */
<<<<<<< HEAD
	if (f2fs_is_atomic_file(inode) &&
			F2FS_I(inode)->atomic_write_task == current)
=======
	if (F2FS_I(inode)->atomic_write_task == current)
>>>>>>> 7365df19
		f2fs_abort_atomic_write(inode, true);
	return 0;
}

static int f2fs_setflags_common(struct inode *inode, u32 iflags, u32 mask)
{
	struct f2fs_inode_info *fi = F2FS_I(inode);
	u32 masked_flags = fi->i_flags & mask;

	/* mask can be shrunk by flags_valid selector */
	iflags &= mask;

	/* Is it quota file? Do not allow user to mess with it */
	if (IS_NOQUOTA(inode))
		return -EPERM;

	if ((iflags ^ masked_flags) & F2FS_CASEFOLD_FL) {
		if (!f2fs_sb_has_casefold(F2FS_I_SB(inode)))
			return -EOPNOTSUPP;
		if (!f2fs_empty_dir(inode))
			return -ENOTEMPTY;
	}

	if (iflags & (F2FS_COMPR_FL | F2FS_NOCOMP_FL)) {
		if (!f2fs_sb_has_compression(F2FS_I_SB(inode)))
			return -EOPNOTSUPP;
		if ((iflags & F2FS_COMPR_FL) && (iflags & F2FS_NOCOMP_FL))
			return -EINVAL;
	}

	if ((iflags ^ masked_flags) & F2FS_COMPR_FL) {
		if (masked_flags & F2FS_COMPR_FL) {
			if (!f2fs_disable_compressed_file(inode))
				return -EINVAL;
		} else {
			if (!f2fs_may_compress(inode))
				return -EINVAL;
			if (S_ISREG(inode->i_mode) && F2FS_HAS_BLOCKS(inode))
				return -EINVAL;
			if (set_compress_context(inode))
				return -EOPNOTSUPP;
		}
	}

	fi->i_flags = iflags | (fi->i_flags & ~mask);
	f2fs_bug_on(F2FS_I_SB(inode), (fi->i_flags & F2FS_COMPR_FL) &&
					(fi->i_flags & F2FS_NOCOMP_FL));

	if (fi->i_flags & F2FS_PROJINHERIT_FL)
		set_inode_flag(inode, FI_PROJ_INHERIT);
	else
		clear_inode_flag(inode, FI_PROJ_INHERIT);

	inode->i_ctime = current_time(inode);
	f2fs_set_inode_flags(inode);
	f2fs_mark_inode_dirty_sync(inode, true);
	return 0;
}

/* FS_IOC_[GS]ETFLAGS and FS_IOC_FS[GS]ETXATTR support */

/*
 * To make a new on-disk f2fs i_flag gettable via FS_IOC_GETFLAGS, add an entry
 * for it to f2fs_fsflags_map[], and add its FS_*_FL equivalent to
 * F2FS_GETTABLE_FS_FL.  To also make it settable via FS_IOC_SETFLAGS, also add
 * its FS_*_FL equivalent to F2FS_SETTABLE_FS_FL.
 *
 * Translating flags to fsx_flags value used by FS_IOC_FSGETXATTR and
 * FS_IOC_FSSETXATTR is done by the VFS.
 */

static const struct {
	u32 iflag;
	u32 fsflag;
} f2fs_fsflags_map[] = {
	{ F2FS_COMPR_FL,	FS_COMPR_FL },
	{ F2FS_SYNC_FL,		FS_SYNC_FL },
	{ F2FS_IMMUTABLE_FL,	FS_IMMUTABLE_FL },
	{ F2FS_APPEND_FL,	FS_APPEND_FL },
	{ F2FS_NODUMP_FL,	FS_NODUMP_FL },
	{ F2FS_NOATIME_FL,	FS_NOATIME_FL },
	{ F2FS_NOCOMP_FL,	FS_NOCOMP_FL },
	{ F2FS_INDEX_FL,	FS_INDEX_FL },
	{ F2FS_DIRSYNC_FL,	FS_DIRSYNC_FL },
	{ F2FS_PROJINHERIT_FL,	FS_PROJINHERIT_FL },
	{ F2FS_CASEFOLD_FL,	FS_CASEFOLD_FL },
};

#define F2FS_GETTABLE_FS_FL (		\
		FS_COMPR_FL |		\
		FS_SYNC_FL |		\
		FS_IMMUTABLE_FL |	\
		FS_APPEND_FL |		\
		FS_NODUMP_FL |		\
		FS_NOATIME_FL |		\
		FS_NOCOMP_FL |		\
		FS_INDEX_FL |		\
		FS_DIRSYNC_FL |		\
		FS_PROJINHERIT_FL |	\
		FS_ENCRYPT_FL |		\
		FS_INLINE_DATA_FL |	\
		FS_NOCOW_FL |		\
		FS_VERITY_FL |		\
		FS_CASEFOLD_FL)

#define F2FS_SETTABLE_FS_FL (		\
		FS_COMPR_FL |		\
		FS_SYNC_FL |		\
		FS_IMMUTABLE_FL |	\
		FS_APPEND_FL |		\
		FS_NODUMP_FL |		\
		FS_NOATIME_FL |		\
		FS_NOCOMP_FL |		\
		FS_DIRSYNC_FL |		\
		FS_PROJINHERIT_FL |	\
		FS_CASEFOLD_FL)

/* Convert f2fs on-disk i_flags to FS_IOC_{GET,SET}FLAGS flags */
static inline u32 f2fs_iflags_to_fsflags(u32 iflags)
{
	u32 fsflags = 0;
	int i;

	for (i = 0; i < ARRAY_SIZE(f2fs_fsflags_map); i++)
		if (iflags & f2fs_fsflags_map[i].iflag)
			fsflags |= f2fs_fsflags_map[i].fsflag;

	return fsflags;
}

/* Convert FS_IOC_{GET,SET}FLAGS flags to f2fs on-disk i_flags */
static inline u32 f2fs_fsflags_to_iflags(u32 fsflags)
{
	u32 iflags = 0;
	int i;

	for (i = 0; i < ARRAY_SIZE(f2fs_fsflags_map); i++)
		if (fsflags & f2fs_fsflags_map[i].fsflag)
			iflags |= f2fs_fsflags_map[i].iflag;

	return iflags;
}

static int f2fs_ioc_getversion(struct file *filp, unsigned long arg)
{
	struct inode *inode = file_inode(filp);

	return put_user(inode->i_generation, (int __user *)arg);
}

static int f2fs_ioc_start_atomic_write(struct file *filp)
{
	struct inode *inode = file_inode(filp);
	struct user_namespace *mnt_userns = file_mnt_user_ns(filp);
	struct f2fs_inode_info *fi = F2FS_I(inode);
	struct f2fs_sb_info *sbi = F2FS_I_SB(inode);
	struct inode *pinode;
	int ret;

	if (!inode_owner_or_capable(mnt_userns, inode))
		return -EACCES;

	if (!S_ISREG(inode->i_mode))
		return -EINVAL;

	if (filp->f_flags & O_DIRECT)
		return -EINVAL;

	ret = mnt_want_write_file(filp);
	if (ret)
		return ret;

	inode_lock(inode);

	if (!f2fs_disable_compressed_file(inode)) {
		ret = -EINVAL;
		goto out;
	}

	if (f2fs_is_atomic_file(inode))
		goto out;

	ret = f2fs_convert_inline_inode(inode);
	if (ret)
		goto out;

	f2fs_down_write(&fi->i_gc_rwsem[WRITE]);

	/*
	 * Should wait end_io to count F2FS_WB_CP_DATA correctly by
	 * f2fs_is_atomic_file.
	 */
	if (get_dirty_pages(inode))
		f2fs_warn(sbi, "Unexpected flush for atomic writes: ino=%lu, npages=%u",
			  inode->i_ino, get_dirty_pages(inode));
	ret = filemap_write_and_wait_range(inode->i_mapping, 0, LLONG_MAX);
	if (ret) {
		f2fs_up_write(&fi->i_gc_rwsem[WRITE]);
		goto out;
	}

	/* Create a COW inode for atomic write */
	pinode = f2fs_iget(inode->i_sb, fi->i_pino);
	if (IS_ERR(pinode)) {
		f2fs_up_write(&fi->i_gc_rwsem[WRITE]);
		ret = PTR_ERR(pinode);
<<<<<<< HEAD
		goto out;
	}

	ret = f2fs_get_tmpfile(mnt_userns, pinode, &fi->cow_inode);
	iput(pinode);
	if (ret) {
		f2fs_up_write(&fi->i_gc_rwsem[WRITE]);
=======
>>>>>>> 7365df19
		goto out;
	}
	f2fs_i_size_write(fi->cow_inode, i_size_read(inode));

	ret = f2fs_get_tmpfile(mnt_userns, pinode, &fi->cow_inode);
	iput(pinode);
	if (ret) {
		f2fs_up_write(&fi->i_gc_rwsem[WRITE]);
		goto out;
	}
	f2fs_i_size_write(fi->cow_inode, i_size_read(inode));

	spin_lock(&sbi->inode_lock[ATOMIC_FILE]);
	sbi->atomic_files++;
	spin_unlock(&sbi->inode_lock[ATOMIC_FILE]);

	set_inode_flag(inode, FI_ATOMIC_FILE);
<<<<<<< HEAD
	set_inode_flag(fi->cow_inode, FI_ATOMIC_FILE);
=======
	set_inode_flag(fi->cow_inode, FI_COW_FILE);
>>>>>>> 7365df19
	clear_inode_flag(fi->cow_inode, FI_INLINE_DATA);
	f2fs_up_write(&fi->i_gc_rwsem[WRITE]);

	f2fs_update_time(sbi, REQ_TIME);
	fi->atomic_write_task = current;
	stat_update_max_atomic_write(inode);
	fi->atomic_write_cnt = 0;
out:
	inode_unlock(inode);
	mnt_drop_write_file(filp);
	return ret;
}

static int f2fs_ioc_commit_atomic_write(struct file *filp)
{
	struct inode *inode = file_inode(filp);
	struct user_namespace *mnt_userns = file_mnt_user_ns(filp);
	int ret;

	if (!inode_owner_or_capable(mnt_userns, inode))
		return -EACCES;

	ret = mnt_want_write_file(filp);
	if (ret)
		return ret;

	f2fs_balance_fs(F2FS_I_SB(inode), true);

	inode_lock(inode);

	if (f2fs_is_atomic_file(inode)) {
		ret = f2fs_commit_atomic_write(inode);
		if (ret)
			goto unlock_out;

		ret = f2fs_do_sync_file(filp, 0, LLONG_MAX, 0, true);
		if (!ret)
			f2fs_abort_atomic_write(inode, false);
	} else {
		ret = f2fs_do_sync_file(filp, 0, LLONG_MAX, 1, false);
	}
unlock_out:
<<<<<<< HEAD
=======
	inode_unlock(inode);
	mnt_drop_write_file(filp);
	return ret;
}

static int f2fs_ioc_abort_atomic_write(struct file *filp)
{
	struct inode *inode = file_inode(filp);
	struct user_namespace *mnt_userns = file_mnt_user_ns(filp);
	int ret;

	if (!inode_owner_or_capable(mnt_userns, inode))
		return -EACCES;

	ret = mnt_want_write_file(filp);
	if (ret)
		return ret;

	inode_lock(inode);

	f2fs_abort_atomic_write(inode, true);

>>>>>>> 7365df19
	inode_unlock(inode);
	mnt_drop_write_file(filp);
	return ret;
}

static int f2fs_ioc_shutdown(struct file *filp, unsigned long arg)
{
	struct inode *inode = file_inode(filp);
	struct f2fs_sb_info *sbi = F2FS_I_SB(inode);
	struct super_block *sb = sbi->sb;
	__u32 in;
	int ret = 0;

	if (!capable(CAP_SYS_ADMIN))
		return -EPERM;

	if (get_user(in, (__u32 __user *)arg))
		return -EFAULT;

	if (in != F2FS_GOING_DOWN_FULLSYNC) {
		ret = mnt_want_write_file(filp);
		if (ret) {
			if (ret == -EROFS) {
				ret = 0;
				f2fs_stop_checkpoint(sbi, false);
				set_sbi_flag(sbi, SBI_IS_SHUTDOWN);
				trace_f2fs_shutdown(sbi, in, ret);
			}
			return ret;
		}
	}

	switch (in) {
	case F2FS_GOING_DOWN_FULLSYNC:
		ret = freeze_bdev(sb->s_bdev);
		if (ret)
			goto out;
		f2fs_stop_checkpoint(sbi, false);
		set_sbi_flag(sbi, SBI_IS_SHUTDOWN);
		thaw_bdev(sb->s_bdev);
		break;
	case F2FS_GOING_DOWN_METASYNC:
		/* do checkpoint only */
		ret = f2fs_sync_fs(sb, 1);
		if (ret)
			goto out;
		f2fs_stop_checkpoint(sbi, false);
		set_sbi_flag(sbi, SBI_IS_SHUTDOWN);
		break;
	case F2FS_GOING_DOWN_NOSYNC:
		f2fs_stop_checkpoint(sbi, false);
		set_sbi_flag(sbi, SBI_IS_SHUTDOWN);
		break;
	case F2FS_GOING_DOWN_METAFLUSH:
		f2fs_sync_meta_pages(sbi, META, LONG_MAX, FS_META_IO);
		f2fs_stop_checkpoint(sbi, false);
		set_sbi_flag(sbi, SBI_IS_SHUTDOWN);
		break;
	case F2FS_GOING_DOWN_NEED_FSCK:
		set_sbi_flag(sbi, SBI_NEED_FSCK);
		set_sbi_flag(sbi, SBI_CP_DISABLED_QUICK);
		set_sbi_flag(sbi, SBI_IS_DIRTY);
		/* do checkpoint only */
		ret = f2fs_sync_fs(sb, 1);
		goto out;
	default:
		ret = -EINVAL;
		goto out;
	}

	f2fs_stop_gc_thread(sbi);
	f2fs_stop_discard_thread(sbi);

	f2fs_drop_discard_cmd(sbi);
	clear_opt(sbi, DISCARD);

	f2fs_update_time(sbi, REQ_TIME);
out:
	if (in != F2FS_GOING_DOWN_FULLSYNC)
		mnt_drop_write_file(filp);

	trace_f2fs_shutdown(sbi, in, ret);

	return ret;
}

static int f2fs_ioc_fitrim(struct file *filp, unsigned long arg)
{
	struct inode *inode = file_inode(filp);
	struct super_block *sb = inode->i_sb;
	struct fstrim_range range;
	int ret;

	if (!capable(CAP_SYS_ADMIN))
		return -EPERM;

	if (!f2fs_hw_support_discard(F2FS_SB(sb)))
		return -EOPNOTSUPP;

	if (copy_from_user(&range, (struct fstrim_range __user *)arg,
				sizeof(range)))
		return -EFAULT;

	ret = mnt_want_write_file(filp);
	if (ret)
		return ret;

	range.minlen = max((unsigned int)range.minlen,
			   bdev_discard_granularity(sb->s_bdev));
	ret = f2fs_trim_fs(F2FS_SB(sb), &range);
	mnt_drop_write_file(filp);
	if (ret < 0)
		return ret;

	if (copy_to_user((struct fstrim_range __user *)arg, &range,
				sizeof(range)))
		return -EFAULT;
	f2fs_update_time(F2FS_I_SB(inode), REQ_TIME);
	return 0;
}

static bool uuid_is_nonzero(__u8 u[16])
{
	int i;

	for (i = 0; i < 16; i++)
		if (u[i])
			return true;
	return false;
}

static int f2fs_ioc_set_encryption_policy(struct file *filp, unsigned long arg)
{
	struct inode *inode = file_inode(filp);

	if (!f2fs_sb_has_encrypt(F2FS_I_SB(inode)))
		return -EOPNOTSUPP;

	f2fs_update_time(F2FS_I_SB(inode), REQ_TIME);

	return fscrypt_ioctl_set_policy(filp, (const void __user *)arg);
}

static int f2fs_ioc_get_encryption_policy(struct file *filp, unsigned long arg)
{
	if (!f2fs_sb_has_encrypt(F2FS_I_SB(file_inode(filp))))
		return -EOPNOTSUPP;
	return fscrypt_ioctl_get_policy(filp, (void __user *)arg);
}

static int f2fs_ioc_get_encryption_pwsalt(struct file *filp, unsigned long arg)
{
	struct inode *inode = file_inode(filp);
	struct f2fs_sb_info *sbi = F2FS_I_SB(inode);
	int err;

	if (!f2fs_sb_has_encrypt(sbi))
		return -EOPNOTSUPP;

	err = mnt_want_write_file(filp);
	if (err)
		return err;

	f2fs_down_write(&sbi->sb_lock);

	if (uuid_is_nonzero(sbi->raw_super->encrypt_pw_salt))
		goto got_it;

	/* update superblock with uuid */
	generate_random_uuid(sbi->raw_super->encrypt_pw_salt);

	err = f2fs_commit_super(sbi, false);
	if (err) {
		/* undo new data */
		memset(sbi->raw_super->encrypt_pw_salt, 0, 16);
		goto out_err;
	}
got_it:
	if (copy_to_user((__u8 __user *)arg, sbi->raw_super->encrypt_pw_salt,
									16))
		err = -EFAULT;
out_err:
	f2fs_up_write(&sbi->sb_lock);
	mnt_drop_write_file(filp);
	return err;
}

static int f2fs_ioc_get_encryption_policy_ex(struct file *filp,
					     unsigned long arg)
{
	if (!f2fs_sb_has_encrypt(F2FS_I_SB(file_inode(filp))))
		return -EOPNOTSUPP;

	return fscrypt_ioctl_get_policy_ex(filp, (void __user *)arg);
}

static int f2fs_ioc_add_encryption_key(struct file *filp, unsigned long arg)
{
	if (!f2fs_sb_has_encrypt(F2FS_I_SB(file_inode(filp))))
		return -EOPNOTSUPP;

	return fscrypt_ioctl_add_key(filp, (void __user *)arg);
}

static int f2fs_ioc_remove_encryption_key(struct file *filp, unsigned long arg)
{
	if (!f2fs_sb_has_encrypt(F2FS_I_SB(file_inode(filp))))
		return -EOPNOTSUPP;

	return fscrypt_ioctl_remove_key(filp, (void __user *)arg);
}

static int f2fs_ioc_remove_encryption_key_all_users(struct file *filp,
						    unsigned long arg)
{
	if (!f2fs_sb_has_encrypt(F2FS_I_SB(file_inode(filp))))
		return -EOPNOTSUPP;

	return fscrypt_ioctl_remove_key_all_users(filp, (void __user *)arg);
}

static int f2fs_ioc_get_encryption_key_status(struct file *filp,
					      unsigned long arg)
{
	if (!f2fs_sb_has_encrypt(F2FS_I_SB(file_inode(filp))))
		return -EOPNOTSUPP;

	return fscrypt_ioctl_get_key_status(filp, (void __user *)arg);
}

static int f2fs_ioc_get_encryption_nonce(struct file *filp, unsigned long arg)
{
	if (!f2fs_sb_has_encrypt(F2FS_I_SB(file_inode(filp))))
		return -EOPNOTSUPP;

	return fscrypt_ioctl_get_nonce(filp, (void __user *)arg);
}

static int f2fs_ioc_gc(struct file *filp, unsigned long arg)
{
	struct inode *inode = file_inode(filp);
	struct f2fs_sb_info *sbi = F2FS_I_SB(inode);
	struct f2fs_gc_control gc_control = { .victim_segno = NULL_SEGNO,
			.no_bg_gc = false,
			.should_migrate_blocks = false,
			.nr_free_secs = 0 };
	__u32 sync;
	int ret;

	if (!capable(CAP_SYS_ADMIN))
		return -EPERM;

	if (get_user(sync, (__u32 __user *)arg))
		return -EFAULT;

	if (f2fs_readonly(sbi->sb))
		return -EROFS;

	ret = mnt_want_write_file(filp);
	if (ret)
		return ret;

	if (!sync) {
		if (!f2fs_down_write_trylock(&sbi->gc_lock)) {
			ret = -EBUSY;
			goto out;
		}
	} else {
		f2fs_down_write(&sbi->gc_lock);
	}

	gc_control.init_gc_type = sync ? FG_GC : BG_GC;
	gc_control.err_gc_skipped = sync;
	ret = f2fs_gc(sbi, &gc_control);
out:
	mnt_drop_write_file(filp);
	return ret;
}

static int __f2fs_ioc_gc_range(struct file *filp, struct f2fs_gc_range *range)
{
	struct f2fs_sb_info *sbi = F2FS_I_SB(file_inode(filp));
	struct f2fs_gc_control gc_control = {
			.init_gc_type = range->sync ? FG_GC : BG_GC,
			.no_bg_gc = false,
			.should_migrate_blocks = false,
			.err_gc_skipped = range->sync,
			.nr_free_secs = 0 };
	u64 end;
	int ret;

	if (!capable(CAP_SYS_ADMIN))
		return -EPERM;
	if (f2fs_readonly(sbi->sb))
		return -EROFS;

	end = range->start + range->len;
	if (end < range->start || range->start < MAIN_BLKADDR(sbi) ||
					end >= MAX_BLKADDR(sbi))
		return -EINVAL;

	ret = mnt_want_write_file(filp);
	if (ret)
		return ret;

do_more:
	if (!range->sync) {
		if (!f2fs_down_write_trylock(&sbi->gc_lock)) {
			ret = -EBUSY;
			goto out;
		}
	} else {
		f2fs_down_write(&sbi->gc_lock);
	}

	gc_control.victim_segno = GET_SEGNO(sbi, range->start);
	ret = f2fs_gc(sbi, &gc_control);
	if (ret) {
		if (ret == -EBUSY)
			ret = -EAGAIN;
		goto out;
	}
	range->start += CAP_BLKS_PER_SEC(sbi);
	if (range->start <= end)
		goto do_more;
out:
	mnt_drop_write_file(filp);
	return ret;
}

static int f2fs_ioc_gc_range(struct file *filp, unsigned long arg)
{
	struct f2fs_gc_range range;

	if (copy_from_user(&range, (struct f2fs_gc_range __user *)arg,
							sizeof(range)))
		return -EFAULT;
	return __f2fs_ioc_gc_range(filp, &range);
}

static int f2fs_ioc_write_checkpoint(struct file *filp, unsigned long arg)
{
	struct inode *inode = file_inode(filp);
	struct f2fs_sb_info *sbi = F2FS_I_SB(inode);
	int ret;

	if (!capable(CAP_SYS_ADMIN))
		return -EPERM;

	if (f2fs_readonly(sbi->sb))
		return -EROFS;

	if (unlikely(is_sbi_flag_set(sbi, SBI_CP_DISABLED))) {
		f2fs_info(sbi, "Skipping Checkpoint. Checkpoints currently disabled.");
		return -EINVAL;
	}

	ret = mnt_want_write_file(filp);
	if (ret)
		return ret;

	ret = f2fs_sync_fs(sbi->sb, 1);

	mnt_drop_write_file(filp);
	return ret;
}

static int f2fs_defragment_range(struct f2fs_sb_info *sbi,
					struct file *filp,
					struct f2fs_defragment *range)
{
	struct inode *inode = file_inode(filp);
	struct f2fs_map_blocks map = { .m_next_extent = NULL,
					.m_seg_type = NO_CHECK_TYPE,
					.m_may_create = false };
	struct extent_info ei = {0, 0, 0};
	pgoff_t pg_start, pg_end, next_pgofs;
	unsigned int blk_per_seg = sbi->blocks_per_seg;
	unsigned int total = 0, sec_num;
	block_t blk_end = 0;
	bool fragmented = false;
	int err;

	pg_start = range->start >> PAGE_SHIFT;
	pg_end = (range->start + range->len) >> PAGE_SHIFT;

	f2fs_balance_fs(sbi, true);

	inode_lock(inode);

	/* if in-place-update policy is enabled, don't waste time here */
	set_inode_flag(inode, FI_OPU_WRITE);
	if (f2fs_should_update_inplace(inode, NULL)) {
		err = -EINVAL;
		goto out;
	}

	/* writeback all dirty pages in the range */
	err = filemap_write_and_wait_range(inode->i_mapping, range->start,
						range->start + range->len - 1);
	if (err)
		goto out;

	/*
	 * lookup mapping info in extent cache, skip defragmenting if physical
	 * block addresses are continuous.
	 */
	if (f2fs_lookup_extent_cache(inode, pg_start, &ei)) {
		if (ei.fofs + ei.len >= pg_end)
			goto out;
	}

	map.m_lblk = pg_start;
	map.m_next_pgofs = &next_pgofs;

	/*
	 * lookup mapping info in dnode page cache, skip defragmenting if all
	 * physical block addresses are continuous even if there are hole(s)
	 * in logical blocks.
	 */
	while (map.m_lblk < pg_end) {
		map.m_len = pg_end - map.m_lblk;
		err = f2fs_map_blocks(inode, &map, 0, F2FS_GET_BLOCK_DEFAULT);
		if (err)
			goto out;

		if (!(map.m_flags & F2FS_MAP_FLAGS)) {
			map.m_lblk = next_pgofs;
			continue;
		}

		if (blk_end && blk_end != map.m_pblk)
			fragmented = true;

		/* record total count of block that we're going to move */
		total += map.m_len;

		blk_end = map.m_pblk + map.m_len;

		map.m_lblk += map.m_len;
	}

	if (!fragmented) {
		total = 0;
		goto out;
	}

	sec_num = DIV_ROUND_UP(total, CAP_BLKS_PER_SEC(sbi));

	/*
	 * make sure there are enough free section for LFS allocation, this can
	 * avoid defragment running in SSR mode when free section are allocated
	 * intensively
	 */
	if (has_not_enough_free_secs(sbi, 0, sec_num)) {
		err = -EAGAIN;
		goto out;
	}

	map.m_lblk = pg_start;
	map.m_len = pg_end - pg_start;
	total = 0;

	while (map.m_lblk < pg_end) {
		pgoff_t idx;
		int cnt = 0;

do_map:
		map.m_len = pg_end - map.m_lblk;
		err = f2fs_map_blocks(inode, &map, 0, F2FS_GET_BLOCK_DEFAULT);
		if (err)
			goto clear_out;

		if (!(map.m_flags & F2FS_MAP_FLAGS)) {
			map.m_lblk = next_pgofs;
			goto check;
		}

		set_inode_flag(inode, FI_SKIP_WRITES);

		idx = map.m_lblk;
		while (idx < map.m_lblk + map.m_len && cnt < blk_per_seg) {
			struct page *page;

			page = f2fs_get_lock_data_page(inode, idx, true);
			if (IS_ERR(page)) {
				err = PTR_ERR(page);
				goto clear_out;
			}

			set_page_dirty(page);
			set_page_private_gcing(page);
			f2fs_put_page(page, 1);

			idx++;
			cnt++;
			total++;
		}

		map.m_lblk = idx;
check:
		if (map.m_lblk < pg_end && cnt < blk_per_seg)
			goto do_map;

		clear_inode_flag(inode, FI_SKIP_WRITES);

		err = filemap_fdatawrite(inode->i_mapping);
		if (err)
			goto out;
	}
clear_out:
	clear_inode_flag(inode, FI_SKIP_WRITES);
out:
	clear_inode_flag(inode, FI_OPU_WRITE);
	inode_unlock(inode);
	if (!err)
		range->len = (u64)total << PAGE_SHIFT;
	return err;
}

static int f2fs_ioc_defragment(struct file *filp, unsigned long arg)
{
	struct inode *inode = file_inode(filp);
	struct f2fs_sb_info *sbi = F2FS_I_SB(inode);
	struct f2fs_defragment range;
	int err;

	if (!capable(CAP_SYS_ADMIN))
		return -EPERM;

	if (!S_ISREG(inode->i_mode) || f2fs_is_atomic_file(inode))
		return -EINVAL;

	if (f2fs_readonly(sbi->sb))
		return -EROFS;

	if (copy_from_user(&range, (struct f2fs_defragment __user *)arg,
							sizeof(range)))
		return -EFAULT;

	/* verify alignment of offset & size */
	if (range.start & (F2FS_BLKSIZE - 1) || range.len & (F2FS_BLKSIZE - 1))
		return -EINVAL;

	if (unlikely((range.start + range.len) >> PAGE_SHIFT >
					max_file_blocks(inode)))
		return -EINVAL;

	err = mnt_want_write_file(filp);
	if (err)
		return err;

	err = f2fs_defragment_range(sbi, filp, &range);
	mnt_drop_write_file(filp);

	f2fs_update_time(sbi, REQ_TIME);
	if (err < 0)
		return err;

	if (copy_to_user((struct f2fs_defragment __user *)arg, &range,
							sizeof(range)))
		return -EFAULT;

	return 0;
}

static int f2fs_move_file_range(struct file *file_in, loff_t pos_in,
			struct file *file_out, loff_t pos_out, size_t len)
{
	struct inode *src = file_inode(file_in);
	struct inode *dst = file_inode(file_out);
	struct f2fs_sb_info *sbi = F2FS_I_SB(src);
	size_t olen = len, dst_max_i_size = 0;
	size_t dst_osize;
	int ret;

	if (file_in->f_path.mnt != file_out->f_path.mnt ||
				src->i_sb != dst->i_sb)
		return -EXDEV;

	if (unlikely(f2fs_readonly(src->i_sb)))
		return -EROFS;

	if (!S_ISREG(src->i_mode) || !S_ISREG(dst->i_mode))
		return -EINVAL;

	if (IS_ENCRYPTED(src) || IS_ENCRYPTED(dst))
		return -EOPNOTSUPP;

	if (pos_out < 0 || pos_in < 0)
		return -EINVAL;

	if (src == dst) {
		if (pos_in == pos_out)
			return 0;
		if (pos_out > pos_in && pos_out < pos_in + len)
			return -EINVAL;
	}

	inode_lock(src);
	if (src != dst) {
		ret = -EBUSY;
		if (!inode_trylock(dst))
			goto out;
	}

	ret = -EINVAL;
	if (pos_in + len > src->i_size || pos_in + len < pos_in)
		goto out_unlock;
	if (len == 0)
		olen = len = src->i_size - pos_in;
	if (pos_in + len == src->i_size)
		len = ALIGN(src->i_size, F2FS_BLKSIZE) - pos_in;
	if (len == 0) {
		ret = 0;
		goto out_unlock;
	}

	dst_osize = dst->i_size;
	if (pos_out + olen > dst->i_size)
		dst_max_i_size = pos_out + olen;

	/* verify the end result is block aligned */
	if (!IS_ALIGNED(pos_in, F2FS_BLKSIZE) ||
			!IS_ALIGNED(pos_in + len, F2FS_BLKSIZE) ||
			!IS_ALIGNED(pos_out, F2FS_BLKSIZE))
		goto out_unlock;

	ret = f2fs_convert_inline_inode(src);
	if (ret)
		goto out_unlock;

	ret = f2fs_convert_inline_inode(dst);
	if (ret)
		goto out_unlock;

	/* write out all dirty pages from offset */
	ret = filemap_write_and_wait_range(src->i_mapping,
					pos_in, pos_in + len);
	if (ret)
		goto out_unlock;

	ret = filemap_write_and_wait_range(dst->i_mapping,
					pos_out, pos_out + len);
	if (ret)
		goto out_unlock;

	f2fs_balance_fs(sbi, true);

	f2fs_down_write(&F2FS_I(src)->i_gc_rwsem[WRITE]);
	if (src != dst) {
		ret = -EBUSY;
		if (!f2fs_down_write_trylock(&F2FS_I(dst)->i_gc_rwsem[WRITE]))
			goto out_src;
	}

	f2fs_lock_op(sbi);
	ret = __exchange_data_block(src, dst, pos_in >> F2FS_BLKSIZE_BITS,
				pos_out >> F2FS_BLKSIZE_BITS,
				len >> F2FS_BLKSIZE_BITS, false);

	if (!ret) {
		if (dst_max_i_size)
			f2fs_i_size_write(dst, dst_max_i_size);
		else if (dst_osize != dst->i_size)
			f2fs_i_size_write(dst, dst_osize);
	}
	f2fs_unlock_op(sbi);

	if (src != dst)
		f2fs_up_write(&F2FS_I(dst)->i_gc_rwsem[WRITE]);
out_src:
	f2fs_up_write(&F2FS_I(src)->i_gc_rwsem[WRITE]);
out_unlock:
	if (src != dst)
		inode_unlock(dst);
out:
	inode_unlock(src);
	return ret;
}

static int __f2fs_ioc_move_range(struct file *filp,
				struct f2fs_move_range *range)
{
	struct fd dst;
	int err;

	if (!(filp->f_mode & FMODE_READ) ||
			!(filp->f_mode & FMODE_WRITE))
		return -EBADF;

	dst = fdget(range->dst_fd);
	if (!dst.file)
		return -EBADF;

	if (!(dst.file->f_mode & FMODE_WRITE)) {
		err = -EBADF;
		goto err_out;
	}

	err = mnt_want_write_file(filp);
	if (err)
		goto err_out;

	err = f2fs_move_file_range(filp, range->pos_in, dst.file,
					range->pos_out, range->len);

	mnt_drop_write_file(filp);
err_out:
	fdput(dst);
	return err;
}

static int f2fs_ioc_move_range(struct file *filp, unsigned long arg)
{
	struct f2fs_move_range range;

	if (copy_from_user(&range, (struct f2fs_move_range __user *)arg,
							sizeof(range)))
		return -EFAULT;
	return __f2fs_ioc_move_range(filp, &range);
}

static int f2fs_ioc_flush_device(struct file *filp, unsigned long arg)
{
	struct inode *inode = file_inode(filp);
	struct f2fs_sb_info *sbi = F2FS_I_SB(inode);
	struct sit_info *sm = SIT_I(sbi);
	unsigned int start_segno = 0, end_segno = 0;
	unsigned int dev_start_segno = 0, dev_end_segno = 0;
	struct f2fs_flush_device range;
	struct f2fs_gc_control gc_control = {
			.init_gc_type = FG_GC,
			.should_migrate_blocks = true,
			.err_gc_skipped = true,
			.nr_free_secs = 0 };
	int ret;

	if (!capable(CAP_SYS_ADMIN))
		return -EPERM;

	if (f2fs_readonly(sbi->sb))
		return -EROFS;

	if (unlikely(is_sbi_flag_set(sbi, SBI_CP_DISABLED)))
		return -EINVAL;

	if (copy_from_user(&range, (struct f2fs_flush_device __user *)arg,
							sizeof(range)))
		return -EFAULT;

	if (!f2fs_is_multi_device(sbi) || sbi->s_ndevs - 1 <= range.dev_num ||
			__is_large_section(sbi)) {
		f2fs_warn(sbi, "Can't flush %u in %d for segs_per_sec %u != 1",
			  range.dev_num, sbi->s_ndevs, sbi->segs_per_sec);
		return -EINVAL;
	}

	ret = mnt_want_write_file(filp);
	if (ret)
		return ret;

	if (range.dev_num != 0)
		dev_start_segno = GET_SEGNO(sbi, FDEV(range.dev_num).start_blk);
	dev_end_segno = GET_SEGNO(sbi, FDEV(range.dev_num).end_blk);

	start_segno = sm->last_victim[FLUSH_DEVICE];
	if (start_segno < dev_start_segno || start_segno >= dev_end_segno)
		start_segno = dev_start_segno;
	end_segno = min(start_segno + range.segments, dev_end_segno);

	while (start_segno < end_segno) {
		if (!f2fs_down_write_trylock(&sbi->gc_lock)) {
			ret = -EBUSY;
			goto out;
		}
		sm->last_victim[GC_CB] = end_segno + 1;
		sm->last_victim[GC_GREEDY] = end_segno + 1;
		sm->last_victim[ALLOC_NEXT] = end_segno + 1;

		gc_control.victim_segno = start_segno;
		ret = f2fs_gc(sbi, &gc_control);
		if (ret == -EAGAIN)
			ret = 0;
		else if (ret < 0)
			break;
		start_segno++;
	}
out:
	mnt_drop_write_file(filp);
	return ret;
}

static int f2fs_ioc_get_features(struct file *filp, unsigned long arg)
{
	struct inode *inode = file_inode(filp);
	u32 sb_feature = le32_to_cpu(F2FS_I_SB(inode)->raw_super->feature);

	/* Must validate to set it with SQLite behavior in Android. */
	sb_feature |= F2FS_FEATURE_ATOMIC_WRITE;

	return put_user(sb_feature, (u32 __user *)arg);
}

#ifdef CONFIG_QUOTA
int f2fs_transfer_project_quota(struct inode *inode, kprojid_t kprojid)
{
	struct dquot *transfer_to[MAXQUOTAS] = {};
	struct f2fs_sb_info *sbi = F2FS_I_SB(inode);
	struct super_block *sb = sbi->sb;
	int err = 0;

	transfer_to[PRJQUOTA] = dqget(sb, make_kqid_projid(kprojid));
	if (!IS_ERR(transfer_to[PRJQUOTA])) {
		err = __dquot_transfer(inode, transfer_to);
		if (err)
			set_sbi_flag(sbi, SBI_QUOTA_NEED_REPAIR);
		dqput(transfer_to[PRJQUOTA]);
	}
	return err;
}

static int f2fs_ioc_setproject(struct inode *inode, __u32 projid)
{
	struct f2fs_inode_info *fi = F2FS_I(inode);
	struct f2fs_sb_info *sbi = F2FS_I_SB(inode);
	struct f2fs_inode *ri = NULL;
	kprojid_t kprojid;
	int err;

	if (!f2fs_sb_has_project_quota(sbi)) {
		if (projid != F2FS_DEF_PROJID)
			return -EOPNOTSUPP;
		else
			return 0;
	}

	if (!f2fs_has_extra_attr(inode))
		return -EOPNOTSUPP;

	kprojid = make_kprojid(&init_user_ns, (projid_t)projid);

	if (projid_eq(kprojid, fi->i_projid))
		return 0;

	err = -EPERM;
	/* Is it quota file? Do not allow user to mess with it */
	if (IS_NOQUOTA(inode))
		return err;

	if (!F2FS_FITS_IN_INODE(ri, fi->i_extra_isize, i_projid))
		return -EOVERFLOW;

	err = f2fs_dquot_initialize(inode);
	if (err)
		return err;

	f2fs_lock_op(sbi);
	err = f2fs_transfer_project_quota(inode, kprojid);
	if (err)
		goto out_unlock;

	fi->i_projid = kprojid;
	inode->i_ctime = current_time(inode);
	f2fs_mark_inode_dirty_sync(inode, true);
out_unlock:
	f2fs_unlock_op(sbi);
	return err;
}
#else
int f2fs_transfer_project_quota(struct inode *inode, kprojid_t kprojid)
{
	return 0;
}

static int f2fs_ioc_setproject(struct inode *inode, __u32 projid)
{
	if (projid != F2FS_DEF_PROJID)
		return -EOPNOTSUPP;
	return 0;
}
#endif

int f2fs_fileattr_get(struct dentry *dentry, struct fileattr *fa)
{
	struct inode *inode = d_inode(dentry);
	struct f2fs_inode_info *fi = F2FS_I(inode);
	u32 fsflags = f2fs_iflags_to_fsflags(fi->i_flags);

	if (IS_ENCRYPTED(inode))
		fsflags |= FS_ENCRYPT_FL;
	if (IS_VERITY(inode))
		fsflags |= FS_VERITY_FL;
	if (f2fs_has_inline_data(inode) || f2fs_has_inline_dentry(inode))
		fsflags |= FS_INLINE_DATA_FL;
	if (is_inode_flag_set(inode, FI_PIN_FILE))
		fsflags |= FS_NOCOW_FL;

	fileattr_fill_flags(fa, fsflags & F2FS_GETTABLE_FS_FL);

	if (f2fs_sb_has_project_quota(F2FS_I_SB(inode)))
		fa->fsx_projid = from_kprojid(&init_user_ns, fi->i_projid);

	return 0;
}

int f2fs_fileattr_set(struct user_namespace *mnt_userns,
		      struct dentry *dentry, struct fileattr *fa)
{
	struct inode *inode = d_inode(dentry);
	u32 fsflags = fa->flags, mask = F2FS_SETTABLE_FS_FL;
	u32 iflags;
	int err;

	if (unlikely(f2fs_cp_error(F2FS_I_SB(inode))))
		return -EIO;
	if (!f2fs_is_checkpoint_ready(F2FS_I_SB(inode)))
		return -ENOSPC;
	if (fsflags & ~F2FS_GETTABLE_FS_FL)
		return -EOPNOTSUPP;
	fsflags &= F2FS_SETTABLE_FS_FL;
	if (!fa->flags_valid)
		mask &= FS_COMMON_FL;

	iflags = f2fs_fsflags_to_iflags(fsflags);
	if (f2fs_mask_flags(inode->i_mode, iflags) != iflags)
		return -EOPNOTSUPP;

	err = f2fs_setflags_common(inode, iflags, f2fs_fsflags_to_iflags(mask));
	if (!err)
		err = f2fs_ioc_setproject(inode, fa->fsx_projid);

	return err;
}

int f2fs_pin_file_control(struct inode *inode, bool inc)
{
	struct f2fs_inode_info *fi = F2FS_I(inode);
	struct f2fs_sb_info *sbi = F2FS_I_SB(inode);

	/* Use i_gc_failures for normal file as a risk signal. */
	if (inc)
		f2fs_i_gc_failures_write(inode,
				fi->i_gc_failures[GC_FAILURE_PIN] + 1);

	if (fi->i_gc_failures[GC_FAILURE_PIN] > sbi->gc_pin_file_threshold) {
		f2fs_warn(sbi, "%s: Enable GC = ino %lx after %x GC trials",
			  __func__, inode->i_ino,
			  fi->i_gc_failures[GC_FAILURE_PIN]);
		clear_inode_flag(inode, FI_PIN_FILE);
		return -EAGAIN;
	}
	return 0;
}

static int f2fs_ioc_set_pin_file(struct file *filp, unsigned long arg)
{
	struct inode *inode = file_inode(filp);
	__u32 pin;
	int ret = 0;

	if (get_user(pin, (__u32 __user *)arg))
		return -EFAULT;

	if (!S_ISREG(inode->i_mode))
		return -EINVAL;

	if (f2fs_readonly(F2FS_I_SB(inode)->sb))
		return -EROFS;

	ret = mnt_want_write_file(filp);
	if (ret)
		return ret;

	inode_lock(inode);

	if (!pin) {
		clear_inode_flag(inode, FI_PIN_FILE);
		f2fs_i_gc_failures_write(inode, 0);
		goto done;
	}

	if (f2fs_should_update_outplace(inode, NULL)) {
		ret = -EINVAL;
		goto out;
	}

	if (f2fs_pin_file_control(inode, false)) {
		ret = -EAGAIN;
		goto out;
	}

	ret = f2fs_convert_inline_inode(inode);
	if (ret)
		goto out;

	if (!f2fs_disable_compressed_file(inode)) {
		ret = -EOPNOTSUPP;
		goto out;
	}

	set_inode_flag(inode, FI_PIN_FILE);
	ret = F2FS_I(inode)->i_gc_failures[GC_FAILURE_PIN];
done:
	f2fs_update_time(F2FS_I_SB(inode), REQ_TIME);
out:
	inode_unlock(inode);
	mnt_drop_write_file(filp);
	return ret;
}

static int f2fs_ioc_get_pin_file(struct file *filp, unsigned long arg)
{
	struct inode *inode = file_inode(filp);
	__u32 pin = 0;

	if (is_inode_flag_set(inode, FI_PIN_FILE))
		pin = F2FS_I(inode)->i_gc_failures[GC_FAILURE_PIN];
	return put_user(pin, (u32 __user *)arg);
}

int f2fs_precache_extents(struct inode *inode)
{
	struct f2fs_inode_info *fi = F2FS_I(inode);
	struct f2fs_map_blocks map;
	pgoff_t m_next_extent;
	loff_t end;
	int err;

	if (is_inode_flag_set(inode, FI_NO_EXTENT))
		return -EOPNOTSUPP;

	map.m_lblk = 0;
	map.m_next_pgofs = NULL;
	map.m_next_extent = &m_next_extent;
	map.m_seg_type = NO_CHECK_TYPE;
	map.m_may_create = false;
	end = max_file_blocks(inode);

	while (map.m_lblk < end) {
		map.m_len = end - map.m_lblk;

		f2fs_down_write(&fi->i_gc_rwsem[WRITE]);
		err = f2fs_map_blocks(inode, &map, 0, F2FS_GET_BLOCK_PRECACHE);
		f2fs_up_write(&fi->i_gc_rwsem[WRITE]);
		if (err)
			return err;

		map.m_lblk = m_next_extent;
	}

	return 0;
}

static int f2fs_ioc_precache_extents(struct file *filp, unsigned long arg)
{
	return f2fs_precache_extents(file_inode(filp));
}

static int f2fs_ioc_resize_fs(struct file *filp, unsigned long arg)
{
	struct f2fs_sb_info *sbi = F2FS_I_SB(file_inode(filp));
	__u64 block_count;

	if (!capable(CAP_SYS_ADMIN))
		return -EPERM;

	if (f2fs_readonly(sbi->sb))
		return -EROFS;

	if (copy_from_user(&block_count, (void __user *)arg,
			   sizeof(block_count)))
		return -EFAULT;

	return f2fs_resize_fs(sbi, block_count);
}

static int f2fs_ioc_enable_verity(struct file *filp, unsigned long arg)
{
	struct inode *inode = file_inode(filp);

	f2fs_update_time(F2FS_I_SB(inode), REQ_TIME);

	if (!f2fs_sb_has_verity(F2FS_I_SB(inode))) {
		f2fs_warn(F2FS_I_SB(inode),
			  "Can't enable fs-verity on inode %lu: the verity feature is not enabled on this filesystem",
			  inode->i_ino);
		return -EOPNOTSUPP;
	}

	return fsverity_ioctl_enable(filp, (const void __user *)arg);
}

static int f2fs_ioc_measure_verity(struct file *filp, unsigned long arg)
{
	if (!f2fs_sb_has_verity(F2FS_I_SB(file_inode(filp))))
		return -EOPNOTSUPP;

	return fsverity_ioctl_measure(filp, (void __user *)arg);
}

static int f2fs_ioc_read_verity_metadata(struct file *filp, unsigned long arg)
{
	if (!f2fs_sb_has_verity(F2FS_I_SB(file_inode(filp))))
		return -EOPNOTSUPP;

	return fsverity_ioctl_read_metadata(filp, (const void __user *)arg);
}

static int f2fs_ioc_getfslabel(struct file *filp, unsigned long arg)
{
	struct inode *inode = file_inode(filp);
	struct f2fs_sb_info *sbi = F2FS_I_SB(inode);
	char *vbuf;
	int count;
	int err = 0;

	vbuf = f2fs_kzalloc(sbi, MAX_VOLUME_NAME, GFP_KERNEL);
	if (!vbuf)
		return -ENOMEM;

	f2fs_down_read(&sbi->sb_lock);
	count = utf16s_to_utf8s(sbi->raw_super->volume_name,
			ARRAY_SIZE(sbi->raw_super->volume_name),
			UTF16_LITTLE_ENDIAN, vbuf, MAX_VOLUME_NAME);
	f2fs_up_read(&sbi->sb_lock);

	if (copy_to_user((char __user *)arg, vbuf,
				min(FSLABEL_MAX, count)))
		err = -EFAULT;

	kfree(vbuf);
	return err;
}

static int f2fs_ioc_setfslabel(struct file *filp, unsigned long arg)
{
	struct inode *inode = file_inode(filp);
	struct f2fs_sb_info *sbi = F2FS_I_SB(inode);
	char *vbuf;
	int err = 0;

	if (!capable(CAP_SYS_ADMIN))
		return -EPERM;

	vbuf = strndup_user((const char __user *)arg, FSLABEL_MAX);
	if (IS_ERR(vbuf))
		return PTR_ERR(vbuf);

	err = mnt_want_write_file(filp);
	if (err)
		goto out;

	f2fs_down_write(&sbi->sb_lock);

	memset(sbi->raw_super->volume_name, 0,
			sizeof(sbi->raw_super->volume_name));
	utf8s_to_utf16s(vbuf, strlen(vbuf), UTF16_LITTLE_ENDIAN,
			sbi->raw_super->volume_name,
			ARRAY_SIZE(sbi->raw_super->volume_name));

	err = f2fs_commit_super(sbi, false);

	f2fs_up_write(&sbi->sb_lock);

	mnt_drop_write_file(filp);
out:
	kfree(vbuf);
	return err;
}

static int f2fs_get_compress_blocks(struct file *filp, unsigned long arg)
{
	struct inode *inode = file_inode(filp);
	__u64 blocks;

	if (!f2fs_sb_has_compression(F2FS_I_SB(inode)))
		return -EOPNOTSUPP;

	if (!f2fs_compressed_file(inode))
		return -EINVAL;

	blocks = atomic_read(&F2FS_I(inode)->i_compr_blocks);
	return put_user(blocks, (u64 __user *)arg);
}

static int release_compress_blocks(struct dnode_of_data *dn, pgoff_t count)
{
	struct f2fs_sb_info *sbi = F2FS_I_SB(dn->inode);
	unsigned int released_blocks = 0;
	int cluster_size = F2FS_I(dn->inode)->i_cluster_size;
	block_t blkaddr;
	int i;

	for (i = 0; i < count; i++) {
		blkaddr = data_blkaddr(dn->inode, dn->node_page,
						dn->ofs_in_node + i);

		if (!__is_valid_data_blkaddr(blkaddr))
			continue;
		if (unlikely(!f2fs_is_valid_blkaddr(sbi, blkaddr,
					DATA_GENERIC_ENHANCE)))
			return -EFSCORRUPTED;
	}

	while (count) {
		int compr_blocks = 0;

		for (i = 0; i < cluster_size; i++, dn->ofs_in_node++) {
			blkaddr = f2fs_data_blkaddr(dn);

			if (i == 0) {
				if (blkaddr == COMPRESS_ADDR)
					continue;
				dn->ofs_in_node += cluster_size;
				goto next;
			}

			if (__is_valid_data_blkaddr(blkaddr))
				compr_blocks++;

			if (blkaddr != NEW_ADDR)
				continue;

			dn->data_blkaddr = NULL_ADDR;
			f2fs_set_data_blkaddr(dn);
		}

		f2fs_i_compr_blocks_update(dn->inode, compr_blocks, false);
		dec_valid_block_count(sbi, dn->inode,
					cluster_size - compr_blocks);

		released_blocks += cluster_size - compr_blocks;
next:
		count -= cluster_size;
	}

	return released_blocks;
}

static int f2fs_release_compress_blocks(struct file *filp, unsigned long arg)
{
	struct inode *inode = file_inode(filp);
	struct f2fs_sb_info *sbi = F2FS_I_SB(inode);
	pgoff_t page_idx = 0, last_idx;
	unsigned int released_blocks = 0;
	int ret;
	int writecount;

	if (!f2fs_sb_has_compression(F2FS_I_SB(inode)))
		return -EOPNOTSUPP;

	if (!f2fs_compressed_file(inode))
		return -EINVAL;

	if (f2fs_readonly(sbi->sb))
		return -EROFS;

	ret = mnt_want_write_file(filp);
	if (ret)
		return ret;

	f2fs_balance_fs(F2FS_I_SB(inode), true);

	inode_lock(inode);

	writecount = atomic_read(&inode->i_writecount);
	if ((filp->f_mode & FMODE_WRITE && writecount != 1) ||
			(!(filp->f_mode & FMODE_WRITE) && writecount)) {
		ret = -EBUSY;
		goto out;
	}

	if (is_inode_flag_set(inode, FI_COMPRESS_RELEASED)) {
		ret = -EINVAL;
		goto out;
	}

	ret = filemap_write_and_wait_range(inode->i_mapping, 0, LLONG_MAX);
	if (ret)
		goto out;

	set_inode_flag(inode, FI_COMPRESS_RELEASED);
	inode->i_ctime = current_time(inode);
	f2fs_mark_inode_dirty_sync(inode, true);

	if (!atomic_read(&F2FS_I(inode)->i_compr_blocks))
		goto out;

	f2fs_down_write(&F2FS_I(inode)->i_gc_rwsem[WRITE]);
	filemap_invalidate_lock(inode->i_mapping);

	last_idx = DIV_ROUND_UP(i_size_read(inode), PAGE_SIZE);

	while (page_idx < last_idx) {
		struct dnode_of_data dn;
		pgoff_t end_offset, count;

		set_new_dnode(&dn, inode, NULL, NULL, 0);
		ret = f2fs_get_dnode_of_data(&dn, page_idx, LOOKUP_NODE);
		if (ret) {
			if (ret == -ENOENT) {
				page_idx = f2fs_get_next_page_offset(&dn,
								page_idx);
				ret = 0;
				continue;
			}
			break;
		}

		end_offset = ADDRS_PER_PAGE(dn.node_page, inode);
		count = min(end_offset - dn.ofs_in_node, last_idx - page_idx);
		count = round_up(count, F2FS_I(inode)->i_cluster_size);

		ret = release_compress_blocks(&dn, count);

		f2fs_put_dnode(&dn);

		if (ret < 0)
			break;

		page_idx += count;
		released_blocks += ret;
	}

	filemap_invalidate_unlock(inode->i_mapping);
	f2fs_up_write(&F2FS_I(inode)->i_gc_rwsem[WRITE]);
out:
	inode_unlock(inode);

	mnt_drop_write_file(filp);

	if (ret >= 0) {
		ret = put_user(released_blocks, (u64 __user *)arg);
	} else if (released_blocks &&
			atomic_read(&F2FS_I(inode)->i_compr_blocks)) {
		set_sbi_flag(sbi, SBI_NEED_FSCK);
		f2fs_warn(sbi, "%s: partial blocks were released i_ino=%lx "
			"iblocks=%llu, released=%u, compr_blocks=%u, "
			"run fsck to fix.",
			__func__, inode->i_ino, inode->i_blocks,
			released_blocks,
			atomic_read(&F2FS_I(inode)->i_compr_blocks));
	}

	return ret;
}

static int reserve_compress_blocks(struct dnode_of_data *dn, pgoff_t count)
{
	struct f2fs_sb_info *sbi = F2FS_I_SB(dn->inode);
	unsigned int reserved_blocks = 0;
	int cluster_size = F2FS_I(dn->inode)->i_cluster_size;
	block_t blkaddr;
	int i;

	for (i = 0; i < count; i++) {
		blkaddr = data_blkaddr(dn->inode, dn->node_page,
						dn->ofs_in_node + i);

		if (!__is_valid_data_blkaddr(blkaddr))
			continue;
		if (unlikely(!f2fs_is_valid_blkaddr(sbi, blkaddr,
					DATA_GENERIC_ENHANCE)))
			return -EFSCORRUPTED;
	}

	while (count) {
		int compr_blocks = 0;
		blkcnt_t reserved;
		int ret;

		for (i = 0; i < cluster_size; i++, dn->ofs_in_node++) {
			blkaddr = f2fs_data_blkaddr(dn);

			if (i == 0) {
				if (blkaddr == COMPRESS_ADDR)
					continue;
				dn->ofs_in_node += cluster_size;
				goto next;
			}

			if (__is_valid_data_blkaddr(blkaddr)) {
				compr_blocks++;
				continue;
			}

			dn->data_blkaddr = NEW_ADDR;
			f2fs_set_data_blkaddr(dn);
		}

		reserved = cluster_size - compr_blocks;
		ret = inc_valid_block_count(sbi, dn->inode, &reserved);
		if (ret)
			return ret;

		if (reserved != cluster_size - compr_blocks)
			return -ENOSPC;

		f2fs_i_compr_blocks_update(dn->inode, compr_blocks, true);

		reserved_blocks += reserved;
next:
		count -= cluster_size;
	}

	return reserved_blocks;
}

static int f2fs_reserve_compress_blocks(struct file *filp, unsigned long arg)
{
	struct inode *inode = file_inode(filp);
	struct f2fs_sb_info *sbi = F2FS_I_SB(inode);
	pgoff_t page_idx = 0, last_idx;
	unsigned int reserved_blocks = 0;
	int ret;

	if (!f2fs_sb_has_compression(F2FS_I_SB(inode)))
		return -EOPNOTSUPP;

	if (!f2fs_compressed_file(inode))
		return -EINVAL;

	if (f2fs_readonly(sbi->sb))
		return -EROFS;

	ret = mnt_want_write_file(filp);
	if (ret)
		return ret;

	if (atomic_read(&F2FS_I(inode)->i_compr_blocks))
		goto out;

	f2fs_balance_fs(F2FS_I_SB(inode), true);

	inode_lock(inode);

	if (!is_inode_flag_set(inode, FI_COMPRESS_RELEASED)) {
		ret = -EINVAL;
		goto unlock_inode;
	}

	f2fs_down_write(&F2FS_I(inode)->i_gc_rwsem[WRITE]);
	filemap_invalidate_lock(inode->i_mapping);

	last_idx = DIV_ROUND_UP(i_size_read(inode), PAGE_SIZE);

	while (page_idx < last_idx) {
		struct dnode_of_data dn;
		pgoff_t end_offset, count;

		set_new_dnode(&dn, inode, NULL, NULL, 0);
		ret = f2fs_get_dnode_of_data(&dn, page_idx, LOOKUP_NODE);
		if (ret) {
			if (ret == -ENOENT) {
				page_idx = f2fs_get_next_page_offset(&dn,
								page_idx);
				ret = 0;
				continue;
			}
			break;
		}

		end_offset = ADDRS_PER_PAGE(dn.node_page, inode);
		count = min(end_offset - dn.ofs_in_node, last_idx - page_idx);
		count = round_up(count, F2FS_I(inode)->i_cluster_size);

		ret = reserve_compress_blocks(&dn, count);

		f2fs_put_dnode(&dn);

		if (ret < 0)
			break;

		page_idx += count;
		reserved_blocks += ret;
	}

	filemap_invalidate_unlock(inode->i_mapping);
	f2fs_up_write(&F2FS_I(inode)->i_gc_rwsem[WRITE]);

	if (ret >= 0) {
		clear_inode_flag(inode, FI_COMPRESS_RELEASED);
		inode->i_ctime = current_time(inode);
		f2fs_mark_inode_dirty_sync(inode, true);
	}
unlock_inode:
	inode_unlock(inode);
out:
	mnt_drop_write_file(filp);

	if (ret >= 0) {
		ret = put_user(reserved_blocks, (u64 __user *)arg);
	} else if (reserved_blocks &&
			atomic_read(&F2FS_I(inode)->i_compr_blocks)) {
		set_sbi_flag(sbi, SBI_NEED_FSCK);
		f2fs_warn(sbi, "%s: partial blocks were released i_ino=%lx "
			"iblocks=%llu, reserved=%u, compr_blocks=%u, "
			"run fsck to fix.",
			__func__, inode->i_ino, inode->i_blocks,
			reserved_blocks,
			atomic_read(&F2FS_I(inode)->i_compr_blocks));
	}

	return ret;
}

static int f2fs_secure_erase(struct block_device *bdev, struct inode *inode,
		pgoff_t off, block_t block, block_t len, u32 flags)
{
	sector_t sector = SECTOR_FROM_BLOCK(block);
	sector_t nr_sects = SECTOR_FROM_BLOCK(len);
	int ret = 0;

	if (flags & F2FS_TRIM_FILE_DISCARD) {
		if (bdev_max_secure_erase_sectors(bdev))
			ret = blkdev_issue_secure_erase(bdev, sector, nr_sects,
					GFP_NOFS);
		else
			ret = blkdev_issue_discard(bdev, sector, nr_sects,
					GFP_NOFS);
	}

	if (!ret && (flags & F2FS_TRIM_FILE_ZEROOUT)) {
		if (IS_ENCRYPTED(inode))
			ret = fscrypt_zeroout_range(inode, off, block, len);
		else
			ret = blkdev_issue_zeroout(bdev, sector, nr_sects,
					GFP_NOFS, 0);
	}

	return ret;
}

static int f2fs_sec_trim_file(struct file *filp, unsigned long arg)
{
	struct inode *inode = file_inode(filp);
	struct f2fs_sb_info *sbi = F2FS_I_SB(inode);
	struct address_space *mapping = inode->i_mapping;
	struct block_device *prev_bdev = NULL;
	struct f2fs_sectrim_range range;
	pgoff_t index, pg_end, prev_index = 0;
	block_t prev_block = 0, len = 0;
	loff_t end_addr;
	bool to_end = false;
	int ret = 0;

	if (!(filp->f_mode & FMODE_WRITE))
		return -EBADF;

	if (copy_from_user(&range, (struct f2fs_sectrim_range __user *)arg,
				sizeof(range)))
		return -EFAULT;

	if (range.flags == 0 || (range.flags & ~F2FS_TRIM_FILE_MASK) ||
			!S_ISREG(inode->i_mode))
		return -EINVAL;

	if (((range.flags & F2FS_TRIM_FILE_DISCARD) &&
			!f2fs_hw_support_discard(sbi)) ||
			((range.flags & F2FS_TRIM_FILE_ZEROOUT) &&
			 IS_ENCRYPTED(inode) && f2fs_is_multi_device(sbi)))
		return -EOPNOTSUPP;

	file_start_write(filp);
	inode_lock(inode);

	if (f2fs_is_atomic_file(inode) || f2fs_compressed_file(inode) ||
			range.start >= inode->i_size) {
		ret = -EINVAL;
		goto err;
	}

	if (range.len == 0)
		goto err;

	if (inode->i_size - range.start > range.len) {
		end_addr = range.start + range.len;
	} else {
		end_addr = range.len == (u64)-1 ?
			sbi->sb->s_maxbytes : inode->i_size;
		to_end = true;
	}

	if (!IS_ALIGNED(range.start, F2FS_BLKSIZE) ||
			(!to_end && !IS_ALIGNED(end_addr, F2FS_BLKSIZE))) {
		ret = -EINVAL;
		goto err;
	}

	index = F2FS_BYTES_TO_BLK(range.start);
	pg_end = DIV_ROUND_UP(end_addr, F2FS_BLKSIZE);

	ret = f2fs_convert_inline_inode(inode);
	if (ret)
		goto err;

	f2fs_down_write(&F2FS_I(inode)->i_gc_rwsem[WRITE]);
	filemap_invalidate_lock(mapping);

	ret = filemap_write_and_wait_range(mapping, range.start,
			to_end ? LLONG_MAX : end_addr - 1);
	if (ret)
		goto out;

	truncate_inode_pages_range(mapping, range.start,
			to_end ? -1 : end_addr - 1);

	while (index < pg_end) {
		struct dnode_of_data dn;
		pgoff_t end_offset, count;
		int i;

		set_new_dnode(&dn, inode, NULL, NULL, 0);
		ret = f2fs_get_dnode_of_data(&dn, index, LOOKUP_NODE);
		if (ret) {
			if (ret == -ENOENT) {
				index = f2fs_get_next_page_offset(&dn, index);
				continue;
			}
			goto out;
		}

		end_offset = ADDRS_PER_PAGE(dn.node_page, inode);
		count = min(end_offset - dn.ofs_in_node, pg_end - index);
		for (i = 0; i < count; i++, index++, dn.ofs_in_node++) {
			struct block_device *cur_bdev;
			block_t blkaddr = f2fs_data_blkaddr(&dn);

			if (!__is_valid_data_blkaddr(blkaddr))
				continue;

			if (!f2fs_is_valid_blkaddr(sbi, blkaddr,
						DATA_GENERIC_ENHANCE)) {
				ret = -EFSCORRUPTED;
				f2fs_put_dnode(&dn);
				goto out;
			}

			cur_bdev = f2fs_target_device(sbi, blkaddr, NULL);
			if (f2fs_is_multi_device(sbi)) {
				int di = f2fs_target_device_index(sbi, blkaddr);

				blkaddr -= FDEV(di).start_blk;
			}

			if (len) {
				if (prev_bdev == cur_bdev &&
						index == prev_index + len &&
						blkaddr == prev_block + len) {
					len++;
				} else {
					ret = f2fs_secure_erase(prev_bdev,
						inode, prev_index, prev_block,
						len, range.flags);
					if (ret) {
						f2fs_put_dnode(&dn);
						goto out;
					}

					len = 0;
				}
			}

			if (!len) {
				prev_bdev = cur_bdev;
				prev_index = index;
				prev_block = blkaddr;
				len = 1;
			}
		}

		f2fs_put_dnode(&dn);

		if (fatal_signal_pending(current)) {
			ret = -EINTR;
			goto out;
		}
		cond_resched();
	}

	if (len)
		ret = f2fs_secure_erase(prev_bdev, inode, prev_index,
				prev_block, len, range.flags);
out:
	filemap_invalidate_unlock(mapping);
	f2fs_up_write(&F2FS_I(inode)->i_gc_rwsem[WRITE]);
err:
	inode_unlock(inode);
	file_end_write(filp);

	return ret;
}

static int f2fs_ioc_get_compress_option(struct file *filp, unsigned long arg)
{
	struct inode *inode = file_inode(filp);
	struct f2fs_comp_option option;

	if (!f2fs_sb_has_compression(F2FS_I_SB(inode)))
		return -EOPNOTSUPP;

	inode_lock_shared(inode);

	if (!f2fs_compressed_file(inode)) {
		inode_unlock_shared(inode);
		return -ENODATA;
	}

	option.algorithm = F2FS_I(inode)->i_compress_algorithm;
	option.log_cluster_size = F2FS_I(inode)->i_log_cluster_size;

	inode_unlock_shared(inode);

	if (copy_to_user((struct f2fs_comp_option __user *)arg, &option,
				sizeof(option)))
		return -EFAULT;

	return 0;
}

static int f2fs_ioc_set_compress_option(struct file *filp, unsigned long arg)
{
	struct inode *inode = file_inode(filp);
	struct f2fs_sb_info *sbi = F2FS_I_SB(inode);
	struct f2fs_comp_option option;
	int ret = 0;

	if (!f2fs_sb_has_compression(sbi))
		return -EOPNOTSUPP;

	if (!(filp->f_mode & FMODE_WRITE))
		return -EBADF;

	if (copy_from_user(&option, (struct f2fs_comp_option __user *)arg,
				sizeof(option)))
		return -EFAULT;

	if (!f2fs_compressed_file(inode) ||
			option.log_cluster_size < MIN_COMPRESS_LOG_SIZE ||
			option.log_cluster_size > MAX_COMPRESS_LOG_SIZE ||
			option.algorithm >= COMPRESS_MAX)
		return -EINVAL;

	file_start_write(filp);
	inode_lock(inode);

	if (f2fs_is_mmap_file(inode) || get_dirty_pages(inode)) {
		ret = -EBUSY;
		goto out;
	}

	if (inode->i_size != 0) {
		ret = -EFBIG;
		goto out;
	}

	F2FS_I(inode)->i_compress_algorithm = option.algorithm;
	F2FS_I(inode)->i_log_cluster_size = option.log_cluster_size;
	F2FS_I(inode)->i_cluster_size = 1 << option.log_cluster_size;
	f2fs_mark_inode_dirty_sync(inode, true);

	if (!f2fs_is_compress_backend_ready(inode))
		f2fs_warn(sbi, "compression algorithm is successfully set, "
			"but current kernel doesn't support this algorithm.");
out:
	inode_unlock(inode);
	file_end_write(filp);

	return ret;
}

static int redirty_blocks(struct inode *inode, pgoff_t page_idx, int len)
{
	DEFINE_READAHEAD(ractl, NULL, NULL, inode->i_mapping, page_idx);
	struct address_space *mapping = inode->i_mapping;
	struct page *page;
	pgoff_t redirty_idx = page_idx;
	int i, page_len = 0, ret = 0;

	page_cache_ra_unbounded(&ractl, len, 0);

	for (i = 0; i < len; i++, page_idx++) {
		page = read_cache_page(mapping, page_idx, NULL, NULL);
		if (IS_ERR(page)) {
			ret = PTR_ERR(page);
			break;
		}
		page_len++;
	}

	for (i = 0; i < page_len; i++, redirty_idx++) {
		page = find_lock_page(mapping, redirty_idx);

		/* It will never fail, when page has pinned above */
		f2fs_bug_on(F2FS_I_SB(inode), !page);

		set_page_dirty(page);
		f2fs_put_page(page, 1);
		f2fs_put_page(page, 0);
	}

	return ret;
}

static int f2fs_ioc_decompress_file(struct file *filp, unsigned long arg)
{
	struct inode *inode = file_inode(filp);
	struct f2fs_sb_info *sbi = F2FS_I_SB(inode);
	struct f2fs_inode_info *fi = F2FS_I(inode);
	pgoff_t page_idx = 0, last_idx;
	unsigned int blk_per_seg = sbi->blocks_per_seg;
	int cluster_size = fi->i_cluster_size;
	int count, ret;

	if (!f2fs_sb_has_compression(sbi) ||
			F2FS_OPTION(sbi).compress_mode != COMPR_MODE_USER)
		return -EOPNOTSUPP;

	if (!(filp->f_mode & FMODE_WRITE))
		return -EBADF;

	if (!f2fs_compressed_file(inode))
		return -EINVAL;

	f2fs_balance_fs(F2FS_I_SB(inode), true);

	file_start_write(filp);
	inode_lock(inode);

	if (!f2fs_is_compress_backend_ready(inode)) {
		ret = -EOPNOTSUPP;
		goto out;
	}

<<<<<<< HEAD
=======
	if (is_inode_flag_set(inode, FI_COMPRESS_RELEASED)) {
		ret = -EINVAL;
		goto out;
	}

>>>>>>> 7365df19
	ret = filemap_write_and_wait_range(inode->i_mapping, 0, LLONG_MAX);
	if (ret)
		goto out;

	if (!atomic_read(&fi->i_compr_blocks))
		goto out;

	last_idx = DIV_ROUND_UP(i_size_read(inode), PAGE_SIZE);

	count = last_idx - page_idx;
	while (count) {
		int len = min(cluster_size, count);

		ret = redirty_blocks(inode, page_idx, len);
		if (ret < 0)
			break;

		if (get_dirty_pages(inode) >= blk_per_seg)
			filemap_fdatawrite(inode->i_mapping);

		count -= len;
		page_idx += len;
	}

	if (!ret)
		ret = filemap_write_and_wait_range(inode->i_mapping, 0,
							LLONG_MAX);

	if (ret)
		f2fs_warn(sbi, "%s: The file might be partially decompressed (errno=%d). Please delete the file.",
			  __func__, ret);
out:
	inode_unlock(inode);
	file_end_write(filp);

	return ret;
}

static int f2fs_ioc_compress_file(struct file *filp, unsigned long arg)
{
	struct inode *inode = file_inode(filp);
	struct f2fs_sb_info *sbi = F2FS_I_SB(inode);
	pgoff_t page_idx = 0, last_idx;
	unsigned int blk_per_seg = sbi->blocks_per_seg;
	int cluster_size = F2FS_I(inode)->i_cluster_size;
	int count, ret;

	if (!f2fs_sb_has_compression(sbi) ||
			F2FS_OPTION(sbi).compress_mode != COMPR_MODE_USER)
		return -EOPNOTSUPP;

	if (!(filp->f_mode & FMODE_WRITE))
		return -EBADF;

	if (!f2fs_compressed_file(inode))
		return -EINVAL;

	f2fs_balance_fs(F2FS_I_SB(inode), true);

	file_start_write(filp);
	inode_lock(inode);

	if (!f2fs_is_compress_backend_ready(inode)) {
		ret = -EOPNOTSUPP;
		goto out;
	}

<<<<<<< HEAD
=======
	if (is_inode_flag_set(inode, FI_COMPRESS_RELEASED)) {
		ret = -EINVAL;
		goto out;
	}

>>>>>>> 7365df19
	ret = filemap_write_and_wait_range(inode->i_mapping, 0, LLONG_MAX);
	if (ret)
		goto out;

	set_inode_flag(inode, FI_ENABLE_COMPRESS);

	last_idx = DIV_ROUND_UP(i_size_read(inode), PAGE_SIZE);

	count = last_idx - page_idx;
	while (count) {
		int len = min(cluster_size, count);

		ret = redirty_blocks(inode, page_idx, len);
		if (ret < 0)
			break;

		if (get_dirty_pages(inode) >= blk_per_seg)
			filemap_fdatawrite(inode->i_mapping);

		count -= len;
		page_idx += len;
	}

	if (!ret)
		ret = filemap_write_and_wait_range(inode->i_mapping, 0,
							LLONG_MAX);

	clear_inode_flag(inode, FI_ENABLE_COMPRESS);

	if (ret)
		f2fs_warn(sbi, "%s: The file might be partially compressed (errno=%d). Please delete the file.",
			  __func__, ret);
out:
	inode_unlock(inode);
	file_end_write(filp);

	return ret;
}

static long __f2fs_ioctl(struct file *filp, unsigned int cmd, unsigned long arg)
{
	switch (cmd) {
	case FS_IOC_GETVERSION:
		return f2fs_ioc_getversion(filp, arg);
	case F2FS_IOC_START_ATOMIC_WRITE:
		return f2fs_ioc_start_atomic_write(filp);
	case F2FS_IOC_COMMIT_ATOMIC_WRITE:
		return f2fs_ioc_commit_atomic_write(filp);
	case F2FS_IOC_ABORT_ATOMIC_WRITE:
		return f2fs_ioc_abort_atomic_write(filp);
	case F2FS_IOC_START_VOLATILE_WRITE:
	case F2FS_IOC_RELEASE_VOLATILE_WRITE:
<<<<<<< HEAD
	case F2FS_IOC_ABORT_VOLATILE_WRITE:
=======
>>>>>>> 7365df19
		return -EOPNOTSUPP;
	case F2FS_IOC_SHUTDOWN:
		return f2fs_ioc_shutdown(filp, arg);
	case FITRIM:
		return f2fs_ioc_fitrim(filp, arg);
	case FS_IOC_SET_ENCRYPTION_POLICY:
		return f2fs_ioc_set_encryption_policy(filp, arg);
	case FS_IOC_GET_ENCRYPTION_POLICY:
		return f2fs_ioc_get_encryption_policy(filp, arg);
	case FS_IOC_GET_ENCRYPTION_PWSALT:
		return f2fs_ioc_get_encryption_pwsalt(filp, arg);
	case FS_IOC_GET_ENCRYPTION_POLICY_EX:
		return f2fs_ioc_get_encryption_policy_ex(filp, arg);
	case FS_IOC_ADD_ENCRYPTION_KEY:
		return f2fs_ioc_add_encryption_key(filp, arg);
	case FS_IOC_REMOVE_ENCRYPTION_KEY:
		return f2fs_ioc_remove_encryption_key(filp, arg);
	case FS_IOC_REMOVE_ENCRYPTION_KEY_ALL_USERS:
		return f2fs_ioc_remove_encryption_key_all_users(filp, arg);
	case FS_IOC_GET_ENCRYPTION_KEY_STATUS:
		return f2fs_ioc_get_encryption_key_status(filp, arg);
	case FS_IOC_GET_ENCRYPTION_NONCE:
		return f2fs_ioc_get_encryption_nonce(filp, arg);
	case F2FS_IOC_GARBAGE_COLLECT:
		return f2fs_ioc_gc(filp, arg);
	case F2FS_IOC_GARBAGE_COLLECT_RANGE:
		return f2fs_ioc_gc_range(filp, arg);
	case F2FS_IOC_WRITE_CHECKPOINT:
		return f2fs_ioc_write_checkpoint(filp, arg);
	case F2FS_IOC_DEFRAGMENT:
		return f2fs_ioc_defragment(filp, arg);
	case F2FS_IOC_MOVE_RANGE:
		return f2fs_ioc_move_range(filp, arg);
	case F2FS_IOC_FLUSH_DEVICE:
		return f2fs_ioc_flush_device(filp, arg);
	case F2FS_IOC_GET_FEATURES:
		return f2fs_ioc_get_features(filp, arg);
	case F2FS_IOC_GET_PIN_FILE:
		return f2fs_ioc_get_pin_file(filp, arg);
	case F2FS_IOC_SET_PIN_FILE:
		return f2fs_ioc_set_pin_file(filp, arg);
	case F2FS_IOC_PRECACHE_EXTENTS:
		return f2fs_ioc_precache_extents(filp, arg);
	case F2FS_IOC_RESIZE_FS:
		return f2fs_ioc_resize_fs(filp, arg);
	case FS_IOC_ENABLE_VERITY:
		return f2fs_ioc_enable_verity(filp, arg);
	case FS_IOC_MEASURE_VERITY:
		return f2fs_ioc_measure_verity(filp, arg);
	case FS_IOC_READ_VERITY_METADATA:
		return f2fs_ioc_read_verity_metadata(filp, arg);
	case FS_IOC_GETFSLABEL:
		return f2fs_ioc_getfslabel(filp, arg);
	case FS_IOC_SETFSLABEL:
		return f2fs_ioc_setfslabel(filp, arg);
	case F2FS_IOC_GET_COMPRESS_BLOCKS:
		return f2fs_get_compress_blocks(filp, arg);
	case F2FS_IOC_RELEASE_COMPRESS_BLOCKS:
		return f2fs_release_compress_blocks(filp, arg);
	case F2FS_IOC_RESERVE_COMPRESS_BLOCKS:
		return f2fs_reserve_compress_blocks(filp, arg);
	case F2FS_IOC_SEC_TRIM_FILE:
		return f2fs_sec_trim_file(filp, arg);
	case F2FS_IOC_GET_COMPRESS_OPTION:
		return f2fs_ioc_get_compress_option(filp, arg);
	case F2FS_IOC_SET_COMPRESS_OPTION:
		return f2fs_ioc_set_compress_option(filp, arg);
	case F2FS_IOC_DECOMPRESS_FILE:
		return f2fs_ioc_decompress_file(filp, arg);
	case F2FS_IOC_COMPRESS_FILE:
		return f2fs_ioc_compress_file(filp, arg);
	default:
		return -ENOTTY;
	}
}

long f2fs_ioctl(struct file *filp, unsigned int cmd, unsigned long arg)
{
	if (unlikely(f2fs_cp_error(F2FS_I_SB(file_inode(filp)))))
		return -EIO;
	if (!f2fs_is_checkpoint_ready(F2FS_I_SB(file_inode(filp))))
		return -ENOSPC;

	return __f2fs_ioctl(filp, cmd, arg);
}

/*
 * Return %true if the given read or write request should use direct I/O, or
 * %false if it should use buffered I/O.
 */
static bool f2fs_should_use_dio(struct inode *inode, struct kiocb *iocb,
				struct iov_iter *iter)
{
	unsigned int align;

	if (!(iocb->ki_flags & IOCB_DIRECT))
		return false;

	if (f2fs_force_buffered_io(inode, iov_iter_rw(iter)))
		return false;

	/*
	 * Direct I/O not aligned to the disk's logical_block_size will be
	 * attempted, but will fail with -EINVAL.
	 *
	 * f2fs additionally requires that direct I/O be aligned to the
	 * filesystem block size, which is often a stricter requirement.
	 * However, f2fs traditionally falls back to buffered I/O on requests
	 * that are logical_block_size-aligned but not fs-block aligned.
	 *
	 * The below logic implements this behavior.
	 */
	align = iocb->ki_pos | iov_iter_alignment(iter);
	if (!IS_ALIGNED(align, i_blocksize(inode)) &&
	    IS_ALIGNED(align, bdev_logical_block_size(inode->i_sb->s_bdev)))
		return false;

	return true;
}

static int f2fs_dio_read_end_io(struct kiocb *iocb, ssize_t size, int error,
				unsigned int flags)
{
	struct f2fs_sb_info *sbi = F2FS_I_SB(file_inode(iocb->ki_filp));

	dec_page_count(sbi, F2FS_DIO_READ);
	if (error)
		return error;
	f2fs_update_iostat(sbi, APP_DIRECT_READ_IO, size);
	return 0;
}

static const struct iomap_dio_ops f2fs_iomap_dio_read_ops = {
	.end_io = f2fs_dio_read_end_io,
};

static ssize_t f2fs_dio_read_iter(struct kiocb *iocb, struct iov_iter *to)
{
	struct file *file = iocb->ki_filp;
	struct inode *inode = file_inode(file);
	struct f2fs_sb_info *sbi = F2FS_I_SB(inode);
	struct f2fs_inode_info *fi = F2FS_I(inode);
	const loff_t pos = iocb->ki_pos;
	const size_t count = iov_iter_count(to);
	struct iomap_dio *dio;
	ssize_t ret;

	if (count == 0)
		return 0; /* skip atime update */

	trace_f2fs_direct_IO_enter(inode, iocb, count, READ);

	if (iocb->ki_flags & IOCB_NOWAIT) {
		if (!f2fs_down_read_trylock(&fi->i_gc_rwsem[READ])) {
			ret = -EAGAIN;
			goto out;
		}
	} else {
		f2fs_down_read(&fi->i_gc_rwsem[READ]);
	}

	/*
	 * We have to use __iomap_dio_rw() and iomap_dio_complete() instead of
	 * the higher-level function iomap_dio_rw() in order to ensure that the
	 * F2FS_DIO_READ counter will be decremented correctly in all cases.
	 */
	inc_page_count(sbi, F2FS_DIO_READ);
	dio = __iomap_dio_rw(iocb, to, &f2fs_iomap_ops,
			     &f2fs_iomap_dio_read_ops, 0, NULL, 0);
	if (IS_ERR_OR_NULL(dio)) {
		ret = PTR_ERR_OR_ZERO(dio);
		if (ret != -EIOCBQUEUED)
			dec_page_count(sbi, F2FS_DIO_READ);
	} else {
		ret = iomap_dio_complete(dio);
	}

	f2fs_up_read(&fi->i_gc_rwsem[READ]);

	file_accessed(file);
out:
	trace_f2fs_direct_IO_exit(inode, pos, count, READ, ret);
	return ret;
}

static ssize_t f2fs_file_read_iter(struct kiocb *iocb, struct iov_iter *to)
{
	struct inode *inode = file_inode(iocb->ki_filp);
	const loff_t pos = iocb->ki_pos;
	ssize_t ret;

	if (!f2fs_is_compress_backend_ready(inode))
		return -EOPNOTSUPP;

	if (trace_f2fs_dataread_start_enabled()) {
		char *p = f2fs_kmalloc(F2FS_I_SB(inode), PATH_MAX, GFP_KERNEL);
		char *path;

		if (!p)
			goto skip_read_trace;

		path = dentry_path_raw(file_dentry(iocb->ki_filp), p, PATH_MAX);
		if (IS_ERR(path)) {
			kfree(p);
			goto skip_read_trace;
		}

		trace_f2fs_dataread_start(inode, pos, iov_iter_count(to),
					current->pid, path, current->comm);
		kfree(p);
	}
skip_read_trace:
	if (f2fs_should_use_dio(inode, iocb, to)) {
		ret = f2fs_dio_read_iter(iocb, to);
	} else {
		ret = filemap_read(iocb, to, 0);
		if (ret > 0)
			f2fs_update_iostat(F2FS_I_SB(inode), APP_BUFFERED_READ_IO, ret);
	}
	if (trace_f2fs_dataread_end_enabled())
		trace_f2fs_dataread_end(inode, pos, ret);
	return ret;
}

static ssize_t f2fs_write_checks(struct kiocb *iocb, struct iov_iter *from)
{
	struct file *file = iocb->ki_filp;
	struct inode *inode = file_inode(file);
	ssize_t count;
	int err;

	if (IS_IMMUTABLE(inode))
		return -EPERM;

	if (is_inode_flag_set(inode, FI_COMPRESS_RELEASED))
		return -EPERM;

	count = generic_write_checks(iocb, from);
	if (count <= 0)
		return count;

	err = file_modified(file);
	if (err)
		return err;
	return count;
}

/*
 * Preallocate blocks for a write request, if it is possible and helpful to do
 * so.  Returns a positive number if blocks may have been preallocated, 0 if no
 * blocks were preallocated, or a negative errno value if something went
 * seriously wrong.  Also sets FI_PREALLOCATED_ALL on the inode if *all* the
 * requested blocks (not just some of them) have been allocated.
 */
static int f2fs_preallocate_blocks(struct kiocb *iocb, struct iov_iter *iter,
				   bool dio)
{
	struct inode *inode = file_inode(iocb->ki_filp);
	struct f2fs_sb_info *sbi = F2FS_I_SB(inode);
	const loff_t pos = iocb->ki_pos;
	const size_t count = iov_iter_count(iter);
	struct f2fs_map_blocks map = {};
	int flag;
	int ret;

	/* If it will be an out-of-place direct write, don't bother. */
	if (dio && f2fs_lfs_mode(sbi))
		return 0;
	/*
	 * Don't preallocate holes aligned to DIO_SKIP_HOLES which turns into
	 * buffered IO, if DIO meets any holes.
	 */
	if (dio && i_size_read(inode) &&
		(F2FS_BYTES_TO_BLK(pos) < F2FS_BLK_ALIGN(i_size_read(inode))))
		return 0;

	/* No-wait I/O can't allocate blocks. */
	if (iocb->ki_flags & IOCB_NOWAIT)
		return 0;

	/* If it will be a short write, don't bother. */
	if (fault_in_iov_iter_readable(iter, count))
		return 0;

	if (f2fs_has_inline_data(inode)) {
		/* If the data will fit inline, don't bother. */
		if (pos + count <= MAX_INLINE_DATA(inode))
			return 0;
		ret = f2fs_convert_inline_inode(inode);
		if (ret)
			return ret;
	}

	/* Do not preallocate blocks that will be written partially in 4KB. */
	map.m_lblk = F2FS_BLK_ALIGN(pos);
	map.m_len = F2FS_BYTES_TO_BLK(pos + count);
	if (map.m_len > map.m_lblk)
		map.m_len -= map.m_lblk;
	else
		map.m_len = 0;
	map.m_may_create = true;
	if (dio) {
		map.m_seg_type = f2fs_rw_hint_to_seg_type(inode->i_write_hint);
		flag = F2FS_GET_BLOCK_PRE_DIO;
	} else {
		map.m_seg_type = NO_CHECK_TYPE;
		flag = F2FS_GET_BLOCK_PRE_AIO;
	}

	ret = f2fs_map_blocks(inode, &map, 1, flag);
	/* -ENOSPC|-EDQUOT are fine to report the number of allocated blocks. */
	if (ret < 0 && !((ret == -ENOSPC || ret == -EDQUOT) && map.m_len > 0))
		return ret;
	if (ret == 0)
		set_inode_flag(inode, FI_PREALLOCATED_ALL);
	return map.m_len;
}

static ssize_t f2fs_buffered_write_iter(struct kiocb *iocb,
					struct iov_iter *from)
{
	struct file *file = iocb->ki_filp;
	struct inode *inode = file_inode(file);
	ssize_t ret;

	if (iocb->ki_flags & IOCB_NOWAIT)
		return -EOPNOTSUPP;

	current->backing_dev_info = inode_to_bdi(inode);
	ret = generic_perform_write(iocb, from);
	current->backing_dev_info = NULL;

	if (ret > 0) {
		iocb->ki_pos += ret;
		f2fs_update_iostat(F2FS_I_SB(inode), APP_BUFFERED_IO, ret);
	}
	return ret;
}

static int f2fs_dio_write_end_io(struct kiocb *iocb, ssize_t size, int error,
				 unsigned int flags)
{
	struct f2fs_sb_info *sbi = F2FS_I_SB(file_inode(iocb->ki_filp));

	dec_page_count(sbi, F2FS_DIO_WRITE);
	if (error)
		return error;
	f2fs_update_iostat(sbi, APP_DIRECT_IO, size);
	return 0;
}

static const struct iomap_dio_ops f2fs_iomap_dio_write_ops = {
	.end_io = f2fs_dio_write_end_io,
};

static ssize_t f2fs_dio_write_iter(struct kiocb *iocb, struct iov_iter *from,
				   bool *may_need_sync)
{
	struct file *file = iocb->ki_filp;
	struct inode *inode = file_inode(file);
	struct f2fs_inode_info *fi = F2FS_I(inode);
	struct f2fs_sb_info *sbi = F2FS_I_SB(inode);
	const bool do_opu = f2fs_lfs_mode(sbi);
	const loff_t pos = iocb->ki_pos;
	const ssize_t count = iov_iter_count(from);
	unsigned int dio_flags;
	struct iomap_dio *dio;
	ssize_t ret;

	trace_f2fs_direct_IO_enter(inode, iocb, count, WRITE);

	if (iocb->ki_flags & IOCB_NOWAIT) {
		/* f2fs_convert_inline_inode() and block allocation can block */
		if (f2fs_has_inline_data(inode) ||
		    !f2fs_overwrite_io(inode, pos, count)) {
			ret = -EAGAIN;
			goto out;
		}

		if (!f2fs_down_read_trylock(&fi->i_gc_rwsem[WRITE])) {
			ret = -EAGAIN;
			goto out;
		}
		if (do_opu && !f2fs_down_read_trylock(&fi->i_gc_rwsem[READ])) {
			f2fs_up_read(&fi->i_gc_rwsem[WRITE]);
			ret = -EAGAIN;
			goto out;
		}
	} else {
		ret = f2fs_convert_inline_inode(inode);
		if (ret)
			goto out;

		f2fs_down_read(&fi->i_gc_rwsem[WRITE]);
		if (do_opu)
			f2fs_down_read(&fi->i_gc_rwsem[READ]);
	}

	/*
	 * We have to use __iomap_dio_rw() and iomap_dio_complete() instead of
	 * the higher-level function iomap_dio_rw() in order to ensure that the
	 * F2FS_DIO_WRITE counter will be decremented correctly in all cases.
	 */
	inc_page_count(sbi, F2FS_DIO_WRITE);
	dio_flags = 0;
	if (pos + count > inode->i_size)
		dio_flags |= IOMAP_DIO_FORCE_WAIT;
	dio = __iomap_dio_rw(iocb, from, &f2fs_iomap_ops,
			     &f2fs_iomap_dio_write_ops, dio_flags, NULL, 0);
	if (IS_ERR_OR_NULL(dio)) {
		ret = PTR_ERR_OR_ZERO(dio);
		if (ret == -ENOTBLK)
			ret = 0;
		if (ret != -EIOCBQUEUED)
			dec_page_count(sbi, F2FS_DIO_WRITE);
	} else {
		ret = iomap_dio_complete(dio);
	}

	if (do_opu)
		f2fs_up_read(&fi->i_gc_rwsem[READ]);
	f2fs_up_read(&fi->i_gc_rwsem[WRITE]);

	if (ret < 0)
		goto out;
	if (pos + ret > inode->i_size)
		f2fs_i_size_write(inode, pos + ret);
	if (!do_opu)
		set_inode_flag(inode, FI_UPDATE_WRITE);

	if (iov_iter_count(from)) {
		ssize_t ret2;
		loff_t bufio_start_pos = iocb->ki_pos;

		/*
		 * The direct write was partial, so we need to fall back to a
		 * buffered write for the remainder.
		 */

		ret2 = f2fs_buffered_write_iter(iocb, from);
		if (iov_iter_count(from))
			f2fs_write_failed(inode, iocb->ki_pos);
		if (ret2 < 0)
			goto out;

		/*
		 * Ensure that the pagecache pages are written to disk and
		 * invalidated to preserve the expected O_DIRECT semantics.
		 */
		if (ret2 > 0) {
			loff_t bufio_end_pos = bufio_start_pos + ret2 - 1;

			ret += ret2;

			ret2 = filemap_write_and_wait_range(file->f_mapping,
							    bufio_start_pos,
							    bufio_end_pos);
			if (ret2 < 0)
				goto out;
			invalidate_mapping_pages(file->f_mapping,
						 bufio_start_pos >> PAGE_SHIFT,
						 bufio_end_pos >> PAGE_SHIFT);
		}
	} else {
		/* iomap_dio_rw() already handled the generic_write_sync(). */
		*may_need_sync = false;
	}
out:
	trace_f2fs_direct_IO_exit(inode, pos, count, WRITE, ret);
	return ret;
}

static ssize_t f2fs_file_write_iter(struct kiocb *iocb, struct iov_iter *from)
{
	struct inode *inode = file_inode(iocb->ki_filp);
	const loff_t orig_pos = iocb->ki_pos;
	const size_t orig_count = iov_iter_count(from);
	loff_t target_size;
	bool dio;
	bool may_need_sync = true;
	int preallocated;
	ssize_t ret;

	if (unlikely(f2fs_cp_error(F2FS_I_SB(inode)))) {
		ret = -EIO;
		goto out;
	}

	if (!f2fs_is_compress_backend_ready(inode)) {
		ret = -EOPNOTSUPP;
		goto out;
	}

	if (iocb->ki_flags & IOCB_NOWAIT) {
		if (!inode_trylock(inode)) {
			ret = -EAGAIN;
			goto out;
		}
	} else {
		inode_lock(inode);
	}

	ret = f2fs_write_checks(iocb, from);
	if (ret <= 0)
		goto out_unlock;

	/* Determine whether we will do a direct write or a buffered write. */
	dio = f2fs_should_use_dio(inode, iocb, from);

	/* Possibly preallocate the blocks for the write. */
	target_size = iocb->ki_pos + iov_iter_count(from);
	preallocated = f2fs_preallocate_blocks(iocb, from, dio);
	if (preallocated < 0) {
		ret = preallocated;
	} else {
		if (trace_f2fs_datawrite_start_enabled()) {
			char *p = f2fs_kmalloc(F2FS_I_SB(inode),
						PATH_MAX, GFP_KERNEL);
			char *path;

			if (!p)
				goto skip_write_trace;
			path = dentry_path_raw(file_dentry(iocb->ki_filp),
								p, PATH_MAX);
			if (IS_ERR(path)) {
				kfree(p);
				goto skip_write_trace;
			}
			trace_f2fs_datawrite_start(inode, orig_pos, orig_count,
					current->pid, path, current->comm);
			kfree(p);
		}
skip_write_trace:
		/* Do the actual write. */
		ret = dio ?
			f2fs_dio_write_iter(iocb, from, &may_need_sync):
			f2fs_buffered_write_iter(iocb, from);

		if (trace_f2fs_datawrite_end_enabled())
			trace_f2fs_datawrite_end(inode, orig_pos, ret);
	}

	/* Don't leave any preallocated blocks around past i_size. */
	if (preallocated && i_size_read(inode) < target_size) {
		f2fs_down_write(&F2FS_I(inode)->i_gc_rwsem[WRITE]);
		filemap_invalidate_lock(inode->i_mapping);
		if (!f2fs_truncate(inode))
			file_dont_truncate(inode);
		filemap_invalidate_unlock(inode->i_mapping);
		f2fs_up_write(&F2FS_I(inode)->i_gc_rwsem[WRITE]);
	} else {
		file_dont_truncate(inode);
	}

	clear_inode_flag(inode, FI_PREALLOCATED_ALL);
out_unlock:
	inode_unlock(inode);
out:
	trace_f2fs_file_write_iter(inode, orig_pos, orig_count, ret);
	if (ret > 0 && may_need_sync)
		ret = generic_write_sync(iocb, ret);
	return ret;
}

static int f2fs_file_fadvise(struct file *filp, loff_t offset, loff_t len,
		int advice)
{
	struct address_space *mapping;
	struct backing_dev_info *bdi;
	struct inode *inode = file_inode(filp);
	int err;

	if (advice == POSIX_FADV_SEQUENTIAL) {
		if (S_ISFIFO(inode->i_mode))
			return -ESPIPE;

		mapping = filp->f_mapping;
		if (!mapping || len < 0)
			return -EINVAL;

		bdi = inode_to_bdi(mapping->host);
		filp->f_ra.ra_pages = bdi->ra_pages *
			F2FS_I_SB(inode)->seq_file_ra_mul;
		spin_lock(&filp->f_lock);
		filp->f_mode &= ~FMODE_RANDOM;
		spin_unlock(&filp->f_lock);
		return 0;
	}

	err = generic_fadvise(filp, offset, len, advice);
	if (!err && advice == POSIX_FADV_DONTNEED &&
		test_opt(F2FS_I_SB(inode), COMPRESS_CACHE) &&
		f2fs_compressed_file(inode))
		f2fs_invalidate_compress_pages(F2FS_I_SB(inode), inode->i_ino);

	return err;
}

#ifdef CONFIG_COMPAT
struct compat_f2fs_gc_range {
	u32 sync;
	compat_u64 start;
	compat_u64 len;
};
#define F2FS_IOC32_GARBAGE_COLLECT_RANGE	_IOW(F2FS_IOCTL_MAGIC, 11,\
						struct compat_f2fs_gc_range)

static int f2fs_compat_ioc_gc_range(struct file *file, unsigned long arg)
{
	struct compat_f2fs_gc_range __user *urange;
	struct f2fs_gc_range range;
	int err;

	urange = compat_ptr(arg);
	err = get_user(range.sync, &urange->sync);
	err |= get_user(range.start, &urange->start);
	err |= get_user(range.len, &urange->len);
	if (err)
		return -EFAULT;

	return __f2fs_ioc_gc_range(file, &range);
}

struct compat_f2fs_move_range {
	u32 dst_fd;
	compat_u64 pos_in;
	compat_u64 pos_out;
	compat_u64 len;
};
#define F2FS_IOC32_MOVE_RANGE		_IOWR(F2FS_IOCTL_MAGIC, 9,	\
					struct compat_f2fs_move_range)

static int f2fs_compat_ioc_move_range(struct file *file, unsigned long arg)
{
	struct compat_f2fs_move_range __user *urange;
	struct f2fs_move_range range;
	int err;

	urange = compat_ptr(arg);
	err = get_user(range.dst_fd, &urange->dst_fd);
	err |= get_user(range.pos_in, &urange->pos_in);
	err |= get_user(range.pos_out, &urange->pos_out);
	err |= get_user(range.len, &urange->len);
	if (err)
		return -EFAULT;

	return __f2fs_ioc_move_range(file, &range);
}

long f2fs_compat_ioctl(struct file *file, unsigned int cmd, unsigned long arg)
{
	if (unlikely(f2fs_cp_error(F2FS_I_SB(file_inode(file)))))
		return -EIO;
	if (!f2fs_is_checkpoint_ready(F2FS_I_SB(file_inode(file))))
		return -ENOSPC;

	switch (cmd) {
	case FS_IOC32_GETVERSION:
		cmd = FS_IOC_GETVERSION;
		break;
	case F2FS_IOC32_GARBAGE_COLLECT_RANGE:
		return f2fs_compat_ioc_gc_range(file, arg);
	case F2FS_IOC32_MOVE_RANGE:
		return f2fs_compat_ioc_move_range(file, arg);
	case F2FS_IOC_START_ATOMIC_WRITE:
	case F2FS_IOC_COMMIT_ATOMIC_WRITE:
	case F2FS_IOC_START_VOLATILE_WRITE:
	case F2FS_IOC_RELEASE_VOLATILE_WRITE:
	case F2FS_IOC_ABORT_ATOMIC_WRITE:
	case F2FS_IOC_SHUTDOWN:
	case FITRIM:
	case FS_IOC_SET_ENCRYPTION_POLICY:
	case FS_IOC_GET_ENCRYPTION_PWSALT:
	case FS_IOC_GET_ENCRYPTION_POLICY:
	case FS_IOC_GET_ENCRYPTION_POLICY_EX:
	case FS_IOC_ADD_ENCRYPTION_KEY:
	case FS_IOC_REMOVE_ENCRYPTION_KEY:
	case FS_IOC_REMOVE_ENCRYPTION_KEY_ALL_USERS:
	case FS_IOC_GET_ENCRYPTION_KEY_STATUS:
	case FS_IOC_GET_ENCRYPTION_NONCE:
	case F2FS_IOC_GARBAGE_COLLECT:
	case F2FS_IOC_WRITE_CHECKPOINT:
	case F2FS_IOC_DEFRAGMENT:
	case F2FS_IOC_FLUSH_DEVICE:
	case F2FS_IOC_GET_FEATURES:
	case F2FS_IOC_GET_PIN_FILE:
	case F2FS_IOC_SET_PIN_FILE:
	case F2FS_IOC_PRECACHE_EXTENTS:
	case F2FS_IOC_RESIZE_FS:
	case FS_IOC_ENABLE_VERITY:
	case FS_IOC_MEASURE_VERITY:
	case FS_IOC_READ_VERITY_METADATA:
	case FS_IOC_GETFSLABEL:
	case FS_IOC_SETFSLABEL:
	case F2FS_IOC_GET_COMPRESS_BLOCKS:
	case F2FS_IOC_RELEASE_COMPRESS_BLOCKS:
	case F2FS_IOC_RESERVE_COMPRESS_BLOCKS:
	case F2FS_IOC_SEC_TRIM_FILE:
	case F2FS_IOC_GET_COMPRESS_OPTION:
	case F2FS_IOC_SET_COMPRESS_OPTION:
	case F2FS_IOC_DECOMPRESS_FILE:
	case F2FS_IOC_COMPRESS_FILE:
		break;
	default:
		return -ENOIOCTLCMD;
	}
	return __f2fs_ioctl(file, cmd, (unsigned long) compat_ptr(arg));
}
#endif

const struct file_operations f2fs_file_operations = {
	.llseek		= f2fs_llseek,
	.read_iter	= f2fs_file_read_iter,
	.write_iter	= f2fs_file_write_iter,
	.open		= f2fs_file_open,
	.release	= f2fs_release_file,
	.mmap		= f2fs_file_mmap,
	.flush		= f2fs_file_flush,
	.fsync		= f2fs_sync_file,
	.fallocate	= f2fs_fallocate,
	.unlocked_ioctl	= f2fs_ioctl,
#ifdef CONFIG_COMPAT
	.compat_ioctl	= f2fs_compat_ioctl,
#endif
	.splice_read	= generic_file_splice_read,
	.splice_write	= iter_file_splice_write,
	.fadvise	= f2fs_file_fadvise,
};<|MERGE_RESOLUTION|>--- conflicted
+++ resolved
@@ -1857,12 +1857,7 @@
 			atomic_read(&inode->i_writecount) != 1)
 		return 0;
 
-<<<<<<< HEAD
-	if (f2fs_is_atomic_file(inode))
-		f2fs_abort_atomic_write(inode, true);
-=======
 	f2fs_abort_atomic_write(inode, true);
->>>>>>> 7365df19
 	return 0;
 }
 
@@ -1876,12 +1871,7 @@
 	 * until all the writers close its file. Since this should be done
 	 * before dropping file lock, it needs to do in ->flush.
 	 */
-<<<<<<< HEAD
-	if (f2fs_is_atomic_file(inode) &&
-			F2FS_I(inode)->atomic_write_task == current)
-=======
 	if (F2FS_I(inode)->atomic_write_task == current)
->>>>>>> 7365df19
 		f2fs_abort_atomic_write(inode, true);
 	return 0;
 }
@@ -2088,19 +2078,8 @@
 	if (IS_ERR(pinode)) {
 		f2fs_up_write(&fi->i_gc_rwsem[WRITE]);
 		ret = PTR_ERR(pinode);
-<<<<<<< HEAD
 		goto out;
 	}
-
-	ret = f2fs_get_tmpfile(mnt_userns, pinode, &fi->cow_inode);
-	iput(pinode);
-	if (ret) {
-		f2fs_up_write(&fi->i_gc_rwsem[WRITE]);
-=======
->>>>>>> 7365df19
-		goto out;
-	}
-	f2fs_i_size_write(fi->cow_inode, i_size_read(inode));
 
 	ret = f2fs_get_tmpfile(mnt_userns, pinode, &fi->cow_inode);
 	iput(pinode);
@@ -2115,11 +2094,7 @@
 	spin_unlock(&sbi->inode_lock[ATOMIC_FILE]);
 
 	set_inode_flag(inode, FI_ATOMIC_FILE);
-<<<<<<< HEAD
-	set_inode_flag(fi->cow_inode, FI_ATOMIC_FILE);
-=======
 	set_inode_flag(fi->cow_inode, FI_COW_FILE);
->>>>>>> 7365df19
 	clear_inode_flag(fi->cow_inode, FI_INLINE_DATA);
 	f2fs_up_write(&fi->i_gc_rwsem[WRITE]);
 
@@ -2162,8 +2137,6 @@
 		ret = f2fs_do_sync_file(filp, 0, LLONG_MAX, 1, false);
 	}
 unlock_out:
-<<<<<<< HEAD
-=======
 	inode_unlock(inode);
 	mnt_drop_write_file(filp);
 	return ret;
@@ -2186,9 +2159,10 @@
 
 	f2fs_abort_atomic_write(inode, true);
 
->>>>>>> 7365df19
 	inode_unlock(inode);
+
 	mnt_drop_write_file(filp);
+	f2fs_update_time(F2FS_I_SB(inode), REQ_TIME);
 	return ret;
 }
 
@@ -4022,14 +3996,11 @@
 		goto out;
 	}
 
-<<<<<<< HEAD
-=======
 	if (is_inode_flag_set(inode, FI_COMPRESS_RELEASED)) {
 		ret = -EINVAL;
 		goto out;
 	}
 
->>>>>>> 7365df19
 	ret = filemap_write_and_wait_range(inode->i_mapping, 0, LLONG_MAX);
 	if (ret)
 		goto out;
@@ -4097,14 +4068,11 @@
 		goto out;
 	}
 
-<<<<<<< HEAD
-=======
 	if (is_inode_flag_set(inode, FI_COMPRESS_RELEASED)) {
 		ret = -EINVAL;
 		goto out;
 	}
 
->>>>>>> 7365df19
 	ret = filemap_write_and_wait_range(inode->i_mapping, 0, LLONG_MAX);
 	if (ret)
 		goto out;
@@ -4157,10 +4125,6 @@
 		return f2fs_ioc_abort_atomic_write(filp);
 	case F2FS_IOC_START_VOLATILE_WRITE:
 	case F2FS_IOC_RELEASE_VOLATILE_WRITE:
-<<<<<<< HEAD
-	case F2FS_IOC_ABORT_VOLATILE_WRITE:
-=======
->>>>>>> 7365df19
 		return -EOPNOTSUPP;
 	case F2FS_IOC_SHUTDOWN:
 		return f2fs_ioc_shutdown(filp, arg);
