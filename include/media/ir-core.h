/*
 * Remote Controller core header
 *
 * Copyright (C) 2009-2010 by Mauro Carvalho Chehab <mchehab@redhat.com>
 *
 * This program is free software; you can redistribute it and/or modify
 *  it under the terms of the GNU General Public License as published by
 *  the Free Software Foundation version 2 of the License.
 *
 *  This program is distributed in the hope that it will be useful,
 *  but WITHOUT ANY WARRANTY; without even the implied warranty of
 *  MERCHANTABILITY or FITNESS FOR A PARTICULAR PURPOSE.  See the
 *  GNU General Public License for more details.
 */

#ifndef _IR_CORE
#define _IR_CORE

#include <linux/spinlock.h>
#include <linux/kfifo.h>
#include <linux/time.h>
#include <linux/timer.h>
#include <media/rc-map.h>

extern int ir_core_debug;
#define IR_dprintk(level, fmt, arg...)	if (ir_core_debug >= level) \
	printk(KERN_DEBUG "%s: " fmt , __func__, ## arg)

enum rc_driver_type {
	RC_DRIVER_SCANCODE = 0,	/* Driver or hardware generates a scancode */
	RC_DRIVER_IR_RAW,	/* Needs a Infra-Red pulse/space decoder */
};

/**
 * struct ir_dev_props - Allow caller drivers to set special properties
 * @driver_type: specifies if the driver or hardware have already a decoder,
 *	or if it needs to use the IR raw event decoders to produce a scancode
 * @allowed_protos: bitmask with the supported IR_TYPE_* protocols
 * @scanmask: some hardware decoders are not capable of providing the full
 *	scancode to the application. As this is a hardware limit, we can't do
 *	anything with it. Yet, as the same keycode table can be used with other
 *	devices, a mask is provided to allow its usage. Drivers should generally
 *	leave this field in blank
 * @timeout: optional time after which device stops sending data
 * @min_timeout: minimum timeout supported by device
 * @max_timeout: maximum timeout supported by device
 * @rx_resolution : resolution (in ns) of input sampler
 * @tx_resolution: resolution (in ns) of output sampler
 * @priv: driver-specific data, to be used on the callbacks
 * @change_protocol: allow changing the protocol used on hardware decoders
 * @open: callback to allow drivers to enable polling/irq when IR input device
 *	is opened.
 * @close: callback to allow drivers to disable polling/irq when IR input device
 *	is opened.
 * @s_tx_mask: set transmitter mask (for devices with multiple tx outputs)
 * @s_tx_carrier: set transmit carrier frequency
 * @s_tx_duty_cycle: set transmit duty cycle (0% - 100%)
 * @s_rx_carrier: inform driver about carrier it is expected to handle
 * @tx_ir: transmit IR
 * @s_idle: optional: enable/disable hardware idle mode, upon which,
	device doesn't interrupt host until it sees IR pulses
 * @s_learning_mode: enable wide band receiver used for learning
<<<<<<< HEAD
=======
 * @s_carrier_report: enable carrier reports
>>>>>>> 45f53cc9
 */
struct ir_dev_props {
	enum rc_driver_type	driver_type;
	unsigned long		allowed_protos;
	u32			scanmask;

	u32			timeout;
	u32			min_timeout;
	u32			max_timeout;

	u32			rx_resolution;
	u32			tx_resolution;

	void			*priv;
	int			(*change_protocol)(void *priv, u64 ir_type);
	int			(*open)(void *priv);
	void			(*close)(void *priv);
	int			(*s_tx_mask)(void *priv, u32 mask);
	int			(*s_tx_carrier)(void *priv, u32 carrier);
	int			(*s_tx_duty_cycle)(void *priv, u32 duty_cycle);
	int			(*s_rx_carrier_range)(void *priv, u32 min, u32 max);
	int			(*tx_ir)(void *priv, int *txbuf, u32 n);
<<<<<<< HEAD
	void			(*s_idle)(void *priv, int enable);
	int			(*s_learning_mode)(void *priv, int enable);
=======
	void			(*s_idle)(void *priv, bool enable);
	int			(*s_learning_mode)(void *priv, int enable);
	int			(*s_carrier_report) (void *priv, int enable);
>>>>>>> 45f53cc9
};

struct ir_input_dev {
	struct device			dev;		/* device */
	char				*driver_name;	/* Name of the driver module */
	struct ir_scancode_table	rc_tab;		/* scan/key table */
	unsigned long			devno;		/* device number */
	struct ir_dev_props		*props;		/* Device properties */
	struct ir_raw_event_ctrl	*raw;		/* for raw pulse/space events */
	struct input_dev		*input_dev;	/* the input device associated with this device */
	bool				idle;

	/* key info - needed by IR keycode handlers */
	spinlock_t			keylock;	/* protects the below members */
	bool				keypressed;	/* current state */
	unsigned long			keyup_jiffies;	/* when should the current keypress be released? */
	struct timer_list		timer_keyup;	/* timer for releasing a keypress */
	u32				last_keycode;	/* keycode of last command */
	u32				last_scancode;	/* scancode of last command */
	u8				last_toggle;	/* toggle of last command */
};

enum raw_event_type {
	IR_SPACE        = (1 << 0),
	IR_PULSE        = (1 << 1),
	IR_START_EVENT  = (1 << 2),
	IR_STOP_EVENT   = (1 << 3),
};

#define to_ir_input_dev(_attr) container_of(_attr, struct ir_input_dev, attr)

/* From ir-keytable.c */
int __ir_input_register(struct input_dev *dev,
		      const struct ir_scancode_table *ir_codes,
		      struct ir_dev_props *props,
		      const char *driver_name);

static inline int ir_input_register(struct input_dev *dev,
		      const char *map_name,
		      struct ir_dev_props *props,
		      const char *driver_name) {
	struct ir_scancode_table *ir_codes;
	struct ir_input_dev *ir_dev;
	int rc;

	if (!map_name)
		return -EINVAL;

	ir_codes = get_rc_map(map_name);
	if (!ir_codes) {
		ir_codes = get_rc_map(RC_MAP_EMPTY);

		if (!ir_codes)
			return -EINVAL;
	}

	rc = __ir_input_register(dev, ir_codes, props, driver_name);
	if (rc < 0)
		return -EINVAL;

	ir_dev = input_get_drvdata(dev);

	if (!rc && ir_dev->props && ir_dev->props->change_protocol)
		rc = ir_dev->props->change_protocol(ir_dev->props->priv,
						    ir_codes->ir_type);

	return rc;
}

void ir_input_unregister(struct input_dev *input_dev);

void ir_repeat(struct input_dev *dev);
void ir_keydown(struct input_dev *dev, int scancode, u8 toggle);
void ir_keyup(struct ir_input_dev *ir);
u32 ir_g_keycode_from_table(struct input_dev *input_dev, u32 scancode);

/* From ir-raw-event.c */

struct ir_raw_event {
	union {
		u32             duration;

		struct {
			u32     carrier;
			u8      duty_cycle;
		};
	};

	unsigned                pulse:1;
	unsigned                reset:1;
	unsigned                timeout:1;
	unsigned                carrier_report:1;
};

#define DEFINE_IR_RAW_EVENT(event) \
	struct ir_raw_event event = { \
		{ .duration = 0 } , \
		.pulse = 0, \
		.reset = 0, \
		.timeout = 0, \
		.carrier_report = 0 }

static inline void init_ir_raw_event(struct ir_raw_event *ev)
{
	memset(ev, 0, sizeof(*ev));
}

#define IR_MAX_DURATION         0xFFFFFFFF      /* a bit more than 4 seconds */

void ir_raw_event_handle(struct input_dev *input_dev);
int ir_raw_event_store(struct input_dev *input_dev, struct ir_raw_event *ev);
int ir_raw_event_store_edge(struct input_dev *input_dev, enum raw_event_type type);
int ir_raw_event_store_with_filter(struct input_dev *input_dev,
				struct ir_raw_event *ev);
<<<<<<< HEAD
void ir_raw_event_set_idle(struct input_dev *input_dev, int idle);
=======
void ir_raw_event_set_idle(struct input_dev *input_dev, bool idle);
>>>>>>> 45f53cc9

static inline void ir_raw_event_reset(struct input_dev *input_dev)
{
	DEFINE_IR_RAW_EVENT(ev);
	ev.reset = true;

	ir_raw_event_store(input_dev, &ev);
	ir_raw_event_handle(input_dev);
}

#endif /* _IR_CORE */<|MERGE_RESOLUTION|>--- conflicted
+++ resolved
@@ -60,10 +60,7 @@
  * @s_idle: optional: enable/disable hardware idle mode, upon which,
 	device doesn't interrupt host until it sees IR pulses
  * @s_learning_mode: enable wide band receiver used for learning
-<<<<<<< HEAD
-=======
  * @s_carrier_report: enable carrier reports
->>>>>>> 45f53cc9
  */
 struct ir_dev_props {
 	enum rc_driver_type	driver_type;
@@ -86,14 +83,9 @@
 	int			(*s_tx_duty_cycle)(void *priv, u32 duty_cycle);
 	int			(*s_rx_carrier_range)(void *priv, u32 min, u32 max);
 	int			(*tx_ir)(void *priv, int *txbuf, u32 n);
-<<<<<<< HEAD
-	void			(*s_idle)(void *priv, int enable);
-	int			(*s_learning_mode)(void *priv, int enable);
-=======
 	void			(*s_idle)(void *priv, bool enable);
 	int			(*s_learning_mode)(void *priv, int enable);
 	int			(*s_carrier_report) (void *priv, int enable);
->>>>>>> 45f53cc9
 };
 
 struct ir_input_dev {
@@ -208,11 +200,7 @@
 int ir_raw_event_store_edge(struct input_dev *input_dev, enum raw_event_type type);
 int ir_raw_event_store_with_filter(struct input_dev *input_dev,
 				struct ir_raw_event *ev);
-<<<<<<< HEAD
-void ir_raw_event_set_idle(struct input_dev *input_dev, int idle);
-=======
 void ir_raw_event_set_idle(struct input_dev *input_dev, bool idle);
->>>>>>> 45f53cc9
 
 static inline void ir_raw_event_reset(struct input_dev *input_dev)
 {
