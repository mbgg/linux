--- conflicted
+++ resolved
@@ -1270,17 +1270,10 @@
 		__folio_put(folio);
 }
 
-<<<<<<< HEAD
-/**
- * release_pages - release an array of pages or folios
- *
- * This just releases a simple array of multiple pages, and
-=======
 /*
  * union release_pages_arg - an array of pages or folios
  *
  * release_pages() releases a simple array of multiple pages, and
->>>>>>> e7a909d5
  * accepts various different forms of said page array: either
  * a regular old boring array of pages, an array of folios, or
  * an array of encoded page pointers.
