/* memcontrol.h - Memory Controller
 *
 * Copyright IBM Corporation, 2007
 * Author Balbir Singh <balbir@linux.vnet.ibm.com>
 *
 * Copyright 2007 OpenVZ SWsoft Inc
 * Author: Pavel Emelianov <xemul@openvz.org>
 *
 * This program is free software; you can redistribute it and/or modify
 * it under the terms of the GNU General Public License as published by
 * the Free Software Foundation; either version 2 of the License, or
 * (at your option) any later version.
 *
 * This program is distributed in the hope that it will be useful,
 * but WITHOUT ANY WARRANTY; without even the implied warranty of
 * MERCHANTABILITY or FITNESS FOR A PARTICULAR PURPOSE.  See the
 * GNU General Public License for more details.
 */

#ifndef _LINUX_MEMCONTROL_H
#define _LINUX_MEMCONTROL_H
#include <linux/cgroup.h>
struct mem_cgroup;
struct page_cgroup;
struct page;
struct mm_struct;

/* Stats that can be updated by kernel. */
enum mem_cgroup_page_stat_item {
	MEMCG_NR_FILE_MAPPED, /* # of pages charged as file rss */
};

extern unsigned long mem_cgroup_isolate_pages(unsigned long nr_to_scan,
					struct list_head *dst,
					unsigned long *scanned, int order,
					int mode, struct zone *z,
					struct mem_cgroup *mem_cont,
					int active, int file);

#ifdef CONFIG_CGROUP_MEM_RES_CTLR
/*
 * All "charge" functions with gfp_mask should use GFP_KERNEL or
 * (gfp_mask & GFP_RECLAIM_MASK). In current implementatin, memcg doesn't
 * alloc memory but reclaims memory from all available zones. So, "where I want
 * memory from" bits of gfp_mask has no meaning. So any bits of that field is
 * available but adding a rule is better. charge functions' gfp_mask should
 * be set to GFP_KERNEL or gfp_mask & GFP_RECLAIM_MASK for avoiding ambiguous
 * codes.
 * (Of course, if memcg does memory allocation in future, GFP_KERNEL is sane.)
 */

extern int mem_cgroup_newpage_charge(struct page *page, struct mm_struct *mm,
				gfp_t gfp_mask);
/* for swap handling */
extern int mem_cgroup_try_charge_swapin(struct mm_struct *mm,
		struct page *page, gfp_t mask, struct mem_cgroup **ptr);
extern void mem_cgroup_commit_charge_swapin(struct page *page,
					struct mem_cgroup *ptr);
extern void mem_cgroup_cancel_charge_swapin(struct mem_cgroup *ptr);

extern int mem_cgroup_cache_charge(struct page *page, struct mm_struct *mm,
					gfp_t gfp_mask);
extern void mem_cgroup_add_lru_list(struct page *page, enum lru_list lru);
extern void mem_cgroup_del_lru_list(struct page *page, enum lru_list lru);
extern void mem_cgroup_rotate_reclaimable_page(struct page *page);
extern void mem_cgroup_rotate_lru_list(struct page *page, enum lru_list lru);
extern void mem_cgroup_del_lru(struct page *page);
extern void mem_cgroup_move_lists(struct page *page,
				  enum lru_list from, enum lru_list to);

/* For coalescing uncharge for reducing memcg' overhead*/
extern void mem_cgroup_uncharge_start(void);
extern void mem_cgroup_uncharge_end(void);

extern void mem_cgroup_uncharge_page(struct page *page);
extern void mem_cgroup_uncharge_cache_page(struct page *page);
extern int mem_cgroup_shmem_charge_fallback(struct page *page,
			struct mm_struct *mm, gfp_t gfp_mask);

extern void mem_cgroup_out_of_memory(struct mem_cgroup *mem, gfp_t gfp_mask);
int task_in_mem_cgroup(struct task_struct *task, const struct mem_cgroup *mem);

extern struct mem_cgroup *try_get_mem_cgroup_from_page(struct page *page);
extern struct mem_cgroup *mem_cgroup_from_task(struct task_struct *p);

static inline
int mm_match_cgroup(const struct mm_struct *mm, const struct mem_cgroup *cgroup)
{
	struct mem_cgroup *mem;
	rcu_read_lock();
	mem = mem_cgroup_from_task(rcu_dereference((mm)->owner));
	rcu_read_unlock();
	return cgroup == mem;
}

extern struct cgroup_subsys_state *mem_cgroup_css(struct mem_cgroup *mem);

extern int
mem_cgroup_prepare_migration(struct page *page,
	struct page *newpage, struct mem_cgroup **ptr, gfp_t gfp_mask);
extern void mem_cgroup_end_migration(struct mem_cgroup *mem,
	struct page *oldpage, struct page *newpage, bool migration_ok);

/*
 * For memory reclaim.
 */
int mem_cgroup_inactive_anon_is_low(struct mem_cgroup *memcg);
int mem_cgroup_inactive_file_is_low(struct mem_cgroup *memcg);
unsigned long mem_cgroup_zone_nr_pages(struct mem_cgroup *memcg,
				       struct zone *zone,
				       enum lru_list lru);
struct zone_reclaim_stat *mem_cgroup_get_reclaim_stat(struct mem_cgroup *memcg,
						      struct zone *zone);
struct zone_reclaim_stat*
mem_cgroup_get_reclaim_stat_from_page(struct page *page);
extern void mem_cgroup_print_oom_info(struct mem_cgroup *memcg,
					struct task_struct *p);

#ifdef CONFIG_CGROUP_MEM_RES_CTLR_SWAP
extern int do_swap_account;
#endif

static inline bool mem_cgroup_disabled(void)
{
	if (mem_cgroup_subsys.disabled)
		return true;
	return false;
}

void mem_cgroup_update_page_stat(struct page *page,
				 enum mem_cgroup_page_stat_item idx,
				 int val);

static inline void mem_cgroup_inc_page_stat(struct page *page,
					    enum mem_cgroup_page_stat_item idx)
{
	mem_cgroup_update_page_stat(page, idx, 1);
}

static inline void mem_cgroup_dec_page_stat(struct page *page,
					    enum mem_cgroup_page_stat_item idx)
{
	mem_cgroup_update_page_stat(page, idx, -1);
}

unsigned long mem_cgroup_soft_limit_reclaim(struct zone *zone, int order,
						gfp_t gfp_mask);
u64 mem_cgroup_get_limit(struct mem_cgroup *mem);

#ifdef CONFIG_TRANSPARENT_HUGEPAGE
void mem_cgroup_split_huge_fixup(struct page *head, struct page *tail);
#endif

<<<<<<< HEAD
=======
#ifdef CONFIG_DEBUG_VM
bool mem_cgroup_bad_page_check(struct page *page);
void mem_cgroup_print_bad_page(struct page *page);
#endif
>>>>>>> 0ce790e7
#else /* CONFIG_CGROUP_MEM_RES_CTLR */
struct mem_cgroup;

static inline int mem_cgroup_newpage_charge(struct page *page,
					struct mm_struct *mm, gfp_t gfp_mask)
{
	return 0;
}

static inline int mem_cgroup_cache_charge(struct page *page,
					struct mm_struct *mm, gfp_t gfp_mask)
{
	return 0;
}

static inline int mem_cgroup_try_charge_swapin(struct mm_struct *mm,
		struct page *page, gfp_t gfp_mask, struct mem_cgroup **ptr)
{
	return 0;
}

static inline void mem_cgroup_commit_charge_swapin(struct page *page,
					  struct mem_cgroup *ptr)
{
}

static inline void mem_cgroup_cancel_charge_swapin(struct mem_cgroup *ptr)
{
}

static inline void mem_cgroup_uncharge_start(void)
{
}

static inline void mem_cgroup_uncharge_end(void)
{
}

static inline void mem_cgroup_uncharge_page(struct page *page)
{
}

static inline void mem_cgroup_uncharge_cache_page(struct page *page)
{
}

static inline int mem_cgroup_shmem_charge_fallback(struct page *page,
			struct mm_struct *mm, gfp_t gfp_mask)
{
	return 0;
}

static inline void mem_cgroup_add_lru_list(struct page *page, int lru)
{
}

static inline void mem_cgroup_del_lru_list(struct page *page, int lru)
{
	return ;
}

static inline inline void mem_cgroup_rotate_reclaimable_page(struct page *page)
{
	return ;
}

static inline void mem_cgroup_rotate_lru_list(struct page *page, int lru)
{
	return ;
}

static inline void mem_cgroup_del_lru(struct page *page)
{
	return ;
}

static inline void
mem_cgroup_move_lists(struct page *page, enum lru_list from, enum lru_list to)
{
}

static inline struct mem_cgroup *try_get_mem_cgroup_from_page(struct page *page)
{
	return NULL;
}

static inline int mm_match_cgroup(struct mm_struct *mm, struct mem_cgroup *mem)
{
	return 1;
}

static inline int task_in_mem_cgroup(struct task_struct *task,
				     const struct mem_cgroup *mem)
{
	return 1;
}

static inline struct cgroup_subsys_state *mem_cgroup_css(struct mem_cgroup *mem)
{
	return NULL;
}

static inline int
mem_cgroup_prepare_migration(struct page *page, struct page *newpage,
	struct mem_cgroup **ptr, gfp_t gfp_mask)
{
	return 0;
}

static inline void mem_cgroup_end_migration(struct mem_cgroup *mem,
		struct page *oldpage, struct page *newpage, bool migration_ok)
{
}

static inline int mem_cgroup_get_reclaim_priority(struct mem_cgroup *mem)
{
	return 0;
}

static inline void mem_cgroup_note_reclaim_priority(struct mem_cgroup *mem,
						int priority)
{
}

static inline void mem_cgroup_record_reclaim_priority(struct mem_cgroup *mem,
						int priority)
{
}

static inline bool mem_cgroup_disabled(void)
{
	return true;
}

static inline int
mem_cgroup_inactive_anon_is_low(struct mem_cgroup *memcg)
{
	return 1;
}

static inline int
mem_cgroup_inactive_file_is_low(struct mem_cgroup *memcg)
{
	return 1;
}

static inline unsigned long
mem_cgroup_zone_nr_pages(struct mem_cgroup *memcg, struct zone *zone,
			 enum lru_list lru)
{
	return 0;
}


static inline struct zone_reclaim_stat*
mem_cgroup_get_reclaim_stat(struct mem_cgroup *memcg, struct zone *zone)
{
	return NULL;
}

static inline struct zone_reclaim_stat*
mem_cgroup_get_reclaim_stat_from_page(struct page *page)
{
	return NULL;
}

static inline void
mem_cgroup_print_oom_info(struct mem_cgroup *memcg, struct task_struct *p)
{
}

static inline void mem_cgroup_inc_page_stat(struct page *page,
					    enum mem_cgroup_page_stat_item idx)
{
}

static inline void mem_cgroup_dec_page_stat(struct page *page,
					    enum mem_cgroup_page_stat_item idx)
{
}

static inline
unsigned long mem_cgroup_soft_limit_reclaim(struct zone *zone, int order,
					    gfp_t gfp_mask)
{
	return 0;
}

static inline
u64 mem_cgroup_get_limit(struct mem_cgroup *mem)
{
	return 0;
}

static inline void mem_cgroup_split_huge_fixup(struct page *head,
						struct page *tail)
{
}

#endif /* CONFIG_CGROUP_MEM_CONT */

#if !defined(CONFIG_CGROUP_MEM_RES_CTLR) || !defined(CONFIG_DEBUG_VM)
static inline bool
mem_cgroup_bad_page_check(struct page *page)
{
	return false;
}

static inline void
mem_cgroup_print_bad_page(struct page *page)
{
}
#endif

#endif /* _LINUX_MEMCONTROL_H */
<|MERGE_RESOLUTION|>--- conflicted
+++ resolved
@@ -151,13 +151,10 @@
 void mem_cgroup_split_huge_fixup(struct page *head, struct page *tail);
 #endif
 
-<<<<<<< HEAD
-=======
 #ifdef CONFIG_DEBUG_VM
 bool mem_cgroup_bad_page_check(struct page *page);
 void mem_cgroup_print_bad_page(struct page *page);
 #endif
->>>>>>> 0ce790e7
 #else /* CONFIG_CGROUP_MEM_RES_CTLR */
 struct mem_cgroup;
 
