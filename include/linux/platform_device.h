/*
 * platform_device.h - generic, centralized driver model
 *
 * Copyright (c) 2001-2003 Patrick Mochel <mochel@osdl.org>
 *
 * This file is released under the GPLv2
 *
 * See Documentation/driver-model/ for more information.
 */

#ifndef _PLATFORM_DEVICE_H_
#define _PLATFORM_DEVICE_H_

#include <linux/device.h>
#include <linux/mod_devicetable.h>

struct mfd_cell;

struct platform_device {
	const char	* name;
	int		id;
	struct device	dev;
	u32		num_resources;
	struct resource	* resource;

	const struct platform_device_id	*id_entry;

	/* MFD cell pointer */
	struct mfd_cell *mfd_cell;

	/* arch specific additions */
	struct pdev_archdata	archdata;
};

#define platform_get_device_id(pdev)	((pdev)->id_entry)

#define to_platform_device(x) container_of((x), struct platform_device, dev)

extern int platform_device_register(struct platform_device *);
extern void platform_device_unregister(struct platform_device *);

extern struct bus_type platform_bus_type;
extern struct device platform_bus;

extern void arch_setup_pdev_archdata(struct platform_device *);
extern struct resource *platform_get_resource(struct platform_device *, unsigned int, unsigned int);
extern int platform_get_irq(struct platform_device *, unsigned int);
extern struct resource *platform_get_resource_byname(struct platform_device *, unsigned int, const char *);
extern int platform_get_irq_byname(struct platform_device *, const char *);
extern int platform_add_devices(struct platform_device **, int);

struct platform_device_info {
		struct device *parent;

		const char *name;
		int id;

		const struct resource *res;
		unsigned int num_res;

		const void *data;
		size_t size_data;
		u64 dma_mask;
};
extern struct platform_device *platform_device_register_full(
<<<<<<< HEAD
		struct platform_device_info *pdevinfo);
=======
		const struct platform_device_info *pdevinfo);
>>>>>>> dcd6c922

/**
 * platform_device_register_resndata - add a platform-level device with
 * resources and platform-specific data
 *
 * @parent: parent device for the device we're adding
 * @name: base name of the device we're adding
 * @id: instance id
 * @res: set of resources that needs to be allocated for the device
 * @num: number of resources
 * @data: platform specific data for this platform device
 * @size: size of platform specific data
 *
 * Returns &struct platform_device pointer on success, or ERR_PTR() on error.
 */
static inline struct platform_device *platform_device_register_resndata(
		struct device *parent, const char *name, int id,
		const struct resource *res, unsigned int num,
		const void *data, size_t size) {

	struct platform_device_info pdevinfo = {
		.parent = parent,
		.name = name,
		.id = id,
		.res = res,
		.num_res = num,
		.data = data,
		.size_data = size,
		.dma_mask = 0,
	};

	return platform_device_register_full(&pdevinfo);
}

/**
 * platform_device_register_simple - add a platform-level device and its resources
 * @name: base name of the device we're adding
 * @id: instance id
 * @res: set of resources that needs to be allocated for the device
 * @num: number of resources
 *
 * This function creates a simple platform device that requires minimal
 * resource and memory management. Canned release function freeing memory
 * allocated for the device allows drivers using such devices to be
 * unloaded without waiting for the last reference to the device to be
 * dropped.
 *
 * This interface is primarily intended for use with legacy drivers which
 * probe hardware directly.  Because such drivers create sysfs device nodes
 * themselves, rather than letting system infrastructure handle such device
 * enumeration tasks, they don't fully conform to the Linux driver model.
 * In particular, when such drivers are built as modules, they can't be
 * "hotplugged".
 *
 * Returns &struct platform_device pointer on success, or ERR_PTR() on error.
 */
static inline struct platform_device *platform_device_register_simple(
		const char *name, int id,
		const struct resource *res, unsigned int num)
{
	return platform_device_register_resndata(NULL, name, id,
			res, num, NULL, 0);
}

/**
 * platform_device_register_data - add a platform-level device with platform-specific data
 * @parent: parent device for the device we're adding
 * @name: base name of the device we're adding
 * @id: instance id
 * @data: platform specific data for this platform device
 * @size: size of platform specific data
 *
 * This function creates a simple platform device that requires minimal
 * resource and memory management. Canned release function freeing memory
 * allocated for the device allows drivers using such devices to be
 * unloaded without waiting for the last reference to the device to be
 * dropped.
 *
 * Returns &struct platform_device pointer on success, or ERR_PTR() on error.
 */
static inline struct platform_device *platform_device_register_data(
		struct device *parent, const char *name, int id,
		const void *data, size_t size)
{
	return platform_device_register_resndata(parent, name, id,
			NULL, 0, data, size);
}

extern struct platform_device *platform_device_alloc(const char *name, int id);
extern int platform_device_add_resources(struct platform_device *pdev,
					 const struct resource *res,
					 unsigned int num);
extern int platform_device_add_data(struct platform_device *pdev, const void *data, size_t size);
extern int platform_device_add(struct platform_device *pdev);
extern void platform_device_del(struct platform_device *pdev);
extern void platform_device_put(struct platform_device *pdev);

struct platform_driver {
	int (*probe)(struct platform_device *);
	int (*remove)(struct platform_device *);
	void (*shutdown)(struct platform_device *);
	int (*suspend)(struct platform_device *, pm_message_t state);
	int (*resume)(struct platform_device *);
	struct device_driver driver;
	const struct platform_device_id *id_table;
};

extern int platform_driver_register(struct platform_driver *);
extern void platform_driver_unregister(struct platform_driver *);

/* non-hotpluggable platform devices may use this so that probe() and
 * its support may live in __init sections, conserving runtime memory.
 */
extern int platform_driver_probe(struct platform_driver *driver,
		int (*probe)(struct platform_device *));

static inline void *platform_get_drvdata(const struct platform_device *pdev)
{
	return dev_get_drvdata(&pdev->dev);
}

static inline void platform_set_drvdata(struct platform_device *pdev, void *data)
{
	dev_set_drvdata(&pdev->dev, data);
}

/* module_platform_driver() - Helper macro for drivers that don't do
 * anything special in module init/exit.  This eliminates a lot of
 * boilerplate.  Each module may only use this macro once, and
 * calling it replaces module_init() and module_exit()
 */
#define module_platform_driver(__platform_driver) \
<<<<<<< HEAD
static int __init __platform_driver##_init(void) \
{ \
	return platform_driver_register(&(__platform_driver)); \
} \
module_init(__platform_driver##_init); \
static void __exit __platform_driver##_exit(void) \
{ \
	platform_driver_unregister(&(__platform_driver)); \
} \
module_exit(__platform_driver##_exit);
=======
	module_driver(__platform_driver, platform_driver_register, \
			platform_driver_unregister)
>>>>>>> dcd6c922

extern struct platform_device *platform_create_bundle(struct platform_driver *driver,
					int (*probe)(struct platform_device *),
					struct resource *res, unsigned int n_res,
					const void *data, size_t size);

/* early platform driver interface */
struct early_platform_driver {
	const char *class_str;
	struct platform_driver *pdrv;
	struct list_head list;
	int requested_id;
	char *buffer;
	int bufsize;
};

#define EARLY_PLATFORM_ID_UNSET -2
#define EARLY_PLATFORM_ID_ERROR -3

extern int early_platform_driver_register(struct early_platform_driver *epdrv,
					  char *buf);
extern void early_platform_add_devices(struct platform_device **devs, int num);

static inline int is_early_platform_device(struct platform_device *pdev)
{
	return !pdev->dev.driver;
}

extern void early_platform_driver_register_all(char *class_str);
extern int early_platform_driver_probe(char *class_str,
				       int nr_probe, int user_only);
extern void early_platform_cleanup(void);

#define early_platform_init(class_string, platdrv)		\
	early_platform_init_buffer(class_string, platdrv, NULL, 0)

#ifndef MODULE
#define early_platform_init_buffer(class_string, platdrv, buf, bufsiz)	\
static __initdata struct early_platform_driver early_driver = {		\
	.class_str = class_string,					\
	.buffer = buf,							\
	.bufsize = bufsiz,						\
	.pdrv = platdrv,						\
	.requested_id = EARLY_PLATFORM_ID_UNSET,			\
};									\
static int __init early_platform_driver_setup_func(char *buffer)	\
{									\
	return early_platform_driver_register(&early_driver, buffer);	\
}									\
early_param(class_string, early_platform_driver_setup_func)
#else /* MODULE */
#define early_platform_init_buffer(class_string, platdrv, buf, bufsiz)	\
static inline char *early_platform_driver_setup_func(void)		\
{									\
	return bufsiz ? buf : NULL;					\
}
#endif /* MODULE */

#ifdef CONFIG_SUSPEND
extern int platform_pm_suspend(struct device *dev);
extern int platform_pm_resume(struct device *dev);
#else
#define platform_pm_suspend		NULL
#define platform_pm_resume		NULL
#endif

#ifdef CONFIG_HIBERNATE_CALLBACKS
extern int platform_pm_freeze(struct device *dev);
extern int platform_pm_thaw(struct device *dev);
extern int platform_pm_poweroff(struct device *dev);
extern int platform_pm_restore(struct device *dev);
#else
#define platform_pm_freeze		NULL
#define platform_pm_thaw		NULL
#define platform_pm_poweroff		NULL
#define platform_pm_restore		NULL
#endif

#ifdef CONFIG_PM_SLEEP
#define USE_PLATFORM_PM_SLEEP_OPS \
	.suspend = platform_pm_suspend, \
	.resume = platform_pm_resume, \
	.freeze = platform_pm_freeze, \
	.thaw = platform_pm_thaw, \
	.poweroff = platform_pm_poweroff, \
	.restore = platform_pm_restore,
#else
#define USE_PLATFORM_PM_SLEEP_OPS
#endif

#endif /* _PLATFORM_DEVICE_H_ */<|MERGE_RESOLUTION|>--- conflicted
+++ resolved
@@ -63,11 +63,7 @@
 		u64 dma_mask;
 };
 extern struct platform_device *platform_device_register_full(
-<<<<<<< HEAD
-		struct platform_device_info *pdevinfo);
-=======
 		const struct platform_device_info *pdevinfo);
->>>>>>> dcd6c922
 
 /**
  * platform_device_register_resndata - add a platform-level device with
@@ -200,21 +196,8 @@
  * calling it replaces module_init() and module_exit()
  */
 #define module_platform_driver(__platform_driver) \
-<<<<<<< HEAD
-static int __init __platform_driver##_init(void) \
-{ \
-	return platform_driver_register(&(__platform_driver)); \
-} \
-module_init(__platform_driver##_init); \
-static void __exit __platform_driver##_exit(void) \
-{ \
-	platform_driver_unregister(&(__platform_driver)); \
-} \
-module_exit(__platform_driver##_exit);
-=======
 	module_driver(__platform_driver, platform_driver_register, \
 			platform_driver_unregister)
->>>>>>> dcd6c922
 
 extern struct platform_device *platform_create_bundle(struct platform_driver *driver,
 					int (*probe)(struct platform_device *),
