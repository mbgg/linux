/*
 *  linux/include/amba/bus.h
 *
 *  This device type deals with ARM PrimeCells and anything else that
 *  presents a proper CID (0xB105F00D) at the end of the I/O register
 *  region or that is derived from a PrimeCell.
 *
 *  Copyright (C) 2003 Deep Blue Solutions Ltd, All Rights Reserved.
 *
 * This program is free software; you can redistribute it and/or modify
 * it under the terms of the GNU General Public License version 2 as
 * published by the Free Software Foundation.
 */
#ifndef ASMARM_AMBA_H
#define ASMARM_AMBA_H

#include <linux/clk.h>
#include <linux/device.h>
#include <linux/err.h>
#include <linux/resource.h>
<<<<<<< HEAD
=======
#include <linux/regulator/consumer.h>
>>>>>>> 3cbea436

#define AMBA_NR_IRQS	2
#define AMBA_CID	0xb105f00d

struct clk;

struct amba_device {
	struct device		dev;
	struct resource		res;
	struct clk		*pclk;
<<<<<<< HEAD
=======
	struct regulator	*vcore;
>>>>>>> 3cbea436
	u64			dma_mask;
	unsigned int		periphid;
	unsigned int		irq[AMBA_NR_IRQS];
};

struct amba_id {
	unsigned int		id;
	unsigned int		mask;
	void			*data;
};

struct amba_driver {
	struct device_driver	drv;
	int			(*probe)(struct amba_device *, struct amba_id *);
	int			(*remove)(struct amba_device *);
	void			(*shutdown)(struct amba_device *);
	int			(*suspend)(struct amba_device *, pm_message_t);
	int			(*resume)(struct amba_device *);
	struct amba_id		*id_table;
};

enum amba_vendor {
	AMBA_VENDOR_ARM = 0x41,
	AMBA_VENDOR_ST = 0x80,
};

#define amba_get_drvdata(d)	dev_get_drvdata(&d->dev)
#define amba_set_drvdata(d,p)	dev_set_drvdata(&d->dev, p)

int amba_driver_register(struct amba_driver *);
void amba_driver_unregister(struct amba_driver *);
int amba_device_register(struct amba_device *, struct resource *);
void amba_device_unregister(struct amba_device *);
struct amba_device *amba_find_device(const char *, struct device *, unsigned int, unsigned int);
int amba_request_regions(struct amba_device *, const char *);
void amba_release_regions(struct amba_device *);

#define amba_pclk_enable(d)	\
	(IS_ERR((d)->pclk) ? 0 : clk_enable((d)->pclk))

#define amba_pclk_disable(d)	\
	do { if (!IS_ERR((d)->pclk)) clk_disable((d)->pclk); } while (0)

<<<<<<< HEAD
=======
#define amba_vcore_enable(d)	\
	(IS_ERR((d)->vcore) ? 0 : regulator_enable((d)->vcore))

#define amba_vcore_disable(d)	\
	do { if (!IS_ERR((d)->vcore)) regulator_disable((d)->vcore); } while (0)

>>>>>>> 3cbea436
/* Some drivers don't use the struct amba_device */
#define AMBA_CONFIG_BITS(a) (((a) >> 24) & 0xff)
#define AMBA_REV_BITS(a) (((a) >> 20) & 0x0f)
#define AMBA_MANF_BITS(a) (((a) >> 12) & 0xff)
#define AMBA_PART_BITS(a) ((a) & 0xfff)

#define amba_config(d)	AMBA_CONFIG_BITS((d)->periphid)
#define amba_rev(d)	AMBA_REV_BITS((d)->periphid)
#define amba_manf(d)	AMBA_MANF_BITS((d)->periphid)
#define amba_part(d)	AMBA_PART_BITS((d)->periphid)

#endif<|MERGE_RESOLUTION|>--- conflicted
+++ resolved
@@ -18,10 +18,7 @@
 #include <linux/device.h>
 #include <linux/err.h>
 #include <linux/resource.h>
-<<<<<<< HEAD
-=======
 #include <linux/regulator/consumer.h>
->>>>>>> 3cbea436
 
 #define AMBA_NR_IRQS	2
 #define AMBA_CID	0xb105f00d
@@ -32,10 +29,7 @@
 	struct device		dev;
 	struct resource		res;
 	struct clk		*pclk;
-<<<<<<< HEAD
-=======
 	struct regulator	*vcore;
->>>>>>> 3cbea436
 	u64			dma_mask;
 	unsigned int		periphid;
 	unsigned int		irq[AMBA_NR_IRQS];
@@ -79,15 +73,12 @@
 #define amba_pclk_disable(d)	\
 	do { if (!IS_ERR((d)->pclk)) clk_disable((d)->pclk); } while (0)
 
-<<<<<<< HEAD
-=======
 #define amba_vcore_enable(d)	\
 	(IS_ERR((d)->vcore) ? 0 : regulator_enable((d)->vcore))
 
 #define amba_vcore_disable(d)	\
 	do { if (!IS_ERR((d)->vcore)) regulator_disable((d)->vcore); } while (0)
 
->>>>>>> 3cbea436
 /* Some drivers don't use the struct amba_device */
 #define AMBA_CONFIG_BITS(a) (((a) >> 24) & 0xff)
 #define AMBA_REV_BITS(a) (((a) >> 20) & 0x0f)
