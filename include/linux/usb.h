#ifndef __LINUX_USB_H
#define __LINUX_USB_H

#include <linux/mod_devicetable.h>
#include <linux/usb/ch9.h>

#define USB_MAJOR			180
#define USB_DEVICE_MAJOR		189


#ifdef __KERNEL__

#include <linux/errno.h>        /* for -ENODEV */
#include <linux/delay.h>	/* for mdelay() */
#include <linux/interrupt.h>	/* for in_interrupt() */
#include <linux/list.h>		/* for struct list_head */
#include <linux/kref.h>		/* for struct kref */
#include <linux/device.h>	/* for struct device */
#include <linux/fs.h>		/* for struct file_operations */
#include <linux/completion.h>	/* for struct completion */
#include <linux/sched.h>	/* for current && schedule_timeout */
#include <linux/mutex.h>	/* for struct mutex */
#include <linux/pm_runtime.h>	/* for runtime PM */

struct usb_device;
struct usb_driver;
struct wusb_dev;

/*-------------------------------------------------------------------------*/

/*
 * Host-side wrappers for standard USB descriptors ... these are parsed
 * from the data provided by devices.  Parsing turns them from a flat
 * sequence of descriptors into a hierarchy:
 *
 *  - devices have one (usually) or more configs;
 *  - configs have one (often) or more interfaces;
 *  - interfaces have one (usually) or more settings;
 *  - each interface setting has zero or (usually) more endpoints.
 *  - a SuperSpeed endpoint has a companion descriptor
 *
 * And there might be other descriptors mixed in with those.
 *
 * Devices may also have class-specific or vendor-specific descriptors.
 */

struct ep_device;

/**
 * struct usb_host_endpoint - host-side endpoint descriptor and queue
 * @desc: descriptor for this endpoint, wMaxPacketSize in native byteorder
 * @ss_ep_comp: SuperSpeed companion descriptor for this endpoint
 * @urb_list: urbs queued to this endpoint; maintained by usbcore
 * @hcpriv: for use by HCD; typically holds hardware dma queue head (QH)
 *	with one or more transfer descriptors (TDs) per urb
 * @ep_dev: ep_device for sysfs info
 * @extra: descriptors following this endpoint in the configuration
 * @extralen: how many bytes of "extra" are valid
 * @enabled: URBs may be submitted to this endpoint
 *
 * USB requests are always queued to a given endpoint, identified by a
 * descriptor within an active interface in a given USB configuration.
 */
struct usb_host_endpoint {
	struct usb_endpoint_descriptor		desc;
	struct usb_ss_ep_comp_descriptor	ss_ep_comp;
	struct list_head		urb_list;
	void				*hcpriv;
	struct ep_device		*ep_dev;	/* For sysfs info */

	unsigned char *extra;   /* Extra descriptors */
	int extralen;
	int enabled;
};

/* host-side wrapper for one interface setting's parsed descriptors */
struct usb_host_interface {
	struct usb_interface_descriptor	desc;

	/* array of desc.bNumEndpoint endpoints associated with this
	 * interface setting.  these will be in no particular order.
	 */
	struct usb_host_endpoint *endpoint;

	char *string;		/* iInterface string, if present */
	unsigned char *extra;   /* Extra descriptors */
	int extralen;
};

enum usb_interface_condition {
	USB_INTERFACE_UNBOUND = 0,
	USB_INTERFACE_BINDING,
	USB_INTERFACE_BOUND,
	USB_INTERFACE_UNBINDING,
};

/**
 * struct usb_interface - what usb device drivers talk to
 * @altsetting: array of interface structures, one for each alternate
 *	setting that may be selected.  Each one includes a set of
 *	endpoint configurations.  They will be in no particular order.
 * @cur_altsetting: the current altsetting.
 * @num_altsetting: number of altsettings defined.
 * @intf_assoc: interface association descriptor
 * @minor: the minor number assigned to this interface, if this
 *	interface is bound to a driver that uses the USB major number.
 *	If this interface does not use the USB major, this field should
 *	be unused.  The driver should set this value in the probe()
 *	function of the driver, after it has been assigned a minor
 *	number from the USB core by calling usb_register_dev().
 * @condition: binding state of the interface: not bound, binding
 *	(in probe()), bound to a driver, or unbinding (in disconnect())
 * @sysfs_files_created: sysfs attributes exist
 * @ep_devs_created: endpoint child pseudo-devices exist
 * @unregistering: flag set when the interface is being unregistered
 * @needs_remote_wakeup: flag set when the driver requires remote-wakeup
 *	capability during autosuspend.
 * @needs_altsetting0: flag set when a set-interface request for altsetting 0
 *	has been deferred.
 * @needs_binding: flag set when the driver should be re-probed or unbound
 *	following a reset or suspend operation it doesn't support.
 * @dev: driver model's view of this device
 * @usb_dev: if an interface is bound to the USB major, this will point
 *	to the sysfs representation for that device.
 * @pm_usage_cnt: PM usage counter for this interface
 * @reset_ws: Used for scheduling resets from atomic context.
 * @reset_running: set to 1 if the interface is currently running a
 *      queued reset so that usb_cancel_queued_reset() doesn't try to
 *      remove from the workqueue when running inside the worker
 *      thread. See __usb_queue_reset_device().
 * @resetting_device: USB core reset the device, so use alt setting 0 as
 *	current; needs bandwidth alloc after reset.
 *
 * USB device drivers attach to interfaces on a physical device.  Each
 * interface encapsulates a single high level function, such as feeding
 * an audio stream to a speaker or reporting a change in a volume control.
 * Many USB devices only have one interface.  The protocol used to talk to
 * an interface's endpoints can be defined in a usb "class" specification,
 * or by a product's vendor.  The (default) control endpoint is part of
 * every interface, but is never listed among the interface's descriptors.
 *
 * The driver that is bound to the interface can use standard driver model
 * calls such as dev_get_drvdata() on the dev member of this structure.
 *
 * Each interface may have alternate settings.  The initial configuration
 * of a device sets altsetting 0, but the device driver can change
 * that setting using usb_set_interface().  Alternate settings are often
 * used to control the use of periodic endpoints, such as by having
 * different endpoints use different amounts of reserved USB bandwidth.
 * All standards-conformant USB devices that use isochronous endpoints
 * will use them in non-default settings.
 *
 * The USB specification says that alternate setting numbers must run from
 * 0 to one less than the total number of alternate settings.  But some
 * devices manage to mess this up, and the structures aren't necessarily
 * stored in numerical order anyhow.  Use usb_altnum_to_altsetting() to
 * look up an alternate setting in the altsetting array based on its number.
 */
struct usb_interface {
	/* array of alternate settings for this interface,
	 * stored in no particular order */
	struct usb_host_interface *altsetting;

	struct usb_host_interface *cur_altsetting;	/* the currently
					 * active alternate setting */
	unsigned num_altsetting;	/* number of alternate settings */

	/* If there is an interface association descriptor then it will list
	 * the associated interfaces */
	struct usb_interface_assoc_descriptor *intf_assoc;

	int minor;			/* minor number this interface is
					 * bound to */
	enum usb_interface_condition condition;		/* state of binding */
	unsigned sysfs_files_created:1;	/* the sysfs attributes exist */
	unsigned ep_devs_created:1;	/* endpoint "devices" exist */
	unsigned unregistering:1;	/* unregistration is in progress */
	unsigned needs_remote_wakeup:1;	/* driver requires remote wakeup */
	unsigned needs_altsetting0:1;	/* switch to altsetting 0 is pending */
	unsigned needs_binding:1;	/* needs delayed unbind/rebind */
	unsigned reset_running:1;
	unsigned resetting_device:1;	/* true: bandwidth alloc after reset */

	struct device dev;		/* interface specific device info */
	struct device *usb_dev;
	atomic_t pm_usage_cnt;		/* usage counter for autosuspend */
	struct work_struct reset_ws;	/* for resets in atomic context */
};
#define	to_usb_interface(d) container_of(d, struct usb_interface, dev)

static inline void *usb_get_intfdata(struct usb_interface *intf)
{
	return dev_get_drvdata(&intf->dev);
}

static inline void usb_set_intfdata(struct usb_interface *intf, void *data)
{
	dev_set_drvdata(&intf->dev, data);
}

struct usb_interface *usb_get_intf(struct usb_interface *intf);
void usb_put_intf(struct usb_interface *intf);

/* this maximum is arbitrary */
#define USB_MAXINTERFACES	32
#define USB_MAXIADS		(USB_MAXINTERFACES/2)

/**
 * struct usb_interface_cache - long-term representation of a device interface
 * @num_altsetting: number of altsettings defined.
 * @ref: reference counter.
 * @altsetting: variable-length array of interface structures, one for
 *	each alternate setting that may be selected.  Each one includes a
 *	set of endpoint configurations.  They will be in no particular order.
 *
 * These structures persist for the lifetime of a usb_device, unlike
 * struct usb_interface (which persists only as long as its configuration
 * is installed).  The altsetting arrays can be accessed through these
 * structures at any time, permitting comparison of configurations and
 * providing support for the /proc/bus/usb/devices pseudo-file.
 */
struct usb_interface_cache {
	unsigned num_altsetting;	/* number of alternate settings */
	struct kref ref;		/* reference counter */

	/* variable-length array of alternate settings for this interface,
	 * stored in no particular order */
	struct usb_host_interface altsetting[0];
};
#define	ref_to_usb_interface_cache(r) \
		container_of(r, struct usb_interface_cache, ref)
#define	altsetting_to_usb_interface_cache(a) \
		container_of(a, struct usb_interface_cache, altsetting[0])

/**
 * struct usb_host_config - representation of a device's configuration
 * @desc: the device's configuration descriptor.
 * @string: pointer to the cached version of the iConfiguration string, if
 *	present for this configuration.
 * @intf_assoc: list of any interface association descriptors in this config
 * @interface: array of pointers to usb_interface structures, one for each
 *	interface in the configuration.  The number of interfaces is stored
 *	in desc.bNumInterfaces.  These pointers are valid only while the
 *	the configuration is active.
 * @intf_cache: array of pointers to usb_interface_cache structures, one
 *	for each interface in the configuration.  These structures exist
 *	for the entire life of the device.
 * @extra: pointer to buffer containing all extra descriptors associated
 *	with this configuration (those preceding the first interface
 *	descriptor).
 * @extralen: length of the extra descriptors buffer.
 *
 * USB devices may have multiple configurations, but only one can be active
 * at any time.  Each encapsulates a different operational environment;
 * for example, a dual-speed device would have separate configurations for
 * full-speed and high-speed operation.  The number of configurations
 * available is stored in the device descriptor as bNumConfigurations.
 *
 * A configuration can contain multiple interfaces.  Each corresponds to
 * a different function of the USB device, and all are available whenever
 * the configuration is active.  The USB standard says that interfaces
 * are supposed to be numbered from 0 to desc.bNumInterfaces-1, but a lot
 * of devices get this wrong.  In addition, the interface array is not
 * guaranteed to be sorted in numerical order.  Use usb_ifnum_to_if() to
 * look up an interface entry based on its number.
 *
 * Device drivers should not attempt to activate configurations.  The choice
 * of which configuration to install is a policy decision based on such
 * considerations as available power, functionality provided, and the user's
 * desires (expressed through userspace tools).  However, drivers can call
 * usb_reset_configuration() to reinitialize the current configuration and
 * all its interfaces.
 */
struct usb_host_config {
	struct usb_config_descriptor	desc;

	char *string;		/* iConfiguration string, if present */

	/* List of any Interface Association Descriptors in this
	 * configuration. */
	struct usb_interface_assoc_descriptor *intf_assoc[USB_MAXIADS];

	/* the interfaces associated with this configuration,
	 * stored in no particular order */
	struct usb_interface *interface[USB_MAXINTERFACES];

	/* Interface information available even when this is not the
	 * active configuration */
	struct usb_interface_cache *intf_cache[USB_MAXINTERFACES];

	unsigned char *extra;   /* Extra descriptors */
	int extralen;
};

int __usb_get_extra_descriptor(char *buffer, unsigned size,
	unsigned char type, void **ptr);
#define usb_get_extra_descriptor(ifpoint, type, ptr) \
				__usb_get_extra_descriptor((ifpoint)->extra, \
				(ifpoint)->extralen, \
				type, (void **)ptr)

/* ----------------------------------------------------------------------- */

/* USB device number allocation bitmap */
struct usb_devmap {
	unsigned long devicemap[128 / (8*sizeof(unsigned long))];
};

/*
 * Allocated per bus (tree of devices) we have:
 */
struct usb_bus {
	struct device *controller;	/* host/master side hardware */
	int busnum;			/* Bus number (in order of reg) */
	const char *bus_name;		/* stable id (PCI slot_name etc) */
	u8 uses_dma;			/* Does the host controller use DMA? */
	u8 uses_pio_for_control;	/*
					 * Does the host controller use PIO
					 * for control transfers?
					 */
	u8 otg_port;			/* 0, or number of OTG/HNP port */
	unsigned is_b_host:1;		/* true during some HNP roleswitches */
	unsigned b_hnp_enable:1;	/* OTG: did A-Host enable HNP? */
	unsigned sg_tablesize;		/* 0 or largest number of sg list entries */

	int devnum_next;		/* Next open device number in
					 * round-robin allocation */

	struct usb_devmap devmap;	/* device address allocation map */
	struct usb_device *root_hub;	/* Root hub */
	struct usb_bus *hs_companion;	/* Companion EHCI bus, if any */
	struct list_head bus_list;	/* list of busses */

	int bandwidth_allocated;	/* on this bus: how much of the time
					 * reserved for periodic (intr/iso)
					 * requests is used, on average?
					 * Units: microseconds/frame.
					 * Limits: Full/low speed reserve 90%,
					 * while high speed reserves 80%.
					 */
	int bandwidth_int_reqs;		/* number of Interrupt requests */
	int bandwidth_isoc_reqs;	/* number of Isoc. requests */

#ifdef CONFIG_USB_DEVICEFS
	struct dentry *usbfs_dentry;	/* usbfs dentry entry for the bus */
#endif

#if defined(CONFIG_USB_MON) || defined(CONFIG_USB_MON_MODULE)
	struct mon_bus *mon_bus;	/* non-null when associated */
	int monitored;			/* non-zero when monitored */
#endif
};

/* ----------------------------------------------------------------------- */

/* This is arbitrary.
 * From USB 2.0 spec Table 11-13, offset 7, a hub can
 * have up to 255 ports. The most yet reported is 10.
 *
 * Current Wireless USB host hardware (Intel i1480 for example) allows
 * up to 22 devices to connect. Upcoming hardware might raise that
 * limit. Because the arrays need to add a bit for hub status data, we
 * do 31, so plus one evens out to four bytes.
 */
#define USB_MAXCHILDREN		(31)

struct usb_tt;

/**
 * struct usb_device - kernel's representation of a USB device
 * @devnum: device number; address on a USB bus
 * @devpath: device ID string for use in messages (e.g., /port/...)
 * @route: tree topology hex string for use with xHCI
 * @state: device state: configured, not attached, etc.
 * @speed: device speed: high/full/low (or error)
 * @tt: Transaction Translator info; used with low/full speed dev, highspeed hub
 * @ttport: device port on that tt hub
 * @toggle: one bit for each endpoint, with ([0] = IN, [1] = OUT) endpoints
 * @parent: our hub, unless we're the root
 * @bus: bus we're part of
 * @ep0: endpoint 0 data (default control pipe)
 * @dev: generic device interface
 * @descriptor: USB device descriptor
 * @config: all of the device's configs
 * @actconfig: the active configuration
 * @ep_in: array of IN endpoints
 * @ep_out: array of OUT endpoints
 * @rawdescriptors: raw descriptors for each config
 * @bus_mA: Current available from the bus
 * @portnum: parent port number (origin 1)
 * @level: number of USB hub ancestors
 * @can_submit: URBs may be submitted
 * @persist_enabled:  USB_PERSIST enabled for this device
 * @have_langid: whether string_langid is valid
 * @authorized: policy has said we can use it;
 *	(user space) policy determines if we authorize this device to be
 *	used or not. By default, wired USB devices are authorized.
 *	WUSB devices are not, until we authorize them from user space.
 *	FIXME -- complete doc
 * @authenticated: Crypto authentication passed
 * @wusb: device is Wireless USB
 * @string_langid: language ID for strings
 * @product: iProduct string, if present (static)
 * @manufacturer: iManufacturer string, if present (static)
 * @serial: iSerialNumber string, if present (static)
 * @filelist: usbfs files that are open to this device
 * @usb_classdev: USB class device that was created for usbfs device
 *	access from userspace
 * @usbfs_dentry: usbfs dentry entry for the device
 * @maxchild: number of ports if hub
 * @children: child devices - USB devices that are attached to this hub
 * @quirks: quirks of the whole device
 * @urbnum: number of URBs submitted for the whole device
 * @active_duration: total time device is not suspended
<<<<<<< HEAD
 * @last_busy: time of last use
 * @autosuspend_delay: in jiffies
=======
>>>>>>> 3cbea436
 * @connect_time: time device was first connected
 * @do_remote_wakeup:  remote wakeup should be enabled
 * @reset_resume: needs reset instead of resume
 * @wusb_dev: if this is a Wireless USB device, link to the WUSB
 *	specific data for the device.
 * @slot_id: Slot ID assigned by xHCI
 *
 * Notes:
 * Usbcore drivers should not set usbdev->state directly.  Instead use
 * usb_set_device_state().
 */
struct usb_device {
	int		devnum;
	char		devpath[16];
	u32		route;
	enum usb_device_state	state;
	enum usb_device_speed	speed;

	struct usb_tt	*tt;
	int		ttport;

	unsigned int toggle[2];

	struct usb_device *parent;
	struct usb_bus *bus;
	struct usb_host_endpoint ep0;

	struct device dev;

	struct usb_device_descriptor descriptor;
	struct usb_host_config *config;

	struct usb_host_config *actconfig;
	struct usb_host_endpoint *ep_in[16];
	struct usb_host_endpoint *ep_out[16];

	char **rawdescriptors;

	unsigned short bus_mA;
	u8 portnum;
	u8 level;

	unsigned can_submit:1;
	unsigned persist_enabled:1;
	unsigned have_langid:1;
	unsigned authorized:1;
	unsigned authenticated:1;
	unsigned wusb:1;
	int string_langid;

	/* static strings from the device */
	char *product;
	char *manufacturer;
	char *serial;

	struct list_head filelist;
#ifdef CONFIG_USB_DEVICE_CLASS
	struct device *usb_classdev;
#endif
#ifdef CONFIG_USB_DEVICEFS
	struct dentry *usbfs_dentry;
#endif

	int maxchild;
	struct usb_device *children[USB_MAXCHILDREN];

	u32 quirks;
	atomic_t urbnum;

	unsigned long active_duration;

#ifdef CONFIG_PM
<<<<<<< HEAD
	unsigned long last_busy;
	int autosuspend_delay;
=======
>>>>>>> 3cbea436
	unsigned long connect_time;

	unsigned do_remote_wakeup:1;
	unsigned reset_resume:1;
#endif
	struct wusb_dev *wusb_dev;
	int slot_id;
};
#define	to_usb_device(d) container_of(d, struct usb_device, dev)

static inline struct usb_device *interface_to_usbdev(struct usb_interface *intf)
{
	return to_usb_device(intf->dev.parent);
}

extern struct usb_device *usb_get_dev(struct usb_device *dev);
extern void usb_put_dev(struct usb_device *dev);

/* USB device locking */
#define usb_lock_device(udev)		device_lock(&(udev)->dev)
#define usb_unlock_device(udev)		device_unlock(&(udev)->dev)
#define usb_trylock_device(udev)	device_trylock(&(udev)->dev)
extern int usb_lock_device_for_reset(struct usb_device *udev,
				     const struct usb_interface *iface);

/* USB port reset for device reinitialization */
extern int usb_reset_device(struct usb_device *dev);
extern void usb_queue_reset_device(struct usb_interface *dev);


/* USB autosuspend and autoresume */
#ifdef CONFIG_USB_SUSPEND
extern void usb_enable_autosuspend(struct usb_device *udev);
extern void usb_disable_autosuspend(struct usb_device *udev);

extern int usb_autopm_get_interface(struct usb_interface *intf);
extern void usb_autopm_put_interface(struct usb_interface *intf);
extern int usb_autopm_get_interface_async(struct usb_interface *intf);
extern void usb_autopm_put_interface_async(struct usb_interface *intf);
extern void usb_autopm_get_interface_no_resume(struct usb_interface *intf);
extern void usb_autopm_put_interface_no_suspend(struct usb_interface *intf);

static inline void usb_mark_last_busy(struct usb_device *udev)
{
	pm_runtime_mark_last_busy(&udev->dev);
}

#else

static inline int usb_enable_autosuspend(struct usb_device *udev)
{ return 0; }
static inline int usb_disable_autosuspend(struct usb_device *udev)
{ return 0; }

static inline int usb_autopm_get_interface(struct usb_interface *intf)
{ return 0; }
static inline int usb_autopm_get_interface_async(struct usb_interface *intf)
{ return 0; }

static inline void usb_autopm_put_interface(struct usb_interface *intf)
{ }
static inline void usb_autopm_put_interface_async(struct usb_interface *intf)
{ }
static inline void usb_autopm_get_interface_no_resume(
		struct usb_interface *intf)
{ }
static inline void usb_autopm_put_interface_no_suspend(
		struct usb_interface *intf)
{ }
static inline void usb_mark_last_busy(struct usb_device *udev)
{ }
#endif

/*-------------------------------------------------------------------------*/

/* for drivers using iso endpoints */
extern int usb_get_current_frame_number(struct usb_device *usb_dev);

/* Sets up a group of bulk endpoints to support multiple stream IDs. */
extern int usb_alloc_streams(struct usb_interface *interface,
		struct usb_host_endpoint **eps, unsigned int num_eps,
		unsigned int num_streams, gfp_t mem_flags);

/* Reverts a group of bulk endpoints back to not using stream IDs. */
extern void usb_free_streams(struct usb_interface *interface,
		struct usb_host_endpoint **eps, unsigned int num_eps,
		gfp_t mem_flags);

/* used these for multi-interface device registration */
extern int usb_driver_claim_interface(struct usb_driver *driver,
			struct usb_interface *iface, void *priv);

/**
 * usb_interface_claimed - returns true iff an interface is claimed
 * @iface: the interface being checked
 *
 * Returns true (nonzero) iff the interface is claimed, else false (zero).
 * Callers must own the driver model's usb bus readlock.  So driver
 * probe() entries don't need extra locking, but other call contexts
 * may need to explicitly claim that lock.
 *
 */
static inline int usb_interface_claimed(struct usb_interface *iface)
{
	return (iface->dev.driver != NULL);
}

extern void usb_driver_release_interface(struct usb_driver *driver,
			struct usb_interface *iface);
const struct usb_device_id *usb_match_id(struct usb_interface *interface,
					 const struct usb_device_id *id);
extern int usb_match_one_id(struct usb_interface *interface,
			    const struct usb_device_id *id);

extern struct usb_interface *usb_find_interface(struct usb_driver *drv,
		int minor);
extern struct usb_interface *usb_ifnum_to_if(const struct usb_device *dev,
		unsigned ifnum);
extern struct usb_host_interface *usb_altnum_to_altsetting(
		const struct usb_interface *intf, unsigned int altnum);
extern struct usb_host_interface *usb_find_alt_setting(
		struct usb_host_config *config,
		unsigned int iface_num,
		unsigned int alt_num);


/**
 * usb_make_path - returns stable device path in the usb tree
 * @dev: the device whose path is being constructed
 * @buf: where to put the string
 * @size: how big is "buf"?
 *
 * Returns length of the string (> 0) or negative if size was too small.
 *
 * This identifier is intended to be "stable", reflecting physical paths in
 * hardware such as physical bus addresses for host controllers or ports on
 * USB hubs.  That makes it stay the same until systems are physically
 * reconfigured, by re-cabling a tree of USB devices or by moving USB host
 * controllers.  Adding and removing devices, including virtual root hubs
 * in host controller driver modules, does not change these path identifers;
 * neither does rebooting or re-enumerating.  These are more useful identifiers
 * than changeable ("unstable") ones like bus numbers or device addresses.
 *
 * With a partial exception for devices connected to USB 2.0 root hubs, these
 * identifiers are also predictable.  So long as the device tree isn't changed,
 * plugging any USB device into a given hub port always gives it the same path.
 * Because of the use of "companion" controllers, devices connected to ports on
 * USB 2.0 root hubs (EHCI host controllers) will get one path ID if they are
 * high speed, and a different one if they are full or low speed.
 */
static inline int usb_make_path(struct usb_device *dev, char *buf, size_t size)
{
	int actual;
	actual = snprintf(buf, size, "usb-%s-%s", dev->bus->bus_name,
			  dev->devpath);
	return (actual >= (int)size) ? -1 : actual;
}

/*-------------------------------------------------------------------------*/

#define USB_DEVICE_ID_MATCH_DEVICE \
		(USB_DEVICE_ID_MATCH_VENDOR | USB_DEVICE_ID_MATCH_PRODUCT)
#define USB_DEVICE_ID_MATCH_DEV_RANGE \
		(USB_DEVICE_ID_MATCH_DEV_LO | USB_DEVICE_ID_MATCH_DEV_HI)
#define USB_DEVICE_ID_MATCH_DEVICE_AND_VERSION \
		(USB_DEVICE_ID_MATCH_DEVICE | USB_DEVICE_ID_MATCH_DEV_RANGE)
#define USB_DEVICE_ID_MATCH_DEV_INFO \
		(USB_DEVICE_ID_MATCH_DEV_CLASS | \
		USB_DEVICE_ID_MATCH_DEV_SUBCLASS | \
		USB_DEVICE_ID_MATCH_DEV_PROTOCOL)
#define USB_DEVICE_ID_MATCH_INT_INFO \
		(USB_DEVICE_ID_MATCH_INT_CLASS | \
		USB_DEVICE_ID_MATCH_INT_SUBCLASS | \
		USB_DEVICE_ID_MATCH_INT_PROTOCOL)

/**
 * USB_DEVICE - macro used to describe a specific usb device
 * @vend: the 16 bit USB Vendor ID
 * @prod: the 16 bit USB Product ID
 *
 * This macro is used to create a struct usb_device_id that matches a
 * specific device.
 */
#define USB_DEVICE(vend, prod) \
	.match_flags = USB_DEVICE_ID_MATCH_DEVICE, \
	.idVendor = (vend), \
	.idProduct = (prod)
/**
 * USB_DEVICE_VER - describe a specific usb device with a version range
 * @vend: the 16 bit USB Vendor ID
 * @prod: the 16 bit USB Product ID
 * @lo: the bcdDevice_lo value
 * @hi: the bcdDevice_hi value
 *
 * This macro is used to create a struct usb_device_id that matches a
 * specific device, with a version range.
 */
#define USB_DEVICE_VER(vend, prod, lo, hi) \
	.match_flags = USB_DEVICE_ID_MATCH_DEVICE_AND_VERSION, \
	.idVendor = (vend), \
	.idProduct = (prod), \
	.bcdDevice_lo = (lo), \
	.bcdDevice_hi = (hi)

/**
 * USB_DEVICE_INTERFACE_PROTOCOL - describe a usb device with a specific interface protocol
 * @vend: the 16 bit USB Vendor ID
 * @prod: the 16 bit USB Product ID
 * @pr: bInterfaceProtocol value
 *
 * This macro is used to create a struct usb_device_id that matches a
 * specific interface protocol of devices.
 */
#define USB_DEVICE_INTERFACE_PROTOCOL(vend, prod, pr) \
	.match_flags = USB_DEVICE_ID_MATCH_DEVICE | \
		       USB_DEVICE_ID_MATCH_INT_PROTOCOL, \
	.idVendor = (vend), \
	.idProduct = (prod), \
	.bInterfaceProtocol = (pr)

/**
 * USB_DEVICE_INFO - macro used to describe a class of usb devices
 * @cl: bDeviceClass value
 * @sc: bDeviceSubClass value
 * @pr: bDeviceProtocol value
 *
 * This macro is used to create a struct usb_device_id that matches a
 * specific class of devices.
 */
#define USB_DEVICE_INFO(cl, sc, pr) \
	.match_flags = USB_DEVICE_ID_MATCH_DEV_INFO, \
	.bDeviceClass = (cl), \
	.bDeviceSubClass = (sc), \
	.bDeviceProtocol = (pr)

/**
 * USB_INTERFACE_INFO - macro used to describe a class of usb interfaces
 * @cl: bInterfaceClass value
 * @sc: bInterfaceSubClass value
 * @pr: bInterfaceProtocol value
 *
 * This macro is used to create a struct usb_device_id that matches a
 * specific class of interfaces.
 */
#define USB_INTERFACE_INFO(cl, sc, pr) \
	.match_flags = USB_DEVICE_ID_MATCH_INT_INFO, \
	.bInterfaceClass = (cl), \
	.bInterfaceSubClass = (sc), \
	.bInterfaceProtocol = (pr)

/**
 * USB_DEVICE_AND_INTERFACE_INFO - describe a specific usb device with a class of usb interfaces
 * @vend: the 16 bit USB Vendor ID
 * @prod: the 16 bit USB Product ID
 * @cl: bInterfaceClass value
 * @sc: bInterfaceSubClass value
 * @pr: bInterfaceProtocol value
 *
 * This macro is used to create a struct usb_device_id that matches a
 * specific device with a specific class of interfaces.
 *
 * This is especially useful when explicitly matching devices that have
 * vendor specific bDeviceClass values, but standards-compliant interfaces.
 */
#define USB_DEVICE_AND_INTERFACE_INFO(vend, prod, cl, sc, pr) \
	.match_flags = USB_DEVICE_ID_MATCH_INT_INFO \
		| USB_DEVICE_ID_MATCH_DEVICE, \
	.idVendor = (vend), \
	.idProduct = (prod), \
	.bInterfaceClass = (cl), \
	.bInterfaceSubClass = (sc), \
	.bInterfaceProtocol = (pr)

/* ----------------------------------------------------------------------- */

/* Stuff for dynamic usb ids */
struct usb_dynids {
	spinlock_t lock;
	struct list_head list;
};

struct usb_dynid {
	struct list_head node;
	struct usb_device_id id;
};

extern ssize_t usb_store_new_id(struct usb_dynids *dynids,
				struct device_driver *driver,
				const char *buf, size_t count);

/**
 * struct usbdrv_wrap - wrapper for driver-model structure
 * @driver: The driver-model core driver structure.
 * @for_devices: Non-zero for device drivers, 0 for interface drivers.
 */
struct usbdrv_wrap {
	struct device_driver driver;
	int for_devices;
};

/**
 * struct usb_driver - identifies USB interface driver to usbcore
 * @name: The driver name should be unique among USB drivers,
 *	and should normally be the same as the module name.
 * @probe: Called to see if the driver is willing to manage a particular
 *	interface on a device.  If it is, probe returns zero and uses
 *	usb_set_intfdata() to associate driver-specific data with the
 *	interface.  It may also use usb_set_interface() to specify the
 *	appropriate altsetting.  If unwilling to manage the interface,
 *	return -ENODEV, if genuine IO errors occured, an appropriate
 *	negative errno value.
 * @disconnect: Called when the interface is no longer accessible, usually
 *	because its device has been (or is being) disconnected or the
 *	driver module is being unloaded.
 * @unlocked_ioctl: Used for drivers that want to talk to userspace through
 *	the "usbfs" filesystem.  This lets devices provide ways to
 *	expose information to user space regardless of where they
 *	do (or don't) show up otherwise in the filesystem.
 * @suspend: Called when the device is going to be suspended by the system.
 * @resume: Called when the device is being resumed by the system.
 * @reset_resume: Called when the suspended device has been reset instead
 *	of being resumed.
 * @pre_reset: Called by usb_reset_device() when the device
 *	is about to be reset.
 * @post_reset: Called by usb_reset_device() after the device
 *	has been reset
 * @id_table: USB drivers use ID table to support hotplugging.
 *	Export this with MODULE_DEVICE_TABLE(usb,...).  This must be set
 *	or your driver's probe function will never get called.
 * @dynids: used internally to hold the list of dynamically added device
 *	ids for this driver.
 * @drvwrap: Driver-model core structure wrapper.
 * @no_dynamic_id: if set to 1, the USB core will not allow dynamic ids to be
 *	added to this driver by preventing the sysfs file from being created.
 * @supports_autosuspend: if set to 0, the USB core will not allow autosuspend
 *	for interfaces bound to this driver.
 * @soft_unbind: if set to 1, the USB core will not kill URBs and disable
 *	endpoints before calling the driver's disconnect method.
 *
 * USB interface drivers must provide a name, probe() and disconnect()
 * methods, and an id_table.  Other driver fields are optional.
 *
 * The id_table is used in hotplugging.  It holds a set of descriptors,
 * and specialized data may be associated with each entry.  That table
 * is used by both user and kernel mode hotplugging support.
 *
 * The probe() and disconnect() methods are called in a context where
 * they can sleep, but they should avoid abusing the privilege.  Most
 * work to connect to a device should be done when the device is opened,
 * and undone at the last close.  The disconnect code needs to address
 * concurrency issues with respect to open() and close() methods, as
 * well as forcing all pending I/O requests to complete (by unlinking
 * them as necessary, and blocking until the unlinks complete).
 */
struct usb_driver {
	const char *name;

	int (*probe) (struct usb_interface *intf,
		      const struct usb_device_id *id);

	void (*disconnect) (struct usb_interface *intf);

	int (*unlocked_ioctl) (struct usb_interface *intf, unsigned int code,
			void *buf);

	int (*suspend) (struct usb_interface *intf, pm_message_t message);
	int (*resume) (struct usb_interface *intf);
	int (*reset_resume)(struct usb_interface *intf);

	int (*pre_reset)(struct usb_interface *intf);
	int (*post_reset)(struct usb_interface *intf);

	const struct usb_device_id *id_table;

	struct usb_dynids dynids;
	struct usbdrv_wrap drvwrap;
	unsigned int no_dynamic_id:1;
	unsigned int supports_autosuspend:1;
	unsigned int soft_unbind:1;
};
#define	to_usb_driver(d) container_of(d, struct usb_driver, drvwrap.driver)

/**
 * struct usb_device_driver - identifies USB device driver to usbcore
 * @name: The driver name should be unique among USB drivers,
 *	and should normally be the same as the module name.
 * @probe: Called to see if the driver is willing to manage a particular
 *	device.  If it is, probe returns zero and uses dev_set_drvdata()
 *	to associate driver-specific data with the device.  If unwilling
 *	to manage the device, return a negative errno value.
 * @disconnect: Called when the device is no longer accessible, usually
 *	because it has been (or is being) disconnected or the driver's
 *	module is being unloaded.
 * @suspend: Called when the device is going to be suspended by the system.
 * @resume: Called when the device is being resumed by the system.
 * @drvwrap: Driver-model core structure wrapper.
 * @supports_autosuspend: if set to 0, the USB core will not allow autosuspend
 *	for devices bound to this driver.
 *
 * USB drivers must provide all the fields listed above except drvwrap.
 */
struct usb_device_driver {
	const char *name;

	int (*probe) (struct usb_device *udev);
	void (*disconnect) (struct usb_device *udev);

	int (*suspend) (struct usb_device *udev, pm_message_t message);
	int (*resume) (struct usb_device *udev, pm_message_t message);
	struct usbdrv_wrap drvwrap;
	unsigned int supports_autosuspend:1;
};
#define	to_usb_device_driver(d) container_of(d, struct usb_device_driver, \
		drvwrap.driver)

extern struct bus_type usb_bus_type;

/**
 * struct usb_class_driver - identifies a USB driver that wants to use the USB major number
 * @name: the usb class device name for this driver.  Will show up in sysfs.
 * @devnode: Callback to provide a naming hint for a possible
 *	device node to create.
 * @fops: pointer to the struct file_operations of this driver.
 * @minor_base: the start of the minor range for this driver.
 *
 * This structure is used for the usb_register_dev() and
 * usb_unregister_dev() functions, to consolidate a number of the
 * parameters used for them.
 */
struct usb_class_driver {
	char *name;
	char *(*devnode)(struct device *dev, mode_t *mode);
	const struct file_operations *fops;
	int minor_base;
};

/*
 * use these in module_init()/module_exit()
 * and don't forget MODULE_DEVICE_TABLE(usb, ...)
 */
extern int usb_register_driver(struct usb_driver *, struct module *,
			       const char *);
static inline int usb_register(struct usb_driver *driver)
{
	return usb_register_driver(driver, THIS_MODULE, KBUILD_MODNAME);
}
extern void usb_deregister(struct usb_driver *);

extern int usb_register_device_driver(struct usb_device_driver *,
			struct module *);
extern void usb_deregister_device_driver(struct usb_device_driver *);

extern int usb_register_dev(struct usb_interface *intf,
			    struct usb_class_driver *class_driver);
extern void usb_deregister_dev(struct usb_interface *intf,
			       struct usb_class_driver *class_driver);

extern int usb_disabled(void);

/* ----------------------------------------------------------------------- */

/*
 * URB support, for asynchronous request completions
 */

/*
 * urb->transfer_flags:
 *
 * Note: URB_DIR_IN/OUT is automatically set in usb_submit_urb().
 */
#define URB_SHORT_NOT_OK	0x0001	/* report short reads as errors */
#define URB_ISO_ASAP		0x0002	/* iso-only, urb->start_frame
					 * ignored */
#define URB_NO_TRANSFER_DMA_MAP	0x0004	/* urb->transfer_dma valid on submit */
#define URB_NO_FSBR		0x0020	/* UHCI-specific */
#define URB_ZERO_PACKET		0x0040	/* Finish bulk OUT with short packet */
#define URB_NO_INTERRUPT	0x0080	/* HINT: no non-error interrupt
					 * needed */
#define URB_FREE_BUFFER		0x0100	/* Free transfer buffer with the URB */

/* The following flags are used internally by usbcore and HCDs */
#define URB_DIR_IN		0x0200	/* Transfer from device to host */
#define URB_DIR_OUT		0
#define URB_DIR_MASK		URB_DIR_IN

#define URB_DMA_MAP_SINGLE	0x00010000	/* Non-scatter-gather mapping */
#define URB_DMA_MAP_PAGE	0x00020000	/* HCD-unsupported S-G */
#define URB_DMA_MAP_SG		0x00040000	/* HCD-supported S-G */
#define URB_MAP_LOCAL		0x00080000	/* HCD-local-memory mapping */
#define URB_SETUP_MAP_SINGLE	0x00100000	/* Setup packet DMA mapped */
#define URB_SETUP_MAP_LOCAL	0x00200000	/* HCD-local setup packet */
#define URB_DMA_SG_COMBINED	0x00400000	/* S-G entries were combined */

struct usb_iso_packet_descriptor {
	unsigned int offset;
	unsigned int length;		/* expected length */
	unsigned int actual_length;
	int status;
};

struct urb;

struct usb_anchor {
	struct list_head urb_list;
	wait_queue_head_t wait;
	spinlock_t lock;
	unsigned int poisoned:1;
};

static inline void init_usb_anchor(struct usb_anchor *anchor)
{
	INIT_LIST_HEAD(&anchor->urb_list);
	init_waitqueue_head(&anchor->wait);
	spin_lock_init(&anchor->lock);
}

typedef void (*usb_complete_t)(struct urb *);

/**
 * struct urb - USB Request Block
 * @urb_list: For use by current owner of the URB.
 * @anchor_list: membership in the list of an anchor
 * @anchor: to anchor URBs to a common mooring
 * @ep: Points to the endpoint's data structure.  Will eventually
 *	replace @pipe.
 * @pipe: Holds endpoint number, direction, type, and more.
 *	Create these values with the eight macros available;
 *	usb_{snd,rcv}TYPEpipe(dev,endpoint), where the TYPE is "ctrl"
 *	(control), "bulk", "int" (interrupt), or "iso" (isochronous).
 *	For example usb_sndbulkpipe() or usb_rcvintpipe().  Endpoint
 *	numbers range from zero to fifteen.  Note that "in" endpoint two
 *	is a different endpoint (and pipe) from "out" endpoint two.
 *	The current configuration controls the existence, type, and
 *	maximum packet size of any given endpoint.
 * @stream_id: the endpoint's stream ID for bulk streams
 * @dev: Identifies the USB device to perform the request.
 * @status: This is read in non-iso completion functions to get the
 *	status of the particular request.  ISO requests only use it
 *	to tell whether the URB was unlinked; detailed status for
 *	each frame is in the fields of the iso_frame-desc.
 * @transfer_flags: A variety of flags may be used to affect how URB
 *	submission, unlinking, or operation are handled.  Different
 *	kinds of URB can use different flags.
 * @transfer_buffer:  This identifies the buffer to (or from) which the I/O
 *	request will be performed unless URB_NO_TRANSFER_DMA_MAP is set
 *	(however, do not leave garbage in transfer_buffer even then).
 *	This buffer must be suitable for DMA; allocate it with
 *	kmalloc() or equivalent.  For transfers to "in" endpoints, contents
 *	of this buffer will be modified.  This buffer is used for the data
 *	stage of control transfers.
 * @transfer_dma: When transfer_flags includes URB_NO_TRANSFER_DMA_MAP,
 *	the device driver is saying that it provided this DMA address,
 *	which the host controller driver should use in preference to the
 *	transfer_buffer.
 * @sg: scatter gather buffer list
 * @num_sgs: number of entries in the sg list
 * @transfer_buffer_length: How big is transfer_buffer.  The transfer may
 *	be broken up into chunks according to the current maximum packet
 *	size for the endpoint, which is a function of the configuration
 *	and is encoded in the pipe.  When the length is zero, neither
 *	transfer_buffer nor transfer_dma is used.
 * @actual_length: This is read in non-iso completion functions, and
 *	it tells how many bytes (out of transfer_buffer_length) were
 *	transferred.  It will normally be the same as requested, unless
 *	either an error was reported or a short read was performed.
 *	The URB_SHORT_NOT_OK transfer flag may be used to make such
 *	short reads be reported as errors.
 * @setup_packet: Only used for control transfers, this points to eight bytes
 *	of setup data.  Control transfers always start by sending this data
 *	to the device.  Then transfer_buffer is read or written, if needed.
 * @setup_dma: DMA pointer for the setup packet.  The caller must not use
 *	this field; setup_packet must point to a valid buffer.
 * @start_frame: Returns the initial frame for isochronous transfers.
 * @number_of_packets: Lists the number of ISO transfer buffers.
 * @interval: Specifies the polling interval for interrupt or isochronous
 *	transfers.  The units are frames (milliseconds) for full and low
 *	speed devices, and microframes (1/8 millisecond) for highspeed
 *	and SuperSpeed devices.
 * @error_count: Returns the number of ISO transfers that reported errors.
 * @context: For use in completion functions.  This normally points to
 *	request-specific driver context.
 * @complete: Completion handler. This URB is passed as the parameter to the
 *	completion function.  The completion function may then do what
 *	it likes with the URB, including resubmitting or freeing it.
 * @iso_frame_desc: Used to provide arrays of ISO transfer buffers and to
 *	collect the transfer status for each buffer.
 *
 * This structure identifies USB transfer requests.  URBs must be allocated by
 * calling usb_alloc_urb() and freed with a call to usb_free_urb().
 * Initialization may be done using various usb_fill_*_urb() functions.  URBs
 * are submitted using usb_submit_urb(), and pending requests may be canceled
 * using usb_unlink_urb() or usb_kill_urb().
 *
 * Data Transfer Buffers:
 *
 * Normally drivers provide I/O buffers allocated with kmalloc() or otherwise
 * taken from the general page pool.  That is provided by transfer_buffer
 * (control requests also use setup_packet), and host controller drivers
 * perform a dma mapping (and unmapping) for each buffer transferred.  Those
 * mapping operations can be expensive on some platforms (perhaps using a dma
 * bounce buffer or talking to an IOMMU),
 * although they're cheap on commodity x86 and ppc hardware.
 *
 * Alternatively, drivers may pass the URB_NO_TRANSFER_DMA_MAP transfer flag,
 * which tells the host controller driver that no such mapping is needed for
 * the transfer_buffer since
 * the device driver is DMA-aware.  For example, a device driver might
 * allocate a DMA buffer with usb_alloc_coherent() or call usb_buffer_map().
 * When this transfer flag is provided, host controller drivers will
 * attempt to use the dma address found in the transfer_dma
 * field rather than determining a dma address themselves.
 *
 * Note that transfer_buffer must still be set if the controller
 * does not support DMA (as indicated by bus.uses_dma) and when talking
 * to root hub. If you have to trasfer between highmem zone and the device
 * on such controller, create a bounce buffer or bail out with an error.
 * If transfer_buffer cannot be set (is in highmem) and the controller is DMA
 * capable, assign NULL to it, so that usbmon knows not to use the value.
 * The setup_packet must always be set, so it cannot be located in highmem.
 *
 * Initialization:
 *
 * All URBs submitted must initialize the dev, pipe, transfer_flags (may be
 * zero), and complete fields.  All URBs must also initialize
 * transfer_buffer and transfer_buffer_length.  They may provide the
 * URB_SHORT_NOT_OK transfer flag, indicating that short reads are
 * to be treated as errors; that flag is invalid for write requests.
 *
 * Bulk URBs may
 * use the URB_ZERO_PACKET transfer flag, indicating that bulk OUT transfers
 * should always terminate with a short packet, even if it means adding an
 * extra zero length packet.
 *
 * Control URBs must provide a valid pointer in the setup_packet field.
 * Unlike the transfer_buffer, the setup_packet may not be mapped for DMA
 * beforehand.
 *
 * Interrupt URBs must provide an interval, saying how often (in milliseconds
 * or, for highspeed devices, 125 microsecond units)
 * to poll for transfers.  After the URB has been submitted, the interval
 * field reflects how the transfer was actually scheduled.
 * The polling interval may be more frequent than requested.
 * For example, some controllers have a maximum interval of 32 milliseconds,
 * while others support intervals of up to 1024 milliseconds.
 * Isochronous URBs also have transfer intervals.  (Note that for isochronous
 * endpoints, as well as high speed interrupt endpoints, the encoding of
 * the transfer interval in the endpoint descriptor is logarithmic.
 * Device drivers must convert that value to linear units themselves.)
 *
 * Isochronous URBs normally use the URB_ISO_ASAP transfer flag, telling
 * the host controller to schedule the transfer as soon as bandwidth
 * utilization allows, and then set start_frame to reflect the actual frame
 * selected during submission.  Otherwise drivers must specify the start_frame
 * and handle the case where the transfer can't begin then.  However, drivers
 * won't know how bandwidth is currently allocated, and while they can
 * find the current frame using usb_get_current_frame_number () they can't
 * know the range for that frame number.  (Ranges for frame counter values
 * are HC-specific, and can go from 256 to 65536 frames from "now".)
 *
 * Isochronous URBs have a different data transfer model, in part because
 * the quality of service is only "best effort".  Callers provide specially
 * allocated URBs, with number_of_packets worth of iso_frame_desc structures
 * at the end.  Each such packet is an individual ISO transfer.  Isochronous
 * URBs are normally queued, submitted by drivers to arrange that
 * transfers are at least double buffered, and then explicitly resubmitted
 * in completion handlers, so
 * that data (such as audio or video) streams at as constant a rate as the
 * host controller scheduler can support.
 *
 * Completion Callbacks:
 *
 * The completion callback is made in_interrupt(), and one of the first
 * things that a completion handler should do is check the status field.
 * The status field is provided for all URBs.  It is used to report
 * unlinked URBs, and status for all non-ISO transfers.  It should not
 * be examined before the URB is returned to the completion handler.
 *
 * The context field is normally used to link URBs back to the relevant
 * driver or request state.
 *
 * When the completion callback is invoked for non-isochronous URBs, the
 * actual_length field tells how many bytes were transferred.  This field
 * is updated even when the URB terminated with an error or was unlinked.
 *
 * ISO transfer status is reported in the status and actual_length fields
 * of the iso_frame_desc array, and the number of errors is reported in
 * error_count.  Completion callbacks for ISO transfers will normally
 * (re)submit URBs to ensure a constant transfer rate.
 *
 * Note that even fields marked "public" should not be touched by the driver
 * when the urb is owned by the hcd, that is, since the call to
 * usb_submit_urb() till the entry into the completion routine.
 */
struct urb {
	/* private: usb core and host controller only fields in the urb */
	struct kref kref;		/* reference count of the URB */
	void *hcpriv;			/* private data for host controller */
	atomic_t use_count;		/* concurrent submissions counter */
	atomic_t reject;		/* submissions will fail */
	int unlinked;			/* unlink error code */

	/* public: documented fields in the urb that can be used by drivers */
	struct list_head urb_list;	/* list head for use by the urb's
					 * current owner */
	struct list_head anchor_list;	/* the URB may be anchored */
	struct usb_anchor *anchor;
	struct usb_device *dev;		/* (in) pointer to associated device */
	struct usb_host_endpoint *ep;	/* (internal) pointer to endpoint */
	unsigned int pipe;		/* (in) pipe information */
	unsigned int stream_id;		/* (in) stream ID */
	int status;			/* (return) non-ISO status */
	unsigned int transfer_flags;	/* (in) URB_SHORT_NOT_OK | ...*/
	void *transfer_buffer;		/* (in) associated data buffer */
	dma_addr_t transfer_dma;	/* (in) dma addr for transfer_buffer */
	struct scatterlist *sg;		/* (in) scatter gather buffer list */
	int num_sgs;			/* (in) number of entries in the sg list */
	u32 transfer_buffer_length;	/* (in) data buffer length */
	u32 actual_length;		/* (return) actual transfer length */
	unsigned char *setup_packet;	/* (in) setup packet (control only) */
	dma_addr_t setup_dma;		/* (in) dma addr for setup_packet */
	int start_frame;		/* (modify) start frame (ISO) */
	int number_of_packets;		/* (in) number of ISO packets */
	int interval;			/* (modify) transfer interval
					 * (INT/ISO) */
	int error_count;		/* (return) number of ISO errors */
	void *context;			/* (in) context for completion */
	usb_complete_t complete;	/* (in) completion routine */
	struct usb_iso_packet_descriptor iso_frame_desc[0];
					/* (in) ISO ONLY */
};

/* ----------------------------------------------------------------------- */

/**
 * usb_fill_control_urb - initializes a control urb
 * @urb: pointer to the urb to initialize.
 * @dev: pointer to the struct usb_device for this urb.
 * @pipe: the endpoint pipe
 * @setup_packet: pointer to the setup_packet buffer
 * @transfer_buffer: pointer to the transfer buffer
 * @buffer_length: length of the transfer buffer
 * @complete_fn: pointer to the usb_complete_t function
 * @context: what to set the urb context to.
 *
 * Initializes a control urb with the proper information needed to submit
 * it to a device.
 */
static inline void usb_fill_control_urb(struct urb *urb,
					struct usb_device *dev,
					unsigned int pipe,
					unsigned char *setup_packet,
					void *transfer_buffer,
					int buffer_length,
					usb_complete_t complete_fn,
					void *context)
{
	urb->dev = dev;
	urb->pipe = pipe;
	urb->setup_packet = setup_packet;
	urb->transfer_buffer = transfer_buffer;
	urb->transfer_buffer_length = buffer_length;
	urb->complete = complete_fn;
	urb->context = context;
}

/**
 * usb_fill_bulk_urb - macro to help initialize a bulk urb
 * @urb: pointer to the urb to initialize.
 * @dev: pointer to the struct usb_device for this urb.
 * @pipe: the endpoint pipe
 * @transfer_buffer: pointer to the transfer buffer
 * @buffer_length: length of the transfer buffer
 * @complete_fn: pointer to the usb_complete_t function
 * @context: what to set the urb context to.
 *
 * Initializes a bulk urb with the proper information needed to submit it
 * to a device.
 */
static inline void usb_fill_bulk_urb(struct urb *urb,
				     struct usb_device *dev,
				     unsigned int pipe,
				     void *transfer_buffer,
				     int buffer_length,
				     usb_complete_t complete_fn,
				     void *context)
{
	urb->dev = dev;
	urb->pipe = pipe;
	urb->transfer_buffer = transfer_buffer;
	urb->transfer_buffer_length = buffer_length;
	urb->complete = complete_fn;
	urb->context = context;
}

/**
 * usb_fill_int_urb - macro to help initialize a interrupt urb
 * @urb: pointer to the urb to initialize.
 * @dev: pointer to the struct usb_device for this urb.
 * @pipe: the endpoint pipe
 * @transfer_buffer: pointer to the transfer buffer
 * @buffer_length: length of the transfer buffer
 * @complete_fn: pointer to the usb_complete_t function
 * @context: what to set the urb context to.
 * @interval: what to set the urb interval to, encoded like
 *	the endpoint descriptor's bInterval value.
 *
 * Initializes a interrupt urb with the proper information needed to submit
 * it to a device.
 *
 * Note that High Speed and SuperSpeed interrupt endpoints use a logarithmic
 * encoding of the endpoint interval, and express polling intervals in
 * microframes (eight per millisecond) rather than in frames (one per
 * millisecond).
 *
 * Wireless USB also uses the logarithmic encoding, but specifies it in units of
 * 128us instead of 125us.  For Wireless USB devices, the interval is passed
 * through to the host controller, rather than being translated into microframe
 * units.
 */
static inline void usb_fill_int_urb(struct urb *urb,
				    struct usb_device *dev,
				    unsigned int pipe,
				    void *transfer_buffer,
				    int buffer_length,
				    usb_complete_t complete_fn,
				    void *context,
				    int interval)
{
	urb->dev = dev;
	urb->pipe = pipe;
	urb->transfer_buffer = transfer_buffer;
	urb->transfer_buffer_length = buffer_length;
	urb->complete = complete_fn;
	urb->context = context;
	if (dev->speed == USB_SPEED_HIGH || dev->speed == USB_SPEED_SUPER)
		urb->interval = 1 << (interval - 1);
	else
		urb->interval = interval;
	urb->start_frame = -1;
}

extern void usb_init_urb(struct urb *urb);
extern struct urb *usb_alloc_urb(int iso_packets, gfp_t mem_flags);
extern void usb_free_urb(struct urb *urb);
#define usb_put_urb usb_free_urb
extern struct urb *usb_get_urb(struct urb *urb);
extern int usb_submit_urb(struct urb *urb, gfp_t mem_flags);
extern int usb_unlink_urb(struct urb *urb);
extern void usb_kill_urb(struct urb *urb);
extern void usb_poison_urb(struct urb *urb);
extern void usb_unpoison_urb(struct urb *urb);
extern void usb_kill_anchored_urbs(struct usb_anchor *anchor);
extern void usb_poison_anchored_urbs(struct usb_anchor *anchor);
extern void usb_unpoison_anchored_urbs(struct usb_anchor *anchor);
extern void usb_unlink_anchored_urbs(struct usb_anchor *anchor);
extern void usb_anchor_urb(struct urb *urb, struct usb_anchor *anchor);
extern void usb_unanchor_urb(struct urb *urb);
extern int usb_wait_anchor_empty_timeout(struct usb_anchor *anchor,
					 unsigned int timeout);
extern struct urb *usb_get_from_anchor(struct usb_anchor *anchor);
extern void usb_scuttle_anchored_urbs(struct usb_anchor *anchor);
extern int usb_anchor_empty(struct usb_anchor *anchor);

/**
 * usb_urb_dir_in - check if an URB describes an IN transfer
 * @urb: URB to be checked
 *
 * Returns 1 if @urb describes an IN transfer (device-to-host),
 * otherwise 0.
 */
static inline int usb_urb_dir_in(struct urb *urb)
{
	return (urb->transfer_flags & URB_DIR_MASK) == URB_DIR_IN;
}

/**
 * usb_urb_dir_out - check if an URB describes an OUT transfer
 * @urb: URB to be checked
 *
 * Returns 1 if @urb describes an OUT transfer (host-to-device),
 * otherwise 0.
 */
static inline int usb_urb_dir_out(struct urb *urb)
{
	return (urb->transfer_flags & URB_DIR_MASK) == URB_DIR_OUT;
}

void *usb_alloc_coherent(struct usb_device *dev, size_t size,
	gfp_t mem_flags, dma_addr_t *dma);
void usb_free_coherent(struct usb_device *dev, size_t size,
	void *addr, dma_addr_t dma);

#if 0
struct urb *usb_buffer_map(struct urb *urb);
void usb_buffer_dmasync(struct urb *urb);
void usb_buffer_unmap(struct urb *urb);
#endif

struct scatterlist;
int usb_buffer_map_sg(const struct usb_device *dev, int is_in,
		      struct scatterlist *sg, int nents);
#if 0
void usb_buffer_dmasync_sg(const struct usb_device *dev, int is_in,
			   struct scatterlist *sg, int n_hw_ents);
#endif
void usb_buffer_unmap_sg(const struct usb_device *dev, int is_in,
			 struct scatterlist *sg, int n_hw_ents);

/*-------------------------------------------------------------------*
 *                         SYNCHRONOUS CALL SUPPORT                  *
 *-------------------------------------------------------------------*/

extern int usb_control_msg(struct usb_device *dev, unsigned int pipe,
	__u8 request, __u8 requesttype, __u16 value, __u16 index,
	void *data, __u16 size, int timeout);
extern int usb_interrupt_msg(struct usb_device *usb_dev, unsigned int pipe,
	void *data, int len, int *actual_length, int timeout);
extern int usb_bulk_msg(struct usb_device *usb_dev, unsigned int pipe,
	void *data, int len, int *actual_length,
	int timeout);

/* wrappers around usb_control_msg() for the most common standard requests */
extern int usb_get_descriptor(struct usb_device *dev, unsigned char desctype,
	unsigned char descindex, void *buf, int size);
extern int usb_get_status(struct usb_device *dev,
	int type, int target, void *data);
extern int usb_string(struct usb_device *dev, int index,
	char *buf, size_t size);

/* wrappers that also update important state inside usbcore */
extern int usb_clear_halt(struct usb_device *dev, int pipe);
extern int usb_reset_configuration(struct usb_device *dev);
extern int usb_set_interface(struct usb_device *dev, int ifnum, int alternate);
extern void usb_reset_endpoint(struct usb_device *dev, unsigned int epaddr);

/* this request isn't really synchronous, but it belongs with the others */
extern int usb_driver_set_configuration(struct usb_device *udev, int config);

/*
 * timeouts, in milliseconds, used for sending/receiving control messages
 * they typically complete within a few frames (msec) after they're issued
 * USB identifies 5 second timeouts, maybe more in a few cases, and a few
 * slow devices (like some MGE Ellipse UPSes) actually push that limit.
 */
#define USB_CTRL_GET_TIMEOUT	5000
#define USB_CTRL_SET_TIMEOUT	5000


/**
 * struct usb_sg_request - support for scatter/gather I/O
 * @status: zero indicates success, else negative errno
 * @bytes: counts bytes transferred.
 *
 * These requests are initialized using usb_sg_init(), and then are used
 * as request handles passed to usb_sg_wait() or usb_sg_cancel().  Most
 * members of the request object aren't for driver access.
 *
 * The status and bytecount values are valid only after usb_sg_wait()
 * returns.  If the status is zero, then the bytecount matches the total
 * from the request.
 *
 * After an error completion, drivers may need to clear a halt condition
 * on the endpoint.
 */
struct usb_sg_request {
	int			status;
	size_t			bytes;

	/* private:
	 * members below are private to usbcore,
	 * and are not provided for driver access!
	 */
	spinlock_t		lock;

	struct usb_device	*dev;
	int			pipe;

	int			entries;
	struct urb		**urbs;

	int			count;
	struct completion	complete;
};

int usb_sg_init(
	struct usb_sg_request	*io,
	struct usb_device	*dev,
	unsigned		pipe,
	unsigned		period,
	struct scatterlist	*sg,
	int			nents,
	size_t			length,
	gfp_t			mem_flags
);
void usb_sg_cancel(struct usb_sg_request *io);
void usb_sg_wait(struct usb_sg_request *io);


/* ----------------------------------------------------------------------- */

/*
 * For various legacy reasons, Linux has a small cookie that's paired with
 * a struct usb_device to identify an endpoint queue.  Queue characteristics
 * are defined by the endpoint's descriptor.  This cookie is called a "pipe",
 * an unsigned int encoded as:
 *
 *  - direction:	bit 7		(0 = Host-to-Device [Out],
 *					 1 = Device-to-Host [In] ...
 *					like endpoint bEndpointAddress)
 *  - device address:	bits 8-14       ... bit positions known to uhci-hcd
 *  - endpoint:		bits 15-18      ... bit positions known to uhci-hcd
 *  - pipe type:	bits 30-31	(00 = isochronous, 01 = interrupt,
 *					 10 = control, 11 = bulk)
 *
 * Given the device address and endpoint descriptor, pipes are redundant.
 */

/* NOTE:  these are not the standard USB_ENDPOINT_XFER_* values!! */
/* (yet ... they're the values used by usbfs) */
#define PIPE_ISOCHRONOUS		0
#define PIPE_INTERRUPT			1
#define PIPE_CONTROL			2
#define PIPE_BULK			3

#define usb_pipein(pipe)	((pipe) & USB_DIR_IN)
#define usb_pipeout(pipe)	(!usb_pipein(pipe))

#define usb_pipedevice(pipe)	(((pipe) >> 8) & 0x7f)
#define usb_pipeendpoint(pipe)	(((pipe) >> 15) & 0xf)

#define usb_pipetype(pipe)	(((pipe) >> 30) & 3)
#define usb_pipeisoc(pipe)	(usb_pipetype((pipe)) == PIPE_ISOCHRONOUS)
#define usb_pipeint(pipe)	(usb_pipetype((pipe)) == PIPE_INTERRUPT)
#define usb_pipecontrol(pipe)	(usb_pipetype((pipe)) == PIPE_CONTROL)
#define usb_pipebulk(pipe)	(usb_pipetype((pipe)) == PIPE_BULK)

static inline unsigned int __create_pipe(struct usb_device *dev,
		unsigned int endpoint)
{
	return (dev->devnum << 8) | (endpoint << 15);
}

/* Create various pipes... */
#define usb_sndctrlpipe(dev, endpoint)	\
	((PIPE_CONTROL << 30) | __create_pipe(dev, endpoint))
#define usb_rcvctrlpipe(dev, endpoint)	\
	((PIPE_CONTROL << 30) | __create_pipe(dev, endpoint) | USB_DIR_IN)
#define usb_sndisocpipe(dev, endpoint)	\
	((PIPE_ISOCHRONOUS << 30) | __create_pipe(dev, endpoint))
#define usb_rcvisocpipe(dev, endpoint)	\
	((PIPE_ISOCHRONOUS << 30) | __create_pipe(dev, endpoint) | USB_DIR_IN)
#define usb_sndbulkpipe(dev, endpoint)	\
	((PIPE_BULK << 30) | __create_pipe(dev, endpoint))
#define usb_rcvbulkpipe(dev, endpoint)	\
	((PIPE_BULK << 30) | __create_pipe(dev, endpoint) | USB_DIR_IN)
#define usb_sndintpipe(dev, endpoint)	\
	((PIPE_INTERRUPT << 30) | __create_pipe(dev, endpoint))
#define usb_rcvintpipe(dev, endpoint)	\
	((PIPE_INTERRUPT << 30) | __create_pipe(dev, endpoint) | USB_DIR_IN)

static inline struct usb_host_endpoint *
usb_pipe_endpoint(struct usb_device *dev, unsigned int pipe)
{
	struct usb_host_endpoint **eps;
	eps = usb_pipein(pipe) ? dev->ep_in : dev->ep_out;
	return eps[usb_pipeendpoint(pipe)];
}

/*-------------------------------------------------------------------------*/

static inline __u16
usb_maxpacket(struct usb_device *udev, int pipe, int is_out)
{
	struct usb_host_endpoint	*ep;
	unsigned			epnum = usb_pipeendpoint(pipe);

	if (is_out) {
		WARN_ON(usb_pipein(pipe));
		ep = udev->ep_out[epnum];
	} else {
		WARN_ON(usb_pipeout(pipe));
		ep = udev->ep_in[epnum];
	}
	if (!ep)
		return 0;

	/* NOTE:  only 0x07ff bits are for packet size... */
	return le16_to_cpu(ep->desc.wMaxPacketSize);
}

/* ----------------------------------------------------------------------- */

/* Events from the usb core */
#define USB_DEVICE_ADD		0x0001
#define USB_DEVICE_REMOVE	0x0002
#define USB_BUS_ADD		0x0003
#define USB_BUS_REMOVE		0x0004
extern void usb_register_notify(struct notifier_block *nb);
extern void usb_unregister_notify(struct notifier_block *nb);

#ifdef DEBUG
#define dbg(format, arg...)						\
	printk(KERN_DEBUG "%s: " format "\n", __FILE__, ##arg)
#else
#define dbg(format, arg...)						\
do {									\
	if (0)								\
		printk(KERN_DEBUG "%s: " format "\n", __FILE__, ##arg); \
} while (0)
#endif

#define err(format, arg...)					\
	printk(KERN_ERR KBUILD_MODNAME ": " format "\n", ##arg)

/* debugfs stuff */
extern struct dentry *usb_debug_root;

#endif  /* __KERNEL__ */

#endif<|MERGE_RESOLUTION|>--- conflicted
+++ resolved
@@ -412,11 +412,6 @@
  * @quirks: quirks of the whole device
  * @urbnum: number of URBs submitted for the whole device
  * @active_duration: total time device is not suspended
-<<<<<<< HEAD
- * @last_busy: time of last use
- * @autosuspend_delay: in jiffies
-=======
->>>>>>> 3cbea436
  * @connect_time: time device was first connected
  * @do_remote_wakeup:  remote wakeup should be enabled
  * @reset_resume: needs reset instead of resume
@@ -489,11 +484,6 @@
 	unsigned long active_duration;
 
 #ifdef CONFIG_PM
-<<<<<<< HEAD
-	unsigned long last_busy;
-	int autosuspend_delay;
-=======
->>>>>>> 3cbea436
 	unsigned long connect_time;
 
 	unsigned do_remote_wakeup:1;
