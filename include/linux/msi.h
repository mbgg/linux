#ifndef LINUX_MSI_H
#define LINUX_MSI_H

#include <linux/list.h>

struct msi_msg {
	u32	address_lo;	/* low 32 bits of msi message address */
	u32	address_hi;	/* high 32 bits of msi message address */
	u32	data;		/* 16 bits of msi message data */
};

/* Helper functions */
<<<<<<< HEAD
struct irq_desc;
extern void mask_msi_irq(unsigned int irq);
extern void unmask_msi_irq(unsigned int irq);
extern void read_msi_msg_desc(struct irq_desc *desc, struct msi_msg *msg);
extern void get_cached_msi_msg_desc(struct irq_desc *desc, struct msi_msg *msg);
extern void write_msi_msg_desc(struct irq_desc *desc, struct msi_msg *msg);
=======
struct irq_data;
struct msi_desc;
extern void mask_msi_irq(struct irq_data *data);
extern void unmask_msi_irq(struct irq_data *data);
extern void __read_msi_msg(struct msi_desc *entry, struct msi_msg *msg);
extern void __get_cached_msi_msg(struct msi_desc *entry, struct msi_msg *msg);
extern void __write_msi_msg(struct msi_desc *entry, struct msi_msg *msg);
>>>>>>> 45f53cc9
extern void read_msi_msg(unsigned int irq, struct msi_msg *msg);
extern void get_cached_msi_msg(unsigned int irq, struct msi_msg *msg);
extern void write_msi_msg(unsigned int irq, struct msi_msg *msg);

struct msi_desc {
	struct {
		__u8	is_msix	: 1;
		__u8	multiple: 3;	/* log2 number of messages */
		__u8	maskbit	: 1; 	/* mask-pending bit supported ?   */
		__u8	is_64	: 1;	/* Address size: 0=32bit 1=64bit  */
		__u8	pos;	 	/* Location of the msi capability */
		__u16	entry_nr;    	/* specific enabled entry 	  */
		unsigned default_irq;	/* default pre-assigned irq	  */
	} msi_attrib;

	u32 masked;			/* mask bits */
	unsigned int irq;
	struct list_head list;

	union {
		void __iomem *mask_base;
		u8 mask_pos;
	};
	struct pci_dev *dev;

	/* Last set MSI message */
	struct msi_msg msg;
};

/*
 * The arch hook for setup up msi irqs
 */
int arch_setup_msi_irq(struct pci_dev *dev, struct msi_desc *desc);
void arch_teardown_msi_irq(unsigned int irq);
extern int arch_setup_msi_irqs(struct pci_dev *dev, int nvec, int type);
extern void arch_teardown_msi_irqs(struct pci_dev *dev);
extern int arch_msi_check_device(struct pci_dev* dev, int nvec, int type);


#endif /* LINUX_MSI_H */<|MERGE_RESOLUTION|>--- conflicted
+++ resolved
@@ -10,14 +10,6 @@
 };
 
 /* Helper functions */
-<<<<<<< HEAD
-struct irq_desc;
-extern void mask_msi_irq(unsigned int irq);
-extern void unmask_msi_irq(unsigned int irq);
-extern void read_msi_msg_desc(struct irq_desc *desc, struct msi_msg *msg);
-extern void get_cached_msi_msg_desc(struct irq_desc *desc, struct msi_msg *msg);
-extern void write_msi_msg_desc(struct irq_desc *desc, struct msi_msg *msg);
-=======
 struct irq_data;
 struct msi_desc;
 extern void mask_msi_irq(struct irq_data *data);
@@ -25,7 +17,6 @@
 extern void __read_msi_msg(struct msi_desc *entry, struct msi_msg *msg);
 extern void __get_cached_msi_msg(struct msi_desc *entry, struct msi_msg *msg);
 extern void __write_msi_msg(struct msi_desc *entry, struct msi_msg *msg);
->>>>>>> 45f53cc9
 extern void read_msi_msg(unsigned int irq, struct msi_msg *msg);
 extern void get_cached_msi_msg(unsigned int irq, struct msi_msg *msg);
 extern void write_msi_msg(unsigned int irq, struct msi_msg *msg);
