--- conflicted
+++ resolved
@@ -73,11 +73,8 @@
 # for CTF data format.
 #
 # Define NO_LZMA if you do not want to support compressed (xz) kernel modules
-<<<<<<< HEAD
-=======
 #
 # Define NO_AUXTRACE if you do not want AUX area tracing support
->>>>>>> 4b8a8262
 
 ifeq ($(srctree),)
 srctree := $(patsubst %/,%,$(dir $(shell pwd)))
@@ -176,12 +173,9 @@
 LIBTRACEEVENT = $(TE_PATH)libtraceevent.a
 export LIBTRACEEVENT
 
-<<<<<<< HEAD
-=======
 LIBTRACEEVENT_DYNAMIC_LIST = $(TE_PATH)libtraceevent-dynamic-list
 LIBTRACEEVENT_DYNAMIC_LIST_LDFLAGS = -Xlinker --dynamic-list=$(LIBTRACEEVENT_DYNAMIC_LIST)
 
->>>>>>> 4b8a8262
 LIBAPI = $(LIB_PATH)libapi.a
 export LIBAPI
 
@@ -288,14 +282,9 @@
 $(PERF_IN): $(OUTPUT)PERF-VERSION-FILE $(OUTPUT)common-cmds.h FORCE
 	$(Q)$(MAKE) $(build)=perf
 
-<<<<<<< HEAD
-$(OUTPUT)perf: $(PERFLIBS) $(PERF_IN)
-	$(QUIET_LINK)$(CC) $(CFLAGS) $(LDFLAGS) $(PERF_IN) $(LIBS) -o $@
-=======
 $(OUTPUT)perf: $(PERFLIBS) $(PERF_IN) $(LIBTRACEEVENT_DYNAMIC_LIST)
 	$(QUIET_LINK)$(CC) $(CFLAGS) $(LDFLAGS) $(LIBTRACEEVENT_DYNAMIC_LIST_LDFLAGS) \
 		$(PERF_IN) $(LIBS) -o $@
->>>>>>> 4b8a8262
 
 $(GTK_IN): FORCE
 	$(Q)$(MAKE) $(build)=gtk
@@ -339,7 +328,6 @@
 # and '.' if it's $(OUTPUT) itself
 __build-dir = $(subst $(OUTPUT),,$(dir $@))
 build-dir   = $(if $(__build-dir),$(__build-dir),.)
-<<<<<<< HEAD
 
 single_dep: $(OUTPUT)PERF-VERSION-FILE $(OUTPUT)common-cmds.h
 
@@ -361,29 +349,6 @@
 $(OUTPUT)%.o: %.S single_dep FORCE
 	$(Q)$(MAKE) -f $(srctree)/tools/build/Makefile.build dir=$(build-dir) $@
 
-=======
-
-single_dep: $(OUTPUT)PERF-VERSION-FILE $(OUTPUT)common-cmds.h
-
-$(OUTPUT)%.o: %.c single_dep FORCE
-	$(Q)$(MAKE) -f $(srctree)/tools/build/Makefile.build dir=$(build-dir) $@
-
-$(OUTPUT)%.i: %.c single_dep FORCE
-	$(Q)$(MAKE) -f $(srctree)/tools/build/Makefile.build dir=$(build-dir) $@
-
-$(OUTPUT)%.s: %.c single_dep FORCE
-	$(Q)$(MAKE) -f $(srctree)/tools/build/Makefile.build dir=$(build-dir) $@
-
-$(OUTPUT)%-bison.o: %.c single_dep FORCE
-	$(Q)$(MAKE) -f $(srctree)/tools/build/Makefile.build dir=$(build-dir) $@
-
-$(OUTPUT)%-flex.o: %.c single_dep FORCE
-	$(Q)$(MAKE) -f $(srctree)/tools/build/Makefile.build dir=$(build-dir) $@
-
-$(OUTPUT)%.o: %.S single_dep FORCE
-	$(Q)$(MAKE) -f $(srctree)/tools/build/Makefile.build dir=$(build-dir) $@
-
->>>>>>> 4b8a8262
 $(OUTPUT)%.i: %.S single_dep FORCE
 	$(Q)$(MAKE) -f $(srctree)/tools/build/Makefile.build dir=$(build-dir) $@
 
@@ -411,11 +376,6 @@
 	$(QUIET_AR)$(RM) $@ && $(AR) rcs $@ $(LIBPERF_IN) $(LIB_OBJS)
 
 LIBTRACEEVENT_FLAGS += plugin_dir=$(plugindir_SQ)
-<<<<<<< HEAD
-
-$(LIBTRACEEVENT): FORCE
-	$(Q)$(MAKE) -C $(TRACE_EVENT_DIR) $(LIBTRACEEVENT_FLAGS) O=$(OUTPUT) $(OUTPUT)libtraceevent.a plugins
-=======
 
 $(LIBTRACEEVENT): FORCE
 	$(Q)$(MAKE) -C $(TRACE_EVENT_DIR) $(LIBTRACEEVENT_FLAGS) O=$(OUTPUT) $(OUTPUT)libtraceevent.a
@@ -425,7 +385,6 @@
 
 $(LIBTRACEEVENT_DYNAMIC_LIST): libtraceevent_plugins
 	$(Q)$(MAKE) -C $(TRACE_EVENT_DIR) $(LIBTRACEEVENT_FLAGS) O=$(OUTPUT) $(OUTPUT)libtraceevent-dynamic-list
->>>>>>> 4b8a8262
 
 $(LIBTRACEEVENT)-clean:
 	$(call QUIET_CLEAN, libtraceevent)
@@ -607,7 +566,4 @@
 .PHONY: all install clean config-clean strip install-gtk
 .PHONY: shell_compatibility_test please_set_SHELL_PATH_to_a_more_modern_shell
 .PHONY: $(GIT-HEAD-PHONY) TAGS tags cscope FORCE single_dep
-<<<<<<< HEAD
-=======
 .PHONY: libtraceevent_plugins
->>>>>>> 4b8a8262
