--- conflicted
+++ resolved
@@ -164,28 +164,6 @@
 		pthread_mutex_lock(&notes->lock);
 		goto out_assign;
 	}
-<<<<<<< HEAD
-	path = map->dso->long_name;
-
-	len = sym->end - sym->start;
-
-	sprintf(command,
-		"objdump --start-address=%#0*" PRIx64 " --stop-address=%#0*" PRIx64 " -dS %s",
-		BITS_PER_LONG / 4, map__rip_2objdump(map, sym->start),
-		BITS_PER_LONG / 4, map__rip_2objdump(map, sym->end), path);
-
-	file = popen(command, "r");
-	if (!file)
-		return -1;
-
-	pthread_mutex_lock(&source->lock);
-	source->lines_tail = &source->lines;
-	while (!feof(file)) {
-		struct source_line *src;
-		size_t dummy = 0;
-		char *c, *sep;
-=======
->>>>>>> 0ce790e7
 
 	pthread_mutex_lock(&notes->lock);
 
@@ -221,49 +199,8 @@
 	if (syme != top.sym_filter_entry)
 		return;
 
-<<<<<<< HEAD
-	if (syme->src == NULL || syme->src->source == NULL)
-		goto out_unlock;
-
-	for (line = syme->src->lines; line; line = line->next) {
-		/* skip lines without IP info */
-		if (line->eip == 0)
-			continue;
-		if (line->eip == ip) {
-			line->count[counter]++;
-			break;
-		}
-		if (line->eip > ip)
-			break;
-	}
-out_unlock:
-	pthread_mutex_unlock(&syme->src->lock);
-}
-
-#define PATTERN_LEN		(BITS_PER_LONG / 4 + 2)
-
-static void lookup_sym_source(struct sym_entry *syme)
-{
-	struct symbol *symbol = sym_entry__symbol(syme);
-	struct source_line *line;
-	char pattern[PATTERN_LEN + 1];
-
-	sprintf(pattern, "%0*" PRIx64 " <", BITS_PER_LONG / 4,
-		map__rip_2objdump(syme->map, symbol->start));
-
-	pthread_mutex_lock(&syme->src->lock);
-	for (line = syme->src->lines; line; line = line->next) {
-		if (memcmp(line->line, pattern, PATTERN_LEN) == 0) {
-			syme->src->source = line;
-			break;
-		}
-	}
-	pthread_mutex_unlock(&syme->src->lock);
-}
-=======
 	sym = sym_entry__symbol(syme);
 	notes = symbol__annotation(sym);
->>>>>>> 0ce790e7
 
 	if (pthread_mutex_trylock(&notes->lock))
 		return;
@@ -326,55 +263,8 @@
 
 	puts(CONSOLE_CLEAR);
 
-<<<<<<< HEAD
-	printf("%-*.*s\n", win_width, win_width, graph_dotted_line);
-	if (!perf_guest) {
-		printf("   PerfTop:%8.0f irqs/sec  kernel:%4.1f%%"
-			"  exact: %4.1f%% [",
-			samples_per_sec,
-			100.0 - (100.0 * ((samples_per_sec - ksamples_per_sec) /
-					 samples_per_sec)),
-			esamples_percent);
-	} else {
-		printf("   PerfTop:%8.0f irqs/sec  kernel:%4.1f%% us:%4.1f%%"
-			" guest kernel:%4.1f%% guest us:%4.1f%%"
-			" exact: %4.1f%% [",
-			samples_per_sec,
-			100.0 - (100.0 * ((samples_per_sec-ksamples_per_sec) /
-					  samples_per_sec)),
-			100.0 - (100.0 * ((samples_per_sec-us_samples_per_sec) /
-					  samples_per_sec)),
-			100.0 - (100.0 * ((samples_per_sec -
-						guest_kernel_samples_per_sec) /
-					  samples_per_sec)),
-			100.0 - (100.0 * ((samples_per_sec -
-					   guest_us_samples_per_sec) /
-					  samples_per_sec)),
-			esamples_percent);
-	}
-
-	if (nr_counters == 1 || !display_weighted) {
-		struct perf_evsel *first;
-		first = list_entry(evsel_list.next, struct perf_evsel, node);
-		printf("%" PRIu64, (uint64_t)first->attr.sample_period);
-		if (freq)
-			printf("Hz ");
-		else
-			printf(" ");
-	}
-
-	if (!display_weighted)
-		printf("%s", event_name(sym_evsel));
-	else list_for_each_entry(counter, &evsel_list, node) {
-		if (counter->idx)
-			printf("/");
-
-		printf("%s", event_name(counter));
-	}
-=======
 	perf_top__header_snprintf(&top, bf, sizeof(bf));
 	printf("%s\n", bf);
->>>>>>> 0ce790e7
 
 	perf_top__reset_sample_counters(&top);
 
@@ -1004,14 +894,9 @@
 	if (session == NULL)
 		return -ENOMEM;
 
-<<<<<<< HEAD
-	if (target_tid != -1)
-		event__synthesize_thread_map(threads, event__process, session);
-=======
 	if (top.target_tid != -1)
 		perf_event__synthesize_thread_map(top.evlist->threads,
 						  perf_event__process, session);
->>>>>>> 0ce790e7
 	else
 		perf_event__synthesize_threads(perf_event__process, session);
 
