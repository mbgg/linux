#ifndef __PERF_EVSEL_H
#define __PERF_EVSEL_H 1

#include <linux/list.h>
#include <stdbool.h>
#include <stddef.h>
#include <linux/perf_event.h>
#include <linux/types.h>
#include "xyarray.h"
#include "symbol.h"
#include "cpumap.h"
<<<<<<< HEAD
#include "stat.h"
=======
#include "counts.h"
>>>>>>> 9fe8ecca

struct perf_evsel;

/*
 * Per fd, to map back from PERF_SAMPLE_ID to evsel, only used when there are
 * more than one entry in the evlist.
 */
struct perf_sample_id {
	struct hlist_node 	node;
	u64		 	id;
	struct perf_evsel	*evsel;
	int			idx;
	int			cpu;
	pid_t			tid;

	/* Holds total ID period value for PERF_SAMPLE_READ processing. */
	u64			period;
};

struct cgroup_sel;

/*
 * The 'struct perf_evsel_config_term' is used to pass event
 * specific configuration data to perf_evsel__config routine.
 * It is allocated within event parsing and attached to
 * perf_evsel::config_terms list head.
*/
enum {
	PERF_EVSEL__CONFIG_TERM_PERIOD,
	PERF_EVSEL__CONFIG_TERM_FREQ,
	PERF_EVSEL__CONFIG_TERM_TIME,
	PERF_EVSEL__CONFIG_TERM_CALLGRAPH,
	PERF_EVSEL__CONFIG_TERM_STACK_USER,
	PERF_EVSEL__CONFIG_TERM_MAX,
};

struct perf_evsel_config_term {
	struct list_head	list;
	int	type;
	union {
		u64	period;
		u64	freq;
		bool	time;
		char	*callgraph;
		u64	stack_user;
	} val;
};

/** struct perf_evsel - event selector
 *
 * @evlist - evlist this evsel is in, if it is in one.
 * @node - To insert it into evlist->entries or in other list_heads, say in
 *         the event parsing routines.
 * @name - Can be set to retain the original event name passed by the user,
 *         so that when showing results in tools such as 'perf stat', we
 *         show the name used, not some alias.
 * @id_pos: the position of the event id (PERF_SAMPLE_ID or
 *          PERF_SAMPLE_IDENTIFIER) in a sample event i.e. in the array of
 *          struct sample_event
 * @is_pos: the position (counting backwards) of the event id (PERF_SAMPLE_ID or
 *          PERF_SAMPLE_IDENTIFIER) in a non-sample event i.e. if sample_id_all
 *          is used there is an id sample appended to non-sample events
 * @priv:   And what is in its containing unnamed union are tool specific
 */
struct perf_evsel {
	struct list_head	node;
	struct perf_evlist	*evlist;
	struct perf_event_attr	attr;
	char			*filter;
	struct xyarray		*fd;
	struct xyarray		*sample_id;
	u64			*id;
	struct perf_counts	*counts;
	struct perf_counts	*prev_raw_counts;
	int			idx;
	u32			ids;
	char			*name;
	double			scale;
	const char		*unit;
	struct event_format	*tp_format;
	union {
		void		*priv;
		off_t		id_offset;
		u64		db_id;
	};
	struct cgroup_sel	*cgrp;
	void			*handler;
	struct cpu_map		*cpus;
	struct thread_map	*threads;
	unsigned int		sample_size;
	int			id_pos;
	int			is_pos;
	bool			snapshot;
	bool 			supported;
	bool 			needs_swap;
	bool			no_aux_samples;
	bool			immediate;
	bool			system_wide;
	bool			tracking;
	bool			per_pkg;
	/* parse modifier helper */
	int			exclude_GH;
	int			nr_members;
	int			sample_read;
	unsigned long		*per_pkg_mask;
	struct perf_evsel	*leader;
	char			*group_name;
	bool			cmdline_group_boundary;
	struct list_head	config_terms;
};

union u64_swap {
	u64 val64;
	u32 val32[2];
};

struct cpu_map;
struct target;
struct thread_map;
struct perf_evlist;
struct record_opts;

static inline struct cpu_map *perf_evsel__cpus(struct perf_evsel *evsel)
{
	return evsel->cpus;
}

static inline int perf_evsel__nr_cpus(struct perf_evsel *evsel)
{
	return perf_evsel__cpus(evsel)->nr;
}

void perf_counts_values__scale(struct perf_counts_values *count,
			       bool scale, s8 *pscaled);

void perf_evsel__compute_deltas(struct perf_evsel *evsel, int cpu, int thread,
				struct perf_counts_values *count);

int perf_evsel__object_config(size_t object_size,
			      int (*init)(struct perf_evsel *evsel),
			      void (*fini)(struct perf_evsel *evsel));

struct perf_evsel *perf_evsel__new_idx(struct perf_event_attr *attr, int idx);

static inline struct perf_evsel *perf_evsel__new(struct perf_event_attr *attr)
{
	return perf_evsel__new_idx(attr, 0);
}

struct perf_evsel *perf_evsel__newtp_idx(const char *sys, const char *name, int idx);

static inline struct perf_evsel *perf_evsel__newtp(const char *sys, const char *name)
{
	return perf_evsel__newtp_idx(sys, name, 0);
}

struct event_format *event_format__new(const char *sys, const char *name);

void perf_evsel__init(struct perf_evsel *evsel,
		      struct perf_event_attr *attr, int idx);
void perf_evsel__exit(struct perf_evsel *evsel);
void perf_evsel__delete(struct perf_evsel *evsel);

void perf_evsel__config(struct perf_evsel *evsel,
			struct record_opts *opts);

int __perf_evsel__sample_size(u64 sample_type);
void perf_evsel__calc_id_pos(struct perf_evsel *evsel);

bool perf_evsel__is_cache_op_valid(u8 type, u8 op);

#define PERF_EVSEL__MAX_ALIASES 8

extern const char *perf_evsel__hw_cache[PERF_COUNT_HW_CACHE_MAX]
				       [PERF_EVSEL__MAX_ALIASES];
extern const char *perf_evsel__hw_cache_op[PERF_COUNT_HW_CACHE_OP_MAX]
					  [PERF_EVSEL__MAX_ALIASES];
extern const char *perf_evsel__hw_cache_result[PERF_COUNT_HW_CACHE_RESULT_MAX]
					      [PERF_EVSEL__MAX_ALIASES];
extern const char *perf_evsel__hw_names[PERF_COUNT_HW_MAX];
extern const char *perf_evsel__sw_names[PERF_COUNT_SW_MAX];
int __perf_evsel__hw_cache_type_op_res_name(u8 type, u8 op, u8 result,
					    char *bf, size_t size);
const char *perf_evsel__name(struct perf_evsel *evsel);

const char *perf_evsel__group_name(struct perf_evsel *evsel);
int perf_evsel__group_desc(struct perf_evsel *evsel, char *buf, size_t size);

int perf_evsel__alloc_id(struct perf_evsel *evsel, int ncpus, int nthreads);
void perf_evsel__close_fd(struct perf_evsel *evsel, int ncpus, int nthreads);

void __perf_evsel__set_sample_bit(struct perf_evsel *evsel,
				  enum perf_event_sample_format bit);
void __perf_evsel__reset_sample_bit(struct perf_evsel *evsel,
				    enum perf_event_sample_format bit);

#define perf_evsel__set_sample_bit(evsel, bit) \
	__perf_evsel__set_sample_bit(evsel, PERF_SAMPLE_##bit)

#define perf_evsel__reset_sample_bit(evsel, bit) \
	__perf_evsel__reset_sample_bit(evsel, PERF_SAMPLE_##bit)

void perf_evsel__set_sample_id(struct perf_evsel *evsel,
			       bool use_sample_identifier);

int perf_evsel__set_filter(struct perf_evsel *evsel, const char *filter);
int perf_evsel__append_filter(struct perf_evsel *evsel,
			      const char *op, const char *filter);
int perf_evsel__apply_filter(struct perf_evsel *evsel, int ncpus, int nthreads,
			     const char *filter);
int perf_evsel__enable(struct perf_evsel *evsel, int ncpus, int nthreads);

int perf_evsel__open_per_cpu(struct perf_evsel *evsel,
			     struct cpu_map *cpus);
int perf_evsel__open_per_thread(struct perf_evsel *evsel,
				struct thread_map *threads);
int perf_evsel__open(struct perf_evsel *evsel, struct cpu_map *cpus,
		     struct thread_map *threads);
void perf_evsel__close(struct perf_evsel *evsel, int ncpus, int nthreads);

struct perf_sample;

void *perf_evsel__rawptr(struct perf_evsel *evsel, struct perf_sample *sample,
			 const char *name);
u64 perf_evsel__intval(struct perf_evsel *evsel, struct perf_sample *sample,
		       const char *name);

static inline char *perf_evsel__strval(struct perf_evsel *evsel,
				       struct perf_sample *sample,
				       const char *name)
{
	return perf_evsel__rawptr(evsel, sample, name);
}

struct format_field;

struct format_field *perf_evsel__field(struct perf_evsel *evsel, const char *name);

#define perf_evsel__match(evsel, t, c)		\
	(evsel->attr.type == PERF_TYPE_##t &&	\
	 evsel->attr.config == PERF_COUNT_##c)

static inline bool perf_evsel__match2(struct perf_evsel *e1,
				      struct perf_evsel *e2)
{
	return (e1->attr.type == e2->attr.type) &&
	       (e1->attr.config == e2->attr.config);
}

#define perf_evsel__cmp(a, b)			\
	((a) &&					\
	 (b) &&					\
	 (a)->attr.type == (b)->attr.type &&	\
	 (a)->attr.config == (b)->attr.config)

int perf_evsel__read(struct perf_evsel *evsel, int cpu, int thread,
		     struct perf_counts_values *count);

int __perf_evsel__read_on_cpu(struct perf_evsel *evsel,
			      int cpu, int thread, bool scale);

/**
 * perf_evsel__read_on_cpu - Read out the results on a CPU and thread
 *
 * @evsel - event selector to read value
 * @cpu - CPU of interest
 * @thread - thread of interest
 */
static inline int perf_evsel__read_on_cpu(struct perf_evsel *evsel,
					  int cpu, int thread)
{
	return __perf_evsel__read_on_cpu(evsel, cpu, thread, false);
}

/**
 * perf_evsel__read_on_cpu_scaled - Read out the results on a CPU and thread, scaled
 *
 * @evsel - event selector to read value
 * @cpu - CPU of interest
 * @thread - thread of interest
 */
static inline int perf_evsel__read_on_cpu_scaled(struct perf_evsel *evsel,
						 int cpu, int thread)
{
	return __perf_evsel__read_on_cpu(evsel, cpu, thread, true);
}

int perf_evsel__parse_sample(struct perf_evsel *evsel, union perf_event *event,
			     struct perf_sample *sample);

static inline struct perf_evsel *perf_evsel__next(struct perf_evsel *evsel)
{
	return list_entry(evsel->node.next, struct perf_evsel, node);
}

static inline struct perf_evsel *perf_evsel__prev(struct perf_evsel *evsel)
{
	return list_entry(evsel->node.prev, struct perf_evsel, node);
}

/**
 * perf_evsel__is_group_leader - Return whether given evsel is a leader event
 *
 * @evsel - evsel selector to be tested
 *
 * Return %true if @evsel is a group leader or a stand-alone event
 */
static inline bool perf_evsel__is_group_leader(const struct perf_evsel *evsel)
{
	return evsel->leader == evsel;
}

/**
 * perf_evsel__is_group_event - Return whether given evsel is a group event
 *
 * @evsel - evsel selector to be tested
 *
 * Return %true iff event group view is enabled and @evsel is a actual group
 * leader which has other members in the group
 */
static inline bool perf_evsel__is_group_event(struct perf_evsel *evsel)
{
	if (!symbol_conf.event_group)
		return false;

	return perf_evsel__is_group_leader(evsel) && evsel->nr_members > 1;
}

/**
 * perf_evsel__is_function_event - Return whether given evsel is a function
 * trace event
 *
 * @evsel - evsel selector to be tested
 *
 * Return %true if event is function trace event
 */
static inline bool perf_evsel__is_function_event(struct perf_evsel *evsel)
{
#define FUNCTION_EVENT "ftrace:function"

	return evsel->name &&
	       !strncmp(FUNCTION_EVENT, evsel->name, sizeof(FUNCTION_EVENT));

#undef FUNCTION_EVENT
}

struct perf_attr_details {
	bool freq;
	bool verbose;
	bool event_group;
	bool force;
};

int perf_evsel__fprintf(struct perf_evsel *evsel,
			struct perf_attr_details *details, FILE *fp);

bool perf_evsel__fallback(struct perf_evsel *evsel, int err,
			  char *msg, size_t msgsize);
int perf_evsel__open_strerror(struct perf_evsel *evsel, struct target *target,
			      int err, char *msg, size_t size);

static inline int perf_evsel__group_idx(struct perf_evsel *evsel)
{
	return evsel->idx - evsel->leader->idx;
}

#define for_each_group_member(_evsel, _leader) 					\
for ((_evsel) = list_entry((_leader)->node.next, struct perf_evsel, node); 	\
     (_evsel) && (_evsel)->leader == (_leader);					\
     (_evsel) = list_entry((_evsel)->node.next, struct perf_evsel, node))

static inline bool has_branch_callstack(struct perf_evsel *evsel)
{
	return evsel->attr.branch_sample_type & PERF_SAMPLE_BRANCH_CALL_STACK;
}

typedef int (*attr__fprintf_f)(FILE *, const char *, const char *, void *);

int perf_event_attr__fprintf(FILE *fp, struct perf_event_attr *attr,
			     attr__fprintf_f attr__fprintf, void *priv);

#endif /* __PERF_EVSEL_H */<|MERGE_RESOLUTION|>--- conflicted
+++ resolved
@@ -9,11 +9,7 @@
 #include "xyarray.h"
 #include "symbol.h"
 #include "cpumap.h"
-<<<<<<< HEAD
-#include "stat.h"
-=======
 #include "counts.h"
->>>>>>> 9fe8ecca
 
 struct perf_evsel;
 
