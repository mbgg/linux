/*
 * probe-event.c : perf-probe definition to probe_events format converter
 *
 * Written by Masami Hiramatsu <mhiramat@redhat.com>
 *
 * This program is free software; you can redistribute it and/or modify
 * it under the terms of the GNU General Public License as published by
 * the Free Software Foundation; either version 2 of the License, or
 * (at your option) any later version.
 *
 * This program is distributed in the hope that it will be useful,
 * but WITHOUT ANY WARRANTY; without even the implied warranty of
 * MERCHANTABILITY or FITNESS FOR A PARTICULAR PURPOSE.  See the
 * GNU General Public License for more details.
 *
 * You should have received a copy of the GNU General Public License
 * along with this program; if not, write to the Free Software
 * Foundation, Inc., 59 Temple Place - Suite 330, Boston, MA 02111-1307, USA.
 *
 */

#include <sys/utsname.h>
#include <sys/types.h>
#include <sys/stat.h>
#include <fcntl.h>
#include <errno.h>
#include <stdio.h>
#include <unistd.h>
#include <stdlib.h>
#include <string.h>
#include <stdarg.h>
#include <limits.h>
#include <elf.h>

#include "util.h"
#include "event.h"
#include "strlist.h"
#include "debug.h"
#include "cache.h"
#include "color.h"
#include "symbol.h"
#include "thread.h"
#include <api/fs/debugfs.h>
#include <api/fs/tracefs.h>
#include "trace-event.h"	/* For __maybe_unused */
#include "probe-event.h"
#include "probe-finder.h"
#include "session.h"

#define MAX_CMDLEN 256
#define PERFPROBE_GROUP "probe"

bool probe_event_dry_run;	/* Dry run flag */
struct probe_conf probe_conf;

#define semantic_error(msg ...) pr_err("Semantic error :" msg)

/* If there is no space to write, returns -E2BIG. */
static int e_snprintf(char *str, size_t size, const char *format, ...)
	__attribute__((format(printf, 3, 4)));

static int e_snprintf(char *str, size_t size, const char *format, ...)
{
	int ret;
	va_list ap;
	va_start(ap, format);
	ret = vsnprintf(str, size, format, ap);
	va_end(ap);
	if (ret >= (int)size)
		ret = -E2BIG;
	return ret;
}

static char *synthesize_perf_probe_point(struct perf_probe_point *pp);
static void clear_probe_trace_event(struct probe_trace_event *tev);
static struct machine *host_machine;

/* Initialize symbol maps and path of vmlinux/modules */
static int init_symbol_maps(bool user_only)
{
	int ret;

	symbol_conf.sort_by_name = true;
	symbol_conf.allow_aliases = true;
	ret = symbol__init(NULL);
	if (ret < 0) {
		pr_debug("Failed to init symbol map.\n");
		goto out;
	}

	if (host_machine || user_only)	/* already initialized */
		return 0;

	if (symbol_conf.vmlinux_name)
		pr_debug("Use vmlinux: %s\n", symbol_conf.vmlinux_name);

	host_machine = machine__new_host();
	if (!host_machine) {
		pr_debug("machine__new_host() failed.\n");
		symbol__exit();
		ret = -1;
	}
out:
	if (ret < 0)
		pr_warning("Failed to init vmlinux path.\n");
	return ret;
}

static void exit_symbol_maps(void)
{
	if (host_machine) {
		machine__delete(host_machine);
		host_machine = NULL;
	}
	symbol__exit();
}

static struct symbol *__find_kernel_function_by_name(const char *name,
						     struct map **mapp)
{
	return machine__find_kernel_function_by_name(host_machine, name, mapp,
						     NULL);
}

static struct symbol *__find_kernel_function(u64 addr, struct map **mapp)
{
	return machine__find_kernel_function(host_machine, addr, mapp, NULL);
}

static struct ref_reloc_sym *kernel_get_ref_reloc_sym(void)
{
	/* kmap->ref_reloc_sym should be set if host_machine is initialized */
	struct kmap *kmap;

	if (map__load(host_machine->vmlinux_maps[MAP__FUNCTION], NULL) < 0)
		return NULL;

	kmap = map__kmap(host_machine->vmlinux_maps[MAP__FUNCTION]);
	if (!kmap)
		return NULL;
	return kmap->ref_reloc_sym;
}

static u64 kernel_get_symbol_address_by_name(const char *name, bool reloc)
{
	struct ref_reloc_sym *reloc_sym;
	struct symbol *sym;
	struct map *map;

	/* ref_reloc_sym is just a label. Need a special fix*/
	reloc_sym = kernel_get_ref_reloc_sym();
	if (reloc_sym && strcmp(name, reloc_sym->name) == 0)
		return (reloc) ? reloc_sym->addr : reloc_sym->unrelocated_addr;
	else {
		sym = __find_kernel_function_by_name(name, &map);
		if (sym)
			return map->unmap_ip(map, sym->start) -
				((reloc) ? 0 : map->reloc);
	}
	return 0;
}

static struct map *kernel_get_module_map(const char *module)
{
	struct map_groups *grp = &host_machine->kmaps;
	struct maps *maps = &grp->maps[MAP__FUNCTION];
	struct map *pos;

	/* A file path -- this is an offline module */
	if (module && strchr(module, '/'))
		return machine__findnew_module_map(host_machine, 0, module);

	if (!module)
		module = "kernel";

	for (pos = maps__first(maps); pos; pos = map__next(pos)) {
		if (strncmp(pos->dso->short_name + 1, module,
			    pos->dso->short_name_len - 2) == 0) {
			return pos;
		}
	}
	return NULL;
}

static struct map *get_target_map(const char *target, bool user)
<<<<<<< HEAD
{
	/* Init maps of given executable or kernel */
	if (user)
		return dso__new_map(target);
	else
		return kernel_get_module_map(target);
}

static void put_target_map(struct map *map, bool user)
{
	if (map && user) {
		/* Only the user map needs to be released */
		dso__delete(map->dso);
		map__delete(map);
	}
}


static struct dso *kernel_get_module_dso(const char *module)
=======
>>>>>>> 4b8a8262
{
	/* Init maps of given executable or kernel */
	if (user)
		return dso__new_map(target);
	else
		return kernel_get_module_map(target);
}

static void put_target_map(struct map *map, bool user)
{
	if (map && user) {
		/* Only the user map needs to be released */
		map__put(map);
	}
}


static int convert_exec_to_group(const char *exec, char **result)
{
	char *ptr1, *ptr2, *exec_copy;
	char buf[64];
	int ret;

	exec_copy = strdup(exec);
	if (!exec_copy)
		return -ENOMEM;

	ptr1 = basename(exec_copy);
	if (!ptr1) {
		ret = -EINVAL;
		goto out;
	}

	ptr2 = strpbrk(ptr1, "-._");
	if (ptr2)
		*ptr2 = '\0';
	ret = e_snprintf(buf, 64, "%s_%s", PERFPROBE_GROUP, ptr1);
	if (ret < 0)
		goto out;

	*result = strdup(buf);
	ret = *result ? 0 : -ENOMEM;

out:
	free(exec_copy);
	return ret;
}

static void clear_perf_probe_point(struct perf_probe_point *pp)
{
	free(pp->file);
	free(pp->function);
	free(pp->lazy_line);
}

static void clear_probe_trace_events(struct probe_trace_event *tevs, int ntevs)
{
	int i;

	for (i = 0; i < ntevs; i++)
		clear_probe_trace_event(tevs + i);
}

static bool kprobe_blacklist__listed(unsigned long address);
static bool kprobe_warn_out_range(const char *symbol, unsigned long address)
{
	/* Get the address of _etext for checking non-probable text symbol */
	if (kernel_get_symbol_address_by_name("_etext", false) < address)
		pr_warning("%s is out of .text, skip it.\n", symbol);
	else if (kprobe_blacklist__listed(address))
		pr_warning("%s is blacklisted function, skip it.\n", symbol);
	else
		return false;

	return true;
}

#ifdef HAVE_DWARF_SUPPORT
/*
 * Some binaries like glibc have special symbols which are on the symbol
 * table, but not in the debuginfo. If we can find the address of the
 * symbol from map, we can translate the address back to the probe point.
 */
static int find_alternative_probe_point(struct debuginfo *dinfo,
					struct perf_probe_point *pp,
					struct perf_probe_point *result,
					const char *target, bool uprobes)
{
	struct map *map = NULL;
	struct symbol *sym;
	u64 address = 0;
	int ret = -ENOENT;

	/* This can work only for function-name based one */
	if (!pp->function || pp->file)
		return -ENOTSUP;

	map = get_target_map(target, uprobes);
	if (!map)
		return -EINVAL;

	/* Find the address of given function */
	map__for_each_symbol_by_name(map, pp->function, sym) {
		if (uprobes)
			address = sym->start;
		else
			address = map->unmap_ip(map, sym->start);
		break;
	}
	if (!address) {
		ret = -ENOENT;
		goto out;
	}
	pr_debug("Symbol %s address found : %" PRIx64 "\n",
			pp->function, address);

	ret = debuginfo__find_probe_point(dinfo, (unsigned long)address,
					  result);
	if (ret <= 0)
		ret = (!ret) ? -ENOENT : ret;
	else {
		result->offset += pp->offset;
		result->line += pp->line;
		result->retprobe = pp->retprobe;
		ret = 0;
	}

out:
	put_target_map(map, uprobes);
	return ret;

}

static int get_alternative_probe_event(struct debuginfo *dinfo,
				       struct perf_probe_event *pev,
				       struct perf_probe_point *tmp,
				       const char *target)
{
	int ret;

	memcpy(tmp, &pev->point, sizeof(*tmp));
	memset(&pev->point, 0, sizeof(pev->point));
	ret = find_alternative_probe_point(dinfo, tmp, &pev->point,
					   target, pev->uprobes);
	if (ret < 0)
		memcpy(&pev->point, tmp, sizeof(*tmp));

	return ret;
}

static int get_alternative_line_range(struct debuginfo *dinfo,
				      struct line_range *lr,
				      const char *target, bool user)
{
	struct perf_probe_point pp = { .function = lr->function,
				       .file = lr->file,
				       .line = lr->start };
	struct perf_probe_point result;
	int ret, len = 0;

	memset(&result, 0, sizeof(result));

	if (lr->end != INT_MAX)
		len = lr->end - lr->start;
	ret = find_alternative_probe_point(dinfo, &pp, &result,
					   target, user);
	if (!ret) {
		lr->function = result.function;
		lr->file = result.file;
		lr->start = result.line;
		if (lr->end != INT_MAX)
			lr->end = lr->start + len;
		clear_perf_probe_point(&pp);
	}
	return ret;
}

static int kernel_get_module_dso(const char *module, struct dso **pdso)
{
	struct dso *dso;
	struct map *map;
	const char *vmlinux_name;
	int ret = 0;

	if (module) {
		list_for_each_entry(dso, &host_machine->dsos.head, node) {
			if (!dso->kernel)
				continue;
			if (strncmp(dso->short_name + 1, module,
				    dso->short_name_len - 2) == 0)
				goto found;
		}
		pr_debug("Failed to find module %s.\n", module);
		return -ENOENT;
	}

	map = host_machine->vmlinux_maps[MAP__FUNCTION];
	dso = map->dso;

	vmlinux_name = symbol_conf.vmlinux_name;
	dso->load_errno = 0;
	if (vmlinux_name)
		ret = dso__load_vmlinux(dso, map, vmlinux_name, false, NULL);
	else
		ret = dso__load_vmlinux_path(dso, map, NULL);
found:
	*pdso = dso;
	return ret;
}

/*
 * Some binaries like glibc have special symbols which are on the symbol
 * table, but not in the debuginfo. If we can find the address of the
 * symbol from map, we can translate the address back to the probe point.
 */
static int find_alternative_probe_point(struct debuginfo *dinfo,
					struct perf_probe_point *pp,
					struct perf_probe_point *result,
					const char *target, bool uprobes)
{
	struct map *map = NULL;
	struct symbol *sym;
	u64 address = 0;
	int ret = -ENOENT;

	/* This can work only for function-name based one */
	if (!pp->function || pp->file)
		return -ENOTSUP;

	map = get_target_map(target, uprobes);
	if (!map)
		return -EINVAL;

	/* Find the address of given function */
	map__for_each_symbol_by_name(map, pp->function, sym) {
		if (uprobes)
			address = sym->start;
		else
			address = map->unmap_ip(map, sym->start);
		break;
	}
	if (!address) {
		ret = -ENOENT;
		goto out;
	}
	pr_debug("Symbol %s address found : %" PRIx64 "\n",
			pp->function, address);

	ret = debuginfo__find_probe_point(dinfo, (unsigned long)address,
					  result);
	if (ret <= 0)
		ret = (!ret) ? -ENOENT : ret;
	else {
		result->offset += pp->offset;
		result->line += pp->line;
		result->retprobe = pp->retprobe;
		ret = 0;
	}

out:
	put_target_map(map, uprobes);
	return ret;

}

static int get_alternative_probe_event(struct debuginfo *dinfo,
				       struct perf_probe_event *pev,
				       struct perf_probe_point *tmp)
{
	int ret;

	memcpy(tmp, &pev->point, sizeof(*tmp));
	memset(&pev->point, 0, sizeof(pev->point));
	ret = find_alternative_probe_point(dinfo, tmp, &pev->point,
					   pev->target, pev->uprobes);
	if (ret < 0)
		memcpy(&pev->point, tmp, sizeof(*tmp));

	return ret;
}

static int get_alternative_line_range(struct debuginfo *dinfo,
				      struct line_range *lr,
				      const char *target, bool user)
{
	struct perf_probe_point pp = { .function = lr->function,
				       .file = lr->file,
				       .line = lr->start };
	struct perf_probe_point result;
	int ret, len = 0;

	memset(&result, 0, sizeof(result));

	if (lr->end != INT_MAX)
		len = lr->end - lr->start;
	ret = find_alternative_probe_point(dinfo, &pp, &result,
					   target, user);
	if (!ret) {
		lr->function = result.function;
		lr->file = result.file;
		lr->start = result.line;
		if (lr->end != INT_MAX)
			lr->end = lr->start + len;
		clear_perf_probe_point(&pp);
	}
	return ret;
}

/* Open new debuginfo of given module */
static struct debuginfo *open_debuginfo(const char *module, bool silent)
{
	const char *path = module;
	char reason[STRERR_BUFSIZE];
	struct debuginfo *ret = NULL;
	struct dso *dso = NULL;
	int err;

	if (!module || !strchr(module, '/')) {
		err = kernel_get_module_dso(module, &dso);
		if (err < 0) {
			if (!dso || dso->load_errno == 0) {
				if (!strerror_r(-err, reason, STRERR_BUFSIZE))
					strcpy(reason, "(unknown)");
			} else
				dso__strerror_load(dso, reason, STRERR_BUFSIZE);
			if (!silent)
				pr_err("Failed to find the path for %s: %s\n",
					module ?: "kernel", reason);
			return NULL;
		}
		path = dso->long_name;
	}
	ret = debuginfo__new(path);
	if (!ret && !silent) {
		pr_warning("The %s file has no debug information.\n", path);
		if (!module || !strtailcmp(path, ".ko"))
			pr_warning("Rebuild with CONFIG_DEBUG_INFO=y, ");
		else
			pr_warning("Rebuild with -g, ");
		pr_warning("or install an appropriate debuginfo package.\n");
	}
	return ret;
}

/* For caching the last debuginfo */
static struct debuginfo *debuginfo_cache;
static char *debuginfo_cache_path;

static struct debuginfo *debuginfo_cache__open(const char *module, bool silent)
{
	if ((debuginfo_cache_path && !strcmp(debuginfo_cache_path, module)) ||
	    (!debuginfo_cache_path && !module && debuginfo_cache))
		goto out;

	/* Copy module path */
	free(debuginfo_cache_path);
	if (module) {
		debuginfo_cache_path = strdup(module);
		if (!debuginfo_cache_path) {
			debuginfo__delete(debuginfo_cache);
			debuginfo_cache = NULL;
			goto out;
		}
	}

	debuginfo_cache = open_debuginfo(module, silent);
	if (!debuginfo_cache)
		zfree(&debuginfo_cache_path);
out:
	return debuginfo_cache;
}

static void debuginfo_cache__exit(void)
{
	debuginfo__delete(debuginfo_cache);
	debuginfo_cache = NULL;
	zfree(&debuginfo_cache_path);
}


static int get_text_start_address(const char *exec, unsigned long *address)
{
	Elf *elf;
	GElf_Ehdr ehdr;
	GElf_Shdr shdr;
	int fd, ret = -ENOENT;

	fd = open(exec, O_RDONLY);
	if (fd < 0)
		return -errno;

	elf = elf_begin(fd, PERF_ELF_C_READ_MMAP, NULL);
	if (elf == NULL)
		return -EINVAL;

	if (gelf_getehdr(elf, &ehdr) == NULL)
		goto out;

	if (!elf_section_by_name(elf, &ehdr, &shdr, ".text", NULL))
		goto out;

	*address = shdr.sh_addr - shdr.sh_offset;
	ret = 0;
out:
	elf_end(elf);
	return ret;
}

/*
 * Convert trace point to probe point with debuginfo
 */
static int find_perf_probe_point_from_dwarf(struct probe_trace_point *tp,
					    struct perf_probe_point *pp,
					    bool is_kprobe)
{
	struct debuginfo *dinfo = NULL;
	unsigned long stext = 0;
	u64 addr = tp->address;
	int ret = -ENOENT;

	/* convert the address to dwarf address */
	if (!is_kprobe) {
		if (!addr) {
			ret = -EINVAL;
			goto error;
		}
		ret = get_text_start_address(tp->module, &stext);
		if (ret < 0)
			goto error;
		addr += stext;
	} else {
		addr = kernel_get_symbol_address_by_name(tp->symbol, false);
		if (addr == 0)
			goto error;
		addr += tp->offset;
	}

	pr_debug("try to find information at %" PRIx64 " in %s\n", addr,
		 tp->module ? : "kernel");

	dinfo = debuginfo_cache__open(tp->module, verbose == 0);
	if (dinfo)
		ret = debuginfo__find_probe_point(dinfo,
						 (unsigned long)addr, pp);
	else
		ret = -ENOENT;

	if (ret > 0) {
		pp->retprobe = tp->retprobe;
		return 0;
	}
error:
	pr_debug("Failed to find corresponding probes from debuginfo.\n");
	return ret ? : -ENOENT;
}

static int add_exec_to_probe_trace_events(struct probe_trace_event *tevs,
					  int ntevs, const char *exec)
{
	int i, ret = 0;
	unsigned long stext = 0;

	if (!exec)
		return 0;

	ret = get_text_start_address(exec, &stext);
	if (ret < 0)
		return ret;

	for (i = 0; i < ntevs && ret >= 0; i++) {
		/* point.address is the addres of point.symbol + point.offset */
		tevs[i].point.address -= stext;
		tevs[i].point.module = strdup(exec);
		if (!tevs[i].point.module) {
			ret = -ENOMEM;
			break;
		}
		tevs[i].uprobes = true;
	}

	return ret;
}

static int add_module_to_probe_trace_events(struct probe_trace_event *tevs,
					    int ntevs, const char *module)
{
	int i, ret = 0;
	char *tmp;

	if (!module)
		return 0;

	tmp = strrchr(module, '/');
	if (tmp) {
		/* This is a module path -- get the module name */
		module = strdup(tmp + 1);
		if (!module)
			return -ENOMEM;
		tmp = strchr(module, '.');
		if (tmp)
			*tmp = '\0';
		tmp = (char *)module;	/* For free() */
	}

	for (i = 0; i < ntevs; i++) {
		tevs[i].point.module = strdup(module);
		if (!tevs[i].point.module) {
			ret = -ENOMEM;
			break;
		}
	}

	free(tmp);
	return ret;
}

/* Post processing the probe events */
static int post_process_probe_trace_events(struct probe_trace_event *tevs,
					   int ntevs, const char *module,
					   bool uprobe)
{
	struct ref_reloc_sym *reloc_sym;
	char *tmp;
	int i, skipped = 0;

	if (uprobe)
		return add_exec_to_probe_trace_events(tevs, ntevs, module);

	/* Note that currently ref_reloc_sym based probe is not for drivers */
	if (module)
		return add_module_to_probe_trace_events(tevs, ntevs, module);

	reloc_sym = kernel_get_ref_reloc_sym();
	if (!reloc_sym) {
		pr_warning("Relocated base symbol is not found!\n");
		return -EINVAL;
	}

	for (i = 0; i < ntevs; i++) {
		if (!tevs[i].point.address || tevs[i].point.retprobe)
			continue;
		/* If we found a wrong one, mark it by NULL symbol */
		if (kprobe_warn_out_range(tevs[i].point.symbol,
					  tevs[i].point.address)) {
			tmp = NULL;
			skipped++;
		} else {
			tmp = strdup(reloc_sym->name);
			if (!tmp)
				return -ENOMEM;
		}
		/* If we have no realname, use symbol for it */
		if (!tevs[i].point.realname)
			tevs[i].point.realname = tevs[i].point.symbol;
		else
			free(tevs[i].point.symbol);
		tevs[i].point.symbol = tmp;
		tevs[i].point.offset = tevs[i].point.address -
				       reloc_sym->unrelocated_addr;
	}
	return skipped;
}

/* Try to find perf_probe_event with debuginfo */
static int try_to_find_probe_trace_events(struct perf_probe_event *pev,
					  struct probe_trace_event **tevs)
{
	bool need_dwarf = perf_probe_event_need_dwarf(pev);
	struct perf_probe_point tmp;
	struct debuginfo *dinfo;
	int ntevs, ret = 0;

	dinfo = open_debuginfo(pev->target, !need_dwarf);
	if (!dinfo) {
		if (need_dwarf)
			return -ENOENT;
		pr_debug("Could not open debuginfo. Try to use symbols.\n");
		return 0;
	}

	pr_debug("Try to find probe point from debuginfo.\n");
	/* Searching trace events corresponding to a probe event */
	ntevs = debuginfo__find_trace_events(dinfo, pev, tevs);

	if (ntevs == 0)	{  /* Not found, retry with an alternative */
		ret = get_alternative_probe_event(dinfo, pev, &tmp);
		if (!ret) {
			ntevs = debuginfo__find_trace_events(dinfo, pev, tevs);
			/*
			 * Write back to the original probe_event for
			 * setting appropriate (user given) event name
			 */
			clear_perf_probe_point(&pev->point);
			memcpy(&pev->point, &tmp, sizeof(tmp));
		}
	}

	if (ntevs == 0)	{  /* Not found, retry with an alternative */
		ret = get_alternative_probe_event(dinfo, pev, &tmp, target);
		if (!ret) {
			ntevs = debuginfo__find_trace_events(dinfo, pev,
							     tevs, max_tevs);
			/*
			 * Write back to the original probe_event for
			 * setting appropriate (user given) event name
			 */
			clear_perf_probe_point(&pev->point);
			memcpy(&pev->point, &tmp, sizeof(tmp));
		}
	}

	debuginfo__delete(dinfo);

	if (ntevs > 0) {	/* Succeeded to find trace events */
		pr_debug("Found %d probe_trace_events.\n", ntevs);
		ret = post_process_probe_trace_events(*tevs, ntevs,
						pev->target, pev->uprobes);
		if (ret < 0 || ret == ntevs) {
			clear_probe_trace_events(*tevs, ntevs);
			zfree(tevs);
		}
		if (ret != ntevs)
			return ret < 0 ? ret : ntevs;
		ntevs = 0;
		/* Fall through */
	}

	if (ntevs == 0)	{	/* No error but failed to find probe point. */
		pr_warning("Probe point '%s' not found.\n",
			   synthesize_perf_probe_point(&pev->point));
		return -ENOENT;
	}
	/* Error path : ntevs < 0 */
	pr_debug("An error occurred in debuginfo analysis (%d).\n", ntevs);
	if (ntevs == -EBADF) {
		pr_warning("Warning: No dwarf info found in the vmlinux - "
			"please rebuild kernel with CONFIG_DEBUG_INFO=y.\n");
		if (!need_dwarf) {
			pr_debug("Trying to use symbols.\n");
			return 0;
		}
	}
	return ntevs;
}

#define LINEBUF_SIZE 256
#define NR_ADDITIONAL_LINES 2

static int __show_one_line(FILE *fp, int l, bool skip, bool show_num)
{
	char buf[LINEBUF_SIZE], sbuf[STRERR_BUFSIZE];
	const char *color = show_num ? "" : PERF_COLOR_BLUE;
	const char *prefix = NULL;

	do {
		if (fgets(buf, LINEBUF_SIZE, fp) == NULL)
			goto error;
		if (skip)
			continue;
		if (!prefix) {
			prefix = show_num ? "%7d  " : "         ";
			color_fprintf(stdout, color, prefix, l);
		}
		color_fprintf(stdout, color, "%s", buf);

	} while (strchr(buf, '\n') == NULL);

	return 1;
error:
	if (ferror(fp)) {
		pr_warning("File read error: %s\n",
			   strerror_r(errno, sbuf, sizeof(sbuf)));
		return -1;
	}
	return 0;
}

static int _show_one_line(FILE *fp, int l, bool skip, bool show_num)
{
	int rv = __show_one_line(fp, l, skip, show_num);
	if (rv == 0) {
		pr_warning("Source file is shorter than expected.\n");
		rv = -1;
	}
	return rv;
}

#define show_one_line_with_num(f,l)	_show_one_line(f,l,false,true)
#define show_one_line(f,l)		_show_one_line(f,l,false,false)
#define skip_one_line(f,l)		_show_one_line(f,l,true,false)
#define show_one_line_or_eof(f,l)	__show_one_line(f,l,false,false)

/*
 * Show line-range always requires debuginfo to find source file and
 * line number.
 */
static int __show_line_range(struct line_range *lr, const char *module,
			     bool user)
{
	int l = 1;
	struct int_node *ln;
	struct debuginfo *dinfo;
	FILE *fp;
	int ret;
	char *tmp;
	char sbuf[STRERR_BUFSIZE];

	/* Search a line range */
	dinfo = open_debuginfo(module, false);
	if (!dinfo)
		return -ENOENT;

	ret = debuginfo__find_line_range(dinfo, lr);
	if (!ret) {	/* Not found, retry with an alternative */
		ret = get_alternative_line_range(dinfo, lr, module, user);
		if (!ret)
			ret = debuginfo__find_line_range(dinfo, lr);
	}
	debuginfo__delete(dinfo);
	if (ret == 0 || ret == -ENOENT) {
		pr_warning("Specified source line is not found.\n");
		return -ENOENT;
	} else if (ret < 0) {
		pr_warning("Debuginfo analysis failed.\n");
		return ret;
	}

	/* Convert source file path */
	tmp = lr->path;
	ret = get_real_path(tmp, lr->comp_dir, &lr->path);

	/* Free old path when new path is assigned */
	if (tmp != lr->path)
		free(tmp);

	if (ret < 0) {
		pr_warning("Failed to find source file path.\n");
		return ret;
	}

	setup_pager();

	if (lr->function)
		fprintf(stdout, "<%s@%s:%d>\n", lr->function, lr->path,
			lr->start - lr->offset);
	else
		fprintf(stdout, "<%s:%d>\n", lr->path, lr->start);

	fp = fopen(lr->path, "r");
	if (fp == NULL) {
		pr_warning("Failed to open %s: %s\n", lr->path,
			   strerror_r(errno, sbuf, sizeof(sbuf)));
		return -errno;
	}
	/* Skip to starting line number */
	while (l < lr->start) {
		ret = skip_one_line(fp, l++);
		if (ret < 0)
			goto end;
	}

	intlist__for_each(ln, lr->line_list) {
		for (; ln->i > l; l++) {
			ret = show_one_line(fp, l - lr->offset);
			if (ret < 0)
				goto end;
		}
		ret = show_one_line_with_num(fp, l++ - lr->offset);
		if (ret < 0)
			goto end;
	}

	if (lr->end == INT_MAX)
		lr->end = l + NR_ADDITIONAL_LINES;
	while (l <= lr->end) {
		ret = show_one_line_or_eof(fp, l++ - lr->offset);
		if (ret <= 0)
			break;
	}
end:
	fclose(fp);
	return ret;
}

int show_line_range(struct line_range *lr, const char *module, bool user)
{
	int ret;

	ret = init_symbol_maps(user);
	if (ret < 0)
		return ret;
	ret = __show_line_range(lr, module, user);
	exit_symbol_maps();

	return ret;
}

static int show_available_vars_at(struct debuginfo *dinfo,
				  struct perf_probe_event *pev,
<<<<<<< HEAD
				  int max_vls, struct strfilter *_filter,
				  bool externs, const char *target)
=======
				  struct strfilter *_filter)
>>>>>>> 4b8a8262
{
	char *buf;
	int ret, i, nvars;
	struct str_node *node;
	struct variable_list *vls = NULL, *vl;
	struct perf_probe_point tmp;
	const char *var;

	buf = synthesize_perf_probe_point(&pev->point);
	if (!buf)
		return -EINVAL;
	pr_debug("Searching variables at %s\n", buf);

<<<<<<< HEAD
	ret = debuginfo__find_available_vars_at(dinfo, pev, &vls,
						max_vls, externs);
	if (!ret) {  /* Not found, retry with an alternative */
		ret = get_alternative_probe_event(dinfo, pev, &tmp, target);
		if (!ret) {
			ret = debuginfo__find_available_vars_at(dinfo, pev,
						&vls, max_vls, externs);
=======
	ret = debuginfo__find_available_vars_at(dinfo, pev, &vls);
	if (!ret) {  /* Not found, retry with an alternative */
		ret = get_alternative_probe_event(dinfo, pev, &tmp);
		if (!ret) {
			ret = debuginfo__find_available_vars_at(dinfo, pev,
								&vls);
>>>>>>> 4b8a8262
			/* Release the old probe_point */
			clear_perf_probe_point(&tmp);
		}
	}
	if (ret <= 0) {
		if (ret == 0 || ret == -ENOENT) {
			pr_err("Failed to find the address of %s\n", buf);
			ret = -ENOENT;
		} else
			pr_warning("Debuginfo analysis failed.\n");
		goto end;
	}

	/* Some variables are found */
	fprintf(stdout, "Available variables at %s\n", buf);
	for (i = 0; i < ret; i++) {
		vl = &vls[i];
		/*
		 * A probe point might be converted to
		 * several trace points.
		 */
		fprintf(stdout, "\t@<%s+%lu>\n", vl->point.symbol,
			vl->point.offset);
		zfree(&vl->point.symbol);
		nvars = 0;
		if (vl->vars) {
			strlist__for_each(node, vl->vars) {
				var = strchr(node->s, '\t') + 1;
				if (strfilter__compare(_filter, var)) {
					fprintf(stdout, "\t\t%s\n", node->s);
					nvars++;
				}
			}
			strlist__delete(vl->vars);
		}
		if (nvars == 0)
			fprintf(stdout, "\t\t(No matched variables)\n");
	}
	free(vls);
end:
	free(buf);
	return ret;
}

/* Show available variables on given probe point */
int show_available_vars(struct perf_probe_event *pevs, int npevs,
			struct strfilter *_filter)
{
	int i, ret = 0;
	struct debuginfo *dinfo;

	ret = init_symbol_maps(pevs->uprobes);
	if (ret < 0)
		return ret;

	dinfo = open_debuginfo(pevs->target, false);
	if (!dinfo) {
		ret = -ENOENT;
		goto out;
	}

	setup_pager();

	for (i = 0; i < npevs && ret >= 0; i++)
<<<<<<< HEAD
		ret = show_available_vars_at(dinfo, &pevs[i], max_vls, _filter,
					     externs, module);
=======
		ret = show_available_vars_at(dinfo, &pevs[i], _filter);
>>>>>>> 4b8a8262

	debuginfo__delete(dinfo);
out:
	exit_symbol_maps();
	return ret;
}

#else	/* !HAVE_DWARF_SUPPORT */

static void debuginfo_cache__exit(void)
{
}

static int
find_perf_probe_point_from_dwarf(struct probe_trace_point *tp __maybe_unused,
				 struct perf_probe_point *pp __maybe_unused,
				 bool is_kprobe __maybe_unused)
{
	return -ENOSYS;
}

static int try_to_find_probe_trace_events(struct perf_probe_event *pev,
				struct probe_trace_event **tevs __maybe_unused)
{
	if (perf_probe_event_need_dwarf(pev)) {
		pr_warning("Debuginfo-analysis is not supported.\n");
		return -ENOSYS;
	}

	return 0;
}

int show_line_range(struct line_range *lr __maybe_unused,
		    const char *module __maybe_unused,
		    bool user __maybe_unused)
{
	pr_warning("Debuginfo-analysis is not supported.\n");
	return -ENOSYS;
}

int show_available_vars(struct perf_probe_event *pevs __maybe_unused,
			int npevs __maybe_unused,
			struct strfilter *filter __maybe_unused)
{
	pr_warning("Debuginfo-analysis is not supported.\n");
	return -ENOSYS;
}
#endif

void line_range__clear(struct line_range *lr)
{
	free(lr->function);
	free(lr->file);
	free(lr->path);
	free(lr->comp_dir);
	intlist__delete(lr->line_list);
	memset(lr, 0, sizeof(*lr));
}

int line_range__init(struct line_range *lr)
{
	memset(lr, 0, sizeof(*lr));
	lr->line_list = intlist__new(NULL);
	if (!lr->line_list)
		return -ENOMEM;
	else
		return 0;
}

static int parse_line_num(char **ptr, int *val, const char *what)
{
	const char *start = *ptr;

	errno = 0;
	*val = strtol(*ptr, ptr, 0);
	if (errno || *ptr == start) {
		semantic_error("'%s' is not a valid number.\n", what);
		return -EINVAL;
	}
	return 0;
}

/* Check the name is good for event, group or function */
static bool is_c_func_name(const char *name)
{
	if (!isalpha(*name) && *name != '_')
		return false;
	while (*++name != '\0') {
		if (!isalpha(*name) && !isdigit(*name) && *name != '_')
			return false;
	}
	return true;
}

/*
 * Stuff 'lr' according to the line range described by 'arg'.
 * The line range syntax is described by:
 *
 *         SRC[:SLN[+NUM|-ELN]]
 *         FNC[@SRC][:SLN[+NUM|-ELN]]
 */
int parse_line_range_desc(const char *arg, struct line_range *lr)
{
	char *range, *file, *name = strdup(arg);
	int err;

	if (!name)
		return -ENOMEM;

	lr->start = 0;
	lr->end = INT_MAX;

	range = strchr(name, ':');
	if (range) {
		*range++ = '\0';

		err = parse_line_num(&range, &lr->start, "start line");
		if (err)
			goto err;

		if (*range == '+' || *range == '-') {
			const char c = *range++;

			err = parse_line_num(&range, &lr->end, "end line");
			if (err)
				goto err;

			if (c == '+') {
				lr->end += lr->start;
				/*
				 * Adjust the number of lines here.
				 * If the number of lines == 1, the
				 * the end of line should be equal to
				 * the start of line.
				 */
				lr->end--;
			}
		}

		pr_debug("Line range is %d to %d\n", lr->start, lr->end);

		err = -EINVAL;
		if (lr->start > lr->end) {
			semantic_error("Start line must be smaller"
				       " than end line.\n");
			goto err;
		}
		if (*range != '\0') {
			semantic_error("Tailing with invalid str '%s'.\n", range);
			goto err;
		}
	}

	file = strchr(name, '@');
	if (file) {
		*file = '\0';
		lr->file = strdup(++file);
		if (lr->file == NULL) {
			err = -ENOMEM;
			goto err;
		}
		lr->function = name;
	} else if (strchr(name, '/') || strchr(name, '.'))
		lr->file = name;
	else if (is_c_func_name(name))/* We reuse it for checking funcname */
		lr->function = name;
	else {	/* Invalid name */
		semantic_error("'%s' is not a valid function name.\n", name);
		err = -EINVAL;
		goto err;
	}

	return 0;
err:
	free(name);
	return err;
}

/* Parse probepoint definition. */
static int parse_perf_probe_point(char *arg, struct perf_probe_event *pev)
{
	struct perf_probe_point *pp = &pev->point;
	char *ptr, *tmp;
	char c, nc = 0;
	bool file_spec = false;
	/*
	 * <Syntax>
	 * perf probe [EVENT=]SRC[:LN|;PTN]
	 * perf probe [EVENT=]FUNC[@SRC][+OFFS|%return|:LN|;PAT]
	 *
	 * TODO:Group name support
	 */
	if (!arg)
		return -EINVAL;

	ptr = strpbrk(arg, ";=@+%");
	if (ptr && *ptr == '=') {	/* Event name */
		*ptr = '\0';
		tmp = ptr + 1;
		if (strchr(arg, ':')) {
			semantic_error("Group name is not supported yet.\n");
			return -ENOTSUP;
		}
		if (!is_c_func_name(arg)) {
			semantic_error("%s is bad for event name -it must "
				       "follow C symbol-naming rule.\n", arg);
			return -EINVAL;
		}
		pev->event = strdup(arg);
		if (pev->event == NULL)
			return -ENOMEM;
		pev->group = NULL;
		arg = tmp;
	}

	/*
	 * Check arg is function or file name and copy it.
	 *
	 * We consider arg to be a file spec if and only if it satisfies
	 * all of the below criteria::
	 * - it does not include any of "+@%",
	 * - it includes one of ":;", and
	 * - it has a period '.' in the name.
	 *
	 * Otherwise, we consider arg to be a function specification.
	 */
	if (!strpbrk(arg, "+@%") && (ptr = strpbrk(arg, ";:")) != NULL) {
		/* This is a file spec if it includes a '.' before ; or : */
		if (memchr(arg, '.', ptr - arg))
			file_spec = true;
	}

	ptr = strpbrk(arg, ";:+@%");
	if (ptr) {
		nc = *ptr;
		*ptr++ = '\0';
	}

	tmp = strdup(arg);
	if (tmp == NULL)
		return -ENOMEM;

	if (file_spec)
		pp->file = tmp;
	else
		pp->function = tmp;

	/* Parse other options */
	while (ptr) {
		arg = ptr;
		c = nc;
		if (c == ';') {	/* Lazy pattern must be the last part */
			pp->lazy_line = strdup(arg);
			if (pp->lazy_line == NULL)
				return -ENOMEM;
			break;
		}
		ptr = strpbrk(arg, ";:+@%");
		if (ptr) {
			nc = *ptr;
			*ptr++ = '\0';
		}
		switch (c) {
		case ':':	/* Line number */
			pp->line = strtoul(arg, &tmp, 0);
			if (*tmp != '\0') {
				semantic_error("There is non-digit char"
					       " in line number.\n");
				return -EINVAL;
			}
			break;
		case '+':	/* Byte offset from a symbol */
			pp->offset = strtoul(arg, &tmp, 0);
			if (*tmp != '\0') {
				semantic_error("There is non-digit character"
						" in offset.\n");
				return -EINVAL;
			}
			break;
		case '@':	/* File name */
			if (pp->file) {
				semantic_error("SRC@SRC is not allowed.\n");
				return -EINVAL;
			}
			pp->file = strdup(arg);
			if (pp->file == NULL)
				return -ENOMEM;
			break;
		case '%':	/* Probe places */
			if (strcmp(arg, "return") == 0) {
				pp->retprobe = 1;
			} else {	/* Others not supported yet */
				semantic_error("%%%s is not supported.\n", arg);
				return -ENOTSUP;
			}
			break;
		default:	/* Buggy case */
			pr_err("This program has a bug at %s:%d.\n",
				__FILE__, __LINE__);
			return -ENOTSUP;
			break;
		}
	}

	/* Exclusion check */
	if (pp->lazy_line && pp->line) {
		semantic_error("Lazy pattern can't be used with"
			       " line number.\n");
		return -EINVAL;
	}

	if (pp->lazy_line && pp->offset) {
		semantic_error("Lazy pattern can't be used with offset.\n");
		return -EINVAL;
	}

	if (pp->line && pp->offset) {
		semantic_error("Offset can't be used with line number.\n");
		return -EINVAL;
	}

	if (!pp->line && !pp->lazy_line && pp->file && !pp->function) {
		semantic_error("File always requires line number or "
			       "lazy pattern.\n");
		return -EINVAL;
	}

	if (pp->offset && !pp->function) {
		semantic_error("Offset requires an entry function.\n");
		return -EINVAL;
	}

	if (pp->retprobe && !pp->function) {
		semantic_error("Return probe requires an entry function.\n");
		return -EINVAL;
	}

	if ((pp->offset || pp->line || pp->lazy_line) && pp->retprobe) {
		semantic_error("Offset/Line/Lazy pattern can't be used with "
			       "return probe.\n");
		return -EINVAL;
	}

	pr_debug("symbol:%s file:%s line:%d offset:%lu return:%d lazy:%s\n",
		 pp->function, pp->file, pp->line, pp->offset, pp->retprobe,
		 pp->lazy_line);
	return 0;
}

/* Parse perf-probe event argument */
static int parse_perf_probe_arg(char *str, struct perf_probe_arg *arg)
{
	char *tmp, *goodname;
	struct perf_probe_arg_field **fieldp;

	pr_debug("parsing arg: %s into ", str);

	tmp = strchr(str, '=');
	if (tmp) {
		arg->name = strndup(str, tmp - str);
		if (arg->name == NULL)
			return -ENOMEM;
		pr_debug("name:%s ", arg->name);
		str = tmp + 1;
	}

	tmp = strchr(str, ':');
	if (tmp) {	/* Type setting */
		*tmp = '\0';
		arg->type = strdup(tmp + 1);
		if (arg->type == NULL)
			return -ENOMEM;
		pr_debug("type:%s ", arg->type);
	}

	tmp = strpbrk(str, "-.[");
	if (!is_c_varname(str) || !tmp) {
		/* A variable, register, symbol or special value */
		arg->var = strdup(str);
		if (arg->var == NULL)
			return -ENOMEM;
		pr_debug("%s\n", arg->var);
		return 0;
	}

	/* Structure fields or array element */
	arg->var = strndup(str, tmp - str);
	if (arg->var == NULL)
		return -ENOMEM;
	goodname = arg->var;
	pr_debug("%s, ", arg->var);
	fieldp = &arg->field;

	do {
		*fieldp = zalloc(sizeof(struct perf_probe_arg_field));
		if (*fieldp == NULL)
			return -ENOMEM;
		if (*tmp == '[') {	/* Array */
			str = tmp;
			(*fieldp)->index = strtol(str + 1, &tmp, 0);
			(*fieldp)->ref = true;
			if (*tmp != ']' || tmp == str + 1) {
				semantic_error("Array index must be a"
						" number.\n");
				return -EINVAL;
			}
			tmp++;
			if (*tmp == '\0')
				tmp = NULL;
		} else {		/* Structure */
			if (*tmp == '.') {
				str = tmp + 1;
				(*fieldp)->ref = false;
			} else if (tmp[1] == '>') {
				str = tmp + 2;
				(*fieldp)->ref = true;
			} else {
				semantic_error("Argument parse error: %s\n",
					       str);
				return -EINVAL;
			}
			tmp = strpbrk(str, "-.[");
		}
		if (tmp) {
			(*fieldp)->name = strndup(str, tmp - str);
			if ((*fieldp)->name == NULL)
				return -ENOMEM;
			if (*str != '[')
				goodname = (*fieldp)->name;
			pr_debug("%s(%d), ", (*fieldp)->name, (*fieldp)->ref);
			fieldp = &(*fieldp)->next;
		}
	} while (tmp);
	(*fieldp)->name = strdup(str);
	if ((*fieldp)->name == NULL)
		return -ENOMEM;
	if (*str != '[')
		goodname = (*fieldp)->name;
	pr_debug("%s(%d)\n", (*fieldp)->name, (*fieldp)->ref);

	/* If no name is specified, set the last field name (not array index)*/
	if (!arg->name) {
		arg->name = strdup(goodname);
		if (arg->name == NULL)
			return -ENOMEM;
	}
	return 0;
}

/* Parse perf-probe event command */
int parse_perf_probe_command(const char *cmd, struct perf_probe_event *pev)
{
	char **argv;
	int argc, i, ret = 0;

	argv = argv_split(cmd, &argc);
	if (!argv) {
		pr_debug("Failed to split arguments.\n");
		return -ENOMEM;
	}
	if (argc - 1 > MAX_PROBE_ARGS) {
		semantic_error("Too many probe arguments (%d).\n", argc - 1);
		ret = -ERANGE;
		goto out;
	}
	/* Parse probe point */
	ret = parse_perf_probe_point(argv[0], pev);
	if (ret < 0)
		goto out;

	/* Copy arguments and ensure return probe has no C argument */
	pev->nargs = argc - 1;
	pev->args = zalloc(sizeof(struct perf_probe_arg) * pev->nargs);
	if (pev->args == NULL) {
		ret = -ENOMEM;
		goto out;
	}
	for (i = 0; i < pev->nargs && ret >= 0; i++) {
		ret = parse_perf_probe_arg(argv[i + 1], &pev->args[i]);
		if (ret >= 0 &&
		    is_c_varname(pev->args[i].var) && pev->point.retprobe) {
			semantic_error("You can't specify local variable for"
				       " kretprobe.\n");
			ret = -EINVAL;
		}
	}
out:
	argv_free(argv);

	return ret;
}

/* Return true if this perf_probe_event requires debuginfo */
bool perf_probe_event_need_dwarf(struct perf_probe_event *pev)
{
	int i;

	if (pev->point.file || pev->point.line || pev->point.lazy_line)
		return true;

	for (i = 0; i < pev->nargs; i++)
		if (is_c_varname(pev->args[i].var))
			return true;

	return false;
}

/* Parse probe_events event into struct probe_point */
static int parse_probe_trace_command(const char *cmd,
				     struct probe_trace_event *tev)
{
	struct probe_trace_point *tp = &tev->point;
	char pr;
	char *p;
	char *argv0_str = NULL, *fmt, *fmt1_str, *fmt2_str, *fmt3_str;
	int ret, i, argc;
	char **argv;

	pr_debug("Parsing probe_events: %s\n", cmd);
	argv = argv_split(cmd, &argc);
	if (!argv) {
		pr_debug("Failed to split arguments.\n");
		return -ENOMEM;
	}
	if (argc < 2) {
		semantic_error("Too few probe arguments.\n");
		ret = -ERANGE;
		goto out;
	}

	/* Scan event and group name. */
	argv0_str = strdup(argv[0]);
	if (argv0_str == NULL) {
		ret = -ENOMEM;
		goto out;
	}
	fmt1_str = strtok_r(argv0_str, ":", &fmt);
	fmt2_str = strtok_r(NULL, "/", &fmt);
	fmt3_str = strtok_r(NULL, " \t", &fmt);
	if (fmt1_str == NULL || strlen(fmt1_str) != 1 || fmt2_str == NULL
	    || fmt3_str == NULL) {
		semantic_error("Failed to parse event name: %s\n", argv[0]);
		ret = -EINVAL;
		goto out;
	}
	pr = fmt1_str[0];
	tev->group = strdup(fmt2_str);
	tev->event = strdup(fmt3_str);
	if (tev->group == NULL || tev->event == NULL) {
		ret = -ENOMEM;
		goto out;
	}
	pr_debug("Group:%s Event:%s probe:%c\n", tev->group, tev->event, pr);

	tp->retprobe = (pr == 'r');

	/* Scan module name(if there), function name and offset */
	p = strchr(argv[1], ':');
	if (p) {
		tp->module = strndup(argv[1], p - argv[1]);
		p++;
	} else
		p = argv[1];
	fmt1_str = strtok_r(p, "+", &fmt);
	if (fmt1_str[0] == '0')	/* only the address started with 0x */
		tp->address = strtoul(fmt1_str, NULL, 0);
	else {
		/* Only the symbol-based probe has offset */
		tp->symbol = strdup(fmt1_str);
		if (tp->symbol == NULL) {
			ret = -ENOMEM;
			goto out;
		}
		fmt2_str = strtok_r(NULL, "", &fmt);
		if (fmt2_str == NULL)
			tp->offset = 0;
		else
			tp->offset = strtoul(fmt2_str, NULL, 10);
	}

	tev->nargs = argc - 2;
	tev->args = zalloc(sizeof(struct probe_trace_arg) * tev->nargs);
	if (tev->args == NULL) {
		ret = -ENOMEM;
		goto out;
	}
	for (i = 0; i < tev->nargs; i++) {
		p = strchr(argv[i + 2], '=');
		if (p)	/* We don't need which register is assigned. */
			*p++ = '\0';
		else
			p = argv[i + 2];
		tev->args[i].name = strdup(argv[i + 2]);
		/* TODO: parse regs and offset */
		tev->args[i].value = strdup(p);
		if (tev->args[i].name == NULL || tev->args[i].value == NULL) {
			ret = -ENOMEM;
			goto out;
		}
	}
	ret = 0;
out:
	free(argv0_str);
	argv_free(argv);
	return ret;
}

/* Compose only probe arg */
int synthesize_perf_probe_arg(struct perf_probe_arg *pa, char *buf, size_t len)
{
	struct perf_probe_arg_field *field = pa->field;
	int ret;
	char *tmp = buf;

	if (pa->name && pa->var)
		ret = e_snprintf(tmp, len, "%s=%s", pa->name, pa->var);
	else
		ret = e_snprintf(tmp, len, "%s", pa->name ? pa->name : pa->var);
	if (ret <= 0)
		goto error;
	tmp += ret;
	len -= ret;

	while (field) {
		if (field->name[0] == '[')
			ret = e_snprintf(tmp, len, "%s", field->name);
		else
			ret = e_snprintf(tmp, len, "%s%s",
					 field->ref ? "->" : ".", field->name);
		if (ret <= 0)
			goto error;
		tmp += ret;
		len -= ret;
		field = field->next;
	}

	if (pa->type) {
		ret = e_snprintf(tmp, len, ":%s", pa->type);
		if (ret <= 0)
			goto error;
		tmp += ret;
		len -= ret;
	}

	return tmp - buf;
error:
	pr_debug("Failed to synthesize perf probe argument: %d\n", ret);
	return ret;
}

/* Compose only probe point (not argument) */
static char *synthesize_perf_probe_point(struct perf_probe_point *pp)
{
	char *buf, *tmp;
	char offs[32] = "", line[32] = "", file[32] = "";
	int ret, len;

	buf = zalloc(MAX_CMDLEN);
	if (buf == NULL) {
		ret = -ENOMEM;
		goto error;
	}
	if (pp->offset) {
		ret = e_snprintf(offs, 32, "+%lu", pp->offset);
		if (ret <= 0)
			goto error;
	}
	if (pp->line) {
		ret = e_snprintf(line, 32, ":%d", pp->line);
		if (ret <= 0)
			goto error;
	}
	if (pp->file) {
		tmp = pp->file;
		len = strlen(tmp);
		if (len > 30) {
			tmp = strchr(pp->file + len - 30, '/');
			tmp = tmp ? tmp + 1 : pp->file + len - 30;
		}
		ret = e_snprintf(file, 32, "@%s", tmp);
		if (ret <= 0)
			goto error;
	}

	if (pp->function)
		ret = e_snprintf(buf, MAX_CMDLEN, "%s%s%s%s%s", pp->function,
				 offs, pp->retprobe ? "%return" : "", line,
				 file);
	else
		ret = e_snprintf(buf, MAX_CMDLEN, "%s%s", file, line);
	if (ret <= 0)
		goto error;

	return buf;
error:
	pr_debug("Failed to synthesize perf probe point: %d\n", ret);
	free(buf);
	return NULL;
}

#if 0
char *synthesize_perf_probe_command(struct perf_probe_event *pev)
{
	char *buf;
	int i, len, ret;

	buf = synthesize_perf_probe_point(&pev->point);
	if (!buf)
		return NULL;

	len = strlen(buf);
	for (i = 0; i < pev->nargs; i++) {
		ret = e_snprintf(&buf[len], MAX_CMDLEN - len, " %s",
				 pev->args[i].name);
		if (ret <= 0) {
			free(buf);
			return NULL;
		}
		len += ret;
	}

	return buf;
}
#endif

static int __synthesize_probe_trace_arg_ref(struct probe_trace_arg_ref *ref,
					     char **buf, size_t *buflen,
					     int depth)
{
	int ret;
	if (ref->next) {
		depth = __synthesize_probe_trace_arg_ref(ref->next, buf,
							 buflen, depth + 1);
		if (depth < 0)
			goto out;
	}

	ret = e_snprintf(*buf, *buflen, "%+ld(", ref->offset);
	if (ret < 0)
		depth = ret;
	else {
		*buf += ret;
		*buflen -= ret;
	}
out:
	return depth;

}

static int synthesize_probe_trace_arg(struct probe_trace_arg *arg,
				       char *buf, size_t buflen)
{
	struct probe_trace_arg_ref *ref = arg->ref;
	int ret, depth = 0;
	char *tmp = buf;

	/* Argument name or separator */
	if (arg->name)
		ret = e_snprintf(buf, buflen, " %s=", arg->name);
	else
		ret = e_snprintf(buf, buflen, " ");
	if (ret < 0)
		return ret;
	buf += ret;
	buflen -= ret;

	/* Special case: @XXX */
	if (arg->value[0] == '@' && arg->ref)
			ref = ref->next;

	/* Dereferencing arguments */
	if (ref) {
		depth = __synthesize_probe_trace_arg_ref(ref, &buf,
							  &buflen, 1);
		if (depth < 0)
			return depth;
	}

	/* Print argument value */
	if (arg->value[0] == '@' && arg->ref)
		ret = e_snprintf(buf, buflen, "%s%+ld", arg->value,
				 arg->ref->offset);
	else
		ret = e_snprintf(buf, buflen, "%s", arg->value);
	if (ret < 0)
		return ret;
	buf += ret;
	buflen -= ret;

	/* Closing */
	while (depth--) {
		ret = e_snprintf(buf, buflen, ")");
		if (ret < 0)
			return ret;
		buf += ret;
		buflen -= ret;
	}
	/* Print argument type */
	if (arg->type) {
		ret = e_snprintf(buf, buflen, ":%s", arg->type);
		if (ret <= 0)
			return ret;
		buf += ret;
	}

	return buf - tmp;
}

char *synthesize_probe_trace_command(struct probe_trace_event *tev)
{
	struct probe_trace_point *tp = &tev->point;
	char *buf;
	int i, len, ret;

	buf = zalloc(MAX_CMDLEN);
	if (buf == NULL)
		return NULL;

	len = e_snprintf(buf, MAX_CMDLEN, "%c:%s/%s ", tp->retprobe ? 'r' : 'p',
			 tev->group, tev->event);
	if (len <= 0)
		goto error;

	/* Uprobes must have tp->address and tp->module */
	if (tev->uprobes && (!tp->address || !tp->module))
		goto error;

	/* Use the tp->address for uprobes */
	if (tev->uprobes)
		ret = e_snprintf(buf + len, MAX_CMDLEN - len, "%s:0x%lx",
				 tp->module, tp->address);
	else
		ret = e_snprintf(buf + len, MAX_CMDLEN - len, "%s%s%s+%lu",
				 tp->module ?: "", tp->module ? ":" : "",
				 tp->symbol, tp->offset);

	if (ret <= 0)
		goto error;
	len += ret;

	for (i = 0; i < tev->nargs; i++) {
		ret = synthesize_probe_trace_arg(&tev->args[i], buf + len,
						  MAX_CMDLEN - len);
		if (ret <= 0)
			goto error;
		len += ret;
	}

	return buf;
error:
	free(buf);
	return NULL;
}

static int find_perf_probe_point_from_map(struct probe_trace_point *tp,
					  struct perf_probe_point *pp,
					  bool is_kprobe)
{
	struct symbol *sym = NULL;
	struct map *map;
	u64 addr;
	int ret = -ENOENT;

	if (!is_kprobe) {
		map = dso__new_map(tp->module);
		if (!map)
			goto out;
		addr = tp->address;
		sym = map__find_symbol(map, addr, NULL);
	} else {
		addr = kernel_get_symbol_address_by_name(tp->symbol, true);
		if (addr) {
			addr += tp->offset;
			sym = __find_kernel_function(addr, &map);
		}
	}
	if (!sym)
		goto out;

	pp->retprobe = tp->retprobe;
	pp->offset = addr - map->unmap_ip(map, sym->start);
	pp->function = strdup(sym->name);
	ret = pp->function ? 0 : -ENOMEM;

out:
	if (map && !is_kprobe) {
		map__put(map);
	}

	return ret;
}

static int convert_to_perf_probe_point(struct probe_trace_point *tp,
					struct perf_probe_point *pp,
					bool is_kprobe)
{
	char buf[128];
	int ret;

	ret = find_perf_probe_point_from_dwarf(tp, pp, is_kprobe);
	if (!ret)
		return 0;
	ret = find_perf_probe_point_from_map(tp, pp, is_kprobe);
	if (!ret)
		return 0;

	pr_debug("Failed to find probe point from both of dwarf and map.\n");

	if (tp->symbol) {
		pp->function = strdup(tp->symbol);
		pp->offset = tp->offset;
	} else if (!tp->module && !is_kprobe) {
		ret = e_snprintf(buf, 128, "0x%" PRIx64, (u64)tp->address);
		if (ret < 0)
			return ret;
		pp->function = strdup(buf);
		pp->offset = 0;
	}
	if (pp->function == NULL)
		return -ENOMEM;

	pp->retprobe = tp->retprobe;

	return 0;
}

static int convert_to_perf_probe_event(struct probe_trace_event *tev,
			       struct perf_probe_event *pev, bool is_kprobe)
{
	char buf[64] = "";
	int i, ret;

	/* Convert event/group name */
	pev->event = strdup(tev->event);
	pev->group = strdup(tev->group);
	if (pev->event == NULL || pev->group == NULL)
		return -ENOMEM;

	/* Convert trace_point to probe_point */
	ret = convert_to_perf_probe_point(&tev->point, &pev->point, is_kprobe);
	if (ret < 0)
		return ret;

	/* Convert trace_arg to probe_arg */
	pev->nargs = tev->nargs;
	pev->args = zalloc(sizeof(struct perf_probe_arg) * pev->nargs);
	if (pev->args == NULL)
		return -ENOMEM;
	for (i = 0; i < tev->nargs && ret >= 0; i++) {
		if (tev->args[i].name)
			pev->args[i].name = strdup(tev->args[i].name);
		else {
			ret = synthesize_probe_trace_arg(&tev->args[i],
							  buf, 64);
			pev->args[i].name = strdup(buf);
		}
		if (pev->args[i].name == NULL && ret >= 0)
			ret = -ENOMEM;
	}

	if (ret < 0)
		clear_perf_probe_event(pev);

	return ret;
}

void clear_perf_probe_event(struct perf_probe_event *pev)
{
	struct perf_probe_arg_field *field, *next;
	int i;

	free(pev->event);
	free(pev->group);
	free(pev->target);
	clear_perf_probe_point(&pev->point);

	for (i = 0; i < pev->nargs; i++) {
		free(pev->args[i].name);
		free(pev->args[i].var);
		free(pev->args[i].type);
		field = pev->args[i].field;
		while (field) {
			next = field->next;
			zfree(&field->name);
			free(field);
			field = next;
		}
	}
	free(pev->args);
	memset(pev, 0, sizeof(*pev));
}

static void clear_probe_trace_event(struct probe_trace_event *tev)
{
	struct probe_trace_arg_ref *ref, *next;
	int i;

	free(tev->event);
	free(tev->group);
	free(tev->point.symbol);
	free(tev->point.realname);
	free(tev->point.module);
	for (i = 0; i < tev->nargs; i++) {
		free(tev->args[i].name);
		free(tev->args[i].value);
		free(tev->args[i].type);
		ref = tev->args[i].ref;
		while (ref) {
			next = ref->next;
			free(ref);
			ref = next;
		}
	}
	free(tev->args);
	memset(tev, 0, sizeof(*tev));
}

static void print_open_warning(int err, bool is_kprobe)
{
	char sbuf[STRERR_BUFSIZE];

	if (err == -ENOENT) {
		const char *config;

		if (!is_kprobe)
			config = "CONFIG_UPROBE_EVENTS";
		else
			config = "CONFIG_KPROBE_EVENTS";

		pr_warning("%cprobe_events file does not exist"
			   " - please rebuild kernel with %s.\n",
			   is_kprobe ? 'k' : 'u', config);
	} else if (err == -ENOTSUP)
		pr_warning("Tracefs or debugfs is not mounted.\n");
	else
		pr_warning("Failed to open %cprobe_events: %s\n",
			   is_kprobe ? 'k' : 'u',
			   strerror_r(-err, sbuf, sizeof(sbuf)));
}

static void print_both_open_warning(int kerr, int uerr)
{
	/* Both kprobes and uprobes are disabled, warn it. */
	if (kerr == -ENOTSUP && uerr == -ENOTSUP)
		pr_warning("Tracefs or debugfs is not mounted.\n");
	else if (kerr == -ENOENT && uerr == -ENOENT)
		pr_warning("Please rebuild kernel with CONFIG_KPROBE_EVENTS "
			   "or/and CONFIG_UPROBE_EVENTS.\n");
	else {
		char sbuf[STRERR_BUFSIZE];
		pr_warning("Failed to open kprobe events: %s.\n",
			   strerror_r(-kerr, sbuf, sizeof(sbuf)));
		pr_warning("Failed to open uprobe events: %s.\n",
			   strerror_r(-uerr, sbuf, sizeof(sbuf)));
	}
}

static int open_probe_events(const char *trace_file, bool readwrite)
{
	char buf[PATH_MAX];
	const char *__debugfs;
	const char *tracing_dir = "";
	int ret;

	__debugfs = tracefs_find_mountpoint();
	if (__debugfs == NULL) {
		tracing_dir = "tracing/";

		__debugfs = debugfs_find_mountpoint();
		if (__debugfs == NULL)
			return -ENOTSUP;
	}

	ret = e_snprintf(buf, PATH_MAX, "%s/%s%s",
			 __debugfs, tracing_dir, trace_file);
	if (ret >= 0) {
		pr_debug("Opening %s write=%d\n", buf, readwrite);
		if (readwrite && !probe_event_dry_run)
			ret = open(buf, O_RDWR | O_APPEND, 0);
		else
			ret = open(buf, O_RDONLY, 0);

		if (ret < 0)
			ret = -errno;
	}
	return ret;
}

static int open_kprobe_events(bool readwrite)
{
	return open_probe_events("kprobe_events", readwrite);
}

static int open_uprobe_events(bool readwrite)
{
	return open_probe_events("uprobe_events", readwrite);
}

/* Get raw string list of current kprobe_events  or uprobe_events */
static struct strlist *get_probe_trace_command_rawlist(int fd)
{
	int ret, idx;
	FILE *fp;
	char buf[MAX_CMDLEN];
	char *p;
	struct strlist *sl;

	sl = strlist__new(true, NULL);

	fp = fdopen(dup(fd), "r");
	while (!feof(fp)) {
		p = fgets(buf, MAX_CMDLEN, fp);
		if (!p)
			break;

		idx = strlen(p) - 1;
		if (p[idx] == '\n')
			p[idx] = '\0';
		ret = strlist__add(sl, buf);
		if (ret < 0) {
			pr_debug("strlist__add failed (%d)\n", ret);
			strlist__delete(sl);
			return NULL;
		}
	}
	fclose(fp);

	return sl;
}

struct kprobe_blacklist_node {
	struct list_head list;
	unsigned long start;
	unsigned long end;
	char *symbol;
};

static void kprobe_blacklist__delete(struct list_head *blacklist)
{
	struct kprobe_blacklist_node *node;

	while (!list_empty(blacklist)) {
		node = list_first_entry(blacklist,
					struct kprobe_blacklist_node, list);
		list_del(&node->list);
		free(node->symbol);
		free(node);
	}
}

static int kprobe_blacklist__load(struct list_head *blacklist)
{
	struct kprobe_blacklist_node *node;
	const char *__debugfs = debugfs_find_mountpoint();
	char buf[PATH_MAX], *p;
	FILE *fp;
	int ret;

	if (__debugfs == NULL)
		return -ENOTSUP;

	ret = e_snprintf(buf, PATH_MAX, "%s/kprobes/blacklist", __debugfs);
	if (ret < 0)
		return ret;

	fp = fopen(buf, "r");
	if (!fp)
		return -errno;

	ret = 0;
	while (fgets(buf, PATH_MAX, fp)) {
		node = zalloc(sizeof(*node));
		if (!node) {
			ret = -ENOMEM;
			break;
		}
		INIT_LIST_HEAD(&node->list);
		list_add_tail(&node->list, blacklist);
		if (sscanf(buf, "0x%lx-0x%lx", &node->start, &node->end) != 2) {
			ret = -EINVAL;
			break;
		}
		p = strchr(buf, '\t');
		if (p) {
			p++;
			if (p[strlen(p) - 1] == '\n')
				p[strlen(p) - 1] = '\0';
		} else
			p = (char *)"unknown";
		node->symbol = strdup(p);
		if (!node->symbol) {
			ret = -ENOMEM;
			break;
		}
		pr_debug2("Blacklist: 0x%lx-0x%lx, %s\n",
			  node->start, node->end, node->symbol);
		ret++;
	}
	if (ret < 0)
		kprobe_blacklist__delete(blacklist);
	fclose(fp);

	return ret;
}

static struct kprobe_blacklist_node *
kprobe_blacklist__find_by_address(struct list_head *blacklist,
				  unsigned long address)
{
	struct kprobe_blacklist_node *node;

	list_for_each_entry(node, blacklist, list) {
		if (node->start <= address && address <= node->end)
			return node;
	}

	return NULL;
}

<<<<<<< HEAD
/* Show an event */
static int show_perf_probe_event(struct perf_probe_event *pev,
				 const char *module)
=======
static LIST_HEAD(kprobe_blacklist);

static void kprobe_blacklist__init(void)
{
	if (!list_empty(&kprobe_blacklist))
		return;

	if (kprobe_blacklist__load(&kprobe_blacklist) < 0)
		pr_debug("No kprobe blacklist support, ignored\n");
}

static void kprobe_blacklist__release(void)
{
	kprobe_blacklist__delete(&kprobe_blacklist);
}

static bool kprobe_blacklist__listed(unsigned long address)
{
	return !!kprobe_blacklist__find_by_address(&kprobe_blacklist, address);
}

static int perf_probe_event__sprintf(const char *group, const char *event,
				     struct perf_probe_event *pev,
				     const char *module,
				     struct strbuf *result)
>>>>>>> 4b8a8262
{
	int i, ret;
	char buf[128];
	char *place;

	/* Synthesize only event probe point */
	place = synthesize_perf_probe_point(&pev->point);
	if (!place)
		return -EINVAL;

	ret = e_snprintf(buf, 128, "%s:%s", group, event);
	if (ret < 0)
		goto out;

	strbuf_addf(result, "  %-20s (on %s", buf, place);
	if (module)
		strbuf_addf(result, " in %s", module);

	if (pev->nargs > 0) {
		strbuf_addstr(result, " with");
		for (i = 0; i < pev->nargs; i++) {
			ret = synthesize_perf_probe_arg(&pev->args[i],
							buf, 128);
			if (ret < 0)
				goto out;
			strbuf_addf(result, " %s", buf);
		}
	}
	strbuf_addch(result, ')');
out:
	free(place);
	return ret;
}

/* Show an event */
static int show_perf_probe_event(const char *group, const char *event,
				 struct perf_probe_event *pev,
				 const char *module, bool use_stdout)
{
	struct strbuf buf = STRBUF_INIT;
	int ret;

	ret = perf_probe_event__sprintf(group, event, pev, module, &buf);
	if (ret >= 0) {
		if (use_stdout)
			printf("%s\n", buf.buf);
		else
			pr_info("%s\n", buf.buf);
	}
	strbuf_release(&buf);

	return ret;
}

static bool filter_probe_trace_event(struct probe_trace_event *tev,
				     struct strfilter *filter)
{
	char tmp[128];

	/* At first, check the event name itself */
	if (strfilter__compare(filter, tev->event))
		return true;

	/* Next, check the combination of name and group */
	if (e_snprintf(tmp, 128, "%s:%s", tev->group, tev->event) < 0)
		return false;
	return strfilter__compare(filter, tmp);
}

static int __show_perf_probe_events(int fd, bool is_kprobe,
				    struct strfilter *filter)
{
	int ret = 0;
	struct probe_trace_event tev;
	struct perf_probe_event pev;
	struct strlist *rawlist;
	struct str_node *ent;

	memset(&tev, 0, sizeof(tev));
	memset(&pev, 0, sizeof(pev));

	rawlist = get_probe_trace_command_rawlist(fd);
	if (!rawlist)
		return -ENOMEM;

	strlist__for_each(ent, rawlist) {
		ret = parse_probe_trace_command(ent->s, &tev);
		if (ret >= 0) {
			if (!filter_probe_trace_event(&tev, filter))
				goto next;
			ret = convert_to_perf_probe_event(&tev, &pev,
								is_kprobe);
			if (ret < 0)
				goto next;
			ret = show_perf_probe_event(pev.group, pev.event,
						    &pev, tev.point.module,
						    true);
		}
next:
		clear_perf_probe_event(&pev);
		clear_probe_trace_event(&tev);
		if (ret < 0)
			break;
	}
	strlist__delete(rawlist);
	/* Cleanup cached debuginfo if needed */
	debuginfo_cache__exit();

	return ret;
}

/* List up current perf-probe events */
int show_perf_probe_events(struct strfilter *filter)
{
	int kp_fd, up_fd, ret;

	setup_pager();

	ret = init_symbol_maps(false);
	if (ret < 0)
		return ret;

	kp_fd = open_kprobe_events(false);
	if (kp_fd >= 0) {
		ret = __show_perf_probe_events(kp_fd, true, filter);
		close(kp_fd);
		if (ret < 0)
			goto out;
	}

	up_fd = open_uprobe_events(false);
	if (kp_fd < 0 && up_fd < 0) {
		print_both_open_warning(kp_fd, up_fd);
		ret = kp_fd;
		goto out;
	}

	if (up_fd >= 0) {
		ret = __show_perf_probe_events(up_fd, false, filter);
		close(up_fd);
	}
out:
	exit_symbol_maps();
	return ret;
}

/* Get current perf-probe event names */
static struct strlist *get_probe_trace_event_names(int fd, bool include_group)
{
	char buf[128];
	struct strlist *sl, *rawlist;
	struct str_node *ent;
	struct probe_trace_event tev;
	int ret = 0;

	memset(&tev, 0, sizeof(tev));
	rawlist = get_probe_trace_command_rawlist(fd);
	if (!rawlist)
		return NULL;
	sl = strlist__new(true, NULL);
	strlist__for_each(ent, rawlist) {
		ret = parse_probe_trace_command(ent->s, &tev);
		if (ret < 0)
			break;
		if (include_group) {
			ret = e_snprintf(buf, 128, "%s:%s", tev.group,
					tev.event);
			if (ret >= 0)
				ret = strlist__add(sl, buf);
		} else
			ret = strlist__add(sl, tev.event);
		clear_probe_trace_event(&tev);
		if (ret < 0)
			break;
	}
	strlist__delete(rawlist);

	if (ret < 0) {
		strlist__delete(sl);
		return NULL;
	}
	return sl;
}

static int write_probe_trace_event(int fd, struct probe_trace_event *tev)
{
	int ret = 0;
	char *buf = synthesize_probe_trace_command(tev);
	char sbuf[STRERR_BUFSIZE];

	if (!buf) {
		pr_debug("Failed to synthesize probe trace event.\n");
		return -EINVAL;
	}

	pr_debug("Writing event: %s\n", buf);
	if (!probe_event_dry_run) {
		ret = write(fd, buf, strlen(buf));
		if (ret <= 0) {
			ret = -errno;
			pr_warning("Failed to write event: %s\n",
				   strerror_r(errno, sbuf, sizeof(sbuf)));
		}
	}
	free(buf);
	return ret;
}

static int get_new_event_name(char *buf, size_t len, const char *base,
			      struct strlist *namelist, bool allow_suffix)
{
	int i, ret;
	char *p;

	if (*base == '.')
		base++;

	/* Try no suffix */
	ret = e_snprintf(buf, len, "%s", base);
	if (ret < 0) {
		pr_debug("snprintf() failed: %d\n", ret);
		return ret;
	}
	/* Cut off the postfixes (e.g. .const, .isra)*/
	p = strchr(buf, '.');
	if (p && p != buf)
		*p = '\0';
	if (!strlist__has_entry(namelist, buf))
		return 0;

	if (!allow_suffix) {
		pr_warning("Error: event \"%s\" already exists. "
			   "(Use -f to force duplicates.)\n", base);
		return -EEXIST;
	}

	/* Try to add suffix */
	for (i = 1; i < MAX_EVENT_INDEX; i++) {
		ret = e_snprintf(buf, len, "%s_%d", base, i);
		if (ret < 0) {
			pr_debug("snprintf() failed: %d\n", ret);
			return ret;
		}
		if (!strlist__has_entry(namelist, buf))
			break;
	}
	if (i == MAX_EVENT_INDEX) {
		pr_warning("Too many events are on the same function.\n");
		ret = -ERANGE;
	}

	return ret;
}

/* Warn if the current kernel's uprobe implementation is old */
static void warn_uprobe_event_compat(struct probe_trace_event *tev)
{
	int i;
	char *buf = synthesize_probe_trace_command(tev);

	/* Old uprobe event doesn't support memory dereference */
	if (!tev->uprobes || tev->nargs == 0 || !buf)
		goto out;

	for (i = 0; i < tev->nargs; i++)
		if (strglobmatch(tev->args[i].value, "[$@+-]*")) {
			pr_warning("Please upgrade your kernel to at least "
				   "3.14 to have access to feature %s\n",
				   tev->args[i].value);
			break;
		}
out:
	free(buf);
}

static int __add_probe_trace_events(struct perf_probe_event *pev,
				     struct probe_trace_event *tevs,
				     int ntevs, bool allow_suffix)
{
	int i, fd, ret;
	struct probe_trace_event *tev = NULL;
	char buf[64];
	const char *event = NULL, *group = NULL;
	struct strlist *namelist;
<<<<<<< HEAD
	LIST_HEAD(blacklist);
	struct kprobe_blacklist_node *node;
=======
	bool safename;
>>>>>>> 4b8a8262

	if (pev->uprobes)
		fd = open_uprobe_events(true);
	else
		fd = open_kprobe_events(true);

	if (fd < 0) {
		print_open_warning(fd, !pev->uprobes);
		return fd;
	}

	/* Get current event names */
	namelist = get_probe_trace_event_names(fd, false);
	if (!namelist) {
		pr_debug("Failed to get current event list.\n");
		ret = -ENOMEM;
		goto close_out;
	}
	/* Get kprobe blacklist if exists */
	if (!pev->uprobes) {
		ret = kprobe_blacklist__load(&blacklist);
		if (ret < 0)
			pr_debug("No kprobe blacklist support, ignored\n");
	}

	safename = (pev->point.function && !strisglob(pev->point.function));
	ret = 0;
	pr_info("Added new event%s\n", (ntevs > 1) ? "s:" : ":");
	for (i = 0; i < ntevs; i++) {
		tev = &tevs[i];
<<<<<<< HEAD
		/* Ensure that the address is NOT blacklisted */
		node = kprobe_blacklist__find_by_address(&blacklist,
							 tev->point.address);
		if (node) {
			pr_warning("Warning: Skipped probing on blacklisted function: %s\n", node->symbol);
			continue;
		}
=======
		/* Skip if the symbol is out of .text or blacklisted */
		if (!tev->point.symbol)
			continue;
>>>>>>> 4b8a8262

		if (pev->event)
			event = pev->event;
		else
			if (safename)
				event = pev->point.function;
			else
				event = tev->point.realname;
		if (pev->group)
			group = pev->group;
		else
			group = PERFPROBE_GROUP;

		/* Get an unused new event name */
		ret = get_new_event_name(buf, 64, event,
					 namelist, allow_suffix);
		if (ret < 0)
			break;
		event = buf;

		tev->event = strdup(event);
		tev->group = strdup(group);
		if (tev->event == NULL || tev->group == NULL) {
			ret = -ENOMEM;
			break;
		}
		ret = write_probe_trace_event(fd, tev);
		if (ret < 0)
			break;
		/* Add added event name to namelist */
		strlist__add(namelist, event);

		/* We use tev's name for showing new events */
		show_perf_probe_event(tev->group, tev->event, pev,
				      tev->point.module, false);
		/* Save the last valid name */
		event = tev->event;
		group = tev->group;

		/*
		 * Probes after the first probe which comes from same
		 * user input are always allowed to add suffix, because
		 * there might be several addresses corresponding to
		 * one code line.
		 */
		allow_suffix = true;
	}
	if (ret == -EINVAL && pev->uprobes)
		warn_uprobe_event_compat(tev);

	/* Note that it is possible to skip all events because of blacklist */
<<<<<<< HEAD
	if (ret >= 0 && tev->event) {
=======
	if (ret >= 0 && event) {
>>>>>>> 4b8a8262
		/* Show how to use the event. */
		pr_info("\nYou can now use it in all perf tools, such as:\n\n");
		pr_info("\tperf record -e %s:%s -aR sleep 1\n\n", group, event);
	}

	kprobe_blacklist__delete(&blacklist);
	strlist__delete(namelist);
close_out:
	close(fd);
	return ret;
}

static int find_probe_functions(struct map *map, char *name,
				struct symbol **syms)
{
	int found = 0;
	struct symbol *sym;
	struct rb_node *tmp;

<<<<<<< HEAD
	map__for_each_symbol_by_name(map, name, sym) {
		found++;
=======
	if (map__load(map, NULL) < 0)
		return 0;

	map__for_each_symbol(map, sym, tmp) {
		if (strglobmatch(sym->name, name)) {
			found++;
			if (syms && found < probe_conf.max_probes)
				syms[found - 1] = sym;
		}
>>>>>>> 4b8a8262
	}

	return found;
}

#define strdup_or_goto(str, label)	\
	({ char *__p = strdup(str); if (!__p) goto label; __p; })

void __weak arch__fix_tev_from_maps(struct perf_probe_event *pev __maybe_unused,
				struct probe_trace_event *tev __maybe_unused,
				struct map *map __maybe_unused) { }

/*
 * Find probe function addresses from map.
 * Return an error or the number of found probe_trace_event
 */
static int find_probe_trace_events_from_map(struct perf_probe_event *pev,
					    struct probe_trace_event **tevs)
{
	struct map *map = NULL;
	struct ref_reloc_sym *reloc_sym = NULL;
	struct symbol *sym;
	struct symbol **syms = NULL;
	struct probe_trace_event *tev;
	struct perf_probe_point *pp = &pev->point;
	struct probe_trace_point *tp;
	int num_matched_functions;
	int ret, i, j, skipped = 0;

<<<<<<< HEAD
	map = get_target_map(target, pev->uprobes);
=======
	map = get_target_map(pev->target, pev->uprobes);
>>>>>>> 4b8a8262
	if (!map) {
		ret = -EINVAL;
		goto out;
	}

	syms = malloc(sizeof(struct symbol *) * probe_conf.max_probes);
	if (!syms) {
		ret = -ENOMEM;
		goto out;
	}

	/*
	 * Load matched symbols: Since the different local symbols may have
	 * same name but different addresses, this lists all the symbols.
	 */
	num_matched_functions = find_probe_functions(map, pp->function, syms);
	if (num_matched_functions == 0) {
		pr_err("Failed to find symbol %s in %s\n", pp->function,
			pev->target ? : "kernel");
		ret = -ENOENT;
		goto out;
	} else if (num_matched_functions > probe_conf.max_probes) {
		pr_err("Too many functions matched in %s\n",
			pev->target ? : "kernel");
		ret = -E2BIG;
		goto out;
	}

	if (!pev->uprobes && !pp->retprobe) {
		reloc_sym = kernel_get_ref_reloc_sym();
		if (!reloc_sym) {
			pr_warning("Relocated base symbol is not found!\n");
			ret = -EINVAL;
			goto out;
		}
	}

	/* Setup result trace-probe-events */
	*tevs = zalloc(sizeof(*tev) * num_matched_functions);
	if (!*tevs) {
		ret = -ENOMEM;
		goto out;
	}

	ret = 0;

	for (j = 0; j < num_matched_functions; j++) {
		sym = syms[j];

		tev = (*tevs) + ret;
		tp = &tev->point;
		if (ret == num_matched_functions) {
			pr_warning("Too many symbols are listed. Skip it.\n");
			break;
		}
		ret++;

		if (pp->offset > sym->end - sym->start) {
			pr_warning("Offset %ld is bigger than the size of %s\n",
				   pp->offset, sym->name);
			ret = -ENOENT;
			goto err_out;
		}
		/* Add one probe point */
		tp->address = map->unmap_ip(map, sym->start) + pp->offset;
		/* If we found a wrong one, mark it by NULL symbol */
		if (!pev->uprobes &&
		    kprobe_warn_out_range(sym->name, tp->address)) {
			tp->symbol = NULL;	/* Skip it */
			skipped++;
		} else if (reloc_sym) {
			tp->symbol = strdup_or_goto(reloc_sym->name, nomem_out);
			tp->offset = tp->address - reloc_sym->addr;
		} else {
			tp->symbol = strdup_or_goto(sym->name, nomem_out);
			tp->offset = pp->offset;
		}
		tp->realname = strdup_or_goto(sym->name, nomem_out);

		tp->retprobe = pp->retprobe;
		if (pev->target)
			tev->point.module = strdup_or_goto(pev->target,
							   nomem_out);
		tev->uprobes = pev->uprobes;
		tev->nargs = pev->nargs;
		if (tev->nargs) {
			tev->args = zalloc(sizeof(struct probe_trace_arg) *
					   tev->nargs);
			if (tev->args == NULL)
				goto nomem_out;
		}
		for (i = 0; i < tev->nargs; i++) {
			if (pev->args[i].name)
				tev->args[i].name =
					strdup_or_goto(pev->args[i].name,
							nomem_out);

			tev->args[i].value = strdup_or_goto(pev->args[i].var,
							    nomem_out);
			if (pev->args[i].type)
				tev->args[i].type =
					strdup_or_goto(pev->args[i].type,
							nomem_out);
		}
		arch__fix_tev_from_maps(pev, tev, map);
	}
	if (ret == skipped) {
		ret = -ENOENT;
		goto err_out;
	}

out:
	put_target_map(map, pev->uprobes);
<<<<<<< HEAD
=======
	free(syms);
>>>>>>> 4b8a8262
	return ret;

nomem_out:
	ret = -ENOMEM;
err_out:
	clear_probe_trace_events(*tevs, num_matched_functions);
	zfree(tevs);
	goto out;
}

bool __weak arch__prefers_symtab(void) { return false; }

static int convert_to_probe_trace_events(struct perf_probe_event *pev,
					 struct probe_trace_event **tevs)
{
	int ret;

	if (pev->uprobes && !pev->group) {
		/* Replace group name if not given */
		ret = convert_exec_to_group(pev->target, &pev->group);
		if (ret != 0) {
			pr_warning("Failed to make a group name.\n");
			return ret;
		}
	}

	if (arch__prefers_symtab() && !perf_probe_event_need_dwarf(pev)) {
		ret = find_probe_trace_events_from_map(pev, tevs);
		if (ret > 0)
			return ret; /* Found in symbol table */
	}

	/* Convert perf_probe_event with debuginfo */
	ret = try_to_find_probe_trace_events(pev, tevs);
	if (ret != 0)
		return ret;	/* Found in debuginfo or got an error */

	return find_probe_trace_events_from_map(pev, tevs);
}

struct __event_package {
	struct perf_probe_event		*pev;
	struct probe_trace_event	*tevs;
	int				ntevs;
};

<<<<<<< HEAD
int add_perf_probe_events(struct perf_probe_event *pevs, int npevs,
			  int max_tevs, bool force_add)
=======
int add_perf_probe_events(struct perf_probe_event *pevs, int npevs)
>>>>>>> 4b8a8262
{
	int i, j, ret;
	struct __event_package *pkgs;

	ret = 0;
	pkgs = zalloc(sizeof(struct __event_package) * npevs);

	if (pkgs == NULL)
		return -ENOMEM;

	ret = init_symbol_maps(pevs->uprobes);
	if (ret < 0) {
		free(pkgs);
		return ret;
	}

	/* Loop 1: convert all events */
	for (i = 0; i < npevs; i++) {
		pkgs[i].pev = &pevs[i];
		/* Init kprobe blacklist if needed */
		if (!pkgs[i].pev->uprobes)
			kprobe_blacklist__init();
		/* Convert with or without debuginfo */
		ret  = convert_to_probe_trace_events(pkgs[i].pev,
<<<<<<< HEAD
						     &pkgs[i].tevs,
						     max_tevs,
						     pkgs[i].pev->target);
=======
						     &pkgs[i].tevs);
>>>>>>> 4b8a8262
		if (ret < 0)
			goto end;
		pkgs[i].ntevs = ret;
	}
	/* This just release blacklist only if allocated */
	kprobe_blacklist__release();

	/* Loop 2: add all events */
	for (i = 0; i < npevs; i++) {
		ret = __add_probe_trace_events(pkgs[i].pev, pkgs[i].tevs,
					       pkgs[i].ntevs,
					       probe_conf.force_add);
		if (ret < 0)
			break;
	}
end:
	/* Loop 3: cleanup and free trace events  */
	for (i = 0; i < npevs; i++) {
		for (j = 0; j < pkgs[i].ntevs; j++)
			clear_probe_trace_event(&pkgs[i].tevs[j]);
		zfree(&pkgs[i].tevs);
	}
	free(pkgs);
	exit_symbol_maps();

	return ret;
}

static int __del_trace_probe_event(int fd, struct str_node *ent)
{
	char *p;
	char buf[128];
	int ret;

	/* Convert from perf-probe event to trace-probe event */
	ret = e_snprintf(buf, 128, "-:%s", ent->s);
	if (ret < 0)
		goto error;

	p = strchr(buf + 2, ':');
	if (!p) {
		pr_debug("Internal error: %s should have ':' but not.\n",
			 ent->s);
		ret = -ENOTSUP;
		goto error;
	}
	*p = '/';

	pr_debug("Writing event: %s\n", buf);
	ret = write(fd, buf, strlen(buf));
	if (ret < 0) {
		ret = -errno;
		goto error;
	}

	pr_info("Removed event: %s\n", ent->s);
	return 0;
error:
	pr_warning("Failed to delete event: %s\n",
		   strerror_r(-ret, buf, sizeof(buf)));
	return ret;
}

static int del_trace_probe_events(int fd, struct strfilter *filter,
				  struct strlist *namelist)
{
	struct str_node *ent;
	const char *p;
	int ret = -ENOENT;

	if (!namelist)
		return -ENOENT;

	strlist__for_each(ent, namelist) {
		p = strchr(ent->s, ':');
		if ((p && strfilter__compare(filter, p + 1)) ||
		    strfilter__compare(filter, ent->s)) {
			ret = __del_trace_probe_event(fd, ent);
			if (ret < 0)
				break;
		}
	}

	return ret;
}

int del_perf_probe_events(struct strfilter *filter)
{
	int ret, ret2, ufd = -1, kfd = -1;
	struct strlist *namelist = NULL, *unamelist = NULL;
	char *str = strfilter__string(filter);

	if (!str)
		return -EINVAL;

	pr_debug("Delete filter: \'%s\'\n", str);

	/* Get current event names */
	kfd = open_kprobe_events(true);
	if (kfd >= 0)
		namelist = get_probe_trace_event_names(kfd, true);

	ufd = open_uprobe_events(true);
	if (ufd >= 0)
		unamelist = get_probe_trace_event_names(ufd, true);

	if (kfd < 0 && ufd < 0) {
		print_both_open_warning(kfd, ufd);
		ret = kfd;
		goto error;
	}

	ret = del_trace_probe_events(kfd, filter, namelist);
	if (ret < 0 && ret != -ENOENT)
		goto error;

	ret2 = del_trace_probe_events(ufd, filter, unamelist);
	if (ret2 < 0 && ret2 != -ENOENT) {
		ret = ret2;
		goto error;
	}
	if (ret == -ENOENT && ret2 == -ENOENT)
		pr_debug("\"%s\" does not hit any event.\n", str);
		/* Note that this is silently ignored */
	ret = 0;

error:
	if (kfd >= 0) {
		strlist__delete(namelist);
		close(kfd);
	}

	if (ufd >= 0) {
		strlist__delete(unamelist);
		close(ufd);
	}
	free(str);

	return ret;
}

/* TODO: don't use a global variable for filter ... */
static struct strfilter *available_func_filter;

/*
 * If a symbol corresponds to a function with global binding and
 * matches filter return 0. For all others return 1.
 */
static int filter_available_functions(struct map *map __maybe_unused,
				      struct symbol *sym)
{
	if (strfilter__compare(available_func_filter, sym->name))
		return 0;
	return 1;
}

int show_available_funcs(const char *target, struct strfilter *_filter,
					bool user)
{
	struct map *map;
	int ret;

	ret = init_symbol_maps(user);
	if (ret < 0)
		return ret;

	/* Get a symbol map */
	if (user)
		map = dso__new_map(target);
	else
		map = kernel_get_module_map(target);
	if (!map) {
		pr_err("Failed to get a map for %s\n", (target) ? : "kernel");
		return -EINVAL;
	}

	/* Load symbols with given filter */
	available_func_filter = _filter;
	if (map__load(map, filter_available_functions)) {
		pr_err("Failed to load symbols in %s\n", (target) ? : "kernel");
		goto end;
	}
	if (!dso__sorted_by_name(map->dso, map->type))
		dso__sort_by_name(map->dso, map->type);

	/* Show all (filtered) symbols */
	setup_pager();
	dso__fprintf_symbols_by_name(map->dso, map->type, stdout);
end:
	if (user) {
		map__put(map);
	}
	exit_symbol_maps();

	return ret;
}
<|MERGE_RESOLUTION|>--- conflicted
+++ resolved
@@ -183,28 +183,6 @@
 }
 
 static struct map *get_target_map(const char *target, bool user)
-<<<<<<< HEAD
-{
-	/* Init maps of given executable or kernel */
-	if (user)
-		return dso__new_map(target);
-	else
-		return kernel_get_module_map(target);
-}
-
-static void put_target_map(struct map *map, bool user)
-{
-	if (map && user) {
-		/* Only the user map needs to be released */
-		dso__delete(map->dso);
-		map__delete(map);
-	}
-}
-
-
-static struct dso *kernel_get_module_dso(const char *module)
-=======
->>>>>>> 4b8a8262
 {
 	/* Init maps of given executable or kernel */
 	if (user)
@@ -283,104 +261,6 @@
 }
 
 #ifdef HAVE_DWARF_SUPPORT
-/*
- * Some binaries like glibc have special symbols which are on the symbol
- * table, but not in the debuginfo. If we can find the address of the
- * symbol from map, we can translate the address back to the probe point.
- */
-static int find_alternative_probe_point(struct debuginfo *dinfo,
-					struct perf_probe_point *pp,
-					struct perf_probe_point *result,
-					const char *target, bool uprobes)
-{
-	struct map *map = NULL;
-	struct symbol *sym;
-	u64 address = 0;
-	int ret = -ENOENT;
-
-	/* This can work only for function-name based one */
-	if (!pp->function || pp->file)
-		return -ENOTSUP;
-
-	map = get_target_map(target, uprobes);
-	if (!map)
-		return -EINVAL;
-
-	/* Find the address of given function */
-	map__for_each_symbol_by_name(map, pp->function, sym) {
-		if (uprobes)
-			address = sym->start;
-		else
-			address = map->unmap_ip(map, sym->start);
-		break;
-	}
-	if (!address) {
-		ret = -ENOENT;
-		goto out;
-	}
-	pr_debug("Symbol %s address found : %" PRIx64 "\n",
-			pp->function, address);
-
-	ret = debuginfo__find_probe_point(dinfo, (unsigned long)address,
-					  result);
-	if (ret <= 0)
-		ret = (!ret) ? -ENOENT : ret;
-	else {
-		result->offset += pp->offset;
-		result->line += pp->line;
-		result->retprobe = pp->retprobe;
-		ret = 0;
-	}
-
-out:
-	put_target_map(map, uprobes);
-	return ret;
-
-}
-
-static int get_alternative_probe_event(struct debuginfo *dinfo,
-				       struct perf_probe_event *pev,
-				       struct perf_probe_point *tmp,
-				       const char *target)
-{
-	int ret;
-
-	memcpy(tmp, &pev->point, sizeof(*tmp));
-	memset(&pev->point, 0, sizeof(pev->point));
-	ret = find_alternative_probe_point(dinfo, tmp, &pev->point,
-					   target, pev->uprobes);
-	if (ret < 0)
-		memcpy(&pev->point, tmp, sizeof(*tmp));
-
-	return ret;
-}
-
-static int get_alternative_line_range(struct debuginfo *dinfo,
-				      struct line_range *lr,
-				      const char *target, bool user)
-{
-	struct perf_probe_point pp = { .function = lr->function,
-				       .file = lr->file,
-				       .line = lr->start };
-	struct perf_probe_point result;
-	int ret, len = 0;
-
-	memset(&result, 0, sizeof(result));
-
-	if (lr->end != INT_MAX)
-		len = lr->end - lr->start;
-	ret = find_alternative_probe_point(dinfo, &pp, &result,
-					   target, user);
-	if (!ret) {
-		lr->function = result.function;
-		lr->file = result.file;
-		lr->start = result.line;
-		if (lr->end != INT_MAX)
-			lr->end = lr->start + len;
-		clear_perf_probe_point(&pp);
-	}
-	return ret;
-}
 
 static int kernel_get_module_dso(const char *module, struct dso **pdso)
 {
@@ -802,20 +682,6 @@
 		}
 	}
 
-	if (ntevs == 0)	{  /* Not found, retry with an alternative */
-		ret = get_alternative_probe_event(dinfo, pev, &tmp, target);
-		if (!ret) {
-			ntevs = debuginfo__find_trace_events(dinfo, pev,
-							     tevs, max_tevs);
-			/*
-			 * Write back to the original probe_event for
-			 * setting appropriate (user given) event name
-			 */
-			clear_perf_probe_point(&pev->point);
-			memcpy(&pev->point, &tmp, sizeof(tmp));
-		}
-	}
-
 	debuginfo__delete(dinfo);
 
 	if (ntevs > 0) {	/* Succeeded to find trace events */
@@ -1004,12 +870,7 @@
 
 static int show_available_vars_at(struct debuginfo *dinfo,
 				  struct perf_probe_event *pev,
-<<<<<<< HEAD
-				  int max_vls, struct strfilter *_filter,
-				  bool externs, const char *target)
-=======
 				  struct strfilter *_filter)
->>>>>>> 4b8a8262
 {
 	char *buf;
 	int ret, i, nvars;
@@ -1023,22 +884,12 @@
 		return -EINVAL;
 	pr_debug("Searching variables at %s\n", buf);
 
-<<<<<<< HEAD
-	ret = debuginfo__find_available_vars_at(dinfo, pev, &vls,
-						max_vls, externs);
-	if (!ret) {  /* Not found, retry with an alternative */
-		ret = get_alternative_probe_event(dinfo, pev, &tmp, target);
-		if (!ret) {
-			ret = debuginfo__find_available_vars_at(dinfo, pev,
-						&vls, max_vls, externs);
-=======
 	ret = debuginfo__find_available_vars_at(dinfo, pev, &vls);
 	if (!ret) {  /* Not found, retry with an alternative */
 		ret = get_alternative_probe_event(dinfo, pev, &tmp);
 		if (!ret) {
 			ret = debuginfo__find_available_vars_at(dinfo, pev,
 								&vls);
->>>>>>> 4b8a8262
 			/* Release the old probe_point */
 			clear_perf_probe_point(&tmp);
 		}
@@ -1103,12 +954,7 @@
 	setup_pager();
 
 	for (i = 0; i < npevs && ret >= 0; i++)
-<<<<<<< HEAD
-		ret = show_available_vars_at(dinfo, &pevs[i], max_vls, _filter,
-					     externs, module);
-=======
 		ret = show_available_vars_at(dinfo, &pevs[i], _filter);
->>>>>>> 4b8a8262
 
 	debuginfo__delete(dinfo);
 out:
@@ -2328,11 +2174,6 @@
 	return NULL;
 }
 
-<<<<<<< HEAD
-/* Show an event */
-static int show_perf_probe_event(struct perf_probe_event *pev,
-				 const char *module)
-=======
 static LIST_HEAD(kprobe_blacklist);
 
 static void kprobe_blacklist__init(void)
@@ -2358,7 +2199,6 @@
 				     struct perf_probe_event *pev,
 				     const char *module,
 				     struct strbuf *result)
->>>>>>> 4b8a8262
 {
 	int i, ret;
 	char buf[128];
@@ -2643,12 +2483,7 @@
 	char buf[64];
 	const char *event = NULL, *group = NULL;
 	struct strlist *namelist;
-<<<<<<< HEAD
-	LIST_HEAD(blacklist);
-	struct kprobe_blacklist_node *node;
-=======
 	bool safename;
->>>>>>> 4b8a8262
 
 	if (pev->uprobes)
 		fd = open_uprobe_events(true);
@@ -2667,31 +2502,15 @@
 		ret = -ENOMEM;
 		goto close_out;
 	}
-	/* Get kprobe blacklist if exists */
-	if (!pev->uprobes) {
-		ret = kprobe_blacklist__load(&blacklist);
-		if (ret < 0)
-			pr_debug("No kprobe blacklist support, ignored\n");
-	}
 
 	safename = (pev->point.function && !strisglob(pev->point.function));
 	ret = 0;
 	pr_info("Added new event%s\n", (ntevs > 1) ? "s:" : ":");
 	for (i = 0; i < ntevs; i++) {
 		tev = &tevs[i];
-<<<<<<< HEAD
-		/* Ensure that the address is NOT blacklisted */
-		node = kprobe_blacklist__find_by_address(&blacklist,
-							 tev->point.address);
-		if (node) {
-			pr_warning("Warning: Skipped probing on blacklisted function: %s\n", node->symbol);
-			continue;
-		}
-=======
 		/* Skip if the symbol is out of .text or blacklisted */
 		if (!tev->point.symbol)
 			continue;
->>>>>>> 4b8a8262
 
 		if (pev->event)
 			event = pev->event;
@@ -2743,17 +2562,12 @@
 		warn_uprobe_event_compat(tev);
 
 	/* Note that it is possible to skip all events because of blacklist */
-<<<<<<< HEAD
-	if (ret >= 0 && tev->event) {
-=======
 	if (ret >= 0 && event) {
->>>>>>> 4b8a8262
 		/* Show how to use the event. */
 		pr_info("\nYou can now use it in all perf tools, such as:\n\n");
 		pr_info("\tperf record -e %s:%s -aR sleep 1\n\n", group, event);
 	}
 
-	kprobe_blacklist__delete(&blacklist);
 	strlist__delete(namelist);
 close_out:
 	close(fd);
@@ -2767,10 +2581,6 @@
 	struct symbol *sym;
 	struct rb_node *tmp;
 
-<<<<<<< HEAD
-	map__for_each_symbol_by_name(map, name, sym) {
-		found++;
-=======
 	if (map__load(map, NULL) < 0)
 		return 0;
 
@@ -2780,7 +2590,6 @@
 			if (syms && found < probe_conf.max_probes)
 				syms[found - 1] = sym;
 		}
->>>>>>> 4b8a8262
 	}
 
 	return found;
@@ -2810,11 +2619,7 @@
 	int num_matched_functions;
 	int ret, i, j, skipped = 0;
 
-<<<<<<< HEAD
-	map = get_target_map(target, pev->uprobes);
-=======
 	map = get_target_map(pev->target, pev->uprobes);
->>>>>>> 4b8a8262
 	if (!map) {
 		ret = -EINVAL;
 		goto out;
@@ -2928,10 +2733,7 @@
 
 out:
 	put_target_map(map, pev->uprobes);
-<<<<<<< HEAD
-=======
 	free(syms);
->>>>>>> 4b8a8262
 	return ret;
 
 nomem_out:
@@ -2978,12 +2780,7 @@
 	int				ntevs;
 };
 
-<<<<<<< HEAD
-int add_perf_probe_events(struct perf_probe_event *pevs, int npevs,
-			  int max_tevs, bool force_add)
-=======
 int add_perf_probe_events(struct perf_probe_event *pevs, int npevs)
->>>>>>> 4b8a8262
 {
 	int i, j, ret;
 	struct __event_package *pkgs;
@@ -3008,13 +2805,7 @@
 			kprobe_blacklist__init();
 		/* Convert with or without debuginfo */
 		ret  = convert_to_probe_trace_events(pkgs[i].pev,
-<<<<<<< HEAD
-						     &pkgs[i].tevs,
-						     max_tevs,
-						     pkgs[i].pev->target);
-=======
 						     &pkgs[i].tevs);
->>>>>>> 4b8a8262
 		if (ret < 0)
 			goto end;
 		pkgs[i].ntevs = ret;
