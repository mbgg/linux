from os import getenv, path
from subprocess import Popen, PIPE
from re import sub

cc = getenv("CC")

# Check if CC has options, as is the case in yocto, where it uses CC="cc --sysroot..."
cc_tokens = cc.split()
if len(cc_tokens) > 1:
    cc = cc_tokens[0]
    cc_options = " ".join([str(e) for e in cc_tokens[1:]]) + " "
else:
    cc_options = ""

cc_is_clang = b"clang version" in Popen([cc, "-v"], stderr=PIPE).stderr.readline()
src_feature_tests  = getenv('srctree') + '/tools/build/feature'

def clang_has_option(option):
<<<<<<< HEAD
    cc_output = Popen([cc.split()[0], str(cc.split()[1:]) + option, path.join(src_feature_tests, "test-hello.c") ], stderr=PIPE).stderr.readlines()
=======
    cc_output = Popen([cc, cc_options + option, path.join(src_feature_tests, "test-hello.c") ], stderr=PIPE).stderr.readlines()
>>>>>>> e7a909d5
    return [o for o in cc_output if ((b"unknown argument" in o) or (b"is not supported" in o))] == [ ]

if cc_is_clang:
    from sysconfig import get_config_vars
    vars = get_config_vars()
    for var in ('CFLAGS', 'OPT'):
        vars[var] = sub("-specs=[^ ]+", "", vars[var])
        if not clang_has_option("-mcet"):
            vars[var] = sub("-mcet", "", vars[var])
        if not clang_has_option("-fcf-protection"):
            vars[var] = sub("-fcf-protection", "", vars[var])
        if not clang_has_option("-fstack-clash-protection"):
            vars[var] = sub("-fstack-clash-protection", "", vars[var])
        if not clang_has_option("-fstack-protector-strong"):
            vars[var] = sub("-fstack-protector-strong", "", vars[var])
        if not clang_has_option("-fno-semantic-interposition"):
            vars[var] = sub("-fno-semantic-interposition", "", vars[var])
        if not clang_has_option("-ffat-lto-objects"):
            vars[var] = sub("-ffat-lto-objects", "", vars[var])

from setuptools import setup, Extension

from setuptools.command.build_ext   import build_ext   as _build_ext
from setuptools.command.install_lib import install_lib as _install_lib

class build_ext(_build_ext):
    def finalize_options(self):
        _build_ext.finalize_options(self)
        self.build_lib  = build_lib
        self.build_temp = build_tmp

class install_lib(_install_lib):
    def finalize_options(self):
        _install_lib.finalize_options(self)
        self.build_dir = build_lib


cflags = getenv('CFLAGS', '').split()
# switch off several checks (need to be at the end of cflags list)
cflags += ['-fno-strict-aliasing', '-Wno-write-strings', '-Wno-unused-parameter', '-Wno-redundant-decls', '-DPYTHON_PERF' ]
if cc_is_clang:
    cflags += ["-Wno-unused-command-line-argument" ]
else:
    cflags += ['-Wno-cast-function-type' ]

src_perf  = getenv('srctree') + '/tools/perf'
build_lib = getenv('PYTHON_EXTBUILD_LIB')
build_tmp = getenv('PYTHON_EXTBUILD_TMP')
libtraceevent = getenv('LIBTRACEEVENT')
libapikfs = getenv('LIBAPI')
libperf = getenv('LIBPERF')

ext_sources = [f.strip() for f in open('util/python-ext-sources')
				if len(f.strip()) > 0 and f[0] != '#']

extra_libraries = []

if '-DHAVE_LIBTRACEEVENT' in cflags:
    extra_libraries += [ 'traceevent' ]
else:
    ext_sources.remove('util/trace-event.c')

# use full paths with source files
ext_sources = list(map(lambda x: '%s/%s' % (src_perf, x) , ext_sources))

if '-DHAVE_LIBNUMA_SUPPORT' in cflags:
    extra_libraries += [ 'numa' ]
if '-DHAVE_LIBCAP_SUPPORT' in cflags:
    extra_libraries += [ 'cap' ]

perf = Extension('perf',
		  sources = ext_sources,
		  include_dirs = ['util/include'],
		  libraries = extra_libraries,
		  extra_compile_args = cflags,
		  extra_objects = [ x for x in [libtraceevent, libapikfs, libperf]
                                    if x is not None],
                 )

setup(name='perf',
      version='0.1',
      description='Interface with the Linux profiling infrastructure',
      author='Arnaldo Carvalho de Melo',
      author_email='acme@redhat.com',
      license='GPLv2',
      url='http://perf.wiki.kernel.org',
      ext_modules=[perf],
      cmdclass={'build_ext': build_ext, 'install_lib': install_lib})<|MERGE_RESOLUTION|>--- conflicted
+++ resolved
@@ -16,11 +16,7 @@
 src_feature_tests  = getenv('srctree') + '/tools/build/feature'
 
 def clang_has_option(option):
-<<<<<<< HEAD
-    cc_output = Popen([cc.split()[0], str(cc.split()[1:]) + option, path.join(src_feature_tests, "test-hello.c") ], stderr=PIPE).stderr.readlines()
-=======
     cc_output = Popen([cc, cc_options + option, path.join(src_feature_tests, "test-hello.c") ], stderr=PIPE).stderr.readlines()
->>>>>>> e7a909d5
     return [o for o in cc_output if ((b"unknown argument" in o) or (b"is not supported" in o))] == [ ]
 
 if cc_is_clang:
