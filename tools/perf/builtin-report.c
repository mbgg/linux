/*
 * builtin-report.c
 *
 * Builtin report command: Analyze the perf.data input file,
 * look up and read DSOs and symbol information and display
 * a histogram of results, along various sorting keys.
 */
#include "builtin.h"

#include "util/util.h"
#include "util/cache.h"

#include "util/annotate.h"
#include "util/color.h"
#include <linux/list.h>
#include <linux/rbtree.h>
#include "util/symbol.h"
#include "util/callchain.h"
#include "util/strlist.h"
#include "util/values.h"

#include "perf.h"
#include "util/debug.h"
#include "util/evlist.h"
#include "util/evsel.h"
#include "util/header.h"
#include "util/session.h"
#include "util/tool.h"

#include <subcmd/parse-options.h>
#include <subcmd/exec-cmd.h>
#include "util/parse-events.h"

#include "util/thread.h"
#include "util/sort.h"
#include "util/hist.h"
#include "util/data.h"
#include "arch/common.h"

#include "util/auxtrace.h"

#include <dlfcn.h>
#include <linux/bitmap.h>

struct report {
	struct perf_tool	tool;
	struct perf_session	*session;
	bool			use_tui, use_gtk, use_stdio;
<<<<<<< HEAD
	bool			hide_unresolved;
=======
>>>>>>> 50220dea
	bool			dont_use_callchains;
	bool			show_full_info;
	bool			show_threads;
	bool			inverted_callchain;
	bool			mem_mode;
	bool			header;
	bool			header_only;
	bool			nonany_branch_mode;
	int			max_stack;
	struct perf_read_values	show_threads_values;
	const char		*pretty_printing_style;
	const char		*cpu_list;
	const char		*symbol_filter_str;
	float			min_percent;
	u64			nr_entries;
	u64			queue_size;
	int			socket_filter;
	DECLARE_BITMAP(cpu_bitmap, MAX_NR_CPUS);
};

static int report__config(const char *var, const char *value, void *cb)
{
	struct report *rep = cb;

	if (!strcmp(var, "report.group")) {
		symbol_conf.event_group = perf_config_bool(var, value);
		return 0;
	}
	if (!strcmp(var, "report.percent-limit")) {
		rep->min_percent = strtof(value, NULL);
		return 0;
	}
	if (!strcmp(var, "report.children")) {
		symbol_conf.cumulate_callchain = perf_config_bool(var, value);
		return 0;
	}
	if (!strcmp(var, "report.queue-size")) {
		rep->queue_size = perf_config_u64(var, value);
		return 0;
	}

	return perf_default_config(var, value, cb);
}

static int hist_iter__report_callback(struct hist_entry_iter *iter,
				      struct addr_location *al, bool single,
				      void *arg)
{
	int err = 0;
	struct report *rep = arg;
	struct hist_entry *he = iter->he;
	struct perf_evsel *evsel = iter->evsel;
	struct mem_info *mi;
	struct branch_info *bi;

	if (!ui__has_annotation())
		return 0;

	hist__account_cycles(iter->sample->branch_stack, al, iter->sample,
			     rep->nonany_branch_mode);

	if (sort__mode == SORT_MODE__BRANCH) {
		bi = he->branch_info;
		err = addr_map_symbol__inc_samples(&bi->from, evsel->idx);
		if (err)
			goto out;

		err = addr_map_symbol__inc_samples(&bi->to, evsel->idx);

	} else if (rep->mem_mode) {
		mi = he->mem_info;
		err = addr_map_symbol__inc_samples(&mi->daddr, evsel->idx);
		if (err)
			goto out;

		err = hist_entry__inc_addr_samples(he, evsel->idx, al->addr);

	} else if (symbol_conf.cumulate_callchain) {
		if (single)
			err = hist_entry__inc_addr_samples(he, evsel->idx,
							   al->addr);
	} else {
		err = hist_entry__inc_addr_samples(he, evsel->idx, al->addr);
	}

out:
	return err;
}

static int process_sample_event(struct perf_tool *tool,
				union perf_event *event,
				struct perf_sample *sample,
				struct perf_evsel *evsel,
				struct machine *machine)
{
	struct report *rep = container_of(tool, struct report, tool);
	struct addr_location al;
	struct hist_entry_iter iter = {
		.evsel 			= evsel,
		.sample 		= sample,
		.hide_unresolved 	= symbol_conf.hide_unresolved,
		.add_entry_cb 		= hist_iter__report_callback,
	};
	int ret = 0;

	if (perf_event__preprocess_sample(event, machine, &al, sample) < 0) {
		pr_debug("problem processing %d event, skipping it.\n",
			 event->header.type);
		return -1;
	}

	if (symbol_conf.hide_unresolved && al.sym == NULL)
		goto out_put;

	if (rep->cpu_list && !test_bit(sample->cpu, rep->cpu_bitmap))
		goto out_put;

	if (sort__mode == SORT_MODE__BRANCH) {
		/*
		 * A non-synthesized event might not have a branch stack if
		 * branch stacks have been synthesized (using itrace options).
		 */
		if (!sample->branch_stack)
			goto out_put;
		iter.ops = &hist_iter_branch;
	} else if (rep->mem_mode) {
		iter.ops = &hist_iter_mem;
	} else if (symbol_conf.cumulate_callchain) {
		iter.ops = &hist_iter_cumulative;
	} else {
		iter.ops = &hist_iter_normal;
	}

	if (al.map != NULL)
		al.map->dso->hit = 1;

	ret = hist_entry_iter__add(&iter, &al, rep->max_stack, rep);
	if (ret < 0)
		pr_debug("problem adding hist entry, skipping event\n");
out_put:
	addr_location__put(&al);
	return ret;
}

static int process_read_event(struct perf_tool *tool,
			      union perf_event *event,
			      struct perf_sample *sample __maybe_unused,
			      struct perf_evsel *evsel,
			      struct machine *machine __maybe_unused)
{
	struct report *rep = container_of(tool, struct report, tool);

	if (rep->show_threads) {
		const char *name = evsel ? perf_evsel__name(evsel) : "unknown";
		perf_read_values_add_value(&rep->show_threads_values,
					   event->read.pid, event->read.tid,
					   event->read.id,
					   name,
					   event->read.value);
	}

	dump_printf(": %d %d %s %" PRIu64 "\n", event->read.pid, event->read.tid,
		    evsel ? perf_evsel__name(evsel) : "FAIL",
		    event->read.value);

	return 0;
}

/* For pipe mode, sample_type is not currently set */
static int report__setup_sample_type(struct report *rep)
{
	struct perf_session *session = rep->session;
	u64 sample_type = perf_evlist__combined_sample_type(session->evlist);
	bool is_pipe = perf_data_file__is_pipe(session->file);

	if (session->itrace_synth_opts->callchain ||
	    (!is_pipe &&
	     perf_header__has_feat(&session->header, HEADER_AUXTRACE) &&
	     !session->itrace_synth_opts->set))
		sample_type |= PERF_SAMPLE_CALLCHAIN;

	if (session->itrace_synth_opts->last_branch)
		sample_type |= PERF_SAMPLE_BRANCH_STACK;

	if (!is_pipe && !(sample_type & PERF_SAMPLE_CALLCHAIN)) {
		if (sort__has_parent) {
			ui__error("Selected --sort parent, but no "
				    "callchain data. Did you call "
				    "'perf record' without -g?\n");
			return -EINVAL;
		}
		if (symbol_conf.use_callchain) {
			ui__error("Selected -g or --branch-history but no "
				  "callchain data. Did\n"
				  "you call 'perf record' without -g?\n");
			return -1;
		}
	} else if (!rep->dont_use_callchains &&
		   callchain_param.mode != CHAIN_NONE &&
		   !symbol_conf.use_callchain) {
			symbol_conf.use_callchain = true;
			if (callchain_register_param(&callchain_param) < 0) {
				ui__error("Can't register callchain params.\n");
				return -EINVAL;
			}
	}

	if (symbol_conf.cumulate_callchain) {
		/* Silently ignore if callchain is missing */
		if (!(sample_type & PERF_SAMPLE_CALLCHAIN)) {
			symbol_conf.cumulate_callchain = false;
			perf_hpp__cancel_cumulate();
		}
	}

	if (sort__mode == SORT_MODE__BRANCH) {
		if (!is_pipe &&
		    !(sample_type & PERF_SAMPLE_BRANCH_STACK)) {
			ui__error("Selected -b but no branch data. "
				  "Did you call perf record without -b?\n");
			return -1;
		}
	}

	if (symbol_conf.use_callchain || symbol_conf.cumulate_callchain) {
		if ((sample_type & PERF_SAMPLE_REGS_USER) &&
		    (sample_type & PERF_SAMPLE_STACK_USER))
			callchain_param.record_mode = CALLCHAIN_DWARF;
		else if (sample_type & PERF_SAMPLE_BRANCH_STACK)
			callchain_param.record_mode = CALLCHAIN_LBR;
		else
			callchain_param.record_mode = CALLCHAIN_FP;
	}

	/* ??? handle more cases than just ANY? */
	if (!(perf_evlist__combined_branch_type(session->evlist) &
				PERF_SAMPLE_BRANCH_ANY))
		rep->nonany_branch_mode = true;

	return 0;
}

static void sig_handler(int sig __maybe_unused)
{
	session_done = 1;
}

static size_t hists__fprintf_nr_sample_events(struct hists *hists, struct report *rep,
					      const char *evname, FILE *fp)
{
	size_t ret;
	char unit;
	unsigned long nr_samples = hists->stats.nr_events[PERF_RECORD_SAMPLE];
	u64 nr_events = hists->stats.total_period;
	struct perf_evsel *evsel = hists_to_evsel(hists);
	char buf[512];
	size_t size = sizeof(buf);
	int socked_id = hists->socket_filter;

	if (symbol_conf.filter_relative) {
		nr_samples = hists->stats.nr_non_filtered_samples;
		nr_events = hists->stats.total_non_filtered_period;
	}

	if (perf_evsel__is_group_event(evsel)) {
		struct perf_evsel *pos;

		perf_evsel__group_desc(evsel, buf, size);
		evname = buf;

		for_each_group_member(pos, evsel) {
			const struct hists *pos_hists = evsel__hists(pos);

			if (symbol_conf.filter_relative) {
				nr_samples += pos_hists->stats.nr_non_filtered_samples;
				nr_events += pos_hists->stats.total_non_filtered_period;
			} else {
				nr_samples += pos_hists->stats.nr_events[PERF_RECORD_SAMPLE];
				nr_events += pos_hists->stats.total_period;
			}
		}
	}

	nr_samples = convert_unit(nr_samples, &unit);
	ret = fprintf(fp, "# Samples: %lu%c", nr_samples, unit);
	if (evname != NULL)
		ret += fprintf(fp, " of event '%s'", evname);

	if (symbol_conf.show_ref_callgraph &&
	    strstr(evname, "call-graph=no")) {
		ret += fprintf(fp, ", show reference callgraph");
	}

	if (rep->mem_mode) {
		ret += fprintf(fp, "\n# Total weight : %" PRIu64, nr_events);
		ret += fprintf(fp, "\n# Sort order   : %s", sort_order ? : default_mem_sort_order);
	} else
		ret += fprintf(fp, "\n# Event count (approx.): %" PRIu64, nr_events);

	if (socked_id > -1)
		ret += fprintf(fp, "\n# Processor Socket: %d", socked_id);

	return ret + fprintf(fp, "\n#\n");
}

static int perf_evlist__tty_browse_hists(struct perf_evlist *evlist,
					 struct report *rep,
					 const char *help)
{
	struct perf_evsel *pos;

	fprintf(stdout, "#\n# Total Lost Samples: %" PRIu64 "\n#\n", evlist->stats.total_lost_samples);
	evlist__for_each(evlist, pos) {
		struct hists *hists = evsel__hists(pos);
		const char *evname = perf_evsel__name(pos);

		if (symbol_conf.event_group &&
		    !perf_evsel__is_group_leader(pos))
			continue;

		hists__fprintf_nr_sample_events(hists, rep, evname, stdout);
		hists__fprintf(hists, true, 0, 0, rep->min_percent, stdout);
		fprintf(stdout, "\n\n");
	}

	if (sort_order == NULL &&
	    parent_pattern == default_parent_pattern)
		fprintf(stdout, "#\n# (%s)\n#\n", help);

	if (rep->show_threads) {
		bool style = !strcmp(rep->pretty_printing_style, "raw");
		perf_read_values_display(stdout, &rep->show_threads_values,
					 style);
		perf_read_values_destroy(&rep->show_threads_values);
	}

	return 0;
}

static void report__warn_kptr_restrict(const struct report *rep)
{
	struct map *kernel_map = machine__kernel_map(&rep->session->machines.host);
	struct kmap *kernel_kmap = kernel_map ? map__kmap(kernel_map) : NULL;

	if (kernel_map == NULL ||
	    (kernel_map->dso->hit &&
	     (kernel_kmap->ref_reloc_sym == NULL ||
	      kernel_kmap->ref_reloc_sym->addr == 0))) {
		const char *desc =
		    "As no suitable kallsyms nor vmlinux was found, kernel samples\n"
		    "can't be resolved.";

		if (kernel_map) {
			const struct dso *kdso = kernel_map->dso;
			if (!RB_EMPTY_ROOT(&kdso->symbols[MAP__FUNCTION])) {
				desc = "If some relocation was applied (e.g. "
				       "kexec) symbols may be misresolved.";
			}
		}

		ui__warning(
"Kernel address maps (/proc/{kallsyms,modules}) were restricted.\n\n"
"Check /proc/sys/kernel/kptr_restrict before running 'perf record'.\n\n%s\n\n"
"Samples in kernel modules can't be resolved as well.\n\n",
		desc);
	}
}

static int report__gtk_browse_hists(struct report *rep, const char *help)
{
	int (*hist_browser)(struct perf_evlist *evlist, const char *help,
			    struct hist_browser_timer *timer, float min_pcnt);

	hist_browser = dlsym(perf_gtk_handle, "perf_evlist__gtk_browse_hists");

	if (hist_browser == NULL) {
		ui__error("GTK browser not found!\n");
		return -1;
	}

	return hist_browser(rep->session->evlist, help, NULL, rep->min_percent);
}

static int report__browse_hists(struct report *rep)
{
	int ret;
	struct perf_session *session = rep->session;
	struct perf_evlist *evlist = session->evlist;
	const char *help = perf_tip(system_path(TIPDIR));

	if (help == NULL) {
		/* fallback for people who don't install perf ;-) */
		help = perf_tip(DOCDIR);
		if (help == NULL)
			help = "Cannot load tips.txt file, please install perf!";
	}

	switch (use_browser) {
	case 1:
		ret = perf_evlist__tui_browse_hists(evlist, help, NULL,
						    rep->min_percent,
						    &session->header.env);
		/*
		 * Usually "ret" is the last pressed key, and we only
		 * care if the key notifies us to switch data file.
		 */
		if (ret != K_SWITCH_INPUT_DATA)
			ret = 0;
		break;
	case 2:
		ret = report__gtk_browse_hists(rep, help);
		break;
	default:
		ret = perf_evlist__tty_browse_hists(evlist, rep, help);
		break;
	}

	return ret;
}

static void report__collapse_hists(struct report *rep)
{
	struct ui_progress prog;
	struct perf_evsel *pos;

	ui_progress__init(&prog, rep->nr_entries, "Merging related events...");

	evlist__for_each(rep->session->evlist, pos) {
		struct hists *hists = evsel__hists(pos);

		if (pos->idx == 0)
			hists->symbol_filter_str = rep->symbol_filter_str;

		hists->socket_filter = rep->socket_filter;

		hists__collapse_resort(hists, &prog);

		/* Non-group events are considered as leader */
		if (symbol_conf.event_group &&
		    !perf_evsel__is_group_leader(pos)) {
			struct hists *leader_hists = evsel__hists(pos->leader);

			hists__match(leader_hists, hists);
			hists__link(leader_hists, hists);
		}
	}

	ui_progress__finish();
}

static void report__output_resort(struct report *rep)
{
	struct ui_progress prog;
	struct perf_evsel *pos;

	ui_progress__init(&prog, rep->nr_entries, "Sorting events for output...");

	evlist__for_each(rep->session->evlist, pos)
		hists__output_resort(evsel__hists(pos), &prog);

	ui_progress__finish();
}

static int __cmd_report(struct report *rep)
{
	int ret;
	struct perf_session *session = rep->session;
	struct perf_evsel *pos;
	struct perf_data_file *file = session->file;

	signal(SIGINT, sig_handler);

	if (rep->cpu_list) {
		ret = perf_session__cpu_bitmap(session, rep->cpu_list,
					       rep->cpu_bitmap);
		if (ret) {
			ui__error("failed to set cpu bitmap\n");
			return ret;
		}
	}

	if (rep->show_threads)
		perf_read_values_init(&rep->show_threads_values);

	ret = report__setup_sample_type(rep);
	if (ret) {
		/* report__setup_sample_type() already showed error message */
		return ret;
	}

	ret = perf_session__process_events(session);
	if (ret) {
		ui__error("failed to process sample\n");
		return ret;
	}

	report__warn_kptr_restrict(rep);

	evlist__for_each(session->evlist, pos)
		rep->nr_entries += evsel__hists(pos)->nr_entries;

	if (use_browser == 0) {
		if (verbose > 3)
			perf_session__fprintf(session, stdout);

		if (verbose > 2)
			perf_session__fprintf_dsos(session, stdout);

		if (dump_trace) {
			perf_session__fprintf_nr_events(session, stdout);
			perf_evlist__fprintf_nr_events(session->evlist, stdout);
			return 0;
		}
	}

	report__collapse_hists(rep);

	if (session_done())
		return 0;

	/*
	 * recalculate number of entries after collapsing since it
	 * might be changed during the collapse phase.
	 */
	rep->nr_entries = 0;
	evlist__for_each(session->evlist, pos)
		rep->nr_entries += evsel__hists(pos)->nr_entries;

	if (rep->nr_entries == 0) {
		ui__error("The %s file has no samples!\n", file->path);
		return 0;
	}

	report__output_resort(rep);

	return report__browse_hists(rep);
}

static int
report_parse_callchain_opt(const struct option *opt, const char *arg, int unset)
{
	struct report *rep = (struct report *)opt->value;

	/*
	 * --no-call-graph
	 */
	if (unset) {
		rep->dont_use_callchains = true;
		return 0;
	}

	return parse_callchain_report_opt(arg);
}

int
report_parse_ignore_callees_opt(const struct option *opt __maybe_unused,
				const char *arg, int unset __maybe_unused)
{
	if (arg) {
		int err = regcomp(&ignore_callees_regex, arg, REG_EXTENDED);
		if (err) {
			char buf[BUFSIZ];
			regerror(err, &ignore_callees_regex, buf, sizeof(buf));
			pr_err("Invalid --ignore-callees regex: %s\n%s", arg, buf);
			return -1;
		}
		have_ignore_callees = 1;
	}

	return 0;
}

static int
parse_branch_mode(const struct option *opt __maybe_unused,
		  const char *str __maybe_unused, int unset)
{
	int *branch_mode = opt->value;

	*branch_mode = !unset;
	return 0;
}

static int
parse_percent_limit(const struct option *opt, const char *str,
		    int unset __maybe_unused)
{
	struct report *rep = opt->value;

	rep->min_percent = strtof(str, NULL);
	return 0;
}

#define CALLCHAIN_DEFAULT_OPT  "graph,0.5,caller,function,percent"

const char report_callchain_help[] = "Display call graph (stack chain/backtrace):\n\n"
				     CALLCHAIN_REPORT_HELP
				     "\n\t\t\t\tDefault: " CALLCHAIN_DEFAULT_OPT;

int cmd_report(int argc, const char **argv, const char *prefix __maybe_unused)
{
	struct perf_session *session;
	struct itrace_synth_opts itrace_synth_opts = { .set = 0, };
	struct stat st;
	bool has_br_stack = false;
	int branch_mode = -1;
	bool branch_call_mode = false;
	char callchain_default_opt[] = CALLCHAIN_DEFAULT_OPT;
	const char * const report_usage[] = {
		"perf report [<options>]",
		NULL
	};
	struct report report = {
		.tool = {
			.sample		 = process_sample_event,
			.mmap		 = perf_event__process_mmap,
			.mmap2		 = perf_event__process_mmap2,
			.comm		 = perf_event__process_comm,
			.exit		 = perf_event__process_exit,
			.fork		 = perf_event__process_fork,
			.lost		 = perf_event__process_lost,
			.read		 = process_read_event,
			.attr		 = perf_event__process_attr,
			.tracing_data	 = perf_event__process_tracing_data,
			.build_id	 = perf_event__process_build_id,
			.id_index	 = perf_event__process_id_index,
			.auxtrace_info	 = perf_event__process_auxtrace_info,
			.auxtrace	 = perf_event__process_auxtrace,
			.ordered_events	 = true,
			.ordering_requires_timestamps = true,
		},
		.max_stack		 = PERF_MAX_STACK_DEPTH,
		.pretty_printing_style	 = "normal",
		.socket_filter		 = -1,
	};
	const struct option options[] = {
	OPT_STRING('i', "input", &input_name, "file",
		    "input file name"),
	OPT_INCR('v', "verbose", &verbose,
		    "be more verbose (show symbol address, etc)"),
	OPT_BOOLEAN('D', "dump-raw-trace", &dump_trace,
		    "dump raw trace in ASCII"),
	OPT_STRING('k', "vmlinux", &symbol_conf.vmlinux_name,
		   "file", "vmlinux pathname"),
	OPT_STRING(0, "kallsyms", &symbol_conf.kallsyms_name,
		   "file", "kallsyms pathname"),
	OPT_BOOLEAN('f', "force", &symbol_conf.force, "don't complain, do it"),
	OPT_BOOLEAN('m', "modules", &symbol_conf.use_modules,
		    "load module symbols - WARNING: use only with -k and LIVE kernel"),
	OPT_BOOLEAN('n', "show-nr-samples", &symbol_conf.show_nr_samples,
		    "Show a column with the number of samples"),
	OPT_BOOLEAN('T', "threads", &report.show_threads,
		    "Show per-thread event counters"),
	OPT_STRING(0, "pretty", &report.pretty_printing_style, "key",
		   "pretty printing style key: normal raw"),
	OPT_BOOLEAN(0, "tui", &report.use_tui, "Use the TUI interface"),
	OPT_BOOLEAN(0, "gtk", &report.use_gtk, "Use the GTK2 interface"),
	OPT_BOOLEAN(0, "stdio", &report.use_stdio,
		    "Use the stdio interface"),
	OPT_BOOLEAN(0, "header", &report.header, "Show data header."),
	OPT_BOOLEAN(0, "header-only", &report.header_only,
		    "Show only data header."),
	OPT_STRING('s', "sort", &sort_order, "key[,key2...]",
		   "sort by key(s): pid, comm, dso, symbol, parent, cpu, srcline, ..."
		   " Please refer the man page for the complete list."),
	OPT_STRING('F', "fields", &field_order, "key[,keys...]",
		   "output field(s): overhead, period, sample plus all of sort keys"),
	OPT_BOOLEAN(0, "show-cpu-utilization", &symbol_conf.show_cpu_utilization,
		    "Show sample percentage for different cpu modes"),
	OPT_BOOLEAN_FLAG(0, "showcpuutilization", &symbol_conf.show_cpu_utilization,
		    "Show sample percentage for different cpu modes", PARSE_OPT_HIDDEN),
	OPT_STRING('p', "parent", &parent_pattern, "regex",
		   "regex filter to identify parent, see: '--sort parent'"),
	OPT_BOOLEAN('x', "exclude-other", &symbol_conf.exclude_other,
		    "Only display entries with parent-match"),
	OPT_CALLBACK_DEFAULT('g', "call-graph", &report,
			     "print_type,threshold[,print_limit],order,sort_key[,branch],value",
			     report_callchain_help, &report_parse_callchain_opt,
			     callchain_default_opt),
	OPT_BOOLEAN(0, "children", &symbol_conf.cumulate_callchain,
		    "Accumulate callchains of children and show total overhead as well"),
	OPT_INTEGER(0, "max-stack", &report.max_stack,
		    "Set the maximum stack depth when parsing the callchain, "
		    "anything beyond the specified depth will be ignored. "
		    "Default: " __stringify(PERF_MAX_STACK_DEPTH)),
	OPT_BOOLEAN('G', "inverted", &report.inverted_callchain,
		    "alias for inverted call graph"),
	OPT_CALLBACK(0, "ignore-callees", NULL, "regex",
		   "ignore callees of these functions in call graphs",
		   report_parse_ignore_callees_opt),
	OPT_STRING('d', "dsos", &symbol_conf.dso_list_str, "dso[,dso...]",
		   "only consider symbols in these dsos"),
	OPT_STRING('c', "comms", &symbol_conf.comm_list_str, "comm[,comm...]",
		   "only consider symbols in these comms"),
	OPT_STRING(0, "pid", &symbol_conf.pid_list_str, "pid[,pid...]",
		   "only consider symbols in these pids"),
	OPT_STRING(0, "tid", &symbol_conf.tid_list_str, "tid[,tid...]",
		   "only consider symbols in these tids"),
	OPT_STRING('S', "symbols", &symbol_conf.sym_list_str, "symbol[,symbol...]",
		   "only consider these symbols"),
	OPT_STRING(0, "symbol-filter", &report.symbol_filter_str, "filter",
		   "only show symbols that (partially) match with this filter"),
	OPT_STRING('w', "column-widths", &symbol_conf.col_width_list_str,
		   "width[,width...]",
		   "don't try to adjust column width, use these fixed values"),
	OPT_STRING_NOEMPTY('t', "field-separator", &symbol_conf.field_sep, "separator",
		   "separator for columns, no spaces will be added between "
		   "columns '.' is reserved."),
	OPT_BOOLEAN('U', "hide-unresolved", &symbol_conf.hide_unresolved,
		    "Only display entries resolved to a symbol"),
	OPT_STRING(0, "symfs", &symbol_conf.symfs, "directory",
		    "Look for files with symbols relative to this directory"),
	OPT_STRING('C', "cpu", &report.cpu_list, "cpu",
		   "list of cpus to profile"),
	OPT_BOOLEAN('I', "show-info", &report.show_full_info,
		    "Display extended information about perf.data file"),
	OPT_BOOLEAN(0, "source", &symbol_conf.annotate_src,
		    "Interleave source code with assembly code (default)"),
	OPT_BOOLEAN(0, "asm-raw", &symbol_conf.annotate_asm_raw,
		    "Display raw encoding of assembly instructions (default)"),
	OPT_STRING('M', "disassembler-style", &disassembler_style, "disassembler style",
		   "Specify disassembler style (e.g. -M intel for intel syntax)"),
	OPT_BOOLEAN(0, "show-total-period", &symbol_conf.show_total_period,
		    "Show a column with the sum of periods"),
	OPT_BOOLEAN(0, "group", &symbol_conf.event_group,
		    "Show event group information together"),
	OPT_CALLBACK_NOOPT('b', "branch-stack", &branch_mode, "",
		    "use branch records for per branch histogram filling",
		    parse_branch_mode),
	OPT_BOOLEAN(0, "branch-history", &branch_call_mode,
		    "add last branch records to call history"),
	OPT_STRING(0, "objdump", &objdump_path, "path",
		   "objdump binary to use for disassembly and annotations"),
	OPT_BOOLEAN(0, "demangle", &symbol_conf.demangle,
		    "Disable symbol demangling"),
	OPT_BOOLEAN(0, "demangle-kernel", &symbol_conf.demangle_kernel,
		    "Enable kernel symbol demangling"),
	OPT_BOOLEAN(0, "mem-mode", &report.mem_mode, "mem access profile"),
	OPT_CALLBACK(0, "percent-limit", &report, "percent",
		     "Don't show entries under that percent", parse_percent_limit),
	OPT_CALLBACK(0, "percentage", NULL, "relative|absolute",
		     "how to display percentage of filtered entries", parse_filter_percentage),
	OPT_CALLBACK_OPTARG(0, "itrace", &itrace_synth_opts, NULL, "opts",
			    "Instruction Tracing options",
			    itrace_parse_synth_opts),
	OPT_BOOLEAN(0, "full-source-path", &srcline_full_filename,
			"Show full source file name path for source lines"),
	OPT_BOOLEAN(0, "show-ref-call-graph", &symbol_conf.show_ref_callgraph,
		    "Show callgraph from reference event"),
	OPT_INTEGER(0, "socket-filter", &report.socket_filter,
		    "only show processor socket that match with this filter"),
	OPT_BOOLEAN(0, "raw-trace", &symbol_conf.raw_trace,
		    "Show raw trace event output (do not use print fmt or plugins)"),
	OPT_END()
	};
	struct perf_data_file file = {
		.mode  = PERF_DATA_MODE_READ,
	};
	int ret = hists__init();

	if (ret < 0)
		return ret;

	perf_config(report__config, &report);

	argc = parse_options(argc, argv, options, report_usage, 0);
	if (argc) {
		/*
		 * Special case: if there's an argument left then assume that
		 * it's a symbol filter:
		 */
		if (argc > 1)
			usage_with_options(report_usage, options);

		report.symbol_filter_str = argv[0];
	}

	if (symbol_conf.vmlinux_name &&
	    access(symbol_conf.vmlinux_name, R_OK)) {
		pr_err("Invalid file: %s\n", symbol_conf.vmlinux_name);
		return -EINVAL;
	}
	if (symbol_conf.kallsyms_name &&
	    access(symbol_conf.kallsyms_name, R_OK)) {
		pr_err("Invalid file: %s\n", symbol_conf.kallsyms_name);
		return -EINVAL;
	}

	if (report.use_stdio)
		use_browser = 0;
	else if (report.use_tui)
		use_browser = 1;
	else if (report.use_gtk)
		use_browser = 2;

	if (report.inverted_callchain)
		callchain_param.order = ORDER_CALLER;
	if (symbol_conf.cumulate_callchain && !callchain_param.order_set)
		callchain_param.order = ORDER_CALLER;

	if (itrace_synth_opts.callchain &&
	    (int)itrace_synth_opts.callchain_sz > report.max_stack)
		report.max_stack = itrace_synth_opts.callchain_sz;

	if (!input_name || !strlen(input_name)) {
		if (!fstat(STDIN_FILENO, &st) && S_ISFIFO(st.st_mode))
			input_name = "-";
		else
			input_name = "perf.data";
	}

	file.path  = input_name;
	file.force = symbol_conf.force;

repeat:
	session = perf_session__new(&file, false, &report.tool);
	if (session == NULL)
		return -1;

	if (report.queue_size) {
		ordered_events__set_alloc_size(&session->ordered_events,
					       report.queue_size);
	}

	session->itrace_synth_opts = &itrace_synth_opts;

	report.session = session;

	has_br_stack = perf_header__has_feat(&session->header,
					     HEADER_BRANCH_STACK);

	if (itrace_synth_opts.last_branch)
		has_br_stack = true;

	/*
	 * Branch mode is a tristate:
	 * -1 means default, so decide based on the file having branch data.
	 * 0/1 means the user chose a mode.
	 */
	if (((branch_mode == -1 && has_br_stack) || branch_mode == 1) &&
	    !branch_call_mode) {
		sort__mode = SORT_MODE__BRANCH;
		symbol_conf.cumulate_callchain = false;
	}
	if (branch_call_mode) {
		callchain_param.key = CCKEY_ADDRESS;
		callchain_param.branch_callstack = 1;
		symbol_conf.use_callchain = true;
		callchain_register_param(&callchain_param);
		if (sort_order == NULL)
			sort_order = "srcline,symbol,dso";
	}

	if (report.mem_mode) {
		if (sort__mode == SORT_MODE__BRANCH) {
			pr_err("branch and mem mode incompatible\n");
			goto error;
		}
		sort__mode = SORT_MODE__MEMORY;
		symbol_conf.cumulate_callchain = false;
	}

	if (setup_sorting(session->evlist) < 0) {
		if (sort_order)
			parse_options_usage(report_usage, options, "s", 1);
		if (field_order)
			parse_options_usage(sort_order ? NULL : report_usage,
					    options, "F", 1);
		goto error;
	}

	/* Force tty output for header output and per-thread stat. */
	if (report.header || report.header_only || report.show_threads)
		use_browser = 0;

	if (strcmp(input_name, "-") != 0)
		setup_browser(true);
	else
		use_browser = 0;

	if (report.header || report.header_only) {
		perf_session__fprintf_info(session, stdout,
					   report.show_full_info);
		if (report.header_only) {
			ret = 0;
			goto error;
		}
	} else if (use_browser == 0) {
		fputs("# To display the perf.data header info, please use --header/--header-only options.\n#\n",
		      stdout);
	}

	/*
	 * Only in the TUI browser we are doing integrated annotation,
	 * so don't allocate extra space that won't be used in the stdio
	 * implementation.
	 */
	if (ui__has_annotation()) {
		symbol_conf.priv_size = sizeof(struct annotation);
		machines__set_symbol_filter(&session->machines,
					    symbol__annotate_init);
		/*
 		 * For searching by name on the "Browse map details".
 		 * providing it only in verbose mode not to bloat too
 		 * much struct symbol.
 		 */
		if (verbose) {
			/*
			 * XXX: Need to provide a less kludgy way to ask for
			 * more space per symbol, the u32 is for the index on
			 * the ui browser.
			 * See symbol__browser_index.
			 */
			symbol_conf.priv_size += sizeof(u32);
			symbol_conf.sort_by_name = true;
		}
	}

	if (symbol__init(&session->header.env) < 0)
		goto error;

	sort__setup_elide(stdout);

	ret = __cmd_report(&report);
	if (ret == K_SWITCH_INPUT_DATA) {
		perf_session__delete(session);
		goto repeat;
	} else
		ret = 0;

error:
	perf_session__delete(session);
	return ret;
}<|MERGE_RESOLUTION|>--- conflicted
+++ resolved
@@ -46,10 +46,6 @@
 	struct perf_tool	tool;
 	struct perf_session	*session;
 	bool			use_tui, use_gtk, use_stdio;
-<<<<<<< HEAD
-	bool			hide_unresolved;
-=======
->>>>>>> 50220dea
 	bool			dont_use_callchains;
 	bool			show_full_info;
 	bool			show_threads;
