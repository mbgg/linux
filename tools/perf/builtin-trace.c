--- conflicted
+++ resolved
@@ -1769,17 +1769,12 @@
 		return 0;
 
 	printed  = trace__fprintf_entry_head(trace, trace->current, 0, false, ttrace->entry_time, trace->output);
-<<<<<<< HEAD
-	printed += fprintf(trace->output, ")%-*s ...\n", trace->args_alignment, ttrace->entry_str);
-	ttrace->entry_pending = false;
-=======
 	printed += len = fprintf(trace->output, "%s)", ttrace->entry_str);
 
 	if (len < trace->args_alignment - 4)
 		printed += fprintf(trace->output, "%-*s", trace->args_alignment - 4 - len, " ");
 
 	printed += fprintf(trace->output, " ...\n");
->>>>>>> f17b5f06
 
 	ttrace->entry_pending = false;
 	++trace->nr_events_printed;
