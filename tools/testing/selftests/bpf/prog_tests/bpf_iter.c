// SPDX-License-Identifier: GPL-2.0
/* Copyright (c) 2020 Facebook */
#include <test_progs.h>
#include <unistd.h>
#include <sys/syscall.h>
#include "bpf_iter_ipv6_route.skel.h"
#include "bpf_iter_netlink.skel.h"
#include "bpf_iter_bpf_map.skel.h"
#include "bpf_iter_task.skel.h"
#include "bpf_iter_task_stack.skel.h"
#include "bpf_iter_task_file.skel.h"
#include "bpf_iter_task_vma.skel.h"
#include "bpf_iter_task_btf.skel.h"
#include "bpf_iter_tcp4.skel.h"
#include "bpf_iter_tcp6.skel.h"
#include "bpf_iter_udp4.skel.h"
#include "bpf_iter_udp6.skel.h"
#include "bpf_iter_unix.skel.h"
#include "bpf_iter_vma_offset.skel.h"
#include "bpf_iter_test_kern1.skel.h"
#include "bpf_iter_test_kern2.skel.h"
#include "bpf_iter_test_kern3.skel.h"
#include "bpf_iter_test_kern4.skel.h"
#include "bpf_iter_bpf_hash_map.skel.h"
#include "bpf_iter_bpf_percpu_hash_map.skel.h"
#include "bpf_iter_bpf_array_map.skel.h"
#include "bpf_iter_bpf_percpu_array_map.skel.h"
#include "bpf_iter_bpf_sk_storage_helpers.skel.h"
#include "bpf_iter_bpf_sk_storage_map.skel.h"
#include "bpf_iter_test_kern5.skel.h"
#include "bpf_iter_test_kern6.skel.h"
#include "bpf_iter_bpf_link.skel.h"
#include "bpf_iter_ksym.skel.h"
<<<<<<< HEAD
=======
#include "bpf_iter_sockmap.skel.h"
>>>>>>> 7365df19

static int duration;

static void test_btf_id_or_null(void)
{
	struct bpf_iter_test_kern3 *skel;

	skel = bpf_iter_test_kern3__open_and_load();
	if (!ASSERT_ERR_PTR(skel, "bpf_iter_test_kern3__open_and_load")) {
		bpf_iter_test_kern3__destroy(skel);
		return;
	}
}

static void do_dummy_read_opts(struct bpf_program *prog, struct bpf_iter_attach_opts *opts)
{
	struct bpf_link *link;
	char buf[16] = {};
	int iter_fd, len;

	link = bpf_program__attach_iter(prog, opts);
	if (!ASSERT_OK_PTR(link, "attach_iter"))
		return;

	iter_fd = bpf_iter_create(bpf_link__fd(link));
	if (!ASSERT_GE(iter_fd, 0, "create_iter"))
		goto free_link;

	/* not check contents, but ensure read() ends without error */
	while ((len = read(iter_fd, buf, sizeof(buf))) > 0)
		;
	CHECK(len < 0, "read", "read failed: %s\n", strerror(errno));

	close(iter_fd);

free_link:
	bpf_link__destroy(link);
}

static void do_dummy_read(struct bpf_program *prog)
{
	do_dummy_read_opts(prog, NULL);
}

static void do_read_map_iter_fd(struct bpf_object_skeleton **skel, struct bpf_program *prog,
				struct bpf_map *map)
{
	DECLARE_LIBBPF_OPTS(bpf_iter_attach_opts, opts);
	union bpf_iter_link_info linfo;
	struct bpf_link *link;
	char buf[16] = {};
	int iter_fd, len;

	memset(&linfo, 0, sizeof(linfo));
	linfo.map.map_fd = bpf_map__fd(map);
	opts.link_info = &linfo;
	opts.link_info_len = sizeof(linfo);
	link = bpf_program__attach_iter(prog, &opts);
	if (!ASSERT_OK_PTR(link, "attach_map_iter"))
		return;

	iter_fd = bpf_iter_create(bpf_link__fd(link));
	if (!ASSERT_GE(iter_fd, 0, "create_map_iter")) {
		bpf_link__destroy(link);
		return;
	}

	/* Close link and map fd prematurely */
	bpf_link__destroy(link);
	bpf_object__destroy_skeleton(*skel);
	*skel = NULL;

	/* Try to let map free work to run first if map is freed */
	usleep(100);
	/* Memory used by both sock map and sock local storage map are
	 * freed after two synchronize_rcu() calls, so wait for it
	 */
	kern_sync_rcu();
	kern_sync_rcu();

	/* Read after both map fd and link fd are closed */
	while ((len = read(iter_fd, buf, sizeof(buf))) > 0)
		;
	ASSERT_GE(len, 0, "read_iterator");

	close(iter_fd);
}

static int read_fd_into_buffer(int fd, char *buf, int size)
{
	int bufleft = size;
	int len;

	do {
		len = read(fd, buf, bufleft);
		if (len > 0) {
			buf += len;
			bufleft -= len;
		}
	} while (len > 0);

	return len < 0 ? len : size - bufleft;
}

static void test_ipv6_route(void)
{
	struct bpf_iter_ipv6_route *skel;

	skel = bpf_iter_ipv6_route__open_and_load();
	if (!ASSERT_OK_PTR(skel, "bpf_iter_ipv6_route__open_and_load"))
		return;

	do_dummy_read(skel->progs.dump_ipv6_route);

	bpf_iter_ipv6_route__destroy(skel);
}

static void test_netlink(void)
{
	struct bpf_iter_netlink *skel;

	skel = bpf_iter_netlink__open_and_load();
	if (!ASSERT_OK_PTR(skel, "bpf_iter_netlink__open_and_load"))
		return;

	do_dummy_read(skel->progs.dump_netlink);

	bpf_iter_netlink__destroy(skel);
}

static void test_bpf_map(void)
{
	struct bpf_iter_bpf_map *skel;

	skel = bpf_iter_bpf_map__open_and_load();
	if (!ASSERT_OK_PTR(skel, "bpf_iter_bpf_map__open_and_load"))
		return;

	do_dummy_read(skel->progs.dump_bpf_map);

	bpf_iter_bpf_map__destroy(skel);
}

static int pidfd_open(pid_t pid, unsigned int flags)
{
	return syscall(SYS_pidfd_open, pid, flags);
}

static void check_bpf_link_info(const struct bpf_program *prog)
{
	LIBBPF_OPTS(bpf_iter_attach_opts, opts);
	union bpf_iter_link_info linfo;
	struct bpf_link_info info = {};
	struct bpf_link *link;
	__u32 info_len;
	int err;

	memset(&linfo, 0, sizeof(linfo));
	linfo.task.tid = getpid();
	opts.link_info = &linfo;
	opts.link_info_len = sizeof(linfo);

	link = bpf_program__attach_iter(prog, &opts);
	if (!ASSERT_OK_PTR(link, "attach_iter"))
		return;

	info_len = sizeof(info);
	err = bpf_obj_get_info_by_fd(bpf_link__fd(link), &info, &info_len);
	ASSERT_OK(err, "bpf_obj_get_info_by_fd");
	ASSERT_EQ(info.iter.task.tid, getpid(), "check_task_tid");

	bpf_link__destroy(link);
}

static pthread_mutex_t do_nothing_mutex;

static void *do_nothing_wait(void *arg)
{
	pthread_mutex_lock(&do_nothing_mutex);
	pthread_mutex_unlock(&do_nothing_mutex);

	pthread_exit(arg);
}

static void test_task_common_nocheck(struct bpf_iter_attach_opts *opts,
				     int *num_unknown, int *num_known)
{
	struct bpf_iter_task *skel;
	pthread_t thread_id;
	void *ret;

	skel = bpf_iter_task__open_and_load();
	if (!ASSERT_OK_PTR(skel, "bpf_iter_task__open_and_load"))
		return;

	ASSERT_OK(pthread_mutex_lock(&do_nothing_mutex), "pthread_mutex_lock");

	ASSERT_OK(pthread_create(&thread_id, NULL, &do_nothing_wait, NULL),
		  "pthread_create");

	skel->bss->tid = getpid();

	do_dummy_read_opts(skel->progs.dump_task, opts);

	*num_unknown = skel->bss->num_unknown_tid;
	*num_known = skel->bss->num_known_tid;

	ASSERT_OK(pthread_mutex_unlock(&do_nothing_mutex), "pthread_mutex_unlock");
	ASSERT_FALSE(pthread_join(thread_id, &ret) || ret != NULL,
		     "pthread_join");

	bpf_iter_task__destroy(skel);
}

static void test_task_common(struct bpf_iter_attach_opts *opts, int num_unknown, int num_known)
{
	int num_unknown_tid, num_known_tid;

	test_task_common_nocheck(opts, &num_unknown_tid, &num_known_tid);
	ASSERT_EQ(num_unknown_tid, num_unknown, "check_num_unknown_tid");
	ASSERT_EQ(num_known_tid, num_known, "check_num_known_tid");
}

static void test_task_tid(void)
{
	LIBBPF_OPTS(bpf_iter_attach_opts, opts);
	union bpf_iter_link_info linfo;
	int num_unknown_tid, num_known_tid;

	memset(&linfo, 0, sizeof(linfo));
	linfo.task.tid = getpid();
	opts.link_info = &linfo;
	opts.link_info_len = sizeof(linfo);
	test_task_common(&opts, 0, 1);

	linfo.task.tid = 0;
	linfo.task.pid = getpid();
	test_task_common(&opts, 1, 1);

	test_task_common_nocheck(NULL, &num_unknown_tid, &num_known_tid);
	ASSERT_GT(num_unknown_tid, 1, "check_num_unknown_tid");
	ASSERT_EQ(num_known_tid, 1, "check_num_known_tid");
}

static void test_task_pid(void)
{
	LIBBPF_OPTS(bpf_iter_attach_opts, opts);
	union bpf_iter_link_info linfo;

	memset(&linfo, 0, sizeof(linfo));
	linfo.task.pid = getpid();
	opts.link_info = &linfo;
	opts.link_info_len = sizeof(linfo);

	test_task_common(&opts, 1, 1);
}

static void test_task_pidfd(void)
{
	LIBBPF_OPTS(bpf_iter_attach_opts, opts);
	union bpf_iter_link_info linfo;
	int pidfd;

	pidfd = pidfd_open(getpid(), 0);
	if (!ASSERT_GT(pidfd, 0, "pidfd_open"))
		return;

	memset(&linfo, 0, sizeof(linfo));
	linfo.task.pid_fd = pidfd;
	opts.link_info = &linfo;
	opts.link_info_len = sizeof(linfo);

	test_task_common(&opts, 1, 1);

	close(pidfd);
}

static void test_task_sleepable(void)
{
	struct bpf_iter_task *skel;

	skel = bpf_iter_task__open_and_load();
	if (!ASSERT_OK_PTR(skel, "bpf_iter_task__open_and_load"))
		return;

	do_dummy_read(skel->progs.dump_task_sleepable);

	ASSERT_GT(skel->bss->num_expected_failure_copy_from_user_task, 0,
		  "num_expected_failure_copy_from_user_task");
	ASSERT_GT(skel->bss->num_success_copy_from_user_task, 0,
		  "num_success_copy_from_user_task");

	bpf_iter_task__destroy(skel);
}

static void test_task_stack(void)
{
	struct bpf_iter_task_stack *skel;

	skel = bpf_iter_task_stack__open_and_load();
	if (!ASSERT_OK_PTR(skel, "bpf_iter_task_stack__open_and_load"))
		return;

	do_dummy_read(skel->progs.dump_task_stack);
	do_dummy_read(skel->progs.get_task_user_stacks);

	bpf_iter_task_stack__destroy(skel);
}

static void test_task_file(void)
{
	LIBBPF_OPTS(bpf_iter_attach_opts, opts);
	struct bpf_iter_task_file *skel;
	union bpf_iter_link_info linfo;
	pthread_t thread_id;
	void *ret;

	skel = bpf_iter_task_file__open_and_load();
	if (!ASSERT_OK_PTR(skel, "bpf_iter_task_file__open_and_load"))
		return;

	skel->bss->tgid = getpid();

<<<<<<< HEAD
	if (!ASSERT_OK(pthread_create(&thread_id, NULL, &do_nothing, NULL),
		  "pthread_create"))
		goto done;

	do_dummy_read(skel->progs.dump_task_file);

	if (!ASSERT_FALSE(pthread_join(thread_id, &ret) || ret != NULL,
		  "pthread_join"))
		goto done;

	ASSERT_EQ(skel->bss->count, 0, "check_count");
=======
	ASSERT_OK(pthread_mutex_lock(&do_nothing_mutex), "pthread_mutex_lock");

	ASSERT_OK(pthread_create(&thread_id, NULL, &do_nothing_wait, NULL),
		  "pthread_create");

	memset(&linfo, 0, sizeof(linfo));
	linfo.task.tid = getpid();
	opts.link_info = &linfo;
	opts.link_info_len = sizeof(linfo);

	do_dummy_read_opts(skel->progs.dump_task_file, &opts);

	ASSERT_EQ(skel->bss->count, 0, "check_count");
	ASSERT_EQ(skel->bss->unique_tgid_count, 1, "check_unique_tgid_count");

	skel->bss->last_tgid = 0;
	skel->bss->count = 0;
	skel->bss->unique_tgid_count = 0;

	do_dummy_read(skel->progs.dump_task_file);

	ASSERT_EQ(skel->bss->count, 0, "check_count");
	ASSERT_GT(skel->bss->unique_tgid_count, 1, "check_unique_tgid_count");

	check_bpf_link_info(skel->progs.dump_task_file);

	ASSERT_OK(pthread_mutex_unlock(&do_nothing_mutex), "pthread_mutex_unlock");
	ASSERT_OK(pthread_join(thread_id, &ret), "pthread_join");
	ASSERT_NULL(ret, "pthread_join");
>>>>>>> 7365df19

	bpf_iter_task_file__destroy(skel);
}

#define TASKBUFSZ		32768

static char taskbuf[TASKBUFSZ];

static int do_btf_read(struct bpf_iter_task_btf *skel)
{
	struct bpf_program *prog = skel->progs.dump_task_struct;
	struct bpf_iter_task_btf__bss *bss = skel->bss;
	int iter_fd = -1, err;
	struct bpf_link *link;
	char *buf = taskbuf;
	int ret = 0;

	link = bpf_program__attach_iter(prog, NULL);
	if (!ASSERT_OK_PTR(link, "attach_iter"))
		return ret;

	iter_fd = bpf_iter_create(bpf_link__fd(link));
	if (!ASSERT_GE(iter_fd, 0, "create_iter"))
		goto free_link;

	err = read_fd_into_buffer(iter_fd, buf, TASKBUFSZ);
	if (bss->skip) {
		printf("%s:SKIP:no __builtin_btf_type_id\n", __func__);
		ret = 1;
		test__skip();
		goto free_link;
	}

	if (CHECK(err < 0, "read", "read failed: %s\n", strerror(errno)))
		goto free_link;

	ASSERT_HAS_SUBSTR(taskbuf, "(struct task_struct)",
	      "check for btf representation of task_struct in iter data");
free_link:
	if (iter_fd > 0)
		close(iter_fd);
	bpf_link__destroy(link);
	return ret;
}

static void test_task_btf(void)
{
	struct bpf_iter_task_btf__bss *bss;
	struct bpf_iter_task_btf *skel;
	int ret;

	skel = bpf_iter_task_btf__open_and_load();
	if (!ASSERT_OK_PTR(skel, "bpf_iter_task_btf__open_and_load"))
		return;

	bss = skel->bss;

	ret = do_btf_read(skel);
	if (ret)
		goto cleanup;

	if (!ASSERT_NEQ(bss->tasks, 0, "no task iteration, did BPF program run?"))
		goto cleanup;

	ASSERT_EQ(bss->seq_err, 0, "check for unexpected err");

cleanup:
	bpf_iter_task_btf__destroy(skel);
}

static void test_tcp4(void)
{
	struct bpf_iter_tcp4 *skel;

	skel = bpf_iter_tcp4__open_and_load();
	if (!ASSERT_OK_PTR(skel, "bpf_iter_tcp4__open_and_load"))
		return;

	do_dummy_read(skel->progs.dump_tcp4);

	bpf_iter_tcp4__destroy(skel);
}

static void test_tcp6(void)
{
	struct bpf_iter_tcp6 *skel;

	skel = bpf_iter_tcp6__open_and_load();
	if (!ASSERT_OK_PTR(skel, "bpf_iter_tcp6__open_and_load"))
		return;

	do_dummy_read(skel->progs.dump_tcp6);

	bpf_iter_tcp6__destroy(skel);
}

static void test_udp4(void)
{
	struct bpf_iter_udp4 *skel;

	skel = bpf_iter_udp4__open_and_load();
	if (!ASSERT_OK_PTR(skel, "bpf_iter_udp4__open_and_load"))
		return;

	do_dummy_read(skel->progs.dump_udp4);

	bpf_iter_udp4__destroy(skel);
}

static void test_udp6(void)
{
	struct bpf_iter_udp6 *skel;

	skel = bpf_iter_udp6__open_and_load();
	if (!ASSERT_OK_PTR(skel, "bpf_iter_udp6__open_and_load"))
		return;

	do_dummy_read(skel->progs.dump_udp6);

	bpf_iter_udp6__destroy(skel);
}

static void test_unix(void)
{
	struct bpf_iter_unix *skel;

	skel = bpf_iter_unix__open_and_load();
	if (!ASSERT_OK_PTR(skel, "bpf_iter_unix__open_and_load"))
		return;

	do_dummy_read(skel->progs.dump_unix);

	bpf_iter_unix__destroy(skel);
}

/* The expected string is less than 16 bytes */
static int do_read_with_fd(int iter_fd, const char *expected,
			   bool read_one_char)
{
	int len, read_buf_len, start;
	char buf[16] = {};

	read_buf_len = read_one_char ? 1 : 16;
	start = 0;
	while ((len = read(iter_fd, buf + start, read_buf_len)) > 0) {
		start += len;
		if (CHECK(start >= 16, "read", "read len %d\n", len))
			return -1;
		read_buf_len = read_one_char ? 1 : 16 - start;
	}
	if (CHECK(len < 0, "read", "read failed: %s\n", strerror(errno)))
		return -1;

	if (!ASSERT_STREQ(buf, expected, "read"))
		return -1;

	return 0;
}

static void test_anon_iter(bool read_one_char)
{
	struct bpf_iter_test_kern1 *skel;
	struct bpf_link *link;
	int iter_fd, err;

	skel = bpf_iter_test_kern1__open_and_load();
	if (!ASSERT_OK_PTR(skel, "bpf_iter_test_kern1__open_and_load"))
		return;

	err = bpf_iter_test_kern1__attach(skel);
	if (!ASSERT_OK(err, "bpf_iter_test_kern1__attach")) {
		goto out;
	}

	link = skel->links.dump_task;
	iter_fd = bpf_iter_create(bpf_link__fd(link));
	if (!ASSERT_GE(iter_fd, 0, "create_iter"))
		goto out;

	do_read_with_fd(iter_fd, "abcd", read_one_char);
	close(iter_fd);

out:
	bpf_iter_test_kern1__destroy(skel);
}

static int do_read(const char *path, const char *expected)
{
	int err, iter_fd;

	iter_fd = open(path, O_RDONLY);
	if (CHECK(iter_fd < 0, "open", "open %s failed: %s\n",
		  path, strerror(errno)))
		return -1;

	err = do_read_with_fd(iter_fd, expected, false);
	close(iter_fd);
	return err;
}

static void test_file_iter(void)
{
	const char *path = "/sys/fs/bpf/bpf_iter_test1";
	struct bpf_iter_test_kern1 *skel1;
	struct bpf_iter_test_kern2 *skel2;
	struct bpf_link *link;
	int err;

	skel1 = bpf_iter_test_kern1__open_and_load();
	if (!ASSERT_OK_PTR(skel1, "bpf_iter_test_kern1__open_and_load"))
		return;

	link = bpf_program__attach_iter(skel1->progs.dump_task, NULL);
	if (!ASSERT_OK_PTR(link, "attach_iter"))
		goto out;

	/* unlink this path if it exists. */
	unlink(path);

	err = bpf_link__pin(link, path);
	if (CHECK(err, "pin_iter", "pin_iter to %s failed: %d\n", path, err))
		goto free_link;

	err = do_read(path, "abcd");
	if (err)
		goto unlink_path;

	/* file based iterator seems working fine. Let us a link update
	 * of the underlying link and `cat` the iterator again, its content
	 * should change.
	 */
	skel2 = bpf_iter_test_kern2__open_and_load();
	if (!ASSERT_OK_PTR(skel2, "bpf_iter_test_kern2__open_and_load"))
		goto unlink_path;

	err = bpf_link__update_program(link, skel2->progs.dump_task);
	if (!ASSERT_OK(err, "update_prog"))
		goto destroy_skel2;

	do_read(path, "ABCD");

destroy_skel2:
	bpf_iter_test_kern2__destroy(skel2);
unlink_path:
	unlink(path);
free_link:
	bpf_link__destroy(link);
out:
	bpf_iter_test_kern1__destroy(skel1);
}

static void test_overflow(bool test_e2big_overflow, bool ret1)
{
	__u32 map_info_len, total_read_len, expected_read_len;
	int err, iter_fd, map1_fd, map2_fd, len;
	struct bpf_map_info map_info = {};
	struct bpf_iter_test_kern4 *skel;
	struct bpf_link *link;
	__u32 iter_size;
	char *buf;

	skel = bpf_iter_test_kern4__open();
	if (!ASSERT_OK_PTR(skel, "bpf_iter_test_kern4__open"))
		return;

	/* create two maps: bpf program will only do bpf_seq_write
	 * for these two maps. The goal is one map output almost
	 * fills seq_file buffer and then the other will trigger
	 * overflow and needs restart.
	 */
	map1_fd = bpf_map_create(BPF_MAP_TYPE_ARRAY, NULL, 4, 8, 1, NULL);
	if (CHECK(map1_fd < 0, "bpf_map_create",
		  "map_creation failed: %s\n", strerror(errno)))
		goto out;
	map2_fd = bpf_map_create(BPF_MAP_TYPE_ARRAY, NULL, 4, 8, 1, NULL);
	if (CHECK(map2_fd < 0, "bpf_map_create",
		  "map_creation failed: %s\n", strerror(errno)))
		goto free_map1;

	/* bpf_seq_printf kernel buffer is 8 pages, so one map
	 * bpf_seq_write will mostly fill it, and the other map
	 * will partially fill and then trigger overflow and need
	 * bpf_seq_read restart.
	 */
	iter_size = sysconf(_SC_PAGE_SIZE) << 3;

	if (test_e2big_overflow) {
		skel->rodata->print_len = (iter_size + 8) / 8;
		expected_read_len = 2 * (iter_size + 8);
	} else if (!ret1) {
		skel->rodata->print_len = (iter_size - 8) / 8;
		expected_read_len = 2 * (iter_size - 8);
	} else {
		skel->rodata->print_len = 1;
		expected_read_len = 2 * 8;
	}
	skel->rodata->ret1 = ret1;

	if (!ASSERT_OK(bpf_iter_test_kern4__load(skel),
		  "bpf_iter_test_kern4__load"))
		goto free_map2;

	/* setup filtering map_id in bpf program */
	map_info_len = sizeof(map_info);
	err = bpf_obj_get_info_by_fd(map1_fd, &map_info, &map_info_len);
	if (CHECK(err, "get_map_info", "get map info failed: %s\n",
		  strerror(errno)))
		goto free_map2;
	skel->bss->map1_id = map_info.id;

	err = bpf_obj_get_info_by_fd(map2_fd, &map_info, &map_info_len);
	if (CHECK(err, "get_map_info", "get map info failed: %s\n",
		  strerror(errno)))
		goto free_map2;
	skel->bss->map2_id = map_info.id;

	link = bpf_program__attach_iter(skel->progs.dump_bpf_map, NULL);
	if (!ASSERT_OK_PTR(link, "attach_iter"))
		goto free_map2;

	iter_fd = bpf_iter_create(bpf_link__fd(link));
	if (!ASSERT_GE(iter_fd, 0, "create_iter"))
		goto free_link;

	buf = malloc(expected_read_len);
	if (!buf)
		goto close_iter;

	/* do read */
	total_read_len = 0;
	if (test_e2big_overflow) {
		while ((len = read(iter_fd, buf, expected_read_len)) > 0)
			total_read_len += len;

		CHECK(len != -1 || errno != E2BIG, "read",
		      "expected ret -1, errno E2BIG, but get ret %d, error %s\n",
			  len, strerror(errno));
		goto free_buf;
	} else if (!ret1) {
		while ((len = read(iter_fd, buf, expected_read_len)) > 0)
			total_read_len += len;

		if (CHECK(len < 0, "read", "read failed: %s\n",
			  strerror(errno)))
			goto free_buf;
	} else {
		do {
			len = read(iter_fd, buf, expected_read_len);
			if (len > 0)
				total_read_len += len;
		} while (len > 0 || len == -EAGAIN);

		if (CHECK(len < 0, "read", "read failed: %s\n",
			  strerror(errno)))
			goto free_buf;
	}

	if (!ASSERT_EQ(total_read_len, expected_read_len, "read"))
		goto free_buf;

	if (!ASSERT_EQ(skel->bss->map1_accessed, 1, "map1_accessed"))
		goto free_buf;

	if (!ASSERT_EQ(skel->bss->map2_accessed, 2, "map2_accessed"))
		goto free_buf;

	ASSERT_EQ(skel->bss->map2_seqnum1, skel->bss->map2_seqnum2, "map2_seqnum");

free_buf:
	free(buf);
close_iter:
	close(iter_fd);
free_link:
	bpf_link__destroy(link);
free_map2:
	close(map2_fd);
free_map1:
	close(map1_fd);
out:
	bpf_iter_test_kern4__destroy(skel);
}

static void test_bpf_hash_map(void)
{
	__u32 expected_key_a = 0, expected_key_b = 0;
	DECLARE_LIBBPF_OPTS(bpf_iter_attach_opts, opts);
	struct bpf_iter_bpf_hash_map *skel;
	int err, i, len, map_fd, iter_fd;
	union bpf_iter_link_info linfo;
	__u64 val, expected_val = 0;
	struct bpf_link *link;
	struct key_t {
		int a;
		int b;
		int c;
	} key;
	char buf[64];

	skel = bpf_iter_bpf_hash_map__open();
	if (!ASSERT_OK_PTR(skel, "bpf_iter_bpf_hash_map__open"))
		return;

	skel->bss->in_test_mode = true;

	err = bpf_iter_bpf_hash_map__load(skel);
	if (!ASSERT_OK(err, "bpf_iter_bpf_hash_map__load"))
		goto out;

	/* iterator with hashmap2 and hashmap3 should fail */
	memset(&linfo, 0, sizeof(linfo));
	linfo.map.map_fd = bpf_map__fd(skel->maps.hashmap2);
	opts.link_info = &linfo;
	opts.link_info_len = sizeof(linfo);
	link = bpf_program__attach_iter(skel->progs.dump_bpf_hash_map, &opts);
	if (!ASSERT_ERR_PTR(link, "attach_iter"))
		goto out;

	linfo.map.map_fd = bpf_map__fd(skel->maps.hashmap3);
	link = bpf_program__attach_iter(skel->progs.dump_bpf_hash_map, &opts);
	if (!ASSERT_ERR_PTR(link, "attach_iter"))
		goto out;

	/* hashmap1 should be good, update map values here */
	map_fd = bpf_map__fd(skel->maps.hashmap1);
	for (i = 0; i < bpf_map__max_entries(skel->maps.hashmap1); i++) {
		key.a = i + 1;
		key.b = i + 2;
		key.c = i + 3;
		val = i + 4;
		expected_key_a += key.a;
		expected_key_b += key.b;
		expected_val += val;

		err = bpf_map_update_elem(map_fd, &key, &val, BPF_ANY);
		if (!ASSERT_OK(err, "map_update"))
			goto out;
	}

	/* Sleepable program is prohibited for hash map iterator */
	linfo.map.map_fd = map_fd;
	link = bpf_program__attach_iter(skel->progs.sleepable_dummy_dump, &opts);
	if (!ASSERT_ERR_PTR(link, "attach_sleepable_prog_to_iter"))
		goto out;

	linfo.map.map_fd = map_fd;
	link = bpf_program__attach_iter(skel->progs.dump_bpf_hash_map, &opts);
	if (!ASSERT_OK_PTR(link, "attach_iter"))
		goto out;

	iter_fd = bpf_iter_create(bpf_link__fd(link));
	if (!ASSERT_GE(iter_fd, 0, "create_iter"))
		goto free_link;

	/* do some tests */
	while ((len = read(iter_fd, buf, sizeof(buf))) > 0)
		;
	if (CHECK(len < 0, "read", "read failed: %s\n", strerror(errno)))
		goto close_iter;

	/* test results */
	if (!ASSERT_EQ(skel->bss->key_sum_a, expected_key_a, "key_sum_a"))
		goto close_iter;
	if (!ASSERT_EQ(skel->bss->key_sum_b, expected_key_b, "key_sum_b"))
		goto close_iter;
	if (!ASSERT_EQ(skel->bss->val_sum, expected_val, "val_sum"))
		goto close_iter;

close_iter:
	close(iter_fd);
free_link:
	bpf_link__destroy(link);
out:
	bpf_iter_bpf_hash_map__destroy(skel);
}

static void test_bpf_percpu_hash_map(void)
{
	__u32 expected_key_a = 0, expected_key_b = 0;
	DECLARE_LIBBPF_OPTS(bpf_iter_attach_opts, opts);
	struct bpf_iter_bpf_percpu_hash_map *skel;
	int err, i, j, len, map_fd, iter_fd;
	union bpf_iter_link_info linfo;
	__u32 expected_val = 0;
	struct bpf_link *link;
	struct key_t {
		int a;
		int b;
		int c;
	} key;
	char buf[64];
	void *val;

	skel = bpf_iter_bpf_percpu_hash_map__open();
	if (!ASSERT_OK_PTR(skel, "bpf_iter_bpf_percpu_hash_map__open"))
		return;

	skel->rodata->num_cpus = bpf_num_possible_cpus();
	val = malloc(8 * bpf_num_possible_cpus());

	err = bpf_iter_bpf_percpu_hash_map__load(skel);
	if (!ASSERT_OK_PTR(skel, "bpf_iter_bpf_percpu_hash_map__load"))
		goto out;

	/* update map values here */
	map_fd = bpf_map__fd(skel->maps.hashmap1);
	for (i = 0; i < bpf_map__max_entries(skel->maps.hashmap1); i++) {
		key.a = i + 1;
		key.b = i + 2;
		key.c = i + 3;
		expected_key_a += key.a;
		expected_key_b += key.b;

		for (j = 0; j < bpf_num_possible_cpus(); j++) {
			*(__u32 *)(val + j * 8) = i + j;
			expected_val += i + j;
		}

		err = bpf_map_update_elem(map_fd, &key, val, BPF_ANY);
		if (!ASSERT_OK(err, "map_update"))
			goto out;
	}

	memset(&linfo, 0, sizeof(linfo));
	linfo.map.map_fd = map_fd;
	opts.link_info = &linfo;
	opts.link_info_len = sizeof(linfo);
	link = bpf_program__attach_iter(skel->progs.dump_bpf_percpu_hash_map, &opts);
	if (!ASSERT_OK_PTR(link, "attach_iter"))
		goto out;

	iter_fd = bpf_iter_create(bpf_link__fd(link));
	if (!ASSERT_GE(iter_fd, 0, "create_iter"))
		goto free_link;

	/* do some tests */
	while ((len = read(iter_fd, buf, sizeof(buf))) > 0)
		;
	if (CHECK(len < 0, "read", "read failed: %s\n", strerror(errno)))
		goto close_iter;

	/* test results */
	if (!ASSERT_EQ(skel->bss->key_sum_a, expected_key_a, "key_sum_a"))
		goto close_iter;
	if (!ASSERT_EQ(skel->bss->key_sum_b, expected_key_b, "key_sum_b"))
		goto close_iter;
	if (!ASSERT_EQ(skel->bss->val_sum, expected_val, "val_sum"))
		goto close_iter;

close_iter:
	close(iter_fd);
free_link:
	bpf_link__destroy(link);
out:
	bpf_iter_bpf_percpu_hash_map__destroy(skel);
	free(val);
}

static void test_bpf_array_map(void)
{
	__u64 val, expected_val = 0, res_first_val, first_val = 0;
	DECLARE_LIBBPF_OPTS(bpf_iter_attach_opts, opts);
	__u32 expected_key = 0, res_first_key;
	struct bpf_iter_bpf_array_map *skel;
	union bpf_iter_link_info linfo;
	int err, i, map_fd, iter_fd;
	struct bpf_link *link;
	char buf[64] = {};
	int len, start;

	skel = bpf_iter_bpf_array_map__open_and_load();
	if (!ASSERT_OK_PTR(skel, "bpf_iter_bpf_array_map__open_and_load"))
		return;

	map_fd = bpf_map__fd(skel->maps.arraymap1);
	for (i = 0; i < bpf_map__max_entries(skel->maps.arraymap1); i++) {
		val = i + 4;
		expected_key += i;
		expected_val += val;

		if (i == 0)
			first_val = val;

		err = bpf_map_update_elem(map_fd, &i, &val, BPF_ANY);
		if (!ASSERT_OK(err, "map_update"))
			goto out;
	}

	memset(&linfo, 0, sizeof(linfo));
	linfo.map.map_fd = map_fd;
	opts.link_info = &linfo;
	opts.link_info_len = sizeof(linfo);
	link = bpf_program__attach_iter(skel->progs.dump_bpf_array_map, &opts);
	if (!ASSERT_OK_PTR(link, "attach_iter"))
		goto out;

	iter_fd = bpf_iter_create(bpf_link__fd(link));
	if (!ASSERT_GE(iter_fd, 0, "create_iter"))
		goto free_link;

	/* do some tests */
	start = 0;
	while ((len = read(iter_fd, buf + start, sizeof(buf) - start)) > 0)
		start += len;
	if (CHECK(len < 0, "read", "read failed: %s\n", strerror(errno)))
		goto close_iter;

	/* test results */
	res_first_key = *(__u32 *)buf;
	res_first_val = *(__u64 *)(buf + sizeof(__u32));
	if (CHECK(res_first_key != 0 || res_first_val != first_val,
		  "bpf_seq_write",
		  "seq_write failure: first key %u vs expected 0, "
		  " first value %llu vs expected %llu\n",
		  res_first_key, res_first_val, first_val))
		goto close_iter;

	if (!ASSERT_EQ(skel->bss->key_sum, expected_key, "key_sum"))
		goto close_iter;
	if (!ASSERT_EQ(skel->bss->val_sum, expected_val, "val_sum"))
		goto close_iter;

	for (i = 0; i < bpf_map__max_entries(skel->maps.arraymap1); i++) {
		err = bpf_map_lookup_elem(map_fd, &i, &val);
		if (!ASSERT_OK(err, "map_lookup"))
			goto out;
		if (!ASSERT_EQ(i, val, "invalid_val"))
			goto out;
	}

close_iter:
	close(iter_fd);
free_link:
	bpf_link__destroy(link);
out:
	bpf_iter_bpf_array_map__destroy(skel);
}

static void test_bpf_array_map_iter_fd(void)
{
	struct bpf_iter_bpf_array_map *skel;

	skel = bpf_iter_bpf_array_map__open_and_load();
	if (!ASSERT_OK_PTR(skel, "bpf_iter_bpf_array_map__open_and_load"))
		return;

	do_read_map_iter_fd(&skel->skeleton, skel->progs.dump_bpf_array_map,
			    skel->maps.arraymap1);

	bpf_iter_bpf_array_map__destroy(skel);
}

static void test_bpf_percpu_array_map(void)
{
	DECLARE_LIBBPF_OPTS(bpf_iter_attach_opts, opts);
	struct bpf_iter_bpf_percpu_array_map *skel;
	__u32 expected_key = 0, expected_val = 0;
	union bpf_iter_link_info linfo;
	int err, i, j, map_fd, iter_fd;
	struct bpf_link *link;
	char buf[64];
	void *val;
	int len;

	skel = bpf_iter_bpf_percpu_array_map__open();
	if (!ASSERT_OK_PTR(skel, "bpf_iter_bpf_percpu_array_map__open"))
		return;

	skel->rodata->num_cpus = bpf_num_possible_cpus();
	val = malloc(8 * bpf_num_possible_cpus());

	err = bpf_iter_bpf_percpu_array_map__load(skel);
	if (!ASSERT_OK_PTR(skel, "bpf_iter_bpf_percpu_array_map__load"))
		goto out;

	/* update map values here */
	map_fd = bpf_map__fd(skel->maps.arraymap1);
	for (i = 0; i < bpf_map__max_entries(skel->maps.arraymap1); i++) {
		expected_key += i;

		for (j = 0; j < bpf_num_possible_cpus(); j++) {
			*(__u32 *)(val + j * 8) = i + j;
			expected_val += i + j;
		}

		err = bpf_map_update_elem(map_fd, &i, val, BPF_ANY);
		if (!ASSERT_OK(err, "map_update"))
			goto out;
	}

	memset(&linfo, 0, sizeof(linfo));
	linfo.map.map_fd = map_fd;
	opts.link_info = &linfo;
	opts.link_info_len = sizeof(linfo);
	link = bpf_program__attach_iter(skel->progs.dump_bpf_percpu_array_map, &opts);
	if (!ASSERT_OK_PTR(link, "attach_iter"))
		goto out;

	iter_fd = bpf_iter_create(bpf_link__fd(link));
	if (!ASSERT_GE(iter_fd, 0, "create_iter"))
		goto free_link;

	/* do some tests */
	while ((len = read(iter_fd, buf, sizeof(buf))) > 0)
		;
	if (CHECK(len < 0, "read", "read failed: %s\n", strerror(errno)))
		goto close_iter;

	/* test results */
	if (!ASSERT_EQ(skel->bss->key_sum, expected_key, "key_sum"))
		goto close_iter;
	if (!ASSERT_EQ(skel->bss->val_sum, expected_val, "val_sum"))
		goto close_iter;

close_iter:
	close(iter_fd);
free_link:
	bpf_link__destroy(link);
out:
	bpf_iter_bpf_percpu_array_map__destroy(skel);
	free(val);
}

/* An iterator program deletes all local storage in a map. */
static void test_bpf_sk_storage_delete(void)
{
	DECLARE_LIBBPF_OPTS(bpf_iter_attach_opts, opts);
	struct bpf_iter_bpf_sk_storage_helpers *skel;
	union bpf_iter_link_info linfo;
	int err, len, map_fd, iter_fd;
	struct bpf_link *link;
	int sock_fd = -1;
	__u32 val = 42;
	char buf[64];

	skel = bpf_iter_bpf_sk_storage_helpers__open_and_load();
	if (!ASSERT_OK_PTR(skel, "bpf_iter_bpf_sk_storage_helpers__open_and_load"))
		return;

	map_fd = bpf_map__fd(skel->maps.sk_stg_map);

	sock_fd = socket(AF_INET6, SOCK_STREAM, 0);
	if (!ASSERT_GE(sock_fd, 0, "socket"))
		goto out;
	err = bpf_map_update_elem(map_fd, &sock_fd, &val, BPF_NOEXIST);
	if (!ASSERT_OK(err, "map_update"))
		goto out;

	memset(&linfo, 0, sizeof(linfo));
	linfo.map.map_fd = map_fd;
	opts.link_info = &linfo;
	opts.link_info_len = sizeof(linfo);
	link = bpf_program__attach_iter(skel->progs.delete_bpf_sk_storage_map,
					&opts);
	if (!ASSERT_OK_PTR(link, "attach_iter"))
		goto out;

	iter_fd = bpf_iter_create(bpf_link__fd(link));
	if (!ASSERT_GE(iter_fd, 0, "create_iter"))
		goto free_link;

	/* do some tests */
	while ((len = read(iter_fd, buf, sizeof(buf))) > 0)
		;
	if (CHECK(len < 0, "read", "read failed: %s\n", strerror(errno)))
		goto close_iter;

	/* test results */
	err = bpf_map_lookup_elem(map_fd, &sock_fd, &val);
	if (CHECK(!err || errno != ENOENT, "bpf_map_lookup_elem",
		  "map value wasn't deleted (err=%d, errno=%d)\n", err, errno))
		goto close_iter;

close_iter:
	close(iter_fd);
free_link:
	bpf_link__destroy(link);
out:
	if (sock_fd >= 0)
		close(sock_fd);
	bpf_iter_bpf_sk_storage_helpers__destroy(skel);
}

/* This creates a socket and its local storage. It then runs a task_iter BPF
 * program that replaces the existing socket local storage with the tgid of the
 * only task owning a file descriptor to this socket, this process, prog_tests.
 * It then runs a tcp socket iterator that negates the value in the existing
 * socket local storage, the test verifies that the resulting value is -pid.
 */
static void test_bpf_sk_storage_get(void)
{
	struct bpf_iter_bpf_sk_storage_helpers *skel;
	int err, map_fd, val = -1;
	int sock_fd = -1;

	skel = bpf_iter_bpf_sk_storage_helpers__open_and_load();
	if (!ASSERT_OK_PTR(skel, "bpf_iter_bpf_sk_storage_helpers__open_and_load"))
		return;

	sock_fd = socket(AF_INET6, SOCK_STREAM, 0);
	if (!ASSERT_GE(sock_fd, 0, "socket"))
		goto out;

	err = listen(sock_fd, 1);
	if (!ASSERT_OK(err, "listen"))
		goto close_socket;

	map_fd = bpf_map__fd(skel->maps.sk_stg_map);

	err = bpf_map_update_elem(map_fd, &sock_fd, &val, BPF_NOEXIST);
	if (!ASSERT_OK(err, "bpf_map_update_elem"))
		goto close_socket;

	do_dummy_read(skel->progs.fill_socket_owner);

	err = bpf_map_lookup_elem(map_fd, &sock_fd, &val);
	if (CHECK(err || val != getpid(), "bpf_map_lookup_elem",
	    "map value wasn't set correctly (expected %d, got %d, err=%d)\n",
	    getpid(), val, err))
		goto close_socket;

	do_dummy_read(skel->progs.negate_socket_local_storage);

	err = bpf_map_lookup_elem(map_fd, &sock_fd, &val);
	CHECK(err || val != -getpid(), "bpf_map_lookup_elem",
	      "map value wasn't set correctly (expected %d, got %d, err=%d)\n",
	      -getpid(), val, err);

close_socket:
	close(sock_fd);
out:
	bpf_iter_bpf_sk_storage_helpers__destroy(skel);
}

static void test_bpf_sk_stoarge_map_iter_fd(void)
{
	struct bpf_iter_bpf_sk_storage_map *skel;

	skel = bpf_iter_bpf_sk_storage_map__open_and_load();
	if (!ASSERT_OK_PTR(skel, "bpf_iter_bpf_sk_storage_map__open_and_load"))
		return;

	do_read_map_iter_fd(&skel->skeleton, skel->progs.rw_bpf_sk_storage_map,
			    skel->maps.sk_stg_map);

	bpf_iter_bpf_sk_storage_map__destroy(skel);
}

static void test_bpf_sk_storage_map(void)
{
	DECLARE_LIBBPF_OPTS(bpf_iter_attach_opts, opts);
	int err, i, len, map_fd, iter_fd, num_sockets;
	struct bpf_iter_bpf_sk_storage_map *skel;
	union bpf_iter_link_info linfo;
	int sock_fd[3] = {-1, -1, -1};
	__u32 val, expected_val = 0;
	struct bpf_link *link;
	char buf[64];

	skel = bpf_iter_bpf_sk_storage_map__open_and_load();
	if (!ASSERT_OK_PTR(skel, "bpf_iter_bpf_sk_storage_map__open_and_load"))
		return;

	map_fd = bpf_map__fd(skel->maps.sk_stg_map);
	num_sockets = ARRAY_SIZE(sock_fd);
	for (i = 0; i < num_sockets; i++) {
		sock_fd[i] = socket(AF_INET6, SOCK_STREAM, 0);
		if (!ASSERT_GE(sock_fd[i], 0, "socket"))
			goto out;

		val = i + 1;
		expected_val += val;

		err = bpf_map_update_elem(map_fd, &sock_fd[i], &val,
					  BPF_NOEXIST);
		if (!ASSERT_OK(err, "map_update"))
			goto out;
	}

	memset(&linfo, 0, sizeof(linfo));
	linfo.map.map_fd = map_fd;
	opts.link_info = &linfo;
	opts.link_info_len = sizeof(linfo);
	link = bpf_program__attach_iter(skel->progs.oob_write_bpf_sk_storage_map, &opts);
	err = libbpf_get_error(link);
	if (!ASSERT_EQ(err, -EACCES, "attach_oob_write_iter")) {
		if (!err)
			bpf_link__destroy(link);
		goto out;
	}

	link = bpf_program__attach_iter(skel->progs.rw_bpf_sk_storage_map, &opts);
	if (!ASSERT_OK_PTR(link, "attach_iter"))
		goto out;

	iter_fd = bpf_iter_create(bpf_link__fd(link));
	if (!ASSERT_GE(iter_fd, 0, "create_iter"))
		goto free_link;

	skel->bss->to_add_val = time(NULL);
	/* do some tests */
	while ((len = read(iter_fd, buf, sizeof(buf))) > 0)
		;
	if (CHECK(len < 0, "read", "read failed: %s\n", strerror(errno)))
		goto close_iter;

	/* test results */
	if (!ASSERT_EQ(skel->bss->ipv6_sk_count, num_sockets, "ipv6_sk_count"))
		goto close_iter;

	if (!ASSERT_EQ(skel->bss->val_sum, expected_val, "val_sum"))
		goto close_iter;

	for (i = 0; i < num_sockets; i++) {
		err = bpf_map_lookup_elem(map_fd, &sock_fd[i], &val);
		if (!ASSERT_OK(err, "map_lookup") ||
		    !ASSERT_EQ(val, i + 1 + skel->bss->to_add_val, "check_map_value"))
			break;
	}

close_iter:
	close(iter_fd);
free_link:
	bpf_link__destroy(link);
out:
	for (i = 0; i < num_sockets; i++) {
		if (sock_fd[i] >= 0)
			close(sock_fd[i]);
	}
	bpf_iter_bpf_sk_storage_map__destroy(skel);
}

static void test_rdonly_buf_out_of_bound(void)
{
	DECLARE_LIBBPF_OPTS(bpf_iter_attach_opts, opts);
	struct bpf_iter_test_kern5 *skel;
	union bpf_iter_link_info linfo;
	struct bpf_link *link;

	skel = bpf_iter_test_kern5__open_and_load();
	if (!ASSERT_OK_PTR(skel, "bpf_iter_test_kern5__open_and_load"))
		return;

	memset(&linfo, 0, sizeof(linfo));
	linfo.map.map_fd = bpf_map__fd(skel->maps.hashmap1);
	opts.link_info = &linfo;
	opts.link_info_len = sizeof(linfo);
	link = bpf_program__attach_iter(skel->progs.dump_bpf_hash_map, &opts);
	if (!ASSERT_ERR_PTR(link, "attach_iter"))
		bpf_link__destroy(link);

	bpf_iter_test_kern5__destroy(skel);
}

static void test_buf_neg_offset(void)
{
	struct bpf_iter_test_kern6 *skel;

	skel = bpf_iter_test_kern6__open_and_load();
	if (!ASSERT_ERR_PTR(skel, "bpf_iter_test_kern6__open_and_load"))
		bpf_iter_test_kern6__destroy(skel);
}

static void test_link_iter(void)
{
	struct bpf_iter_bpf_link *skel;

	skel = bpf_iter_bpf_link__open_and_load();
	if (!ASSERT_OK_PTR(skel, "bpf_iter_bpf_link__open_and_load"))
		return;

	do_dummy_read(skel->progs.dump_bpf_link);

	bpf_iter_bpf_link__destroy(skel);
}

static void test_ksym_iter(void)
{
	struct bpf_iter_ksym *skel;

	skel = bpf_iter_ksym__open_and_load();
	if (!ASSERT_OK_PTR(skel, "bpf_iter_ksym__open_and_load"))
		return;

	do_dummy_read(skel->progs.dump_ksym);

	bpf_iter_ksym__destroy(skel);
}

#define CMP_BUFFER_SIZE 1024
static char task_vma_output[CMP_BUFFER_SIZE];
static char proc_maps_output[CMP_BUFFER_SIZE];

/* remove \0 and \t from str, and only keep the first line */
static void str_strip_first_line(char *str)
{
	char *dst = str, *src = str;

	do {
		if (*src == ' ' || *src == '\t')
			src++;
		else
			*(dst++) = *(src++);

	} while (*src != '\0' && *src != '\n');

	*dst = '\0';
}

<<<<<<< HEAD
static void test_task_vma(void)
=======
static void test_task_vma_common(struct bpf_iter_attach_opts *opts)
>>>>>>> 7365df19
{
	int err, iter_fd = -1, proc_maps_fd = -1;
	struct bpf_iter_task_vma *skel;
	int len, read_size = 4;
	char maps_path[64];

	skel = bpf_iter_task_vma__open();
	if (!ASSERT_OK_PTR(skel, "bpf_iter_task_vma__open"))
		return;

	skel->bss->pid = getpid();
	skel->bss->one_task = opts ? 1 : 0;

	err = bpf_iter_task_vma__load(skel);
	if (!ASSERT_OK(err, "bpf_iter_task_vma__load"))
		goto out;

	skel->links.proc_maps = bpf_program__attach_iter(
		skel->progs.proc_maps, opts);

	if (!ASSERT_OK_PTR(skel->links.proc_maps, "bpf_program__attach_iter")) {
		skel->links.proc_maps = NULL;
		goto out;
	}

	iter_fd = bpf_iter_create(bpf_link__fd(skel->links.proc_maps));
	if (!ASSERT_GE(iter_fd, 0, "create_iter"))
		goto out;

	/* Read CMP_BUFFER_SIZE (1kB) from bpf_iter. Read in small chunks
	 * to trigger seq_file corner cases.
	 */
	len = 0;
	while (len < CMP_BUFFER_SIZE) {
		err = read_fd_into_buffer(iter_fd, task_vma_output + len,
					  MIN(read_size, CMP_BUFFER_SIZE - len));
		if (!err)
			break;
		if (!ASSERT_GE(err, 0, "read_iter_fd"))
			goto out;
		len += err;
	}
	if (opts)
		ASSERT_EQ(skel->bss->one_task_error, 0, "unexpected task");

	/* read CMP_BUFFER_SIZE (1kB) from /proc/pid/maps */
	snprintf(maps_path, 64, "/proc/%u/maps", skel->bss->pid);
	proc_maps_fd = open(maps_path, O_RDONLY);
	if (!ASSERT_GE(proc_maps_fd, 0, "open_proc_maps"))
		goto out;
	err = read_fd_into_buffer(proc_maps_fd, proc_maps_output, CMP_BUFFER_SIZE);
	if (!ASSERT_GE(err, 0, "read_prog_maps_fd"))
		goto out;

	/* strip and compare the first line of the two files */
	str_strip_first_line(task_vma_output);
	str_strip_first_line(proc_maps_output);

	ASSERT_STREQ(task_vma_output, proc_maps_output, "compare_output");
<<<<<<< HEAD
=======

	check_bpf_link_info(skel->progs.proc_maps);

>>>>>>> 7365df19
out:
	close(proc_maps_fd);
	close(iter_fd);
	bpf_iter_task_vma__destroy(skel);
}

void test_bpf_sockmap_map_iter_fd(void)
{
	struct bpf_iter_sockmap *skel;

	skel = bpf_iter_sockmap__open_and_load();
	if (!ASSERT_OK_PTR(skel, "bpf_iter_sockmap__open_and_load"))
		return;

	do_read_map_iter_fd(&skel->skeleton, skel->progs.copy, skel->maps.sockmap);

	bpf_iter_sockmap__destroy(skel);
}

static void test_task_vma(void)
{
	LIBBPF_OPTS(bpf_iter_attach_opts, opts);
	union bpf_iter_link_info linfo;

	memset(&linfo, 0, sizeof(linfo));
	linfo.task.tid = getpid();
	opts.link_info = &linfo;
	opts.link_info_len = sizeof(linfo);

	test_task_vma_common(&opts);
	test_task_vma_common(NULL);
}

/* uprobe attach point */
static noinline int trigger_func(int arg)
{
	asm volatile ("");
	return arg + 1;
}

static void test_task_vma_offset_common(struct bpf_iter_attach_opts *opts, bool one_proc)
{
	struct bpf_iter_vma_offset *skel;
	struct bpf_link *link;
	char buf[16] = {};
	int iter_fd, len;
	int pgsz, shift;

	skel = bpf_iter_vma_offset__open_and_load();
	if (!ASSERT_OK_PTR(skel, "bpf_iter_vma_offset__open_and_load"))
		return;

	skel->bss->pid = getpid();
	skel->bss->address = (uintptr_t)trigger_func;
	for (pgsz = getpagesize(), shift = 0; pgsz > 1; pgsz >>= 1, shift++)
		;
	skel->bss->page_shift = shift;

	link = bpf_program__attach_iter(skel->progs.get_vma_offset, opts);
	if (!ASSERT_OK_PTR(link, "attach_iter"))
		return;

	iter_fd = bpf_iter_create(bpf_link__fd(link));
	if (!ASSERT_GT(iter_fd, 0, "create_iter"))
		goto exit;

	while ((len = read(iter_fd, buf, sizeof(buf))) > 0)
		;
	buf[15] = 0;
	ASSERT_EQ(strcmp(buf, "OK\n"), 0, "strcmp");

	ASSERT_EQ(skel->bss->offset, get_uprobe_offset(trigger_func), "offset");
	if (one_proc)
		ASSERT_EQ(skel->bss->unique_tgid_cnt, 1, "unique_tgid_count");
	else
		ASSERT_GT(skel->bss->unique_tgid_cnt, 1, "unique_tgid_count");

	close(iter_fd);

exit:
	bpf_link__destroy(link);
}

static void test_task_vma_offset(void)
{
	LIBBPF_OPTS(bpf_iter_attach_opts, opts);
	union bpf_iter_link_info linfo;

	memset(&linfo, 0, sizeof(linfo));
	linfo.task.pid = getpid();
	opts.link_info = &linfo;
	opts.link_info_len = sizeof(linfo);

	test_task_vma_offset_common(&opts, true);

	linfo.task.pid = 0;
	linfo.task.tid = getpid();
	test_task_vma_offset_common(&opts, true);

	test_task_vma_offset_common(NULL, false);
}

void test_bpf_iter(void)
{
	ASSERT_OK(pthread_mutex_init(&do_nothing_mutex, NULL), "pthread_mutex_init");

	if (test__start_subtest("btf_id_or_null"))
		test_btf_id_or_null();
	if (test__start_subtest("ipv6_route"))
		test_ipv6_route();
	if (test__start_subtest("netlink"))
		test_netlink();
	if (test__start_subtest("bpf_map"))
		test_bpf_map();
	if (test__start_subtest("task_tid"))
		test_task_tid();
	if (test__start_subtest("task_pid"))
		test_task_pid();
	if (test__start_subtest("task_pidfd"))
		test_task_pidfd();
	if (test__start_subtest("task_sleepable"))
		test_task_sleepable();
	if (test__start_subtest("task_stack"))
		test_task_stack();
	if (test__start_subtest("task_file"))
		test_task_file();
	if (test__start_subtest("task_vma"))
		test_task_vma();
	if (test__start_subtest("task_btf"))
		test_task_btf();
	if (test__start_subtest("tcp4"))
		test_tcp4();
	if (test__start_subtest("tcp6"))
		test_tcp6();
	if (test__start_subtest("udp4"))
		test_udp4();
	if (test__start_subtest("udp6"))
		test_udp6();
	if (test__start_subtest("unix"))
		test_unix();
	if (test__start_subtest("anon"))
		test_anon_iter(false);
	if (test__start_subtest("anon-read-one-char"))
		test_anon_iter(true);
	if (test__start_subtest("file"))
		test_file_iter();
	if (test__start_subtest("overflow"))
		test_overflow(false, false);
	if (test__start_subtest("overflow-e2big"))
		test_overflow(true, false);
	if (test__start_subtest("prog-ret-1"))
		test_overflow(false, true);
	if (test__start_subtest("bpf_hash_map"))
		test_bpf_hash_map();
	if (test__start_subtest("bpf_percpu_hash_map"))
		test_bpf_percpu_hash_map();
	if (test__start_subtest("bpf_array_map"))
		test_bpf_array_map();
	if (test__start_subtest("bpf_array_map_iter_fd"))
		test_bpf_array_map_iter_fd();
	if (test__start_subtest("bpf_percpu_array_map"))
		test_bpf_percpu_array_map();
	if (test__start_subtest("bpf_sk_storage_map"))
		test_bpf_sk_storage_map();
	if (test__start_subtest("bpf_sk_storage_map_iter_fd"))
		test_bpf_sk_stoarge_map_iter_fd();
	if (test__start_subtest("bpf_sk_storage_delete"))
		test_bpf_sk_storage_delete();
	if (test__start_subtest("bpf_sk_storage_get"))
		test_bpf_sk_storage_get();
	if (test__start_subtest("rdonly-buf-out-of-bound"))
		test_rdonly_buf_out_of_bound();
	if (test__start_subtest("buf-neg-offset"))
		test_buf_neg_offset();
	if (test__start_subtest("link-iter"))
		test_link_iter();
	if (test__start_subtest("ksym"))
		test_ksym_iter();
<<<<<<< HEAD
=======
	if (test__start_subtest("bpf_sockmap_map_iter_fd"))
		test_bpf_sockmap_map_iter_fd();
	if (test__start_subtest("vma_offset"))
		test_task_vma_offset();
>>>>>>> 7365df19
}<|MERGE_RESOLUTION|>--- conflicted
+++ resolved
@@ -31,10 +31,7 @@
 #include "bpf_iter_test_kern6.skel.h"
 #include "bpf_iter_bpf_link.skel.h"
 #include "bpf_iter_ksym.skel.h"
-<<<<<<< HEAD
-=======
 #include "bpf_iter_sockmap.skel.h"
->>>>>>> 7365df19
 
 static int duration;
 
@@ -358,19 +355,6 @@
 
 	skel->bss->tgid = getpid();
 
-<<<<<<< HEAD
-	if (!ASSERT_OK(pthread_create(&thread_id, NULL, &do_nothing, NULL),
-		  "pthread_create"))
-		goto done;
-
-	do_dummy_read(skel->progs.dump_task_file);
-
-	if (!ASSERT_FALSE(pthread_join(thread_id, &ret) || ret != NULL,
-		  "pthread_join"))
-		goto done;
-
-	ASSERT_EQ(skel->bss->count, 0, "check_count");
-=======
 	ASSERT_OK(pthread_mutex_lock(&do_nothing_mutex), "pthread_mutex_lock");
 
 	ASSERT_OK(pthread_create(&thread_id, NULL, &do_nothing_wait, NULL),
@@ -400,7 +384,6 @@
 	ASSERT_OK(pthread_mutex_unlock(&do_nothing_mutex), "pthread_mutex_unlock");
 	ASSERT_OK(pthread_join(thread_id, &ret), "pthread_join");
 	ASSERT_NULL(ret, "pthread_join");
->>>>>>> 7365df19
 
 	bpf_iter_task_file__destroy(skel);
 }
@@ -1409,11 +1392,7 @@
 	*dst = '\0';
 }
 
-<<<<<<< HEAD
-static void test_task_vma(void)
-=======
 static void test_task_vma_common(struct bpf_iter_attach_opts *opts)
->>>>>>> 7365df19
 {
 	int err, iter_fd = -1, proc_maps_fd = -1;
 	struct bpf_iter_task_vma *skel;
@@ -1473,12 +1452,9 @@
 	str_strip_first_line(proc_maps_output);
 
 	ASSERT_STREQ(task_vma_output, proc_maps_output, "compare_output");
-<<<<<<< HEAD
-=======
 
 	check_bpf_link_info(skel->progs.proc_maps);
 
->>>>>>> 7365df19
 out:
 	close(proc_maps_fd);
 	close(iter_fd);
@@ -1657,11 +1633,8 @@
 		test_link_iter();
 	if (test__start_subtest("ksym"))
 		test_ksym_iter();
-<<<<<<< HEAD
-=======
 	if (test__start_subtest("bpf_sockmap_map_iter_fd"))
 		test_bpf_sockmap_map_iter_fd();
 	if (test__start_subtest("vma_offset"))
 		test_task_vma_offset();
->>>>>>> 7365df19
 }