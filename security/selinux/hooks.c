--- conflicted
+++ resolved
@@ -3065,11 +3065,7 @@
 {
 	struct common_audit_data ad;
 	struct inode_security_struct *isec;
-<<<<<<< HEAD
-	u32 sid;
-=======
 	u32 sid = current_sid();
->>>>>>> 0c383648
 
 	ad.type = LSM_AUDIT_DATA_DENTRY;
 	ad.u.dentry = dentry;
@@ -5564,17 +5560,7 @@
 
 static int selinux_secmark_relabel_packet(u32 sid)
 {
-<<<<<<< HEAD
-	const struct task_security_struct *tsec;
-	u32 tsid;
-
-	tsec = selinux_cred(current_cred());
-	tsid = tsec->sid;
-
-	return avc_has_perm(tsid, sid, SECCLASS_PACKET, PACKET__RELABELTO,
-=======
 	return avc_has_perm(current_sid(), sid, SECCLASS_PACKET, PACKET__RELABELTO,
->>>>>>> 0c383648
 			    NULL);
 }
 
@@ -6363,33 +6349,6 @@
 		error = avc_has_perm(current_sid(), tsec->sid,
 				     SECCLASS_PROCESS, PROCESS__GETATTR, NULL);
 		if (error)
-<<<<<<< HEAD
-			goto bad;
-	}
-
-	switch (attr) {
-	case LSM_ATTR_CURRENT:
-		sid = __tsec->sid;
-		break;
-	case LSM_ATTR_PREV:
-		sid = __tsec->osid;
-		break;
-	case LSM_ATTR_EXEC:
-		sid = __tsec->exec_sid;
-		break;
-	case LSM_ATTR_FSCREATE:
-		sid = __tsec->create_sid;
-		break;
-	case LSM_ATTR_KEYCREATE:
-		sid = __tsec->keycreate_sid;
-		break;
-	case LSM_ATTR_SOCKCREATE:
-		sid = __tsec->sockcreate_sid;
-		break;
-	default:
-		error = -EOPNOTSUPP;
-		goto bad;
-=======
 			goto err_unlock;
 	}
 	switch (attr) {
@@ -6414,7 +6373,6 @@
 	default:
 		error = -EOPNOTSUPP;
 		goto err_unlock;
->>>>>>> 0c383648
 	}
 	rcu_read_unlock();
 
