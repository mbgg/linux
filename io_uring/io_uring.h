#ifndef IOU_CORE_H
#define IOU_CORE_H

#include <linux/errno.h>
#include <linux/lockdep.h>
#include <linux/io_uring_types.h>
#include <uapi/linux/eventpoll.h>
#include "io-wq.h"
#include "slist.h"
#include "filetable.h"

#ifndef CREATE_TRACE_POINTS
#include <trace/events/io_uring.h>
#endif

enum {
	IOU_OK			= 0,
	IOU_ISSUE_SKIP_COMPLETE	= -EIOCBQUEUED,

	/*
	 * Intended only when both IO_URING_F_MULTISHOT is passed
	 * to indicate to the poll runner that multishot should be
	 * removed and the result is set on req->cqe.res.
	 */
	IOU_STOP_MULTISHOT	= -ECANCELED,
};

struct io_uring_cqe *__io_get_cqe(struct io_ring_ctx *ctx, bool overflow);
bool io_req_cqe_overflow(struct io_kiocb *req);
int io_run_task_work_sig(struct io_ring_ctx *ctx);
int __io_run_local_work(struct io_ring_ctx *ctx, bool *locked);
int io_run_local_work(struct io_ring_ctx *ctx);
void io_req_defer_failed(struct io_kiocb *req, s32 res);
void io_req_complete_post(struct io_kiocb *req, unsigned issue_flags);
bool io_post_aux_cqe(struct io_ring_ctx *ctx, u64 user_data, s32 res, u32 cflags);
bool io_aux_cqe(struct io_ring_ctx *ctx, bool defer, u64 user_data, s32 res, u32 cflags,
		bool allow_overflow);
void __io_commit_cqring_flush(struct io_ring_ctx *ctx);

struct page **io_pin_pages(unsigned long ubuf, unsigned long len, int *npages);

struct file *io_file_get_normal(struct io_kiocb *req, int fd);
struct file *io_file_get_fixed(struct io_kiocb *req, int fd,
			       unsigned issue_flags);

static inline bool io_req_ffs_set(struct io_kiocb *req)
{
	return req->flags & REQ_F_FIXED_FILE;
}

void __io_req_task_work_add(struct io_kiocb *req, bool allow_local);
bool io_is_uring_fops(struct file *file);
bool io_alloc_async_data(struct io_kiocb *req);
void io_req_task_queue(struct io_kiocb *req);
void io_queue_iowq(struct io_kiocb *req, bool *dont_use);
void io_req_task_complete(struct io_kiocb *req, bool *locked);
void io_req_task_queue_fail(struct io_kiocb *req, int ret);
void io_req_task_submit(struct io_kiocb *req, bool *locked);
void tctx_task_work(struct callback_head *cb);
__cold void io_uring_cancel_generic(bool cancel_all, struct io_sq_data *sqd);
int io_uring_alloc_task_context(struct task_struct *task,
				struct io_ring_ctx *ctx);

int io_poll_issue(struct io_kiocb *req, bool *locked);
int io_submit_sqes(struct io_ring_ctx *ctx, unsigned int nr);
int io_do_iopoll(struct io_ring_ctx *ctx, bool force_nonspin);
void io_free_batch_list(struct io_ring_ctx *ctx, struct io_wq_work_node *node);
int io_req_prep_async(struct io_kiocb *req);

struct io_wq_work *io_wq_free_work(struct io_wq_work *work);
void io_wq_submit_work(struct io_wq_work *work);

void io_free_req(struct io_kiocb *req);
void io_queue_next(struct io_kiocb *req);
void __io_put_task(struct task_struct *task, int nr);
void io_task_refs_refill(struct io_uring_task *tctx);
bool __io_alloc_req_refill(struct io_ring_ctx *ctx);

bool io_match_task_safe(struct io_kiocb *head, struct task_struct *task,
			bool cancel_all);

static inline void io_req_task_work_add(struct io_kiocb *req)
{
	__io_req_task_work_add(req, true);
}

#define io_for_each_link(pos, head) \
	for (pos = (head); pos; pos = pos->link)

static inline void io_cq_lock(struct io_ring_ctx *ctx)
	__acquires(ctx->completion_lock)
{
	spin_lock(&ctx->completion_lock);
}

static inline void io_cq_unlock(struct io_ring_ctx *ctx)
{
	spin_unlock(&ctx->completion_lock);
}

void io_cq_unlock_post(struct io_ring_ctx *ctx);

static inline struct io_uring_cqe *io_get_cqe_overflow(struct io_ring_ctx *ctx,
						       bool overflow)
{
	if (likely(ctx->cqe_cached < ctx->cqe_sentinel)) {
		struct io_uring_cqe *cqe = ctx->cqe_cached;

		ctx->cached_cq_tail++;
		ctx->cqe_cached++;
		if (ctx->flags & IORING_SETUP_CQE32)
			ctx->cqe_cached++;
		return cqe;
	}

	return __io_get_cqe(ctx, overflow);
}

static inline struct io_uring_cqe *io_get_cqe(struct io_ring_ctx *ctx)
{
	return io_get_cqe_overflow(ctx, false);
}

static inline bool __io_fill_cqe_req(struct io_ring_ctx *ctx,
				     struct io_kiocb *req)
{
	struct io_uring_cqe *cqe;

	/*
	 * If we can't get a cq entry, userspace overflowed the
	 * submission (by quite a lot). Increment the overflow count in
	 * the ring.
	 */
	cqe = io_get_cqe(ctx);
	if (unlikely(!cqe))
		return false;

	trace_io_uring_complete(req->ctx, req, req->cqe.user_data,
				req->cqe.res, req->cqe.flags,
				(req->flags & REQ_F_CQE32_INIT) ? req->extra1 : 0,
				(req->flags & REQ_F_CQE32_INIT) ? req->extra2 : 0);

	memcpy(cqe, &req->cqe, sizeof(*cqe));

	if (ctx->flags & IORING_SETUP_CQE32) {
		u64 extra1 = 0, extra2 = 0;

		if (req->flags & REQ_F_CQE32_INIT) {
			extra1 = req->extra1;
			extra2 = req->extra2;
		}

		WRITE_ONCE(cqe->big_cqe[0], extra1);
		WRITE_ONCE(cqe->big_cqe[1], extra2);
	}
	return true;
}

static inline bool io_fill_cqe_req(struct io_ring_ctx *ctx,
				   struct io_kiocb *req)
{
	if (likely(__io_fill_cqe_req(ctx, req)))
		return true;
	return io_req_cqe_overflow(req);
}

static inline void req_set_fail(struct io_kiocb *req)
{
	req->flags |= REQ_F_FAIL;
	if (req->flags & REQ_F_CQE_SKIP) {
		req->flags &= ~REQ_F_CQE_SKIP;
		req->flags |= REQ_F_SKIP_LINK_CQES;
	}
}

static inline void io_req_set_res(struct io_kiocb *req, s32 res, u32 cflags)
{
	req->cqe.res = res;
	req->cqe.flags = cflags;
}

static inline bool req_has_async_data(struct io_kiocb *req)
{
	return req->flags & REQ_F_ASYNC_DATA;
}

static inline void io_put_file(struct file *file)
{
	if (file)
		fput(file);
}

static inline void io_ring_submit_unlock(struct io_ring_ctx *ctx,
					 unsigned issue_flags)
{
	lockdep_assert_held(&ctx->uring_lock);
	if (issue_flags & IO_URING_F_UNLOCKED)
		mutex_unlock(&ctx->uring_lock);
}

static inline void io_ring_submit_lock(struct io_ring_ctx *ctx,
				       unsigned issue_flags)
{
	/*
	 * "Normal" inline submissions always hold the uring_lock, since we
	 * grab it from the system call. Same is true for the SQPOLL offload.
	 * The only exception is when we've detached the request and issue it
	 * from an async worker thread, grab the lock for that case.
	 */
	if (issue_flags & IO_URING_F_UNLOCKED)
		mutex_lock(&ctx->uring_lock);
	lockdep_assert_held(&ctx->uring_lock);
}

static inline void io_commit_cqring(struct io_ring_ctx *ctx)
{
	/* order cqe stores with ring update */
	smp_store_release(&ctx->rings->cq.tail, ctx->cached_cq_tail);
}

/* requires smb_mb() prior, see wq_has_sleeper() */
static inline void __io_cqring_wake(struct io_ring_ctx *ctx)
{
	/*
	 * Trigger waitqueue handler on all waiters on our waitqueue. This
	 * won't necessarily wake up all the tasks, io_should_wake() will make
	 * that decision.
	 *
	 * Pass in EPOLLIN|EPOLL_URING_WAKE as the poll wakeup key. The latter
	 * set in the mask so that if we recurse back into our own poll
	 * waitqueue handlers, we know we have a dependency between eventfd or
	 * epoll and should terminate multishot poll at that point.
	 */
	if (waitqueue_active(&ctx->cq_wait))
<<<<<<< HEAD
		wake_up_all(&ctx->cq_wait);
=======
		__wake_up(&ctx->cq_wait, TASK_NORMAL, 0,
				poll_to_key(EPOLL_URING_WAKE | EPOLLIN));
}

static inline void io_cqring_wake(struct io_ring_ctx *ctx)
{
	smp_mb();
	__io_cqring_wake(ctx);
>>>>>>> 0ee29814
}

static inline void io_cqring_wake(struct io_ring_ctx *ctx)
{
	smp_mb();
	__io_cqring_wake(ctx);
}

static inline bool io_sqring_full(struct io_ring_ctx *ctx)
{
	struct io_rings *r = ctx->rings;

	return READ_ONCE(r->sq.tail) - ctx->cached_sq_head == ctx->sq_entries;
}

static inline unsigned int io_sqring_entries(struct io_ring_ctx *ctx)
{
	struct io_rings *rings = ctx->rings;

	/* make sure SQ entry isn't read before tail */
	return smp_load_acquire(&rings->sq.tail) - ctx->cached_sq_head;
}

static inline int io_run_task_work(void)
{
	/*
	 * Always check-and-clear the task_work notification signal. With how
	 * signaling works for task_work, we can find it set with nothing to
	 * run. We need to clear it for that case, like get_signal() does.
	 */
	if (test_thread_flag(TIF_NOTIFY_SIGNAL))
		clear_notify_signal();
	if (task_work_pending(current)) {
		__set_current_state(TASK_RUNNING);
		task_work_run();
		return 1;
	}

	return 0;
}

static inline bool io_task_work_pending(struct io_ring_ctx *ctx)
{
	return test_thread_flag(TIF_NOTIFY_SIGNAL) ||
		!wq_list_empty(&ctx->work_llist);
}

static inline int io_run_task_work_ctx(struct io_ring_ctx *ctx)
{
	int ret = 0;
	int ret2;

	if (ctx->flags & IORING_SETUP_DEFER_TASKRUN)
		ret = io_run_local_work(ctx);

	/* want to run this after in case more is added */
	ret2 = io_run_task_work();

	/* Try propagate error in favour of if tasks were run,
	 * but still make sure to run them if requested
	 */
	if (ret >= 0)
		ret += ret2;

	return ret;
}

static inline int io_run_local_work_locked(struct io_ring_ctx *ctx)
{
	bool locked;
	int ret;

	if (llist_empty(&ctx->work_llist))
		return 0;

	locked = true;
	ret = __io_run_local_work(ctx, &locked);
	/* shouldn't happen! */
	if (WARN_ON_ONCE(!locked))
		mutex_lock(&ctx->uring_lock);
	return ret;
}

static inline void io_tw_lock(struct io_ring_ctx *ctx, bool *locked)
{
	if (!*locked) {
		mutex_lock(&ctx->uring_lock);
		*locked = true;
	}
}

/*
 * Don't complete immediately but use deferred completion infrastructure.
 * Protected by ->uring_lock and can only be used either with
 * IO_URING_F_COMPLETE_DEFER or inside a tw handler holding the mutex.
 */
static inline void io_req_complete_defer(struct io_kiocb *req)
	__must_hold(&req->ctx->uring_lock)
{
	struct io_submit_state *state = &req->ctx->submit_state;

	lockdep_assert_held(&req->ctx->uring_lock);

	wq_list_add_tail(&req->comp_list, &state->compl_reqs);
}

static inline void io_commit_cqring_flush(struct io_ring_ctx *ctx)
{
	if (unlikely(ctx->off_timeout_used || ctx->drain_active || ctx->has_evfd))
		__io_commit_cqring_flush(ctx);
}

/* must to be called somewhat shortly after putting a request */
static inline void io_put_task(struct task_struct *task, int nr)
{
	if (likely(task == current))
		task->io_uring->cached_refs += nr;
	else
		__io_put_task(task, nr);
}

static inline void io_get_task_refs(int nr)
{
	struct io_uring_task *tctx = current->io_uring;

	tctx->cached_refs -= nr;
	if (unlikely(tctx->cached_refs < 0))
		io_task_refs_refill(tctx);
}

static inline bool io_req_cache_empty(struct io_ring_ctx *ctx)
{
	return !ctx->submit_state.free_list.next;
}

static inline bool io_alloc_req_refill(struct io_ring_ctx *ctx)
{
	if (unlikely(io_req_cache_empty(ctx)))
		return __io_alloc_req_refill(ctx);
	return true;
}

static inline struct io_kiocb *io_alloc_req(struct io_ring_ctx *ctx)
{
	struct io_wq_work_node *node;

	node = wq_stack_extract(&ctx->submit_state.free_list);
	return container_of(node, struct io_kiocb, comp_list);
}

static inline bool io_allowed_run_tw(struct io_ring_ctx *ctx)
{
	return likely(!(ctx->flags & IORING_SETUP_DEFER_TASKRUN) ||
		      ctx->submitter_task == current);
}

static inline void io_req_queue_tw_complete(struct io_kiocb *req, s32 res)
{
	io_req_set_res(req, res, 0);
	req->io_task_work.func = io_req_task_complete;
	io_req_task_work_add(req);
}

#endif<|MERGE_RESOLUTION|>--- conflicted
+++ resolved
@@ -232,18 +232,8 @@
 	 * epoll and should terminate multishot poll at that point.
 	 */
 	if (waitqueue_active(&ctx->cq_wait))
-<<<<<<< HEAD
-		wake_up_all(&ctx->cq_wait);
-=======
 		__wake_up(&ctx->cq_wait, TASK_NORMAL, 0,
 				poll_to_key(EPOLL_URING_WAKE | EPOLLIN));
-}
-
-static inline void io_cqring_wake(struct io_ring_ctx *ctx)
-{
-	smp_mb();
-	__io_cqring_wake(ctx);
->>>>>>> 0ee29814
 }
 
 static inline void io_cqring_wake(struct io_ring_ctx *ctx)
