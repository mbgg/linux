--- conflicted
+++ resolved
@@ -886,14 +886,7 @@
 }
 EXPORT_SYMBOL(tcp_sendpage);
 
-<<<<<<< HEAD
-#define TCP_PAGE(sk)	(sk->sk_sndmsg_page)
-#define TCP_OFF(sk)	(sk->sk_sndmsg_off)
-
-static inline int select_size(const struct sock *sk, int sg)
-=======
 static inline int select_size(const struct sock *sk, bool sg)
->>>>>>> dcd6c922
 {
 	const struct tcp_sock *tp = tcp_sk(sk);
 	int tmp = tp->mss_cache;
