--- conflicted
+++ resolved
@@ -1341,11 +1341,7 @@
 		    tcp_death_row.sysctl_tw_recycle &&
 		    (dst = inet_csk_route_req(sk, req)) != NULL &&
 		    (peer = rt_get_peer((struct rtable *)dst)) != NULL &&
-<<<<<<< HEAD
-		    peer->v4daddr == saddr) {
-=======
 		    peer->daddr.a4 == saddr) {
->>>>>>> 3cbea436
 			inet_peer_refcheck(peer);
 			if ((u32)get_seconds() - peer->tcp_ts_stamp < TCP_PAWS_MSL &&
 			    (s32)(peer->tcp_ts - req->ts_recent) >
@@ -1779,11 +1775,7 @@
 
 	return peer;
 }
-<<<<<<< HEAD
-EXPORT_SYMBOL(tcp_v4_remember_stamp);
-=======
 EXPORT_SYMBOL(tcp_v4_get_peer);
->>>>>>> 3cbea436
 
 void *tcp_v4_tw_get_peer(struct sock *sk)
 {
