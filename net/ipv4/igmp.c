--- conflicted
+++ resolved
@@ -213,11 +213,7 @@
 /* It must be called with locked im->lock */
 static void igmp_start_timer(struct ip_mc_list *im, int max_delay)
 {
-<<<<<<< HEAD
-	int tv = prandom_u32_max(max_delay);
-=======
 	int tv = get_random_u32_below(max_delay);
->>>>>>> 0ee29814
 
 	im->tm_running = 1;
 	if (!mod_timer(&im->timer, jiffies+tv+2))
@@ -226,11 +222,7 @@
 
 static void igmp_gq_start_timer(struct in_device *in_dev)
 {
-<<<<<<< HEAD
-	int tv = prandom_u32_max(in_dev->mr_maxdelay);
-=======
 	int tv = get_random_u32_below(in_dev->mr_maxdelay);
->>>>>>> 0ee29814
 	unsigned long exp = jiffies + tv + 2;
 
 	if (in_dev->mr_gq_running &&
@@ -244,11 +236,7 @@
 
 static void igmp_ifc_start_timer(struct in_device *in_dev, int delay)
 {
-<<<<<<< HEAD
-	int tv = prandom_u32_max(delay);
-=======
 	int tv = get_random_u32_below(delay);
->>>>>>> 0ee29814
 
 	if (!mod_timer(&in_dev->mr_ifc_timer, jiffies+tv+2))
 		in_dev_hold(in_dev);
