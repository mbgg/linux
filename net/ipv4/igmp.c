--- conflicted
+++ resolved
@@ -1435,35 +1435,6 @@
 	struct sk_buff *skb_chk;
 	unsigned int transport_len;
 	unsigned int len = skb_transport_offset(skb) + sizeof(struct igmphdr);
-<<<<<<< HEAD
-	int ret;
-
-	transport_len = ntohs(ip_hdr(skb)->tot_len) - ip_hdrlen(skb);
-
-	skb_get(skb);
-	skb_chk = skb_checksum_trimmed(skb, transport_len,
-				       ip_mc_validate_checksum);
-	if (!skb_chk)
-		return -EINVAL;
-
-	if (!pskb_may_pull(skb_chk, len)) {
-		kfree_skb(skb_chk);
-		return -EINVAL;
-	}
-
-	ret = ip_mc_check_igmp_msg(skb_chk);
-	if (ret) {
-		kfree_skb(skb_chk);
-		return ret;
-	}
-
-	if (skb_trimmed)
-		*skb_trimmed = skb_chk;
-	else
-		kfree_skb(skb_chk);
-
-	return 0;
-=======
 	int ret = -EINVAL;
 
 	transport_len = ntohs(ip_hdr(skb)->tot_len) - ip_hdrlen(skb);
@@ -1493,7 +1464,6 @@
 		kfree_skb(skb_chk);
 
 	return ret;
->>>>>>> 9fe8ecca
 }
 
 /**
@@ -1502,11 +1472,7 @@
  * @skb_trimmed: to store an skb pointer trimmed to IPv4 packet tail (optional)
  *
  * Checks whether an IPv4 packet is a valid IGMP packet. If so sets
-<<<<<<< HEAD
- * skb network and transport headers accordingly and returns zero.
-=======
  * skb transport header accordingly and returns zero.
->>>>>>> 9fe8ecca
  *
  * -EINVAL: A broken packet was detected, i.e. it violates some internet
  *  standard
@@ -1521,12 +1487,8 @@
  * to leave the original skb and its full frame unchanged (which might be
  * desirable for layer 2 frame jugglers).
  *
-<<<<<<< HEAD
- * The caller needs to release a reference count from any returned skb_trimmed.
-=======
  * Caller needs to set the skb network header and free any returned skb if it
  * differs from the provided skb.
->>>>>>> 9fe8ecca
  */
 int ip_mc_check_igmp(struct sk_buff *skb, struct sk_buff **skb_trimmed)
 {
