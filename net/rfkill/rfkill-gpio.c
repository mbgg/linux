/*
 * Copyright (c) 2011, NVIDIA Corporation.
 *
 * This program is free software; you can redistribute it and/or modify
 * it under the terms of the GNU General Public License as published by
 * the Free Software Foundation; either version 2 of the License, or
 * (at your option) any later version.
 *
 * This program is distributed in the hope that it will be useful, but WITHOUT
 * ANY WARRANTY; without even the implied warranty of MERCHANTABILITY or
 * FITNESS FOR A PARTICULAR PURPOSE.  See the GNU General Public License for
 * more details.
 *
 * You should have received a copy of the GNU General Public License along
 * with this program; if not, write to the Free Software Foundation, Inc.,
 * 51 Franklin Street, Fifth Floor, Boston, MA  02110-1301, USA.
 */

#include <linux/gpio.h>
#include <linux/init.h>
#include <linux/kernel.h>
#include <linux/module.h>
#include <linux/rfkill.h>
#include <linux/platform_device.h>
#include <linux/clk.h>
#include <linux/slab.h>

#include <linux/rfkill-gpio.h>

enum rfkill_gpio_clk_state {
	UNSPECIFIED = 0,
	PWR_ENABLED,
	PWR_DISABLED
};

#define PWR_CLK_SET(_RF, _EN) \
	((_RF)->pwr_clk_enabled = (!(_EN) ? PWR_ENABLED : PWR_DISABLED))
#define PWR_CLK_ENABLED(_RF) ((_RF)->pwr_clk_enabled == PWR_ENABLED)
#define PWR_CLK_DISABLED(_RF) ((_RF)->pwr_clk_enabled != PWR_ENABLED)

struct rfkill_gpio_data {
	struct rfkill_gpio_platform_data	*pdata;
	struct rfkill				*rfkill_dev;
	char					*reset_name;
	char					*shutdown_name;
	enum rfkill_gpio_clk_state		pwr_clk_enabled;
	struct clk				*pwr_clk;
};

static int rfkill_gpio_set_power(void *data, bool blocked)
{
	struct rfkill_gpio_data *rfkill = data;

	if (blocked) {
		if (gpio_is_valid(rfkill->pdata->shutdown_gpio))
			gpio_direction_output(rfkill->pdata->shutdown_gpio, 0);
		if (gpio_is_valid(rfkill->pdata->reset_gpio))
			gpio_direction_output(rfkill->pdata->reset_gpio, 0);
		if (rfkill->pwr_clk && PWR_CLK_ENABLED(rfkill))
			clk_disable(rfkill->pwr_clk);
	} else {
		if (rfkill->pwr_clk && PWR_CLK_DISABLED(rfkill))
			clk_enable(rfkill->pwr_clk);
		if (gpio_is_valid(rfkill->pdata->reset_gpio))
			gpio_direction_output(rfkill->pdata->reset_gpio, 1);
		if (gpio_is_valid(rfkill->pdata->shutdown_gpio))
			gpio_direction_output(rfkill->pdata->shutdown_gpio, 1);
	}

	if (rfkill->pwr_clk)
		PWR_CLK_SET(rfkill, blocked);

	return 0;
}

static const struct rfkill_ops rfkill_gpio_ops = {
	.set_block = rfkill_gpio_set_power,
};

static int rfkill_gpio_probe(struct platform_device *pdev)
{
	struct rfkill_gpio_data *rfkill;
	struct rfkill_gpio_platform_data *pdata = pdev->dev.platform_data;
	int ret = 0;
	int len = 0;

	if (!pdata) {
		pr_warn("%s: No platform data specified\n", __func__);
		return -EINVAL;
	}

	/* make sure at-least one of the GPIO is defined and that
	 * a name is specified for this instance */
	if (!pdata->name || (!gpio_is_valid(pdata->reset_gpio) &&
		!gpio_is_valid(pdata->shutdown_gpio))) {
		pr_warn("%s: invalid platform data\n", __func__);
		return -EINVAL;
	}

	rfkill = kzalloc(sizeof(*rfkill), GFP_KERNEL);
	if (!rfkill)
		return -ENOMEM;

	if (pdata->gpio_runtime_setup) {
		ret = pdata->gpio_runtime_setup(pdev);
		if (ret) {
			pr_warn("%s: can't set up gpio\n", __func__);
<<<<<<< HEAD
			return ret;
=======
			goto fail_alloc;
>>>>>>> dcd6c922
		}
	}

	rfkill->pdata = pdata;

	len = strlen(pdata->name);
	rfkill->reset_name = kzalloc(len + 7, GFP_KERNEL);
	if (!rfkill->reset_name) {
		ret = -ENOMEM;
		goto fail_alloc;
	}

	rfkill->shutdown_name = kzalloc(len + 10, GFP_KERNEL);
	if (!rfkill->shutdown_name) {
		ret = -ENOMEM;
		goto fail_reset_name;
	}

	snprintf(rfkill->reset_name, len + 6 , "%s_reset", pdata->name);
	snprintf(rfkill->shutdown_name, len + 9, "%s_shutdown", pdata->name);

	if (pdata->power_clk_name) {
		rfkill->pwr_clk = clk_get(&pdev->dev, pdata->power_clk_name);
		if (IS_ERR(rfkill->pwr_clk)) {
			pr_warn("%s: can't find pwr_clk.\n", __func__);
			goto fail_shutdown_name;
		}
	}

	if (gpio_is_valid(pdata->reset_gpio)) {
		ret = gpio_request(pdata->reset_gpio, rfkill->reset_name);
		if (ret) {
			pr_warn("%s: failed to get reset gpio.\n", __func__);
			goto fail_clock;
		}
	}

	if (gpio_is_valid(pdata->shutdown_gpio)) {
		ret = gpio_request(pdata->shutdown_gpio, rfkill->shutdown_name);
		if (ret) {
			pr_warn("%s: failed to get shutdown gpio.\n", __func__);
			goto fail_reset;
		}
	}

	rfkill->rfkill_dev = rfkill_alloc(pdata->name, &pdev->dev, pdata->type,
				&rfkill_gpio_ops, rfkill);
	if (!rfkill->rfkill_dev)
		goto fail_shutdown;

	ret = rfkill_register(rfkill->rfkill_dev);
	if (ret < 0)
		goto fail_rfkill;

	platform_set_drvdata(pdev, rfkill);

	dev_info(&pdev->dev, "%s device registered.\n", pdata->name);

	return 0;

fail_rfkill:
	rfkill_destroy(rfkill->rfkill_dev);
fail_shutdown:
	if (gpio_is_valid(pdata->shutdown_gpio))
		gpio_free(pdata->shutdown_gpio);
fail_reset:
	if (gpio_is_valid(pdata->reset_gpio))
		gpio_free(pdata->reset_gpio);
fail_clock:
	if (rfkill->pwr_clk)
		clk_put(rfkill->pwr_clk);
fail_shutdown_name:
	kfree(rfkill->shutdown_name);
fail_reset_name:
	kfree(rfkill->reset_name);
fail_alloc:
	kfree(rfkill);

	return ret;
}

static int rfkill_gpio_remove(struct platform_device *pdev)
{
	struct rfkill_gpio_data *rfkill = platform_get_drvdata(pdev);
	struct rfkill_gpio_platform_data *pdata = pdev->dev.platform_data;

	if (pdata->gpio_runtime_close)
		pdata->gpio_runtime_close(pdev);
	rfkill_unregister(rfkill->rfkill_dev);
	rfkill_destroy(rfkill->rfkill_dev);
	if (gpio_is_valid(rfkill->pdata->shutdown_gpio))
		gpio_free(rfkill->pdata->shutdown_gpio);
	if (gpio_is_valid(rfkill->pdata->reset_gpio))
		gpio_free(rfkill->pdata->reset_gpio);
	if (rfkill->pwr_clk && PWR_CLK_ENABLED(rfkill))
		clk_disable(rfkill->pwr_clk);
	if (rfkill->pwr_clk)
		clk_put(rfkill->pwr_clk);
	kfree(rfkill->shutdown_name);
	kfree(rfkill->reset_name);
	kfree(rfkill);

	return 0;
}

static struct platform_driver rfkill_gpio_driver = {
	.probe = rfkill_gpio_probe,
	.remove = __devexit_p(rfkill_gpio_remove),
	.driver = {
		   .name = "rfkill_gpio",
		   .owner = THIS_MODULE,
	},
};

module_platform_driver(rfkill_gpio_driver);

MODULE_DESCRIPTION("gpio rfkill");
MODULE_AUTHOR("NVIDIA");
MODULE_LICENSE("GPL");<|MERGE_RESOLUTION|>--- conflicted
+++ resolved
@@ -105,11 +105,7 @@
 		ret = pdata->gpio_runtime_setup(pdev);
 		if (ret) {
 			pr_warn("%s: can't set up gpio\n", __func__);
-<<<<<<< HEAD
-			return ret;
-=======
 			goto fail_alloc;
->>>>>>> dcd6c922
 		}
 	}
 
