/*
 * net/sched/sch_tbf.c	Token Bucket Filter queue.
 *
 *		This program is free software; you can redistribute it and/or
 *		modify it under the terms of the GNU General Public License
 *		as published by the Free Software Foundation; either version
 *		2 of the License, or (at your option) any later version.
 *
 * Authors:	Alexey Kuznetsov, <kuznet@ms2.inr.ac.ru>
 *		Dmitry Torokhov <dtor@mail.ru> - allow attaching inner qdiscs -
 *						 original idea by Martin Devera
 *
 */

#include <linux/module.h>
#include <linux/types.h>
#include <linux/kernel.h>
#include <linux/string.h>
#include <linux/errno.h>
#include <linux/skbuff.h>
#include <net/netlink.h>
#include <net/pkt_sched.h>


/*	Simple Token Bucket Filter.
	=======================================

	SOURCE.
	-------

	None.

	Description.
	------------

	A data flow obeys TBF with rate R and depth B, if for any
	time interval t_i...t_f the number of transmitted bits
	does not exceed B + R*(t_f-t_i).

	Packetized version of this definition:
	The sequence of packets of sizes s_i served at moments t_i
	obeys TBF, if for any i<=k:

	s_i+....+s_k <= B + R*(t_k - t_i)

	Algorithm.
	----------

	Let N(t_i) be B/R initially and N(t) grow continuously with time as:

	N(t+delta) = min{B/R, N(t) + delta}

	If the first packet in queue has length S, it may be
	transmitted only at the time t_* when S/R <= N(t_*),
	and in this case N(t) jumps:

	N(t_* + 0) = N(t_* - 0) - S/R.



	Actually, QoS requires two TBF to be applied to a data stream.
	One of them controls steady state burst size, another
	one with rate P (peak rate) and depth M (equal to link MTU)
	limits bursts at a smaller time scale.

	It is easy to see that P>R, and B>M. If P is infinity, this double
	TBF is equivalent to a single one.

	When TBF works in reshaping mode, latency is estimated as:

	lat = max ((L-B)/R, (L-M)/P)


	NOTES.
	------

	If TBF throttles, it starts a watchdog timer, which will wake it up
	when it is ready to transmit.
	Note that the minimal timer resolution is 1/HZ.
	If no new packets arrive during this period,
	or if the device is not awaken by EOI for some previous packet,
	TBF can stop its activity for 1/HZ.


	This means, that with depth B, the maximal rate is

	R_crit = B*HZ

	F.e. for 10Mbit ethernet and HZ=100 the minimal allowed B is ~10Kbytes.

	Note that the peak rate TBF is much more tough: with MTU 1500
	P_crit = 150Kbytes/sec. So, if you need greater peak
	rates, use alpha with HZ=1000 :-)

	With classful TBF, limit is just kept for backwards compatibility.
	It is passed to the default bfifo qdisc - if the inner qdisc is
	changed the limit is not effective anymore.
*/

struct tbf_sched_data {
/* Parameters */
	u32		limit;		/* Maximal length of backlog: bytes */
	u32		buffer;		/* Token bucket depth/rate: MUST BE >= MTU/B */
	u32		mtu;
	u32		max_size;
	struct qdisc_rate_table	*R_tab;
	struct qdisc_rate_table	*P_tab;

/* Variables */
	long	tokens;			/* Current number of B tokens */
	long	ptokens;		/* Current number of P tokens */
	psched_time_t	t_c;		/* Time check-point */
	struct Qdisc	*qdisc;		/* Inner qdisc, default - bfifo queue */
	struct qdisc_watchdog watchdog;	/* Watchdog timer */
};

#define L2T(q, L)   qdisc_l2t((q)->R_tab, L)
#define L2T_P(q, L) qdisc_l2t((q)->P_tab, L)

static int tbf_enqueue(struct sk_buff *skb, struct Qdisc *sch)
{
	struct tbf_sched_data *q = qdisc_priv(sch);
	int ret;

	if (qdisc_pkt_len(skb) > q->max_size)
		return qdisc_reshape_fail(skb, sch);

	ret = qdisc_enqueue(skb, q->qdisc);
	if (ret != NET_XMIT_SUCCESS) {
		if (net_xmit_drop_count(ret))
			sch->qstats.drops++;
		return ret;
	}

	sch->q.qlen++;
	return NET_XMIT_SUCCESS;
}

static unsigned int tbf_drop(struct Qdisc *sch)
{
	struct tbf_sched_data *q = qdisc_priv(sch);
	unsigned int len = 0;

	if (q->qdisc->ops->drop && (len = q->qdisc->ops->drop(q->qdisc)) != 0) {
		sch->q.qlen--;
		sch->qstats.drops++;
	}
	return len;
}

static struct sk_buff *tbf_dequeue(struct Qdisc *sch)
{
	struct tbf_sched_data *q = qdisc_priv(sch);
	struct sk_buff *skb;

	skb = q->qdisc->ops->peek(q->qdisc);

	if (skb) {
		psched_time_t now;
		long toks;
		long ptoks = 0;
		unsigned int len = qdisc_pkt_len(skb);

		now = psched_get_time();
		toks = psched_tdiff_bounded(now, q->t_c, q->buffer);

		if (q->P_tab) {
			ptoks = toks + q->ptokens;
			if (ptoks > (long)q->mtu)
				ptoks = q->mtu;
			ptoks -= L2T_P(q, len);
		}
		toks += q->tokens;
		if (toks > (long)q->buffer)
			toks = q->buffer;
		toks -= L2T(q, len);

		if ((toks|ptoks) >= 0) {
			skb = qdisc_dequeue_peeked(q->qdisc);
			if (unlikely(!skb))
				return NULL;

			q->t_c = now;
			q->tokens = toks;
			q->ptokens = ptoks;
			sch->q.qlen--;
<<<<<<< HEAD
			sch->flags &= ~TCQ_F_THROTTLED;
=======
			qdisc_unthrottled(sch);
>>>>>>> 0ce790e7
			qdisc_bstats_update(sch, skb);
			return skb;
		}

		qdisc_watchdog_schedule(&q->watchdog,
					now + max_t(long, -toks, -ptoks));

		/* Maybe we have a shorter packet in the queue,
		   which can be sent now. It sounds cool,
		   but, however, this is wrong in principle.
		   We MUST NOT reorder packets under these circumstances.

		   Really, if we split the flow into independent
		   subflows, it would be a very good solution.
		   This is the main idea of all FQ algorithms
		   (cf. CSZ, HPFQ, HFSC)
		 */

		sch->qstats.overlimits++;
	}
	return NULL;
}

static void tbf_reset(struct Qdisc *sch)
{
	struct tbf_sched_data *q = qdisc_priv(sch);

	qdisc_reset(q->qdisc);
	sch->q.qlen = 0;
	q->t_c = psched_get_time();
	q->tokens = q->buffer;
	q->ptokens = q->mtu;
	qdisc_watchdog_cancel(&q->watchdog);
}

static const struct nla_policy tbf_policy[TCA_TBF_MAX + 1] = {
	[TCA_TBF_PARMS]	= { .len = sizeof(struct tc_tbf_qopt) },
	[TCA_TBF_RTAB]	= { .type = NLA_BINARY, .len = TC_RTAB_SIZE },
	[TCA_TBF_PTAB]	= { .type = NLA_BINARY, .len = TC_RTAB_SIZE },
};

static int tbf_change(struct Qdisc *sch, struct nlattr *opt)
{
	int err;
	struct tbf_sched_data *q = qdisc_priv(sch);
	struct nlattr *tb[TCA_TBF_PTAB + 1];
	struct tc_tbf_qopt *qopt;
	struct qdisc_rate_table *rtab = NULL;
	struct qdisc_rate_table *ptab = NULL;
	struct Qdisc *child = NULL;
	int max_size, n;

	err = nla_parse_nested(tb, TCA_TBF_PTAB, opt, tbf_policy);
	if (err < 0)
		return err;

	err = -EINVAL;
	if (tb[TCA_TBF_PARMS] == NULL)
		goto done;

	qopt = nla_data(tb[TCA_TBF_PARMS]);
	rtab = qdisc_get_rtab(&qopt->rate, tb[TCA_TBF_RTAB]);
	if (rtab == NULL)
		goto done;

	if (qopt->peakrate.rate) {
		if (qopt->peakrate.rate > qopt->rate.rate)
			ptab = qdisc_get_rtab(&qopt->peakrate, tb[TCA_TBF_PTAB]);
		if (ptab == NULL)
			goto done;
	}

	for (n = 0; n < 256; n++)
		if (rtab->data[n] > qopt->buffer)
			break;
	max_size = (n << qopt->rate.cell_log) - 1;
	if (ptab) {
		int size;

		for (n = 0; n < 256; n++)
			if (ptab->data[n] > qopt->mtu)
				break;
		size = (n << qopt->peakrate.cell_log) - 1;
		if (size < max_size)
			max_size = size;
	}
	if (max_size < 0)
		goto done;

	if (q->qdisc != &noop_qdisc) {
		err = fifo_set_limit(q->qdisc, qopt->limit);
		if (err)
			goto done;
	} else if (qopt->limit > 0) {
		child = fifo_create_dflt(sch, &bfifo_qdisc_ops, qopt->limit);
		if (IS_ERR(child)) {
			err = PTR_ERR(child);
			goto done;
		}
	}

	sch_tree_lock(sch);
	if (child) {
		qdisc_tree_decrease_qlen(q->qdisc, q->qdisc->q.qlen);
		qdisc_destroy(q->qdisc);
		q->qdisc = child;
	}
	q->limit = qopt->limit;
	q->mtu = qopt->mtu;
	q->max_size = max_size;
	q->buffer = qopt->buffer;
	q->tokens = q->buffer;
	q->ptokens = q->mtu;

	swap(q->R_tab, rtab);
	swap(q->P_tab, ptab);

	sch_tree_unlock(sch);
	err = 0;
done:
	if (rtab)
		qdisc_put_rtab(rtab);
	if (ptab)
		qdisc_put_rtab(ptab);
	return err;
}

static int tbf_init(struct Qdisc *sch, struct nlattr *opt)
{
	struct tbf_sched_data *q = qdisc_priv(sch);

	if (opt == NULL)
		return -EINVAL;

	q->t_c = psched_get_time();
	qdisc_watchdog_init(&q->watchdog, sch);
	q->qdisc = &noop_qdisc;

	return tbf_change(sch, opt);
}

static void tbf_destroy(struct Qdisc *sch)
{
	struct tbf_sched_data *q = qdisc_priv(sch);

	qdisc_watchdog_cancel(&q->watchdog);

	if (q->P_tab)
		qdisc_put_rtab(q->P_tab);
	if (q->R_tab)
		qdisc_put_rtab(q->R_tab);

	qdisc_destroy(q->qdisc);
}

static int tbf_dump(struct Qdisc *sch, struct sk_buff *skb)
{
	struct tbf_sched_data *q = qdisc_priv(sch);
	struct nlattr *nest;
	struct tc_tbf_qopt opt;

	nest = nla_nest_start(skb, TCA_OPTIONS);
	if (nest == NULL)
		goto nla_put_failure;

	opt.limit = q->limit;
	opt.rate = q->R_tab->rate;
	if (q->P_tab)
		opt.peakrate = q->P_tab->rate;
	else
		memset(&opt.peakrate, 0, sizeof(opt.peakrate));
	opt.mtu = q->mtu;
	opt.buffer = q->buffer;
	NLA_PUT(skb, TCA_TBF_PARMS, sizeof(opt), &opt);

	nla_nest_end(skb, nest);
	return skb->len;

nla_put_failure:
	nla_nest_cancel(skb, nest);
	return -1;
}

static int tbf_dump_class(struct Qdisc *sch, unsigned long cl,
			  struct sk_buff *skb, struct tcmsg *tcm)
{
	struct tbf_sched_data *q = qdisc_priv(sch);

	tcm->tcm_handle |= TC_H_MIN(1);
	tcm->tcm_info = q->qdisc->handle;

	return 0;
}

static int tbf_graft(struct Qdisc *sch, unsigned long arg, struct Qdisc *new,
		     struct Qdisc **old)
{
	struct tbf_sched_data *q = qdisc_priv(sch);

	if (new == NULL)
		new = &noop_qdisc;

	sch_tree_lock(sch);
	*old = q->qdisc;
	q->qdisc = new;
	qdisc_tree_decrease_qlen(*old, (*old)->q.qlen);
	qdisc_reset(*old);
	sch_tree_unlock(sch);

	return 0;
}

static struct Qdisc *tbf_leaf(struct Qdisc *sch, unsigned long arg)
{
	struct tbf_sched_data *q = qdisc_priv(sch);
	return q->qdisc;
}

static unsigned long tbf_get(struct Qdisc *sch, u32 classid)
{
	return 1;
}

static void tbf_put(struct Qdisc *sch, unsigned long arg)
{
}

static void tbf_walk(struct Qdisc *sch, struct qdisc_walker *walker)
{
	if (!walker->stop) {
		if (walker->count >= walker->skip)
			if (walker->fn(sch, 1, walker) < 0) {
				walker->stop = 1;
				return;
			}
		walker->count++;
	}
}

static const struct Qdisc_class_ops tbf_class_ops = {
	.graft		=	tbf_graft,
	.leaf		=	tbf_leaf,
	.get		=	tbf_get,
	.put		=	tbf_put,
	.walk		=	tbf_walk,
	.dump		=	tbf_dump_class,
};

static struct Qdisc_ops tbf_qdisc_ops __read_mostly = {
	.next		=	NULL,
	.cl_ops		=	&tbf_class_ops,
	.id		=	"tbf",
	.priv_size	=	sizeof(struct tbf_sched_data),
	.enqueue	=	tbf_enqueue,
	.dequeue	=	tbf_dequeue,
	.peek		=	qdisc_peek_dequeued,
	.drop		=	tbf_drop,
	.init		=	tbf_init,
	.reset		=	tbf_reset,
	.destroy	=	tbf_destroy,
	.change		=	tbf_change,
	.dump		=	tbf_dump,
	.owner		=	THIS_MODULE,
};

static int __init tbf_module_init(void)
{
	return register_qdisc(&tbf_qdisc_ops);
}

static void __exit tbf_module_exit(void)
{
	unregister_qdisc(&tbf_qdisc_ops);
}
module_init(tbf_module_init)
module_exit(tbf_module_exit)
MODULE_LICENSE("GPL");<|MERGE_RESOLUTION|>--- conflicted
+++ resolved
@@ -184,11 +184,7 @@
 			q->tokens = toks;
 			q->ptokens = ptoks;
 			sch->q.qlen--;
-<<<<<<< HEAD
-			sch->flags &= ~TCQ_F_THROTTLED;
-=======
 			qdisc_unthrottled(sch);
->>>>>>> 0ce790e7
 			qdisc_bstats_update(sch, skb);
 			return skb;
 		}
