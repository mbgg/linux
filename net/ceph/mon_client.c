--- conflicted
+++ resolved
@@ -222,11 +222,7 @@
 				max--;
 		}
 
-<<<<<<< HEAD
-		n = prandom_u32_max(max);
-=======
 		n = get_random_u32_below(max);
->>>>>>> 0ee29814
 		if (o >= 0 && n >= o)
 			n++;
 
