/*
 * This is the new netlink-based wireless configuration interface.
 *
 * Copyright 2006-2010	Johannes Berg <johannes@sipsolutions.net>
 */

#include <linux/if.h>
#include <linux/module.h>
#include <linux/err.h>
#include <linux/slab.h>
#include <linux/list.h>
#include <linux/if_ether.h>
#include <linux/ieee80211.h>
#include <linux/nl80211.h>
#include <linux/rtnetlink.h>
#include <linux/netlink.h>
#include <linux/etherdevice.h>
#include <net/net_namespace.h>
#include <net/genetlink.h>
#include <net/cfg80211.h>
#include <net/sock.h>
#include <net/inet_connection_sock.h>
#include "core.h"
#include "nl80211.h"
#include "reg.h"
#include "rdev-ops.h"

static int nl80211_crypto_settings(struct cfg80211_registered_device *rdev,
				   struct genl_info *info,
				   struct cfg80211_crypto_settings *settings,
				   int cipher_limit);

static int nl80211_pre_doit(struct genl_ops *ops, struct sk_buff *skb,
			    struct genl_info *info);
static void nl80211_post_doit(struct genl_ops *ops, struct sk_buff *skb,
			      struct genl_info *info);

/* the netlink family */
static struct genl_family nl80211_fam = {
	.id = GENL_ID_GENERATE,	/* don't bother with a hardcoded ID */
	.name = "nl80211",	/* have users key off the name instead */
	.hdrsize = 0,		/* no private header */
	.version = 1,		/* no particular meaning now */
	.maxattr = NL80211_ATTR_MAX,
	.netnsok = true,
	.pre_doit = nl80211_pre_doit,
	.post_doit = nl80211_post_doit,
};

/* returns ERR_PTR values */
static struct wireless_dev *
__cfg80211_wdev_from_attrs(struct net *netns, struct nlattr **attrs)
{
	struct cfg80211_registered_device *rdev;
	struct wireless_dev *result = NULL;
	bool have_ifidx = attrs[NL80211_ATTR_IFINDEX];
	bool have_wdev_id = attrs[NL80211_ATTR_WDEV];
	u64 wdev_id;
	int wiphy_idx = -1;
	int ifidx = -1;

	assert_cfg80211_lock();

	if (!have_ifidx && !have_wdev_id)
		return ERR_PTR(-EINVAL);

	if (have_ifidx)
		ifidx = nla_get_u32(attrs[NL80211_ATTR_IFINDEX]);
	if (have_wdev_id) {
		wdev_id = nla_get_u64(attrs[NL80211_ATTR_WDEV]);
		wiphy_idx = wdev_id >> 32;
	}

	list_for_each_entry(rdev, &cfg80211_rdev_list, list) {
		struct wireless_dev *wdev;

		if (wiphy_net(&rdev->wiphy) != netns)
			continue;

		if (have_wdev_id && rdev->wiphy_idx != wiphy_idx)
			continue;

		mutex_lock(&rdev->devlist_mtx);
		list_for_each_entry(wdev, &rdev->wdev_list, list) {
			if (have_ifidx && wdev->netdev &&
			    wdev->netdev->ifindex == ifidx) {
				result = wdev;
				break;
			}
			if (have_wdev_id && wdev->identifier == (u32)wdev_id) {
				result = wdev;
				break;
			}
		}
		mutex_unlock(&rdev->devlist_mtx);

		if (result)
			break;
	}

	if (result)
		return result;
	return ERR_PTR(-ENODEV);
}

static struct cfg80211_registered_device *
__cfg80211_rdev_from_attrs(struct net *netns, struct nlattr **attrs)
{
	struct cfg80211_registered_device *rdev = NULL, *tmp;
	struct net_device *netdev;

	assert_cfg80211_lock();

	if (!attrs[NL80211_ATTR_WIPHY] &&
	    !attrs[NL80211_ATTR_IFINDEX] &&
	    !attrs[NL80211_ATTR_WDEV])
		return ERR_PTR(-EINVAL);

	if (attrs[NL80211_ATTR_WIPHY])
		rdev = cfg80211_rdev_by_wiphy_idx(
				nla_get_u32(attrs[NL80211_ATTR_WIPHY]));

	if (attrs[NL80211_ATTR_WDEV]) {
		u64 wdev_id = nla_get_u64(attrs[NL80211_ATTR_WDEV]);
		struct wireless_dev *wdev;
		bool found = false;

		tmp = cfg80211_rdev_by_wiphy_idx(wdev_id >> 32);
		if (tmp) {
			/* make sure wdev exists */
			mutex_lock(&tmp->devlist_mtx);
			list_for_each_entry(wdev, &tmp->wdev_list, list) {
				if (wdev->identifier != (u32)wdev_id)
					continue;
				found = true;
				break;
			}
			mutex_unlock(&tmp->devlist_mtx);

			if (!found)
				tmp = NULL;

			if (rdev && tmp != rdev)
				return ERR_PTR(-EINVAL);
			rdev = tmp;
		}
	}

	if (attrs[NL80211_ATTR_IFINDEX]) {
		int ifindex = nla_get_u32(attrs[NL80211_ATTR_IFINDEX]);
		netdev = dev_get_by_index(netns, ifindex);
		if (netdev) {
			if (netdev->ieee80211_ptr)
				tmp = wiphy_to_dev(
						netdev->ieee80211_ptr->wiphy);
			else
				tmp = NULL;

			dev_put(netdev);

			/* not wireless device -- return error */
			if (!tmp)
				return ERR_PTR(-EINVAL);

			/* mismatch -- return error */
			if (rdev && tmp != rdev)
				return ERR_PTR(-EINVAL);

			rdev = tmp;
		}
	}

	if (!rdev)
		return ERR_PTR(-ENODEV);

	if (netns != wiphy_net(&rdev->wiphy))
		return ERR_PTR(-ENODEV);

	return rdev;
}

/*
 * This function returns a pointer to the driver
 * that the genl_info item that is passed refers to.
 * If successful, it returns non-NULL and also locks
 * the driver's mutex!
 *
 * This means that you need to call cfg80211_unlock_rdev()
 * before being allowed to acquire &cfg80211_mutex!
 *
 * This is necessary because we need to lock the global
 * mutex to get an item off the list safely, and then
 * we lock the rdev mutex so it doesn't go away under us.
 *
 * We don't want to keep cfg80211_mutex locked
 * for all the time in order to allow requests on
 * other interfaces to go through at the same time.
 *
 * The result of this can be a PTR_ERR and hence must
 * be checked with IS_ERR() for errors.
 */
static struct cfg80211_registered_device *
cfg80211_get_dev_from_info(struct net *netns, struct genl_info *info)
{
	struct cfg80211_registered_device *rdev;

	mutex_lock(&cfg80211_mutex);
	rdev = __cfg80211_rdev_from_attrs(netns, info->attrs);

	/* if it is not an error we grab the lock on
	 * it to assure it won't be going away while
	 * we operate on it */
	if (!IS_ERR(rdev))
		mutex_lock(&rdev->mtx);

	mutex_unlock(&cfg80211_mutex);

	return rdev;
}

/* policy for the attributes */
static const struct nla_policy nl80211_policy[NL80211_ATTR_MAX+1] = {
	[NL80211_ATTR_WIPHY] = { .type = NLA_U32 },
	[NL80211_ATTR_WIPHY_NAME] = { .type = NLA_NUL_STRING,
				      .len = 20-1 },
	[NL80211_ATTR_WIPHY_TXQ_PARAMS] = { .type = NLA_NESTED },

	[NL80211_ATTR_WIPHY_FREQ] = { .type = NLA_U32 },
	[NL80211_ATTR_WIPHY_CHANNEL_TYPE] = { .type = NLA_U32 },
	[NL80211_ATTR_CHANNEL_WIDTH] = { .type = NLA_U32 },
	[NL80211_ATTR_CENTER_FREQ1] = { .type = NLA_U32 },
	[NL80211_ATTR_CENTER_FREQ2] = { .type = NLA_U32 },

	[NL80211_ATTR_WIPHY_RETRY_SHORT] = { .type = NLA_U8 },
	[NL80211_ATTR_WIPHY_RETRY_LONG] = { .type = NLA_U8 },
	[NL80211_ATTR_WIPHY_FRAG_THRESHOLD] = { .type = NLA_U32 },
	[NL80211_ATTR_WIPHY_RTS_THRESHOLD] = { .type = NLA_U32 },
	[NL80211_ATTR_WIPHY_COVERAGE_CLASS] = { .type = NLA_U8 },

	[NL80211_ATTR_IFTYPE] = { .type = NLA_U32 },
	[NL80211_ATTR_IFINDEX] = { .type = NLA_U32 },
	[NL80211_ATTR_IFNAME] = { .type = NLA_NUL_STRING, .len = IFNAMSIZ-1 },

	[NL80211_ATTR_MAC] = { .len = ETH_ALEN },
	[NL80211_ATTR_PREV_BSSID] = { .len = ETH_ALEN },

	[NL80211_ATTR_KEY] = { .type = NLA_NESTED, },
	[NL80211_ATTR_KEY_DATA] = { .type = NLA_BINARY,
				    .len = WLAN_MAX_KEY_LEN },
	[NL80211_ATTR_KEY_IDX] = { .type = NLA_U8 },
	[NL80211_ATTR_KEY_CIPHER] = { .type = NLA_U32 },
	[NL80211_ATTR_KEY_DEFAULT] = { .type = NLA_FLAG },
	[NL80211_ATTR_KEY_SEQ] = { .type = NLA_BINARY, .len = 16 },
	[NL80211_ATTR_KEY_TYPE] = { .type = NLA_U32 },

	[NL80211_ATTR_BEACON_INTERVAL] = { .type = NLA_U32 },
	[NL80211_ATTR_DTIM_PERIOD] = { .type = NLA_U32 },
	[NL80211_ATTR_BEACON_HEAD] = { .type = NLA_BINARY,
				       .len = IEEE80211_MAX_DATA_LEN },
	[NL80211_ATTR_BEACON_TAIL] = { .type = NLA_BINARY,
				       .len = IEEE80211_MAX_DATA_LEN },
	[NL80211_ATTR_STA_AID] = { .type = NLA_U16 },
	[NL80211_ATTR_STA_FLAGS] = { .type = NLA_NESTED },
	[NL80211_ATTR_STA_LISTEN_INTERVAL] = { .type = NLA_U16 },
	[NL80211_ATTR_STA_SUPPORTED_RATES] = { .type = NLA_BINARY,
					       .len = NL80211_MAX_SUPP_RATES },
	[NL80211_ATTR_STA_PLINK_ACTION] = { .type = NLA_U8 },
	[NL80211_ATTR_STA_VLAN] = { .type = NLA_U32 },
	[NL80211_ATTR_MNTR_FLAGS] = { /* NLA_NESTED can't be empty */ },
	[NL80211_ATTR_MESH_ID] = { .type = NLA_BINARY,
				   .len = IEEE80211_MAX_MESH_ID_LEN },
	[NL80211_ATTR_MPATH_NEXT_HOP] = { .type = NLA_U32 },

	[NL80211_ATTR_REG_ALPHA2] = { .type = NLA_STRING, .len = 2 },
	[NL80211_ATTR_REG_RULES] = { .type = NLA_NESTED },

	[NL80211_ATTR_BSS_CTS_PROT] = { .type = NLA_U8 },
	[NL80211_ATTR_BSS_SHORT_PREAMBLE] = { .type = NLA_U8 },
	[NL80211_ATTR_BSS_SHORT_SLOT_TIME] = { .type = NLA_U8 },
	[NL80211_ATTR_BSS_BASIC_RATES] = { .type = NLA_BINARY,
					   .len = NL80211_MAX_SUPP_RATES },
	[NL80211_ATTR_BSS_HT_OPMODE] = { .type = NLA_U16 },

	[NL80211_ATTR_MESH_CONFIG] = { .type = NLA_NESTED },
	[NL80211_ATTR_SUPPORT_MESH_AUTH] = { .type = NLA_FLAG },

	[NL80211_ATTR_HT_CAPABILITY] = { .len = NL80211_HT_CAPABILITY_LEN },

	[NL80211_ATTR_MGMT_SUBTYPE] = { .type = NLA_U8 },
	[NL80211_ATTR_IE] = { .type = NLA_BINARY,
			      .len = IEEE80211_MAX_DATA_LEN },
	[NL80211_ATTR_SCAN_FREQUENCIES] = { .type = NLA_NESTED },
	[NL80211_ATTR_SCAN_SSIDS] = { .type = NLA_NESTED },

	[NL80211_ATTR_SSID] = { .type = NLA_BINARY,
				.len = IEEE80211_MAX_SSID_LEN },
	[NL80211_ATTR_AUTH_TYPE] = { .type = NLA_U32 },
	[NL80211_ATTR_REASON_CODE] = { .type = NLA_U16 },
	[NL80211_ATTR_FREQ_FIXED] = { .type = NLA_FLAG },
	[NL80211_ATTR_TIMED_OUT] = { .type = NLA_FLAG },
	[NL80211_ATTR_USE_MFP] = { .type = NLA_U32 },
	[NL80211_ATTR_STA_FLAGS2] = {
		.len = sizeof(struct nl80211_sta_flag_update),
	},
	[NL80211_ATTR_CONTROL_PORT] = { .type = NLA_FLAG },
	[NL80211_ATTR_CONTROL_PORT_ETHERTYPE] = { .type = NLA_U16 },
	[NL80211_ATTR_CONTROL_PORT_NO_ENCRYPT] = { .type = NLA_FLAG },
	[NL80211_ATTR_PRIVACY] = { .type = NLA_FLAG },
	[NL80211_ATTR_CIPHER_SUITE_GROUP] = { .type = NLA_U32 },
	[NL80211_ATTR_WPA_VERSIONS] = { .type = NLA_U32 },
	[NL80211_ATTR_PID] = { .type = NLA_U32 },
	[NL80211_ATTR_4ADDR] = { .type = NLA_U8 },
	[NL80211_ATTR_PMKID] = { .type = NLA_BINARY,
				 .len = WLAN_PMKID_LEN },
	[NL80211_ATTR_DURATION] = { .type = NLA_U32 },
	[NL80211_ATTR_COOKIE] = { .type = NLA_U64 },
	[NL80211_ATTR_TX_RATES] = { .type = NLA_NESTED },
	[NL80211_ATTR_FRAME] = { .type = NLA_BINARY,
				 .len = IEEE80211_MAX_DATA_LEN },
	[NL80211_ATTR_FRAME_MATCH] = { .type = NLA_BINARY, },
	[NL80211_ATTR_PS_STATE] = { .type = NLA_U32 },
	[NL80211_ATTR_CQM] = { .type = NLA_NESTED, },
	[NL80211_ATTR_LOCAL_STATE_CHANGE] = { .type = NLA_FLAG },
	[NL80211_ATTR_AP_ISOLATE] = { .type = NLA_U8 },
	[NL80211_ATTR_WIPHY_TX_POWER_SETTING] = { .type = NLA_U32 },
	[NL80211_ATTR_WIPHY_TX_POWER_LEVEL] = { .type = NLA_U32 },
	[NL80211_ATTR_FRAME_TYPE] = { .type = NLA_U16 },
	[NL80211_ATTR_WIPHY_ANTENNA_TX] = { .type = NLA_U32 },
	[NL80211_ATTR_WIPHY_ANTENNA_RX] = { .type = NLA_U32 },
	[NL80211_ATTR_MCAST_RATE] = { .type = NLA_U32 },
	[NL80211_ATTR_OFFCHANNEL_TX_OK] = { .type = NLA_FLAG },
	[NL80211_ATTR_KEY_DEFAULT_TYPES] = { .type = NLA_NESTED },
	[NL80211_ATTR_WOWLAN_TRIGGERS] = { .type = NLA_NESTED },
	[NL80211_ATTR_STA_PLINK_STATE] = { .type = NLA_U8 },
	[NL80211_ATTR_SCHED_SCAN_INTERVAL] = { .type = NLA_U32 },
	[NL80211_ATTR_REKEY_DATA] = { .type = NLA_NESTED },
	[NL80211_ATTR_SCAN_SUPP_RATES] = { .type = NLA_NESTED },
	[NL80211_ATTR_HIDDEN_SSID] = { .type = NLA_U32 },
	[NL80211_ATTR_IE_PROBE_RESP] = { .type = NLA_BINARY,
					 .len = IEEE80211_MAX_DATA_LEN },
	[NL80211_ATTR_IE_ASSOC_RESP] = { .type = NLA_BINARY,
					 .len = IEEE80211_MAX_DATA_LEN },
	[NL80211_ATTR_ROAM_SUPPORT] = { .type = NLA_FLAG },
	[NL80211_ATTR_SCHED_SCAN_MATCH] = { .type = NLA_NESTED },
	[NL80211_ATTR_TX_NO_CCK_RATE] = { .type = NLA_FLAG },
	[NL80211_ATTR_TDLS_ACTION] = { .type = NLA_U8 },
	[NL80211_ATTR_TDLS_DIALOG_TOKEN] = { .type = NLA_U8 },
	[NL80211_ATTR_TDLS_OPERATION] = { .type = NLA_U8 },
	[NL80211_ATTR_TDLS_SUPPORT] = { .type = NLA_FLAG },
	[NL80211_ATTR_TDLS_EXTERNAL_SETUP] = { .type = NLA_FLAG },
	[NL80211_ATTR_DONT_WAIT_FOR_ACK] = { .type = NLA_FLAG },
	[NL80211_ATTR_PROBE_RESP] = { .type = NLA_BINARY,
				      .len = IEEE80211_MAX_DATA_LEN },
	[NL80211_ATTR_DFS_REGION] = { .type = NLA_U8 },
	[NL80211_ATTR_DISABLE_HT] = { .type = NLA_FLAG },
	[NL80211_ATTR_HT_CAPABILITY_MASK] = {
		.len = NL80211_HT_CAPABILITY_LEN
	},
	[NL80211_ATTR_NOACK_MAP] = { .type = NLA_U16 },
	[NL80211_ATTR_INACTIVITY_TIMEOUT] = { .type = NLA_U16 },
	[NL80211_ATTR_BG_SCAN_PERIOD] = { .type = NLA_U16 },
	[NL80211_ATTR_WDEV] = { .type = NLA_U64 },
	[NL80211_ATTR_USER_REG_HINT_TYPE] = { .type = NLA_U32 },
	[NL80211_ATTR_SAE_DATA] = { .type = NLA_BINARY, },
	[NL80211_ATTR_VHT_CAPABILITY] = { .len = NL80211_VHT_CAPABILITY_LEN },
	[NL80211_ATTR_SCAN_FLAGS] = { .type = NLA_U32 },
	[NL80211_ATTR_P2P_CTWINDOW] = { .type = NLA_U8 },
	[NL80211_ATTR_P2P_OPPPS] = { .type = NLA_U8 },
	[NL80211_ATTR_ACL_POLICY] = {. type = NLA_U32 },
	[NL80211_ATTR_MAC_ADDRS] = { .type = NLA_NESTED },
	[NL80211_ATTR_STA_CAPABILITY] = { .type = NLA_U16 },
	[NL80211_ATTR_STA_EXT_CAPABILITY] = { .type = NLA_BINARY, },
	[NL80211_ATTR_SPLIT_WIPHY_DUMP] = { .type = NLA_FLAG, },
	[NL80211_ATTR_DISABLE_VHT] = { .type = NLA_FLAG },
	[NL80211_ATTR_VHT_CAPABILITY_MASK] = {
		.len = NL80211_VHT_CAPABILITY_LEN,
	},
	[NL80211_ATTR_MDID] = { .type = NLA_U16 },
	[NL80211_ATTR_IE_RIC] = { .type = NLA_BINARY,
				  .len = IEEE80211_MAX_DATA_LEN },
};

/* policy for the key attributes */
static const struct nla_policy nl80211_key_policy[NL80211_KEY_MAX + 1] = {
	[NL80211_KEY_DATA] = { .type = NLA_BINARY, .len = WLAN_MAX_KEY_LEN },
	[NL80211_KEY_IDX] = { .type = NLA_U8 },
	[NL80211_KEY_CIPHER] = { .type = NLA_U32 },
	[NL80211_KEY_SEQ] = { .type = NLA_BINARY, .len = 16 },
	[NL80211_KEY_DEFAULT] = { .type = NLA_FLAG },
	[NL80211_KEY_DEFAULT_MGMT] = { .type = NLA_FLAG },
	[NL80211_KEY_TYPE] = { .type = NLA_U32 },
	[NL80211_KEY_DEFAULT_TYPES] = { .type = NLA_NESTED },
};

/* policy for the key default flags */
static const struct nla_policy
nl80211_key_default_policy[NUM_NL80211_KEY_DEFAULT_TYPES] = {
	[NL80211_KEY_DEFAULT_TYPE_UNICAST] = { .type = NLA_FLAG },
	[NL80211_KEY_DEFAULT_TYPE_MULTICAST] = { .type = NLA_FLAG },
};

/* policy for WoWLAN attributes */
static const struct nla_policy
nl80211_wowlan_policy[NUM_NL80211_WOWLAN_TRIG] = {
	[NL80211_WOWLAN_TRIG_ANY] = { .type = NLA_FLAG },
	[NL80211_WOWLAN_TRIG_DISCONNECT] = { .type = NLA_FLAG },
	[NL80211_WOWLAN_TRIG_MAGIC_PKT] = { .type = NLA_FLAG },
	[NL80211_WOWLAN_TRIG_PKT_PATTERN] = { .type = NLA_NESTED },
	[NL80211_WOWLAN_TRIG_GTK_REKEY_FAILURE] = { .type = NLA_FLAG },
	[NL80211_WOWLAN_TRIG_EAP_IDENT_REQUEST] = { .type = NLA_FLAG },
	[NL80211_WOWLAN_TRIG_4WAY_HANDSHAKE] = { .type = NLA_FLAG },
	[NL80211_WOWLAN_TRIG_RFKILL_RELEASE] = { .type = NLA_FLAG },
	[NL80211_WOWLAN_TRIG_TCP_CONNECTION] = { .type = NLA_NESTED },
};

static const struct nla_policy
nl80211_wowlan_tcp_policy[NUM_NL80211_WOWLAN_TCP] = {
	[NL80211_WOWLAN_TCP_SRC_IPV4] = { .type = NLA_U32 },
	[NL80211_WOWLAN_TCP_DST_IPV4] = { .type = NLA_U32 },
	[NL80211_WOWLAN_TCP_DST_MAC] = { .len = ETH_ALEN },
	[NL80211_WOWLAN_TCP_SRC_PORT] = { .type = NLA_U16 },
	[NL80211_WOWLAN_TCP_DST_PORT] = { .type = NLA_U16 },
	[NL80211_WOWLAN_TCP_DATA_PAYLOAD] = { .len = 1 },
	[NL80211_WOWLAN_TCP_DATA_PAYLOAD_SEQ] = {
		.len = sizeof(struct nl80211_wowlan_tcp_data_seq)
	},
	[NL80211_WOWLAN_TCP_DATA_PAYLOAD_TOKEN] = {
		.len = sizeof(struct nl80211_wowlan_tcp_data_token)
	},
	[NL80211_WOWLAN_TCP_DATA_INTERVAL] = { .type = NLA_U32 },
	[NL80211_WOWLAN_TCP_WAKE_PAYLOAD] = { .len = 1 },
	[NL80211_WOWLAN_TCP_WAKE_MASK] = { .len = 1 },
};

/* policy for GTK rekey offload attributes */
static const struct nla_policy
nl80211_rekey_policy[NUM_NL80211_REKEY_DATA] = {
	[NL80211_REKEY_DATA_KEK] = { .len = NL80211_KEK_LEN },
	[NL80211_REKEY_DATA_KCK] = { .len = NL80211_KCK_LEN },
	[NL80211_REKEY_DATA_REPLAY_CTR] = { .len = NL80211_REPLAY_CTR_LEN },
};

static const struct nla_policy
nl80211_match_policy[NL80211_SCHED_SCAN_MATCH_ATTR_MAX + 1] = {
	[NL80211_SCHED_SCAN_MATCH_ATTR_SSID] = { .type = NLA_BINARY,
						 .len = IEEE80211_MAX_SSID_LEN },
	[NL80211_SCHED_SCAN_MATCH_ATTR_RSSI] = { .type = NLA_U32 },
};

/* ifidx get helper */
static int nl80211_get_ifidx(struct netlink_callback *cb)
{
	int res;

	res = nlmsg_parse(cb->nlh, GENL_HDRLEN + nl80211_fam.hdrsize,
			  nl80211_fam.attrbuf, nl80211_fam.maxattr,
			  nl80211_policy);
	if (res)
		return res;

	if (!nl80211_fam.attrbuf[NL80211_ATTR_IFINDEX])
		return -EINVAL;

	res = nla_get_u32(nl80211_fam.attrbuf[NL80211_ATTR_IFINDEX]);
	if (!res)
		return -EINVAL;
	return res;
}

static int nl80211_prepare_netdev_dump(struct sk_buff *skb,
				       struct netlink_callback *cb,
				       struct cfg80211_registered_device **rdev,
				       struct net_device **dev)
{
	int ifidx = cb->args[0];
	int err;

	if (!ifidx)
		ifidx = nl80211_get_ifidx(cb);
	if (ifidx < 0)
		return ifidx;

	cb->args[0] = ifidx;

	rtnl_lock();

	*dev = __dev_get_by_index(sock_net(skb->sk), ifidx);
	if (!*dev) {
		err = -ENODEV;
		goto out_rtnl;
	}

	*rdev = cfg80211_get_dev_from_ifindex(sock_net(skb->sk), ifidx);
	if (IS_ERR(*rdev)) {
		err = PTR_ERR(*rdev);
		goto out_rtnl;
	}

	return 0;
 out_rtnl:
	rtnl_unlock();
	return err;
}

static void nl80211_finish_netdev_dump(struct cfg80211_registered_device *rdev)
{
	cfg80211_unlock_rdev(rdev);
	rtnl_unlock();
}

/* IE validation */
static bool is_valid_ie_attr(const struct nlattr *attr)
{
	const u8 *pos;
	int len;

	if (!attr)
		return true;

	pos = nla_data(attr);
	len = nla_len(attr);

	while (len) {
		u8 elemlen;

		if (len < 2)
			return false;
		len -= 2;

		elemlen = pos[1];
		if (elemlen > len)
			return false;

		len -= elemlen;
		pos += 2 + elemlen;
	}

	return true;
}

/* message building helper */
static inline void *nl80211hdr_put(struct sk_buff *skb, u32 portid, u32 seq,
				   int flags, u8 cmd)
{
	/* since there is no private header just add the generic one */
	return genlmsg_put(skb, portid, seq, &nl80211_fam, flags, cmd);
}

static int nl80211_msg_put_channel(struct sk_buff *msg,
				   struct ieee80211_channel *chan,
				   bool large)
{
	if (nla_put_u32(msg, NL80211_FREQUENCY_ATTR_FREQ,
			chan->center_freq))
		goto nla_put_failure;

	if ((chan->flags & IEEE80211_CHAN_DISABLED) &&
	    nla_put_flag(msg, NL80211_FREQUENCY_ATTR_DISABLED))
		goto nla_put_failure;
	if ((chan->flags & IEEE80211_CHAN_PASSIVE_SCAN) &&
	    nla_put_flag(msg, NL80211_FREQUENCY_ATTR_PASSIVE_SCAN))
		goto nla_put_failure;
	if ((chan->flags & IEEE80211_CHAN_NO_IBSS) &&
	    nla_put_flag(msg, NL80211_FREQUENCY_ATTR_NO_IBSS))
		goto nla_put_failure;
<<<<<<< HEAD
	if ((chan->flags & IEEE80211_CHAN_RADAR) &&
	    nla_put_flag(msg, NL80211_FREQUENCY_ATTR_RADAR))
		goto nla_put_failure;
=======
	if (chan->flags & IEEE80211_CHAN_RADAR) {
		if (nla_put_flag(msg, NL80211_FREQUENCY_ATTR_RADAR))
			goto nla_put_failure;
		if (large) {
			u32 time;

			time = elapsed_jiffies_msecs(chan->dfs_state_entered);

			if (nla_put_u32(msg, NL80211_FREQUENCY_ATTR_DFS_STATE,
					chan->dfs_state))
				goto nla_put_failure;
			if (nla_put_u32(msg, NL80211_FREQUENCY_ATTR_DFS_TIME,
					time))
				goto nla_put_failure;
		}
	}

	if (large) {
		if ((chan->flags & IEEE80211_CHAN_NO_HT40MINUS) &&
		    nla_put_flag(msg, NL80211_FREQUENCY_ATTR_NO_HT40_MINUS))
			goto nla_put_failure;
		if ((chan->flags & IEEE80211_CHAN_NO_HT40PLUS) &&
		    nla_put_flag(msg, NL80211_FREQUENCY_ATTR_NO_HT40_PLUS))
			goto nla_put_failure;
		if ((chan->flags & IEEE80211_CHAN_NO_80MHZ) &&
		    nla_put_flag(msg, NL80211_FREQUENCY_ATTR_NO_80MHZ))
			goto nla_put_failure;
		if ((chan->flags & IEEE80211_CHAN_NO_160MHZ) &&
		    nla_put_flag(msg, NL80211_FREQUENCY_ATTR_NO_160MHZ))
			goto nla_put_failure;
	}
>>>>>>> 4969b417

	if (nla_put_u32(msg, NL80211_FREQUENCY_ATTR_MAX_TX_POWER,
			DBM_TO_MBM(chan->max_power)))
		goto nla_put_failure;

	return 0;

 nla_put_failure:
	return -ENOBUFS;
}

/* netlink command implementations */

struct key_parse {
	struct key_params p;
	int idx;
	int type;
	bool def, defmgmt;
	bool def_uni, def_multi;
};

static int nl80211_parse_key_new(struct nlattr *key, struct key_parse *k)
{
	struct nlattr *tb[NL80211_KEY_MAX + 1];
	int err = nla_parse_nested(tb, NL80211_KEY_MAX, key,
				   nl80211_key_policy);
	if (err)
		return err;

	k->def = !!tb[NL80211_KEY_DEFAULT];
	k->defmgmt = !!tb[NL80211_KEY_DEFAULT_MGMT];

	if (k->def) {
		k->def_uni = true;
		k->def_multi = true;
	}
	if (k->defmgmt)
		k->def_multi = true;

	if (tb[NL80211_KEY_IDX])
		k->idx = nla_get_u8(tb[NL80211_KEY_IDX]);

	if (tb[NL80211_KEY_DATA]) {
		k->p.key = nla_data(tb[NL80211_KEY_DATA]);
		k->p.key_len = nla_len(tb[NL80211_KEY_DATA]);
	}

	if (tb[NL80211_KEY_SEQ]) {
		k->p.seq = nla_data(tb[NL80211_KEY_SEQ]);
		k->p.seq_len = nla_len(tb[NL80211_KEY_SEQ]);
	}

	if (tb[NL80211_KEY_CIPHER])
		k->p.cipher = nla_get_u32(tb[NL80211_KEY_CIPHER]);

	if (tb[NL80211_KEY_TYPE]) {
		k->type = nla_get_u32(tb[NL80211_KEY_TYPE]);
		if (k->type < 0 || k->type >= NUM_NL80211_KEYTYPES)
			return -EINVAL;
	}

	if (tb[NL80211_KEY_DEFAULT_TYPES]) {
		struct nlattr *kdt[NUM_NL80211_KEY_DEFAULT_TYPES];
		err = nla_parse_nested(kdt, NUM_NL80211_KEY_DEFAULT_TYPES - 1,
				       tb[NL80211_KEY_DEFAULT_TYPES],
				       nl80211_key_default_policy);
		if (err)
			return err;

		k->def_uni = kdt[NL80211_KEY_DEFAULT_TYPE_UNICAST];
		k->def_multi = kdt[NL80211_KEY_DEFAULT_TYPE_MULTICAST];
	}

	return 0;
}

static int nl80211_parse_key_old(struct genl_info *info, struct key_parse *k)
{
	if (info->attrs[NL80211_ATTR_KEY_DATA]) {
		k->p.key = nla_data(info->attrs[NL80211_ATTR_KEY_DATA]);
		k->p.key_len = nla_len(info->attrs[NL80211_ATTR_KEY_DATA]);
	}

	if (info->attrs[NL80211_ATTR_KEY_SEQ]) {
		k->p.seq = nla_data(info->attrs[NL80211_ATTR_KEY_SEQ]);
		k->p.seq_len = nla_len(info->attrs[NL80211_ATTR_KEY_SEQ]);
	}

	if (info->attrs[NL80211_ATTR_KEY_IDX])
		k->idx = nla_get_u8(info->attrs[NL80211_ATTR_KEY_IDX]);

	if (info->attrs[NL80211_ATTR_KEY_CIPHER])
		k->p.cipher = nla_get_u32(info->attrs[NL80211_ATTR_KEY_CIPHER]);

	k->def = !!info->attrs[NL80211_ATTR_KEY_DEFAULT];
	k->defmgmt = !!info->attrs[NL80211_ATTR_KEY_DEFAULT_MGMT];

	if (k->def) {
		k->def_uni = true;
		k->def_multi = true;
	}
	if (k->defmgmt)
		k->def_multi = true;

	if (info->attrs[NL80211_ATTR_KEY_TYPE]) {
		k->type = nla_get_u32(info->attrs[NL80211_ATTR_KEY_TYPE]);
		if (k->type < 0 || k->type >= NUM_NL80211_KEYTYPES)
			return -EINVAL;
	}

	if (info->attrs[NL80211_ATTR_KEY_DEFAULT_TYPES]) {
		struct nlattr *kdt[NUM_NL80211_KEY_DEFAULT_TYPES];
		int err = nla_parse_nested(
				kdt, NUM_NL80211_KEY_DEFAULT_TYPES - 1,
				info->attrs[NL80211_ATTR_KEY_DEFAULT_TYPES],
				nl80211_key_default_policy);
		if (err)
			return err;

		k->def_uni = kdt[NL80211_KEY_DEFAULT_TYPE_UNICAST];
		k->def_multi = kdt[NL80211_KEY_DEFAULT_TYPE_MULTICAST];
	}

	return 0;
}

static int nl80211_parse_key(struct genl_info *info, struct key_parse *k)
{
	int err;

	memset(k, 0, sizeof(*k));
	k->idx = -1;
	k->type = -1;

	if (info->attrs[NL80211_ATTR_KEY])
		err = nl80211_parse_key_new(info->attrs[NL80211_ATTR_KEY], k);
	else
		err = nl80211_parse_key_old(info, k);

	if (err)
		return err;

	if (k->def && k->defmgmt)
		return -EINVAL;

	if (k->defmgmt) {
		if (k->def_uni || !k->def_multi)
			return -EINVAL;
	}

	if (k->idx != -1) {
		if (k->defmgmt) {
			if (k->idx < 4 || k->idx > 5)
				return -EINVAL;
		} else if (k->def) {
			if (k->idx < 0 || k->idx > 3)
				return -EINVAL;
		} else {
			if (k->idx < 0 || k->idx > 5)
				return -EINVAL;
		}
	}

	return 0;
}

static struct cfg80211_cached_keys *
nl80211_parse_connkeys(struct cfg80211_registered_device *rdev,
		       struct nlattr *keys, bool *no_ht)
{
	struct key_parse parse;
	struct nlattr *key;
	struct cfg80211_cached_keys *result;
	int rem, err, def = 0;

	result = kzalloc(sizeof(*result), GFP_KERNEL);
	if (!result)
		return ERR_PTR(-ENOMEM);

	result->def = -1;
	result->defmgmt = -1;

	nla_for_each_nested(key, keys, rem) {
		memset(&parse, 0, sizeof(parse));
		parse.idx = -1;

		err = nl80211_parse_key_new(key, &parse);
		if (err)
			goto error;
		err = -EINVAL;
		if (!parse.p.key)
			goto error;
		if (parse.idx < 0 || parse.idx > 4)
			goto error;
		if (parse.def) {
			if (def)
				goto error;
			def = 1;
			result->def = parse.idx;
			if (!parse.def_uni || !parse.def_multi)
				goto error;
		} else if (parse.defmgmt)
			goto error;
		err = cfg80211_validate_key_settings(rdev, &parse.p,
						     parse.idx, false, NULL);
		if (err)
			goto error;
		result->params[parse.idx].cipher = parse.p.cipher;
		result->params[parse.idx].key_len = parse.p.key_len;
		result->params[parse.idx].key = result->data[parse.idx];
		memcpy(result->data[parse.idx], parse.p.key, parse.p.key_len);

		if (parse.p.cipher == WLAN_CIPHER_SUITE_WEP40 ||
		    parse.p.cipher == WLAN_CIPHER_SUITE_WEP104) {
			if (no_ht)
				*no_ht = true;
		}
	}

	return result;
 error:
	kfree(result);
	return ERR_PTR(err);
}

static int nl80211_key_allowed(struct wireless_dev *wdev)
{
	ASSERT_WDEV_LOCK(wdev);

	switch (wdev->iftype) {
	case NL80211_IFTYPE_AP:
	case NL80211_IFTYPE_AP_VLAN:
	case NL80211_IFTYPE_P2P_GO:
	case NL80211_IFTYPE_MESH_POINT:
		break;
	case NL80211_IFTYPE_ADHOC:
		if (!wdev->current_bss)
			return -ENOLINK;
		break;
	case NL80211_IFTYPE_STATION:
	case NL80211_IFTYPE_P2P_CLIENT:
		if (wdev->sme_state != CFG80211_SME_CONNECTED)
			return -ENOLINK;
		break;
	default:
		return -EINVAL;
	}

	return 0;
}

static int nl80211_put_iftypes(struct sk_buff *msg, u32 attr, u16 ifmodes)
{
	struct nlattr *nl_modes = nla_nest_start(msg, attr);
	int i;

	if (!nl_modes)
		goto nla_put_failure;

	i = 0;
	while (ifmodes) {
		if ((ifmodes & 1) && nla_put_flag(msg, i))
			goto nla_put_failure;
		ifmodes >>= 1;
		i++;
	}

	nla_nest_end(msg, nl_modes);
	return 0;

nla_put_failure:
	return -ENOBUFS;
}

static int nl80211_put_iface_combinations(struct wiphy *wiphy,
					  struct sk_buff *msg,
					  bool large)
{
	struct nlattr *nl_combis;
	int i, j;

	nl_combis = nla_nest_start(msg,
				NL80211_ATTR_INTERFACE_COMBINATIONS);
	if (!nl_combis)
		goto nla_put_failure;

	for (i = 0; i < wiphy->n_iface_combinations; i++) {
		const struct ieee80211_iface_combination *c;
		struct nlattr *nl_combi, *nl_limits;

		c = &wiphy->iface_combinations[i];

		nl_combi = nla_nest_start(msg, i + 1);
		if (!nl_combi)
			goto nla_put_failure;

		nl_limits = nla_nest_start(msg, NL80211_IFACE_COMB_LIMITS);
		if (!nl_limits)
			goto nla_put_failure;

		for (j = 0; j < c->n_limits; j++) {
			struct nlattr *nl_limit;

			nl_limit = nla_nest_start(msg, j + 1);
			if (!nl_limit)
				goto nla_put_failure;
			if (nla_put_u32(msg, NL80211_IFACE_LIMIT_MAX,
					c->limits[j].max))
				goto nla_put_failure;
			if (nl80211_put_iftypes(msg, NL80211_IFACE_LIMIT_TYPES,
						c->limits[j].types))
				goto nla_put_failure;
			nla_nest_end(msg, nl_limit);
		}

		nla_nest_end(msg, nl_limits);

		if (c->beacon_int_infra_match &&
		    nla_put_flag(msg, NL80211_IFACE_COMB_STA_AP_BI_MATCH))
			goto nla_put_failure;
		if (nla_put_u32(msg, NL80211_IFACE_COMB_NUM_CHANNELS,
				c->num_different_channels) ||
		    nla_put_u32(msg, NL80211_IFACE_COMB_MAXNUM,
				c->max_interfaces))
			goto nla_put_failure;
<<<<<<< HEAD
=======
		if (large &&
		    nla_put_u32(msg, NL80211_IFACE_COMB_RADAR_DETECT_WIDTHS,
				c->radar_detect_widths))
			goto nla_put_failure;
>>>>>>> 4969b417

		nla_nest_end(msg, nl_combi);
	}

	nla_nest_end(msg, nl_combis);

	return 0;
nla_put_failure:
	return -ENOBUFS;
}

<<<<<<< HEAD
static int nl80211_send_wiphy(struct sk_buff *msg, u32 portid, u32 seq, int flags,
			      struct cfg80211_registered_device *dev)
=======
#ifdef CONFIG_PM
static int nl80211_send_wowlan_tcp_caps(struct cfg80211_registered_device *rdev,
					struct sk_buff *msg)
{
	const struct wiphy_wowlan_tcp_support *tcp = rdev->wiphy.wowlan.tcp;
	struct nlattr *nl_tcp;

	if (!tcp)
		return 0;

	nl_tcp = nla_nest_start(msg, NL80211_WOWLAN_TRIG_TCP_CONNECTION);
	if (!nl_tcp)
		return -ENOBUFS;

	if (nla_put_u32(msg, NL80211_WOWLAN_TCP_DATA_PAYLOAD,
			tcp->data_payload_max))
		return -ENOBUFS;

	if (nla_put_u32(msg, NL80211_WOWLAN_TCP_DATA_PAYLOAD,
			tcp->data_payload_max))
		return -ENOBUFS;

	if (tcp->seq && nla_put_flag(msg, NL80211_WOWLAN_TCP_DATA_PAYLOAD_SEQ))
		return -ENOBUFS;

	if (tcp->tok && nla_put(msg, NL80211_WOWLAN_TCP_DATA_PAYLOAD_TOKEN,
				sizeof(*tcp->tok), tcp->tok))
		return -ENOBUFS;

	if (nla_put_u32(msg, NL80211_WOWLAN_TCP_DATA_INTERVAL,
			tcp->data_interval_max))
		return -ENOBUFS;

	if (nla_put_u32(msg, NL80211_WOWLAN_TCP_WAKE_PAYLOAD,
			tcp->wake_payload_max))
		return -ENOBUFS;

	nla_nest_end(msg, nl_tcp);
	return 0;
}

static int nl80211_send_wowlan(struct sk_buff *msg,
			       struct cfg80211_registered_device *dev,
			       bool large)
>>>>>>> 4969b417
{
	struct nlattr *nl_wowlan;

	if (!dev->wiphy.wowlan.flags && !dev->wiphy.wowlan.n_patterns)
		return 0;

	nl_wowlan = nla_nest_start(msg, NL80211_ATTR_WOWLAN_TRIGGERS_SUPPORTED);
	if (!nl_wowlan)
		return -ENOBUFS;

	if (((dev->wiphy.wowlan.flags & WIPHY_WOWLAN_ANY) &&
	     nla_put_flag(msg, NL80211_WOWLAN_TRIG_ANY)) ||
	    ((dev->wiphy.wowlan.flags & WIPHY_WOWLAN_DISCONNECT) &&
	     nla_put_flag(msg, NL80211_WOWLAN_TRIG_DISCONNECT)) ||
	    ((dev->wiphy.wowlan.flags & WIPHY_WOWLAN_MAGIC_PKT) &&
	     nla_put_flag(msg, NL80211_WOWLAN_TRIG_MAGIC_PKT)) ||
	    ((dev->wiphy.wowlan.flags & WIPHY_WOWLAN_SUPPORTS_GTK_REKEY) &&
	     nla_put_flag(msg, NL80211_WOWLAN_TRIG_GTK_REKEY_SUPPORTED)) ||
	    ((dev->wiphy.wowlan.flags & WIPHY_WOWLAN_GTK_REKEY_FAILURE) &&
	     nla_put_flag(msg, NL80211_WOWLAN_TRIG_GTK_REKEY_FAILURE)) ||
	    ((dev->wiphy.wowlan.flags & WIPHY_WOWLAN_EAP_IDENTITY_REQ) &&
	     nla_put_flag(msg, NL80211_WOWLAN_TRIG_EAP_IDENT_REQUEST)) ||
	    ((dev->wiphy.wowlan.flags & WIPHY_WOWLAN_4WAY_HANDSHAKE) &&
	     nla_put_flag(msg, NL80211_WOWLAN_TRIG_4WAY_HANDSHAKE)) ||
	    ((dev->wiphy.wowlan.flags & WIPHY_WOWLAN_RFKILL_RELEASE) &&
	     nla_put_flag(msg, NL80211_WOWLAN_TRIG_RFKILL_RELEASE)))
		return -ENOBUFS;

	if (dev->wiphy.wowlan.n_patterns) {
		struct nl80211_wowlan_pattern_support pat = {
			.max_patterns = dev->wiphy.wowlan.n_patterns,
			.min_pattern_len = dev->wiphy.wowlan.pattern_min_len,
			.max_pattern_len = dev->wiphy.wowlan.pattern_max_len,
			.max_pkt_offset = dev->wiphy.wowlan.max_pkt_offset,
		};

		if (nla_put(msg, NL80211_WOWLAN_TRIG_PKT_PATTERN,
			    sizeof(pat), &pat))
			return -ENOBUFS;
	}

	if (large && nl80211_send_wowlan_tcp_caps(dev, msg))
		return -ENOBUFS;

	nla_nest_end(msg, nl_wowlan);

	return 0;
}
#endif

static int nl80211_send_band_rateinfo(struct sk_buff *msg,
				      struct ieee80211_supported_band *sband)
{
	struct nlattr *nl_rates, *nl_rate;
	struct ieee80211_rate *rate;
	int i;

	/* add HT info */
	if (sband->ht_cap.ht_supported &&
	    (nla_put(msg, NL80211_BAND_ATTR_HT_MCS_SET,
		     sizeof(sband->ht_cap.mcs),
		     &sband->ht_cap.mcs) ||
	     nla_put_u16(msg, NL80211_BAND_ATTR_HT_CAPA,
			 sband->ht_cap.cap) ||
	     nla_put_u8(msg, NL80211_BAND_ATTR_HT_AMPDU_FACTOR,
			sband->ht_cap.ampdu_factor) ||
	     nla_put_u8(msg, NL80211_BAND_ATTR_HT_AMPDU_DENSITY,
			sband->ht_cap.ampdu_density)))
		return -ENOBUFS;

	/* add VHT info */
	if (sband->vht_cap.vht_supported &&
	    (nla_put(msg, NL80211_BAND_ATTR_VHT_MCS_SET,
		     sizeof(sband->vht_cap.vht_mcs),
		     &sband->vht_cap.vht_mcs) ||
	     nla_put_u32(msg, NL80211_BAND_ATTR_VHT_CAPA,
			 sband->vht_cap.cap)))
		return -ENOBUFS;

	/* add bitrates */
	nl_rates = nla_nest_start(msg, NL80211_BAND_ATTR_RATES);
	if (!nl_rates)
		return -ENOBUFS;

	for (i = 0; i < sband->n_bitrates; i++) {
		nl_rate = nla_nest_start(msg, i);
		if (!nl_rate)
			return -ENOBUFS;

		rate = &sband->bitrates[i];
		if (nla_put_u32(msg, NL80211_BITRATE_ATTR_RATE,
				rate->bitrate))
			return -ENOBUFS;
		if ((rate->flags & IEEE80211_RATE_SHORT_PREAMBLE) &&
		    nla_put_flag(msg,
				 NL80211_BITRATE_ATTR_2GHZ_SHORTPREAMBLE))
			return -ENOBUFS;

		nla_nest_end(msg, nl_rate);
	}

	nla_nest_end(msg, nl_rates);

	return 0;
}

static int
nl80211_send_mgmt_stypes(struct sk_buff *msg,
			 const struct ieee80211_txrx_stypes *mgmt_stypes)
{
	u16 stypes;
	struct nlattr *nl_ftypes, *nl_ifs;
	enum nl80211_iftype ift;
	int i;

	if (!mgmt_stypes)
		return 0;

	nl_ifs = nla_nest_start(msg, NL80211_ATTR_TX_FRAME_TYPES);
	if (!nl_ifs)
		return -ENOBUFS;

	for (ift = 0; ift < NUM_NL80211_IFTYPES; ift++) {
		nl_ftypes = nla_nest_start(msg, ift);
		if (!nl_ftypes)
			return -ENOBUFS;
		i = 0;
		stypes = mgmt_stypes[ift].tx;
		while (stypes) {
			if ((stypes & 1) &&
			    nla_put_u16(msg, NL80211_ATTR_FRAME_TYPE,
					(i << 4) | IEEE80211_FTYPE_MGMT))
				return -ENOBUFS;
			stypes >>= 1;
			i++;
		}
		nla_nest_end(msg, nl_ftypes);
	}

	nla_nest_end(msg, nl_ifs);

	nl_ifs = nla_nest_start(msg, NL80211_ATTR_RX_FRAME_TYPES);
	if (!nl_ifs)
		return -ENOBUFS;

	for (ift = 0; ift < NUM_NL80211_IFTYPES; ift++) {
		nl_ftypes = nla_nest_start(msg, ift);
		if (!nl_ftypes)
			return -ENOBUFS;
		i = 0;
		stypes = mgmt_stypes[ift].rx;
		while (stypes) {
			if ((stypes & 1) &&
			    nla_put_u16(msg, NL80211_ATTR_FRAME_TYPE,
					(i << 4) | IEEE80211_FTYPE_MGMT))
				return -ENOBUFS;
			stypes >>= 1;
			i++;
		}
		nla_nest_end(msg, nl_ftypes);
	}
	nla_nest_end(msg, nl_ifs);

	return 0;
}

static int nl80211_send_wiphy(struct cfg80211_registered_device *dev,
			      struct sk_buff *msg, u32 portid, u32 seq,
			      int flags, bool split, long *split_start,
			      long *band_start, long *chan_start)
{
	void *hdr;
	struct nlattr *nl_bands, *nl_band;
	struct nlattr *nl_freqs, *nl_freq;
	struct nlattr *nl_cmds;
	enum ieee80211_band band;
	struct ieee80211_channel *chan;
	int i;
	const struct ieee80211_txrx_stypes *mgmt_stypes =
				dev->wiphy.mgmt_stypes;
	long start = 0, start_chan = 0, start_band = 0;
	u32 features;

	hdr = nl80211hdr_put(msg, portid, seq, flags, NL80211_CMD_NEW_WIPHY);
	if (!hdr)
		return -ENOBUFS;

	/* allow always using the variables */
	if (!split) {
		split_start = &start;
		band_start = &start_band;
		chan_start = &start_chan;
	}

	if (nla_put_u32(msg, NL80211_ATTR_WIPHY, dev->wiphy_idx) ||
	    nla_put_string(msg, NL80211_ATTR_WIPHY_NAME,
			   wiphy_name(&dev->wiphy)) ||
	    nla_put_u32(msg, NL80211_ATTR_GENERATION,
			cfg80211_rdev_list_generation))
		goto nla_put_failure;

	switch (*split_start) {
	case 0:
		if (nla_put_u8(msg, NL80211_ATTR_WIPHY_RETRY_SHORT,
			       dev->wiphy.retry_short) ||
		    nla_put_u8(msg, NL80211_ATTR_WIPHY_RETRY_LONG,
			       dev->wiphy.retry_long) ||
		    nla_put_u32(msg, NL80211_ATTR_WIPHY_FRAG_THRESHOLD,
				dev->wiphy.frag_threshold) ||
		    nla_put_u32(msg, NL80211_ATTR_WIPHY_RTS_THRESHOLD,
				dev->wiphy.rts_threshold) ||
		    nla_put_u8(msg, NL80211_ATTR_WIPHY_COVERAGE_CLASS,
			       dev->wiphy.coverage_class) ||
		    nla_put_u8(msg, NL80211_ATTR_MAX_NUM_SCAN_SSIDS,
			       dev->wiphy.max_scan_ssids) ||
		    nla_put_u8(msg, NL80211_ATTR_MAX_NUM_SCHED_SCAN_SSIDS,
			       dev->wiphy.max_sched_scan_ssids) ||
		    nla_put_u16(msg, NL80211_ATTR_MAX_SCAN_IE_LEN,
				dev->wiphy.max_scan_ie_len) ||
		    nla_put_u16(msg, NL80211_ATTR_MAX_SCHED_SCAN_IE_LEN,
				dev->wiphy.max_sched_scan_ie_len) ||
		    nla_put_u8(msg, NL80211_ATTR_MAX_MATCH_SETS,
			       dev->wiphy.max_match_sets))
			goto nla_put_failure;

		if ((dev->wiphy.flags & WIPHY_FLAG_IBSS_RSN) &&
		    nla_put_flag(msg, NL80211_ATTR_SUPPORT_IBSS_RSN))
			goto nla_put_failure;
		if ((dev->wiphy.flags & WIPHY_FLAG_MESH_AUTH) &&
		    nla_put_flag(msg, NL80211_ATTR_SUPPORT_MESH_AUTH))
			goto nla_put_failure;
		if ((dev->wiphy.flags & WIPHY_FLAG_AP_UAPSD) &&
		    nla_put_flag(msg, NL80211_ATTR_SUPPORT_AP_UAPSD))
			goto nla_put_failure;
		if ((dev->wiphy.flags & WIPHY_FLAG_SUPPORTS_FW_ROAM) &&
		    nla_put_flag(msg, NL80211_ATTR_ROAM_SUPPORT))
			goto nla_put_failure;
		if ((dev->wiphy.flags & WIPHY_FLAG_SUPPORTS_TDLS) &&
		    nla_put_flag(msg, NL80211_ATTR_TDLS_SUPPORT))
			goto nla_put_failure;
		if ((dev->wiphy.flags & WIPHY_FLAG_TDLS_EXTERNAL_SETUP) &&
		    nla_put_flag(msg, NL80211_ATTR_TDLS_EXTERNAL_SETUP))
			goto nla_put_failure;

		(*split_start)++;
		if (split)
			break;
	case 1:
		if (nla_put(msg, NL80211_ATTR_CIPHER_SUITES,
			    sizeof(u32) * dev->wiphy.n_cipher_suites,
			    dev->wiphy.cipher_suites))
			goto nla_put_failure;

		if (nla_put_u8(msg, NL80211_ATTR_MAX_NUM_PMKIDS,
			       dev->wiphy.max_num_pmkids))
			goto nla_put_failure;

		if ((dev->wiphy.flags & WIPHY_FLAG_CONTROL_PORT_PROTOCOL) &&
		    nla_put_flag(msg, NL80211_ATTR_CONTROL_PORT_ETHERTYPE))
			goto nla_put_failure;

		if (nla_put_u32(msg, NL80211_ATTR_WIPHY_ANTENNA_AVAIL_TX,
				dev->wiphy.available_antennas_tx) ||
		    nla_put_u32(msg, NL80211_ATTR_WIPHY_ANTENNA_AVAIL_RX,
				dev->wiphy.available_antennas_rx))
			goto nla_put_failure;

		if ((dev->wiphy.flags & WIPHY_FLAG_AP_PROBE_RESP_OFFLOAD) &&
		    nla_put_u32(msg, NL80211_ATTR_PROBE_RESP_OFFLOAD,
				dev->wiphy.probe_resp_offload))
			goto nla_put_failure;

		if ((dev->wiphy.available_antennas_tx ||
		     dev->wiphy.available_antennas_rx) &&
		    dev->ops->get_antenna) {
			u32 tx_ant = 0, rx_ant = 0;
			int res;
			res = rdev_get_antenna(dev, &tx_ant, &rx_ant);
			if (!res) {
				if (nla_put_u32(msg,
						NL80211_ATTR_WIPHY_ANTENNA_TX,
						tx_ant) ||
				    nla_put_u32(msg,
						NL80211_ATTR_WIPHY_ANTENNA_RX,
						rx_ant))
					goto nla_put_failure;
			}
		}

		(*split_start)++;
		if (split)
			break;
	case 2:
		if (nl80211_put_iftypes(msg, NL80211_ATTR_SUPPORTED_IFTYPES,
					dev->wiphy.interface_modes))
				goto nla_put_failure;
		(*split_start)++;
		if (split)
			break;
	case 3:
		nl_bands = nla_nest_start(msg, NL80211_ATTR_WIPHY_BANDS);
		if (!nl_bands)
			goto nla_put_failure;

		for (band = *band_start; band < IEEE80211_NUM_BANDS; band++) {
			struct ieee80211_supported_band *sband;

			sband = dev->wiphy.bands[band];

			if (!sband)
				continue;

			nl_band = nla_nest_start(msg, band);
			if (!nl_band)
				goto nla_put_failure;

			switch (*chan_start) {
			case 0:
				if (nl80211_send_band_rateinfo(msg, sband))
					goto nla_put_failure;
				(*chan_start)++;
				if (split)
					break;
			default:
				/* add frequencies */
				nl_freqs = nla_nest_start(
					msg, NL80211_BAND_ATTR_FREQS);
				if (!nl_freqs)
					goto nla_put_failure;

				for (i = *chan_start - 1;
				     i < sband->n_channels;
				     i++) {
					nl_freq = nla_nest_start(msg, i);
					if (!nl_freq)
						goto nla_put_failure;

					chan = &sband->channels[i];

					if (nl80211_msg_put_channel(msg, chan,
								    split))
						goto nla_put_failure;

					nla_nest_end(msg, nl_freq);
					if (split)
						break;
				}
				if (i < sband->n_channels)
					*chan_start = i + 2;
				else
					*chan_start = 0;
				nla_nest_end(msg, nl_freqs);
			}

			nla_nest_end(msg, nl_band);

			if (split) {
				/* start again here */
				if (*chan_start)
					band--;
				break;
			}
		}
		nla_nest_end(msg, nl_bands);

		if (band < IEEE80211_NUM_BANDS)
			*band_start = band + 1;
		else
			*band_start = 0;

		/* if bands & channels are done, continue outside */
		if (*band_start == 0 && *chan_start == 0)
			(*split_start)++;
		if (split)
			break;
	case 4:
		nl_cmds = nla_nest_start(msg, NL80211_ATTR_SUPPORTED_COMMANDS);
		if (!nl_cmds)
			goto nla_put_failure;

		i = 0;
#define CMD(op, n)							\
		 do {							\
			if (dev->ops->op) {				\
				i++;					\
				if (nla_put_u32(msg, i, NL80211_CMD_ ## n)) \
					goto nla_put_failure;		\
			}						\
		} while (0)

		CMD(add_virtual_intf, NEW_INTERFACE);
		CMD(change_virtual_intf, SET_INTERFACE);
		CMD(add_key, NEW_KEY);
		CMD(start_ap, START_AP);
		CMD(add_station, NEW_STATION);
		CMD(add_mpath, NEW_MPATH);
		CMD(update_mesh_config, SET_MESH_CONFIG);
		CMD(change_bss, SET_BSS);
		CMD(auth, AUTHENTICATE);
		CMD(assoc, ASSOCIATE);
		CMD(deauth, DEAUTHENTICATE);
		CMD(disassoc, DISASSOCIATE);
		CMD(join_ibss, JOIN_IBSS);
		CMD(join_mesh, JOIN_MESH);
		CMD(set_pmksa, SET_PMKSA);
		CMD(del_pmksa, DEL_PMKSA);
		CMD(flush_pmksa, FLUSH_PMKSA);
		if (dev->wiphy.flags & WIPHY_FLAG_HAS_REMAIN_ON_CHANNEL)
			CMD(remain_on_channel, REMAIN_ON_CHANNEL);
		CMD(set_bitrate_mask, SET_TX_BITRATE_MASK);
		CMD(mgmt_tx, FRAME);
		CMD(mgmt_tx_cancel_wait, FRAME_WAIT_CANCEL);
		if (dev->wiphy.flags & WIPHY_FLAG_NETNS_OK) {
			i++;
			if (nla_put_u32(msg, i, NL80211_CMD_SET_WIPHY_NETNS))
				goto nla_put_failure;
		}
		if (dev->ops->set_monitor_channel || dev->ops->start_ap ||
		    dev->ops->join_mesh) {
			i++;
			if (nla_put_u32(msg, i, NL80211_CMD_SET_CHANNEL))
				goto nla_put_failure;
		}
		CMD(set_wds_peer, SET_WDS_PEER);
		if (dev->wiphy.flags & WIPHY_FLAG_SUPPORTS_TDLS) {
			CMD(tdls_mgmt, TDLS_MGMT);
			CMD(tdls_oper, TDLS_OPER);
		}
		if (dev->wiphy.flags & WIPHY_FLAG_SUPPORTS_SCHED_SCAN)
			CMD(sched_scan_start, START_SCHED_SCAN);
		CMD(probe_client, PROBE_CLIENT);
		CMD(set_noack_map, SET_NOACK_MAP);
		if (dev->wiphy.flags & WIPHY_FLAG_REPORTS_OBSS) {
			i++;
			if (nla_put_u32(msg, i, NL80211_CMD_REGISTER_BEACONS))
				goto nla_put_failure;
		}
		CMD(start_p2p_device, START_P2P_DEVICE);
		CMD(set_mcast_rate, SET_MCAST_RATE);

#ifdef CONFIG_NL80211_TESTMODE
		CMD(testmode_cmd, TESTMODE);
#endif

#undef CMD

		if (dev->ops->connect || dev->ops->auth) {
			i++;
			if (nla_put_u32(msg, i, NL80211_CMD_CONNECT))
				goto nla_put_failure;
		}

		if (dev->ops->disconnect || dev->ops->deauth) {
			i++;
			if (nla_put_u32(msg, i, NL80211_CMD_DISCONNECT))
				goto nla_put_failure;
		}

<<<<<<< HEAD
		nla_nest_end(msg, nl_wowlan);
	}
=======
		nla_nest_end(msg, nl_cmds);
		(*split_start)++;
		if (split)
			break;
	case 5:
		if (dev->ops->remain_on_channel &&
		    (dev->wiphy.flags & WIPHY_FLAG_HAS_REMAIN_ON_CHANNEL) &&
		    nla_put_u32(msg,
				NL80211_ATTR_MAX_REMAIN_ON_CHANNEL_DURATION,
				dev->wiphy.max_remain_on_channel_duration))
			goto nla_put_failure;

		if ((dev->wiphy.flags & WIPHY_FLAG_OFFCHAN_TX) &&
		    nla_put_flag(msg, NL80211_ATTR_OFFCHANNEL_TX_OK))
			goto nla_put_failure;

		if (nl80211_send_mgmt_stypes(msg, mgmt_stypes))
			goto nla_put_failure;
		(*split_start)++;
		if (split)
			break;
	case 6:
#ifdef CONFIG_PM
		if (nl80211_send_wowlan(msg, dev, split))
			goto nla_put_failure;
		(*split_start)++;
		if (split)
			break;
#else
		(*split_start)++;
>>>>>>> 4969b417
#endif
	case 7:
		if (nl80211_put_iftypes(msg, NL80211_ATTR_SOFTWARE_IFTYPES,
					dev->wiphy.software_iftypes))
			goto nla_put_failure;

		if (nl80211_put_iface_combinations(&dev->wiphy, msg, split))
			goto nla_put_failure;

		(*split_start)++;
		if (split)
			break;
	case 8:
		if ((dev->wiphy.flags & WIPHY_FLAG_HAVE_AP_SME) &&
		    nla_put_u32(msg, NL80211_ATTR_DEVICE_AP_SME,
				dev->wiphy.ap_sme_capa))
			goto nla_put_failure;

		features = dev->wiphy.features;
		/*
		 * We can only add the per-channel limit information if the
		 * dump is split, otherwise it makes it too big. Therefore
		 * only advertise it in that case.
		 */
		if (split)
			features |= NL80211_FEATURE_ADVERTISE_CHAN_LIMITS;
		if (nla_put_u32(msg, NL80211_ATTR_FEATURE_FLAGS, features))
			goto nla_put_failure;

		if (dev->wiphy.ht_capa_mod_mask &&
		    nla_put(msg, NL80211_ATTR_HT_CAPABILITY_MASK,
			    sizeof(*dev->wiphy.ht_capa_mod_mask),
			    dev->wiphy.ht_capa_mod_mask))
			goto nla_put_failure;

		if (dev->wiphy.flags & WIPHY_FLAG_HAVE_AP_SME &&
		    dev->wiphy.max_acl_mac_addrs &&
		    nla_put_u32(msg, NL80211_ATTR_MAC_ACL_MAX,
				dev->wiphy.max_acl_mac_addrs))
			goto nla_put_failure;

		/*
		 * Any information below this point is only available to
		 * applications that can deal with it being split. This
		 * helps ensure that newly added capabilities don't break
		 * older tools by overrunning their buffers.
		 *
		 * We still increment split_start so that in the split
		 * case we'll continue with more data in the next round,
		 * but break unconditionally so unsplit data stops here.
		 */
		(*split_start)++;
		break;
	case 9:
		if (dev->wiphy.extended_capabilities &&
		    (nla_put(msg, NL80211_ATTR_EXT_CAPA,
			     dev->wiphy.extended_capabilities_len,
			     dev->wiphy.extended_capabilities) ||
		     nla_put(msg, NL80211_ATTR_EXT_CAPA_MASK,
			     dev->wiphy.extended_capabilities_len,
			     dev->wiphy.extended_capabilities_mask)))
			goto nla_put_failure;

<<<<<<< HEAD
=======
		if (dev->wiphy.vht_capa_mod_mask &&
		    nla_put(msg, NL80211_ATTR_VHT_CAPABILITY_MASK,
			    sizeof(*dev->wiphy.vht_capa_mod_mask),
			    dev->wiphy.vht_capa_mod_mask))
			goto nla_put_failure;

		/* done */
		*split_start = 0;
		break;
	}
>>>>>>> 4969b417
	return genlmsg_end(msg, hdr);

 nla_put_failure:
	genlmsg_cancel(msg, hdr);
	return -EMSGSIZE;
}

static int nl80211_dump_wiphy(struct sk_buff *skb, struct netlink_callback *cb)
{
	int idx = 0, ret;
	int start = cb->args[0];
	struct cfg80211_registered_device *dev;
	s64 filter_wiphy = -1;
	bool split = false;
	struct nlattr **tb = nl80211_fam.attrbuf;
	int res;

	mutex_lock(&cfg80211_mutex);
	res = nlmsg_parse(cb->nlh, GENL_HDRLEN + nl80211_fam.hdrsize,
			  tb, nl80211_fam.maxattr, nl80211_policy);
	if (res == 0) {
		split = tb[NL80211_ATTR_SPLIT_WIPHY_DUMP];
		if (tb[NL80211_ATTR_WIPHY])
			filter_wiphy = nla_get_u32(tb[NL80211_ATTR_WIPHY]);
		if (tb[NL80211_ATTR_WDEV])
			filter_wiphy = nla_get_u64(tb[NL80211_ATTR_WDEV]) >> 32;
		if (tb[NL80211_ATTR_IFINDEX]) {
			struct net_device *netdev;
			int ifidx = nla_get_u32(tb[NL80211_ATTR_IFINDEX]);

			netdev = dev_get_by_index(sock_net(skb->sk), ifidx);
			if (!netdev) {
				mutex_unlock(&cfg80211_mutex);
				return -ENODEV;
			}
			if (netdev->ieee80211_ptr) {
				dev = wiphy_to_dev(
					netdev->ieee80211_ptr->wiphy);
				filter_wiphy = dev->wiphy_idx;
			}
			dev_put(netdev);
		}
	}

	list_for_each_entry(dev, &cfg80211_rdev_list, list) {
		if (!net_eq(wiphy_net(&dev->wiphy), sock_net(skb->sk)))
			continue;
		if (++idx <= start)
			continue;
<<<<<<< HEAD
		ret = nl80211_send_wiphy(skb, NETLINK_CB(cb->skb).portid,
					 cb->nlh->nlmsg_seq, NLM_F_MULTI,
					 dev);
		if (ret < 0) {
			/*
			 * If sending the wiphy data didn't fit (ENOBUFS or
			 * EMSGSIZE returned), this SKB is still empty (so
			 * it's not too big because another wiphy dataset is
			 * already in the skb) and we've not tried to adjust
			 * the dump allocation yet ... then adjust the alloc
			 * size to be bigger, and return 1 but with the empty
			 * skb. This results in an empty message being RX'ed
			 * in userspace, but that is ignored.
			 *
			 * We can then retry with the larger buffer.
			 */
			if ((ret == -ENOBUFS || ret == -EMSGSIZE) &&
			    !skb->len &&
			    cb->min_dump_alloc < 4096) {
				cb->min_dump_alloc = 4096;
				mutex_unlock(&cfg80211_mutex);
				return 1;
			}
			idx--;
			break;
		}
=======
		if (filter_wiphy != -1 && dev->wiphy_idx != filter_wiphy)
			continue;
		/* attempt to fit multiple wiphy data chunks into the skb */
		do {
			ret = nl80211_send_wiphy(dev, skb,
						 NETLINK_CB(cb->skb).portid,
						 cb->nlh->nlmsg_seq,
						 NLM_F_MULTI,
						 split, &cb->args[1],
						 &cb->args[2],
						 &cb->args[3]);
			if (ret < 0) {
				/*
				 * If sending the wiphy data didn't fit (ENOBUFS
				 * or EMSGSIZE returned), this SKB is still
				 * empty (so it's not too big because another
				 * wiphy dataset is already in the skb) and
				 * we've not tried to adjust the dump allocation
				 * yet ... then adjust the alloc size to be
				 * bigger, and return 1 but with the empty skb.
				 * This results in an empty message being RX'ed
				 * in userspace, but that is ignored.
				 *
				 * We can then retry with the larger buffer.
				 */
				if ((ret == -ENOBUFS || ret == -EMSGSIZE) &&
				    !skb->len &&
				    cb->min_dump_alloc < 4096) {
					cb->min_dump_alloc = 4096;
					mutex_unlock(&cfg80211_mutex);
					return 1;
				}
				idx--;
				break;
			}
		} while (cb->args[1] > 0);
		break;
>>>>>>> 4969b417
	}
	mutex_unlock(&cfg80211_mutex);

	cb->args[0] = idx;

	return skb->len;
}

static int nl80211_get_wiphy(struct sk_buff *skb, struct genl_info *info)
{
	struct sk_buff *msg;
	struct cfg80211_registered_device *dev = info->user_ptr[0];

	msg = nlmsg_new(4096, GFP_KERNEL);
	if (!msg)
		return -ENOMEM;

	if (nl80211_send_wiphy(dev, msg, info->snd_portid, info->snd_seq, 0,
			       false, NULL, NULL, NULL) < 0) {
		nlmsg_free(msg);
		return -ENOBUFS;
	}

	return genlmsg_reply(msg, info);
}

static const struct nla_policy txq_params_policy[NL80211_TXQ_ATTR_MAX + 1] = {
	[NL80211_TXQ_ATTR_QUEUE]		= { .type = NLA_U8 },
	[NL80211_TXQ_ATTR_TXOP]			= { .type = NLA_U16 },
	[NL80211_TXQ_ATTR_CWMIN]		= { .type = NLA_U16 },
	[NL80211_TXQ_ATTR_CWMAX]		= { .type = NLA_U16 },
	[NL80211_TXQ_ATTR_AIFS]			= { .type = NLA_U8 },
};

static int parse_txq_params(struct nlattr *tb[],
			    struct ieee80211_txq_params *txq_params)
{
	if (!tb[NL80211_TXQ_ATTR_AC] || !tb[NL80211_TXQ_ATTR_TXOP] ||
	    !tb[NL80211_TXQ_ATTR_CWMIN] || !tb[NL80211_TXQ_ATTR_CWMAX] ||
	    !tb[NL80211_TXQ_ATTR_AIFS])
		return -EINVAL;

	txq_params->ac = nla_get_u8(tb[NL80211_TXQ_ATTR_AC]);
	txq_params->txop = nla_get_u16(tb[NL80211_TXQ_ATTR_TXOP]);
	txq_params->cwmin = nla_get_u16(tb[NL80211_TXQ_ATTR_CWMIN]);
	txq_params->cwmax = nla_get_u16(tb[NL80211_TXQ_ATTR_CWMAX]);
	txq_params->aifs = nla_get_u8(tb[NL80211_TXQ_ATTR_AIFS]);

	if (txq_params->ac >= NL80211_NUM_ACS)
		return -EINVAL;

	return 0;
}

static bool nl80211_can_set_dev_channel(struct wireless_dev *wdev)
{
	/*
	 * You can only set the channel explicitly for WDS interfaces,
	 * all others have their channel managed via their respective
	 * "establish a connection" command (connect, join, ...)
	 *
	 * For AP/GO and mesh mode, the channel can be set with the
	 * channel userspace API, but is only stored and passed to the
	 * low-level driver when the AP starts or the mesh is joined.
	 * This is for backward compatibility, userspace can also give
	 * the channel in the start-ap or join-mesh commands instead.
	 *
	 * Monitors are special as they are normally slaved to
	 * whatever else is going on, so they have their own special
	 * operation to set the monitor channel if possible.
	 */
	return !wdev ||
		wdev->iftype == NL80211_IFTYPE_AP ||
		wdev->iftype == NL80211_IFTYPE_MESH_POINT ||
		wdev->iftype == NL80211_IFTYPE_MONITOR ||
		wdev->iftype == NL80211_IFTYPE_P2P_GO;
}

static int nl80211_parse_chandef(struct cfg80211_registered_device *rdev,
				 struct genl_info *info,
				 struct cfg80211_chan_def *chandef)
{
	u32 control_freq;

	if (!info->attrs[NL80211_ATTR_WIPHY_FREQ])
		return -EINVAL;

	control_freq = nla_get_u32(info->attrs[NL80211_ATTR_WIPHY_FREQ]);

	chandef->chan = ieee80211_get_channel(&rdev->wiphy, control_freq);
	chandef->width = NL80211_CHAN_WIDTH_20_NOHT;
	chandef->center_freq1 = control_freq;
	chandef->center_freq2 = 0;

	/* Primary channel not allowed */
	if (!chandef->chan || chandef->chan->flags & IEEE80211_CHAN_DISABLED)
		return -EINVAL;

	if (info->attrs[NL80211_ATTR_WIPHY_CHANNEL_TYPE]) {
		enum nl80211_channel_type chantype;

		chantype = nla_get_u32(
				info->attrs[NL80211_ATTR_WIPHY_CHANNEL_TYPE]);

		switch (chantype) {
		case NL80211_CHAN_NO_HT:
		case NL80211_CHAN_HT20:
		case NL80211_CHAN_HT40PLUS:
		case NL80211_CHAN_HT40MINUS:
			cfg80211_chandef_create(chandef, chandef->chan,
						chantype);
			break;
		default:
			return -EINVAL;
		}
	} else if (info->attrs[NL80211_ATTR_CHANNEL_WIDTH]) {
		chandef->width =
			nla_get_u32(info->attrs[NL80211_ATTR_CHANNEL_WIDTH]);
		if (info->attrs[NL80211_ATTR_CENTER_FREQ1])
			chandef->center_freq1 =
				nla_get_u32(
					info->attrs[NL80211_ATTR_CENTER_FREQ1]);
		if (info->attrs[NL80211_ATTR_CENTER_FREQ2])
			chandef->center_freq2 =
				nla_get_u32(
					info->attrs[NL80211_ATTR_CENTER_FREQ2]);
	}

	if (!cfg80211_chandef_valid(chandef))
		return -EINVAL;

	if (!cfg80211_chandef_usable(&rdev->wiphy, chandef,
				     IEEE80211_CHAN_DISABLED))
		return -EINVAL;

	return 0;
}

static int __nl80211_set_channel(struct cfg80211_registered_device *rdev,
				 struct wireless_dev *wdev,
				 struct genl_info *info)
{
	struct cfg80211_chan_def chandef;
	int result;
	enum nl80211_iftype iftype = NL80211_IFTYPE_MONITOR;

	if (wdev)
		iftype = wdev->iftype;

	if (!nl80211_can_set_dev_channel(wdev))
		return -EOPNOTSUPP;

	result = nl80211_parse_chandef(rdev, info, &chandef);
	if (result)
		return result;

	mutex_lock(&rdev->devlist_mtx);
	switch (iftype) {
	case NL80211_IFTYPE_AP:
	case NL80211_IFTYPE_P2P_GO:
		if (wdev->beacon_interval) {
			result = -EBUSY;
			break;
		}
		if (!cfg80211_reg_can_beacon(&rdev->wiphy, &chandef)) {
			result = -EINVAL;
			break;
		}
		wdev->preset_chandef = chandef;
		result = 0;
		break;
	case NL80211_IFTYPE_MESH_POINT:
		result = cfg80211_set_mesh_channel(rdev, wdev, &chandef);
		break;
	case NL80211_IFTYPE_MONITOR:
		result = cfg80211_set_monitor_channel(rdev, &chandef);
		break;
	default:
		result = -EINVAL;
	}
	mutex_unlock(&rdev->devlist_mtx);

	return result;
}

static int nl80211_set_channel(struct sk_buff *skb, struct genl_info *info)
{
	struct cfg80211_registered_device *rdev = info->user_ptr[0];
	struct net_device *netdev = info->user_ptr[1];

	return __nl80211_set_channel(rdev, netdev->ieee80211_ptr, info);
}

static int nl80211_set_wds_peer(struct sk_buff *skb, struct genl_info *info)
{
	struct cfg80211_registered_device *rdev = info->user_ptr[0];
	struct net_device *dev = info->user_ptr[1];
	struct wireless_dev *wdev = dev->ieee80211_ptr;
	const u8 *bssid;

	if (!info->attrs[NL80211_ATTR_MAC])
		return -EINVAL;

	if (netif_running(dev))
		return -EBUSY;

	if (!rdev->ops->set_wds_peer)
		return -EOPNOTSUPP;

	if (wdev->iftype != NL80211_IFTYPE_WDS)
		return -EOPNOTSUPP;

	bssid = nla_data(info->attrs[NL80211_ATTR_MAC]);
	return rdev_set_wds_peer(rdev, dev, bssid);
}


static int nl80211_set_wiphy(struct sk_buff *skb, struct genl_info *info)
{
	struct cfg80211_registered_device *rdev;
	struct net_device *netdev = NULL;
	struct wireless_dev *wdev;
	int result = 0, rem_txq_params = 0;
	struct nlattr *nl_txq_params;
	u32 changed;
	u8 retry_short = 0, retry_long = 0;
	u32 frag_threshold = 0, rts_threshold = 0;
	u8 coverage_class = 0;

	/*
	 * Try to find the wiphy and netdev. Normally this
	 * function shouldn't need the netdev, but this is
	 * done for backward compatibility -- previously
	 * setting the channel was done per wiphy, but now
	 * it is per netdev. Previous userland like hostapd
	 * also passed a netdev to set_wiphy, so that it is
	 * possible to let that go to the right netdev!
	 */
	mutex_lock(&cfg80211_mutex);

	if (info->attrs[NL80211_ATTR_IFINDEX]) {
		int ifindex = nla_get_u32(info->attrs[NL80211_ATTR_IFINDEX]);

		netdev = dev_get_by_index(genl_info_net(info), ifindex);
		if (netdev && netdev->ieee80211_ptr) {
			rdev = wiphy_to_dev(netdev->ieee80211_ptr->wiphy);
			mutex_lock(&rdev->mtx);
		} else
			netdev = NULL;
	}

	if (!netdev) {
		rdev = __cfg80211_rdev_from_attrs(genl_info_net(info),
						  info->attrs);
		if (IS_ERR(rdev)) {
			mutex_unlock(&cfg80211_mutex);
			return PTR_ERR(rdev);
		}
		wdev = NULL;
		netdev = NULL;
		result = 0;

		mutex_lock(&rdev->mtx);
	} else
		wdev = netdev->ieee80211_ptr;

	/*
	 * end workaround code, by now the rdev is available
	 * and locked, and wdev may or may not be NULL.
	 */

	if (info->attrs[NL80211_ATTR_WIPHY_NAME])
		result = cfg80211_dev_rename(
			rdev, nla_data(info->attrs[NL80211_ATTR_WIPHY_NAME]));

	mutex_unlock(&cfg80211_mutex);

	if (result)
		goto bad_res;

	if (info->attrs[NL80211_ATTR_WIPHY_TXQ_PARAMS]) {
		struct ieee80211_txq_params txq_params;
		struct nlattr *tb[NL80211_TXQ_ATTR_MAX + 1];

		if (!rdev->ops->set_txq_params) {
			result = -EOPNOTSUPP;
			goto bad_res;
		}

		if (!netdev) {
			result = -EINVAL;
			goto bad_res;
		}

		if (netdev->ieee80211_ptr->iftype != NL80211_IFTYPE_AP &&
		    netdev->ieee80211_ptr->iftype != NL80211_IFTYPE_P2P_GO) {
			result = -EINVAL;
			goto bad_res;
		}

		if (!netif_running(netdev)) {
			result = -ENETDOWN;
			goto bad_res;
		}

		nla_for_each_nested(nl_txq_params,
				    info->attrs[NL80211_ATTR_WIPHY_TXQ_PARAMS],
				    rem_txq_params) {
			nla_parse(tb, NL80211_TXQ_ATTR_MAX,
				  nla_data(nl_txq_params),
				  nla_len(nl_txq_params),
				  txq_params_policy);
			result = parse_txq_params(tb, &txq_params);
			if (result)
				goto bad_res;

			result = rdev_set_txq_params(rdev, netdev,
						     &txq_params);
			if (result)
				goto bad_res;
		}
	}

	if (info->attrs[NL80211_ATTR_WIPHY_FREQ]) {
		result = __nl80211_set_channel(rdev,
				nl80211_can_set_dev_channel(wdev) ? wdev : NULL,
				info);
		if (result)
			goto bad_res;
	}

	if (info->attrs[NL80211_ATTR_WIPHY_TX_POWER_SETTING]) {
		struct wireless_dev *txp_wdev = wdev;
		enum nl80211_tx_power_setting type;
		int idx, mbm = 0;

		if (!(rdev->wiphy.features & NL80211_FEATURE_VIF_TXPOWER))
			txp_wdev = NULL;

		if (!rdev->ops->set_tx_power) {
			result = -EOPNOTSUPP;
			goto bad_res;
		}

		idx = NL80211_ATTR_WIPHY_TX_POWER_SETTING;
		type = nla_get_u32(info->attrs[idx]);

		if (!info->attrs[NL80211_ATTR_WIPHY_TX_POWER_LEVEL] &&
		    (type != NL80211_TX_POWER_AUTOMATIC)) {
			result = -EINVAL;
			goto bad_res;
		}

		if (type != NL80211_TX_POWER_AUTOMATIC) {
			idx = NL80211_ATTR_WIPHY_TX_POWER_LEVEL;
			mbm = nla_get_u32(info->attrs[idx]);
		}

		result = rdev_set_tx_power(rdev, txp_wdev, type, mbm);
		if (result)
			goto bad_res;
	}

	if (info->attrs[NL80211_ATTR_WIPHY_ANTENNA_TX] &&
	    info->attrs[NL80211_ATTR_WIPHY_ANTENNA_RX]) {
		u32 tx_ant, rx_ant;
		if ((!rdev->wiphy.available_antennas_tx &&
		     !rdev->wiphy.available_antennas_rx) ||
		    !rdev->ops->set_antenna) {
			result = -EOPNOTSUPP;
			goto bad_res;
		}

		tx_ant = nla_get_u32(info->attrs[NL80211_ATTR_WIPHY_ANTENNA_TX]);
		rx_ant = nla_get_u32(info->attrs[NL80211_ATTR_WIPHY_ANTENNA_RX]);

		/* reject antenna configurations which don't match the
		 * available antenna masks, except for the "all" mask */
		if ((~tx_ant && (tx_ant & ~rdev->wiphy.available_antennas_tx)) ||
		    (~rx_ant && (rx_ant & ~rdev->wiphy.available_antennas_rx))) {
			result = -EINVAL;
			goto bad_res;
		}

		tx_ant = tx_ant & rdev->wiphy.available_antennas_tx;
		rx_ant = rx_ant & rdev->wiphy.available_antennas_rx;

		result = rdev_set_antenna(rdev, tx_ant, rx_ant);
		if (result)
			goto bad_res;
	}

	changed = 0;

	if (info->attrs[NL80211_ATTR_WIPHY_RETRY_SHORT]) {
		retry_short = nla_get_u8(
			info->attrs[NL80211_ATTR_WIPHY_RETRY_SHORT]);
		if (retry_short == 0) {
			result = -EINVAL;
			goto bad_res;
		}
		changed |= WIPHY_PARAM_RETRY_SHORT;
	}

	if (info->attrs[NL80211_ATTR_WIPHY_RETRY_LONG]) {
		retry_long = nla_get_u8(
			info->attrs[NL80211_ATTR_WIPHY_RETRY_LONG]);
		if (retry_long == 0) {
			result = -EINVAL;
			goto bad_res;
		}
		changed |= WIPHY_PARAM_RETRY_LONG;
	}

	if (info->attrs[NL80211_ATTR_WIPHY_FRAG_THRESHOLD]) {
		frag_threshold = nla_get_u32(
			info->attrs[NL80211_ATTR_WIPHY_FRAG_THRESHOLD]);
		if (frag_threshold < 256) {
			result = -EINVAL;
			goto bad_res;
		}
		if (frag_threshold != (u32) -1) {
			/*
			 * Fragments (apart from the last one) are required to
			 * have even length. Make the fragmentation code
			 * simpler by stripping LSB should someone try to use
			 * odd threshold value.
			 */
			frag_threshold &= ~0x1;
		}
		changed |= WIPHY_PARAM_FRAG_THRESHOLD;
	}

	if (info->attrs[NL80211_ATTR_WIPHY_RTS_THRESHOLD]) {
		rts_threshold = nla_get_u32(
			info->attrs[NL80211_ATTR_WIPHY_RTS_THRESHOLD]);
		changed |= WIPHY_PARAM_RTS_THRESHOLD;
	}

	if (info->attrs[NL80211_ATTR_WIPHY_COVERAGE_CLASS]) {
		coverage_class = nla_get_u8(
			info->attrs[NL80211_ATTR_WIPHY_COVERAGE_CLASS]);
		changed |= WIPHY_PARAM_COVERAGE_CLASS;
	}

	if (changed) {
		u8 old_retry_short, old_retry_long;
		u32 old_frag_threshold, old_rts_threshold;
		u8 old_coverage_class;

		if (!rdev->ops->set_wiphy_params) {
			result = -EOPNOTSUPP;
			goto bad_res;
		}

		old_retry_short = rdev->wiphy.retry_short;
		old_retry_long = rdev->wiphy.retry_long;
		old_frag_threshold = rdev->wiphy.frag_threshold;
		old_rts_threshold = rdev->wiphy.rts_threshold;
		old_coverage_class = rdev->wiphy.coverage_class;

		if (changed & WIPHY_PARAM_RETRY_SHORT)
			rdev->wiphy.retry_short = retry_short;
		if (changed & WIPHY_PARAM_RETRY_LONG)
			rdev->wiphy.retry_long = retry_long;
		if (changed & WIPHY_PARAM_FRAG_THRESHOLD)
			rdev->wiphy.frag_threshold = frag_threshold;
		if (changed & WIPHY_PARAM_RTS_THRESHOLD)
			rdev->wiphy.rts_threshold = rts_threshold;
		if (changed & WIPHY_PARAM_COVERAGE_CLASS)
			rdev->wiphy.coverage_class = coverage_class;

		result = rdev_set_wiphy_params(rdev, changed);
		if (result) {
			rdev->wiphy.retry_short = old_retry_short;
			rdev->wiphy.retry_long = old_retry_long;
			rdev->wiphy.frag_threshold = old_frag_threshold;
			rdev->wiphy.rts_threshold = old_rts_threshold;
			rdev->wiphy.coverage_class = old_coverage_class;
		}
	}

 bad_res:
	mutex_unlock(&rdev->mtx);
	if (netdev)
		dev_put(netdev);
	return result;
}

static inline u64 wdev_id(struct wireless_dev *wdev)
{
	return (u64)wdev->identifier |
	       ((u64)wiphy_to_dev(wdev->wiphy)->wiphy_idx << 32);
}

static int nl80211_send_chandef(struct sk_buff *msg,
				 struct cfg80211_chan_def *chandef)
{
	WARN_ON(!cfg80211_chandef_valid(chandef));

	if (nla_put_u32(msg, NL80211_ATTR_WIPHY_FREQ,
			chandef->chan->center_freq))
		return -ENOBUFS;
	switch (chandef->width) {
	case NL80211_CHAN_WIDTH_20_NOHT:
	case NL80211_CHAN_WIDTH_20:
	case NL80211_CHAN_WIDTH_40:
		if (nla_put_u32(msg, NL80211_ATTR_WIPHY_CHANNEL_TYPE,
				cfg80211_get_chandef_type(chandef)))
			return -ENOBUFS;
		break;
	default:
		break;
	}
	if (nla_put_u32(msg, NL80211_ATTR_CHANNEL_WIDTH, chandef->width))
		return -ENOBUFS;
	if (nla_put_u32(msg, NL80211_ATTR_CENTER_FREQ1, chandef->center_freq1))
		return -ENOBUFS;
	if (chandef->center_freq2 &&
	    nla_put_u32(msg, NL80211_ATTR_CENTER_FREQ2, chandef->center_freq2))
		return -ENOBUFS;
	return 0;
}

static int nl80211_send_iface(struct sk_buff *msg, u32 portid, u32 seq, int flags,
			      struct cfg80211_registered_device *rdev,
			      struct wireless_dev *wdev)
{
	struct net_device *dev = wdev->netdev;
	void *hdr;

	hdr = nl80211hdr_put(msg, portid, seq, flags, NL80211_CMD_NEW_INTERFACE);
	if (!hdr)
		return -1;

	if (dev &&
	    (nla_put_u32(msg, NL80211_ATTR_IFINDEX, dev->ifindex) ||
	     nla_put_string(msg, NL80211_ATTR_IFNAME, dev->name)))
		goto nla_put_failure;

	if (nla_put_u32(msg, NL80211_ATTR_WIPHY, rdev->wiphy_idx) ||
	    nla_put_u32(msg, NL80211_ATTR_IFTYPE, wdev->iftype) ||
	    nla_put_u64(msg, NL80211_ATTR_WDEV, wdev_id(wdev)) ||
	    nla_put(msg, NL80211_ATTR_MAC, ETH_ALEN, wdev_address(wdev)) ||
	    nla_put_u32(msg, NL80211_ATTR_GENERATION,
			rdev->devlist_generation ^
			(cfg80211_rdev_list_generation << 2)))
		goto nla_put_failure;

	if (rdev->ops->get_channel) {
		int ret;
		struct cfg80211_chan_def chandef;

		ret = rdev_get_channel(rdev, wdev, &chandef);
		if (ret == 0) {
			if (nl80211_send_chandef(msg, &chandef))
				goto nla_put_failure;
		}
	}

	if (wdev->ssid_len) {
		if (nla_put(msg, NL80211_ATTR_SSID, wdev->ssid_len, wdev->ssid))
			goto nla_put_failure;
	}

	return genlmsg_end(msg, hdr);

 nla_put_failure:
	genlmsg_cancel(msg, hdr);
	return -EMSGSIZE;
}

static int nl80211_dump_interface(struct sk_buff *skb, struct netlink_callback *cb)
{
	int wp_idx = 0;
	int if_idx = 0;
	int wp_start = cb->args[0];
	int if_start = cb->args[1];
	struct cfg80211_registered_device *rdev;
	struct wireless_dev *wdev;

	mutex_lock(&cfg80211_mutex);
	list_for_each_entry(rdev, &cfg80211_rdev_list, list) {
		if (!net_eq(wiphy_net(&rdev->wiphy), sock_net(skb->sk)))
			continue;
		if (wp_idx < wp_start) {
			wp_idx++;
			continue;
		}
		if_idx = 0;

		mutex_lock(&rdev->devlist_mtx);
		list_for_each_entry(wdev, &rdev->wdev_list, list) {
			if (if_idx < if_start) {
				if_idx++;
				continue;
			}
			if (nl80211_send_iface(skb, NETLINK_CB(cb->skb).portid,
					       cb->nlh->nlmsg_seq, NLM_F_MULTI,
					       rdev, wdev) < 0) {
				mutex_unlock(&rdev->devlist_mtx);
				goto out;
			}
			if_idx++;
		}
		mutex_unlock(&rdev->devlist_mtx);

		wp_idx++;
	}
 out:
	mutex_unlock(&cfg80211_mutex);

	cb->args[0] = wp_idx;
	cb->args[1] = if_idx;

	return skb->len;
}

static int nl80211_get_interface(struct sk_buff *skb, struct genl_info *info)
{
	struct sk_buff *msg;
	struct cfg80211_registered_device *dev = info->user_ptr[0];
	struct wireless_dev *wdev = info->user_ptr[1];

	msg = nlmsg_new(NLMSG_DEFAULT_SIZE, GFP_KERNEL);
	if (!msg)
		return -ENOMEM;

	if (nl80211_send_iface(msg, info->snd_portid, info->snd_seq, 0,
			       dev, wdev) < 0) {
		nlmsg_free(msg);
		return -ENOBUFS;
	}

	return genlmsg_reply(msg, info);
}

static const struct nla_policy mntr_flags_policy[NL80211_MNTR_FLAG_MAX + 1] = {
	[NL80211_MNTR_FLAG_FCSFAIL] = { .type = NLA_FLAG },
	[NL80211_MNTR_FLAG_PLCPFAIL] = { .type = NLA_FLAG },
	[NL80211_MNTR_FLAG_CONTROL] = { .type = NLA_FLAG },
	[NL80211_MNTR_FLAG_OTHER_BSS] = { .type = NLA_FLAG },
	[NL80211_MNTR_FLAG_COOK_FRAMES] = { .type = NLA_FLAG },
};

static int parse_monitor_flags(struct nlattr *nla, u32 *mntrflags)
{
	struct nlattr *flags[NL80211_MNTR_FLAG_MAX + 1];
	int flag;

	*mntrflags = 0;

	if (!nla)
		return -EINVAL;

	if (nla_parse_nested(flags, NL80211_MNTR_FLAG_MAX,
			     nla, mntr_flags_policy))
		return -EINVAL;

	for (flag = 1; flag <= NL80211_MNTR_FLAG_MAX; flag++)
		if (flags[flag])
			*mntrflags |= (1<<flag);

	return 0;
}

static int nl80211_valid_4addr(struct cfg80211_registered_device *rdev,
			       struct net_device *netdev, u8 use_4addr,
			       enum nl80211_iftype iftype)
{
	if (!use_4addr) {
		if (netdev && (netdev->priv_flags & IFF_BRIDGE_PORT))
			return -EBUSY;
		return 0;
	}

	switch (iftype) {
	case NL80211_IFTYPE_AP_VLAN:
		if (rdev->wiphy.flags & WIPHY_FLAG_4ADDR_AP)
			return 0;
		break;
	case NL80211_IFTYPE_STATION:
		if (rdev->wiphy.flags & WIPHY_FLAG_4ADDR_STATION)
			return 0;
		break;
	default:
		break;
	}

	return -EOPNOTSUPP;
}

static int nl80211_set_interface(struct sk_buff *skb, struct genl_info *info)
{
	struct cfg80211_registered_device *rdev = info->user_ptr[0];
	struct vif_params params;
	int err;
	enum nl80211_iftype otype, ntype;
	struct net_device *dev = info->user_ptr[1];
	u32 _flags, *flags = NULL;
	bool change = false;

	memset(&params, 0, sizeof(params));

	otype = ntype = dev->ieee80211_ptr->iftype;

	if (info->attrs[NL80211_ATTR_IFTYPE]) {
		ntype = nla_get_u32(info->attrs[NL80211_ATTR_IFTYPE]);
		if (otype != ntype)
			change = true;
		if (ntype > NL80211_IFTYPE_MAX)
			return -EINVAL;
	}

	if (info->attrs[NL80211_ATTR_MESH_ID]) {
		struct wireless_dev *wdev = dev->ieee80211_ptr;

		if (ntype != NL80211_IFTYPE_MESH_POINT)
			return -EINVAL;
		if (netif_running(dev))
			return -EBUSY;

		wdev_lock(wdev);
		BUILD_BUG_ON(IEEE80211_MAX_SSID_LEN !=
			     IEEE80211_MAX_MESH_ID_LEN);
		wdev->mesh_id_up_len =
			nla_len(info->attrs[NL80211_ATTR_MESH_ID]);
		memcpy(wdev->ssid, nla_data(info->attrs[NL80211_ATTR_MESH_ID]),
		       wdev->mesh_id_up_len);
		wdev_unlock(wdev);
	}

	if (info->attrs[NL80211_ATTR_4ADDR]) {
		params.use_4addr = !!nla_get_u8(info->attrs[NL80211_ATTR_4ADDR]);
		change = true;
		err = nl80211_valid_4addr(rdev, dev, params.use_4addr, ntype);
		if (err)
			return err;
	} else {
		params.use_4addr = -1;
	}

	if (info->attrs[NL80211_ATTR_MNTR_FLAGS]) {
		if (ntype != NL80211_IFTYPE_MONITOR)
			return -EINVAL;
		err = parse_monitor_flags(info->attrs[NL80211_ATTR_MNTR_FLAGS],
					  &_flags);
		if (err)
			return err;

		flags = &_flags;
		change = true;
	}

	if (change)
		err = cfg80211_change_iface(rdev, dev, ntype, flags, &params);
	else
		err = 0;

	if (!err && params.use_4addr != -1)
		dev->ieee80211_ptr->use_4addr = params.use_4addr;

	return err;
}

static int nl80211_new_interface(struct sk_buff *skb, struct genl_info *info)
{
	struct cfg80211_registered_device *rdev = info->user_ptr[0];
	struct vif_params params;
	struct wireless_dev *wdev;
	struct sk_buff *msg;
	int err;
	enum nl80211_iftype type = NL80211_IFTYPE_UNSPECIFIED;
	u32 flags;

	memset(&params, 0, sizeof(params));

	if (!info->attrs[NL80211_ATTR_IFNAME])
		return -EINVAL;

	if (info->attrs[NL80211_ATTR_IFTYPE]) {
		type = nla_get_u32(info->attrs[NL80211_ATTR_IFTYPE]);
		if (type > NL80211_IFTYPE_MAX)
			return -EINVAL;
	}

	if (!rdev->ops->add_virtual_intf ||
	    !(rdev->wiphy.interface_modes & (1 << type)))
		return -EOPNOTSUPP;

	if (type == NL80211_IFTYPE_P2P_DEVICE && info->attrs[NL80211_ATTR_MAC]) {
		nla_memcpy(params.macaddr, info->attrs[NL80211_ATTR_MAC],
			   ETH_ALEN);
		if (!is_valid_ether_addr(params.macaddr))
			return -EADDRNOTAVAIL;
	}

	if (info->attrs[NL80211_ATTR_4ADDR]) {
		params.use_4addr = !!nla_get_u8(info->attrs[NL80211_ATTR_4ADDR]);
		err = nl80211_valid_4addr(rdev, NULL, params.use_4addr, type);
		if (err)
			return err;
	}

	msg = nlmsg_new(NLMSG_DEFAULT_SIZE, GFP_KERNEL);
	if (!msg)
		return -ENOMEM;

	err = parse_monitor_flags(type == NL80211_IFTYPE_MONITOR ?
				  info->attrs[NL80211_ATTR_MNTR_FLAGS] : NULL,
				  &flags);
	wdev = rdev_add_virtual_intf(rdev,
				nla_data(info->attrs[NL80211_ATTR_IFNAME]),
				type, err ? NULL : &flags, &params);
	if (IS_ERR(wdev)) {
		nlmsg_free(msg);
		return PTR_ERR(wdev);
	}

	switch (type) {
	case NL80211_IFTYPE_MESH_POINT:
		if (!info->attrs[NL80211_ATTR_MESH_ID])
			break;
		wdev_lock(wdev);
		BUILD_BUG_ON(IEEE80211_MAX_SSID_LEN !=
			     IEEE80211_MAX_MESH_ID_LEN);
		wdev->mesh_id_up_len =
			nla_len(info->attrs[NL80211_ATTR_MESH_ID]);
		memcpy(wdev->ssid, nla_data(info->attrs[NL80211_ATTR_MESH_ID]),
		       wdev->mesh_id_up_len);
		wdev_unlock(wdev);
		break;
	case NL80211_IFTYPE_P2P_DEVICE:
		/*
		 * P2P Device doesn't have a netdev, so doesn't go
		 * through the netdev notifier and must be added here
		 */
		mutex_init(&wdev->mtx);
		INIT_LIST_HEAD(&wdev->event_list);
		spin_lock_init(&wdev->event_lock);
		INIT_LIST_HEAD(&wdev->mgmt_registrations);
		spin_lock_init(&wdev->mgmt_registrations_lock);

		mutex_lock(&rdev->devlist_mtx);
		wdev->identifier = ++rdev->wdev_id;
		list_add_rcu(&wdev->list, &rdev->wdev_list);
		rdev->devlist_generation++;
		mutex_unlock(&rdev->devlist_mtx);
		break;
	default:
		break;
	}

	if (nl80211_send_iface(msg, info->snd_portid, info->snd_seq, 0,
			       rdev, wdev) < 0) {
		nlmsg_free(msg);
		return -ENOBUFS;
	}

	return genlmsg_reply(msg, info);
}

static int nl80211_del_interface(struct sk_buff *skb, struct genl_info *info)
{
	struct cfg80211_registered_device *rdev = info->user_ptr[0];
	struct wireless_dev *wdev = info->user_ptr[1];

	if (!rdev->ops->del_virtual_intf)
		return -EOPNOTSUPP;

	/*
	 * If we remove a wireless device without a netdev then clear
	 * user_ptr[1] so that nl80211_post_doit won't dereference it
	 * to check if it needs to do dev_put(). Otherwise it crashes
	 * since the wdev has been freed, unlike with a netdev where
	 * we need the dev_put() for the netdev to really be freed.
	 */
	if (!wdev->netdev)
		info->user_ptr[1] = NULL;

	return rdev_del_virtual_intf(rdev, wdev);
}

static int nl80211_set_noack_map(struct sk_buff *skb, struct genl_info *info)
{
	struct cfg80211_registered_device *rdev = info->user_ptr[0];
	struct net_device *dev = info->user_ptr[1];
	u16 noack_map;

	if (!info->attrs[NL80211_ATTR_NOACK_MAP])
		return -EINVAL;

	if (!rdev->ops->set_noack_map)
		return -EOPNOTSUPP;

	noack_map = nla_get_u16(info->attrs[NL80211_ATTR_NOACK_MAP]);

	return rdev_set_noack_map(rdev, dev, noack_map);
}

struct get_key_cookie {
	struct sk_buff *msg;
	int error;
	int idx;
};

static void get_key_callback(void *c, struct key_params *params)
{
	struct nlattr *key;
	struct get_key_cookie *cookie = c;

	if ((params->key &&
	     nla_put(cookie->msg, NL80211_ATTR_KEY_DATA,
		     params->key_len, params->key)) ||
	    (params->seq &&
	     nla_put(cookie->msg, NL80211_ATTR_KEY_SEQ,
		     params->seq_len, params->seq)) ||
	    (params->cipher &&
	     nla_put_u32(cookie->msg, NL80211_ATTR_KEY_CIPHER,
			 params->cipher)))
		goto nla_put_failure;

	key = nla_nest_start(cookie->msg, NL80211_ATTR_KEY);
	if (!key)
		goto nla_put_failure;

	if ((params->key &&
	     nla_put(cookie->msg, NL80211_KEY_DATA,
		     params->key_len, params->key)) ||
	    (params->seq &&
	     nla_put(cookie->msg, NL80211_KEY_SEQ,
		     params->seq_len, params->seq)) ||
	    (params->cipher &&
	     nla_put_u32(cookie->msg, NL80211_KEY_CIPHER,
			 params->cipher)))
		goto nla_put_failure;

	if (nla_put_u8(cookie->msg, NL80211_ATTR_KEY_IDX, cookie->idx))
		goto nla_put_failure;

	nla_nest_end(cookie->msg, key);

	return;
 nla_put_failure:
	cookie->error = 1;
}

static int nl80211_get_key(struct sk_buff *skb, struct genl_info *info)
{
	struct cfg80211_registered_device *rdev = info->user_ptr[0];
	int err;
	struct net_device *dev = info->user_ptr[1];
	u8 key_idx = 0;
	const u8 *mac_addr = NULL;
	bool pairwise;
	struct get_key_cookie cookie = {
		.error = 0,
	};
	void *hdr;
	struct sk_buff *msg;

	if (info->attrs[NL80211_ATTR_KEY_IDX])
		key_idx = nla_get_u8(info->attrs[NL80211_ATTR_KEY_IDX]);

	if (key_idx > 5)
		return -EINVAL;

	if (info->attrs[NL80211_ATTR_MAC])
		mac_addr = nla_data(info->attrs[NL80211_ATTR_MAC]);

	pairwise = !!mac_addr;
	if (info->attrs[NL80211_ATTR_KEY_TYPE]) {
		u32 kt = nla_get_u32(info->attrs[NL80211_ATTR_KEY_TYPE]);
		if (kt >= NUM_NL80211_KEYTYPES)
			return -EINVAL;
		if (kt != NL80211_KEYTYPE_GROUP &&
		    kt != NL80211_KEYTYPE_PAIRWISE)
			return -EINVAL;
		pairwise = kt == NL80211_KEYTYPE_PAIRWISE;
	}

	if (!rdev->ops->get_key)
		return -EOPNOTSUPP;

	msg = nlmsg_new(NLMSG_DEFAULT_SIZE, GFP_KERNEL);
	if (!msg)
		return -ENOMEM;

	hdr = nl80211hdr_put(msg, info->snd_portid, info->snd_seq, 0,
			     NL80211_CMD_NEW_KEY);
	if (IS_ERR(hdr))
		return PTR_ERR(hdr);

	cookie.msg = msg;
	cookie.idx = key_idx;

	if (nla_put_u32(msg, NL80211_ATTR_IFINDEX, dev->ifindex) ||
	    nla_put_u8(msg, NL80211_ATTR_KEY_IDX, key_idx))
		goto nla_put_failure;
	if (mac_addr &&
	    nla_put(msg, NL80211_ATTR_MAC, ETH_ALEN, mac_addr))
		goto nla_put_failure;

	if (pairwise && mac_addr &&
	    !(rdev->wiphy.flags & WIPHY_FLAG_IBSS_RSN))
		return -ENOENT;

	err = rdev_get_key(rdev, dev, key_idx, pairwise, mac_addr, &cookie,
			   get_key_callback);

	if (err)
		goto free_msg;

	if (cookie.error)
		goto nla_put_failure;

	genlmsg_end(msg, hdr);
	return genlmsg_reply(msg, info);

 nla_put_failure:
	err = -ENOBUFS;
 free_msg:
	nlmsg_free(msg);
	return err;
}

static int nl80211_set_key(struct sk_buff *skb, struct genl_info *info)
{
	struct cfg80211_registered_device *rdev = info->user_ptr[0];
	struct key_parse key;
	int err;
	struct net_device *dev = info->user_ptr[1];

	err = nl80211_parse_key(info, &key);
	if (err)
		return err;

	if (key.idx < 0)
		return -EINVAL;

	/* only support setting default key */
	if (!key.def && !key.defmgmt)
		return -EINVAL;

	wdev_lock(dev->ieee80211_ptr);

	if (key.def) {
		if (!rdev->ops->set_default_key) {
			err = -EOPNOTSUPP;
			goto out;
		}

		err = nl80211_key_allowed(dev->ieee80211_ptr);
		if (err)
			goto out;

		err = rdev_set_default_key(rdev, dev, key.idx,
						 key.def_uni, key.def_multi);

		if (err)
			goto out;

#ifdef CONFIG_CFG80211_WEXT
		dev->ieee80211_ptr->wext.default_key = key.idx;
#endif
	} else {
		if (key.def_uni || !key.def_multi) {
			err = -EINVAL;
			goto out;
		}

		if (!rdev->ops->set_default_mgmt_key) {
			err = -EOPNOTSUPP;
			goto out;
		}

		err = nl80211_key_allowed(dev->ieee80211_ptr);
		if (err)
			goto out;

		err = rdev_set_default_mgmt_key(rdev, dev, key.idx);
		if (err)
			goto out;

#ifdef CONFIG_CFG80211_WEXT
		dev->ieee80211_ptr->wext.default_mgmt_key = key.idx;
#endif
	}

 out:
	wdev_unlock(dev->ieee80211_ptr);

	return err;
}

static int nl80211_new_key(struct sk_buff *skb, struct genl_info *info)
{
	struct cfg80211_registered_device *rdev = info->user_ptr[0];
	int err;
	struct net_device *dev = info->user_ptr[1];
	struct key_parse key;
	const u8 *mac_addr = NULL;

	err = nl80211_parse_key(info, &key);
	if (err)
		return err;

	if (!key.p.key)
		return -EINVAL;

	if (info->attrs[NL80211_ATTR_MAC])
		mac_addr = nla_data(info->attrs[NL80211_ATTR_MAC]);

	if (key.type == -1) {
		if (mac_addr)
			key.type = NL80211_KEYTYPE_PAIRWISE;
		else
			key.type = NL80211_KEYTYPE_GROUP;
	}

	/* for now */
	if (key.type != NL80211_KEYTYPE_PAIRWISE &&
	    key.type != NL80211_KEYTYPE_GROUP)
		return -EINVAL;

	if (!rdev->ops->add_key)
		return -EOPNOTSUPP;

	if (cfg80211_validate_key_settings(rdev, &key.p, key.idx,
					   key.type == NL80211_KEYTYPE_PAIRWISE,
					   mac_addr))
		return -EINVAL;

	wdev_lock(dev->ieee80211_ptr);
	err = nl80211_key_allowed(dev->ieee80211_ptr);
	if (!err)
		err = rdev_add_key(rdev, dev, key.idx,
				   key.type == NL80211_KEYTYPE_PAIRWISE,
				    mac_addr, &key.p);
	wdev_unlock(dev->ieee80211_ptr);

	return err;
}

static int nl80211_del_key(struct sk_buff *skb, struct genl_info *info)
{
	struct cfg80211_registered_device *rdev = info->user_ptr[0];
	int err;
	struct net_device *dev = info->user_ptr[1];
	u8 *mac_addr = NULL;
	struct key_parse key;

	err = nl80211_parse_key(info, &key);
	if (err)
		return err;

	if (info->attrs[NL80211_ATTR_MAC])
		mac_addr = nla_data(info->attrs[NL80211_ATTR_MAC]);

	if (key.type == -1) {
		if (mac_addr)
			key.type = NL80211_KEYTYPE_PAIRWISE;
		else
			key.type = NL80211_KEYTYPE_GROUP;
	}

	/* for now */
	if (key.type != NL80211_KEYTYPE_PAIRWISE &&
	    key.type != NL80211_KEYTYPE_GROUP)
		return -EINVAL;

	if (!rdev->ops->del_key)
		return -EOPNOTSUPP;

	wdev_lock(dev->ieee80211_ptr);
	err = nl80211_key_allowed(dev->ieee80211_ptr);

	if (key.type == NL80211_KEYTYPE_PAIRWISE && mac_addr &&
	    !(rdev->wiphy.flags & WIPHY_FLAG_IBSS_RSN))
		err = -ENOENT;

	if (!err)
		err = rdev_del_key(rdev, dev, key.idx,
				   key.type == NL80211_KEYTYPE_PAIRWISE,
				   mac_addr);

#ifdef CONFIG_CFG80211_WEXT
	if (!err) {
		if (key.idx == dev->ieee80211_ptr->wext.default_key)
			dev->ieee80211_ptr->wext.default_key = -1;
		else if (key.idx == dev->ieee80211_ptr->wext.default_mgmt_key)
			dev->ieee80211_ptr->wext.default_mgmt_key = -1;
	}
#endif
	wdev_unlock(dev->ieee80211_ptr);

	return err;
}

/* This function returns an error or the number of nested attributes */
static int validate_acl_mac_addrs(struct nlattr *nl_attr)
{
	struct nlattr *attr;
	int n_entries = 0, tmp;

	nla_for_each_nested(attr, nl_attr, tmp) {
		if (nla_len(attr) != ETH_ALEN)
			return -EINVAL;

		n_entries++;
	}

	return n_entries;
}

/*
 * This function parses ACL information and allocates memory for ACL data.
 * On successful return, the calling function is responsible to free the
 * ACL buffer returned by this function.
 */
static struct cfg80211_acl_data *parse_acl_data(struct wiphy *wiphy,
						struct genl_info *info)
{
	enum nl80211_acl_policy acl_policy;
	struct nlattr *attr;
	struct cfg80211_acl_data *acl;
	int i = 0, n_entries, tmp;

	if (!wiphy->max_acl_mac_addrs)
		return ERR_PTR(-EOPNOTSUPP);

	if (!info->attrs[NL80211_ATTR_ACL_POLICY])
		return ERR_PTR(-EINVAL);

	acl_policy = nla_get_u32(info->attrs[NL80211_ATTR_ACL_POLICY]);
	if (acl_policy != NL80211_ACL_POLICY_ACCEPT_UNLESS_LISTED &&
	    acl_policy != NL80211_ACL_POLICY_DENY_UNLESS_LISTED)
		return ERR_PTR(-EINVAL);

	if (!info->attrs[NL80211_ATTR_MAC_ADDRS])
		return ERR_PTR(-EINVAL);

	n_entries = validate_acl_mac_addrs(info->attrs[NL80211_ATTR_MAC_ADDRS]);
	if (n_entries < 0)
		return ERR_PTR(n_entries);

	if (n_entries > wiphy->max_acl_mac_addrs)
		return ERR_PTR(-ENOTSUPP);

	acl = kzalloc(sizeof(*acl) + (sizeof(struct mac_address) * n_entries),
		      GFP_KERNEL);
	if (!acl)
		return ERR_PTR(-ENOMEM);

	nla_for_each_nested(attr, info->attrs[NL80211_ATTR_MAC_ADDRS], tmp) {
		memcpy(acl->mac_addrs[i].addr, nla_data(attr), ETH_ALEN);
		i++;
	}

	acl->n_acl_entries = n_entries;
	acl->acl_policy = acl_policy;

	return acl;
}

static int nl80211_set_mac_acl(struct sk_buff *skb, struct genl_info *info)
{
	struct cfg80211_registered_device *rdev = info->user_ptr[0];
	struct net_device *dev = info->user_ptr[1];
	struct cfg80211_acl_data *acl;
	int err;

	if (dev->ieee80211_ptr->iftype != NL80211_IFTYPE_AP &&
	    dev->ieee80211_ptr->iftype != NL80211_IFTYPE_P2P_GO)
		return -EOPNOTSUPP;

	if (!dev->ieee80211_ptr->beacon_interval)
		return -EINVAL;

	acl = parse_acl_data(&rdev->wiphy, info);
	if (IS_ERR(acl))
		return PTR_ERR(acl);

	err = rdev_set_mac_acl(rdev, dev, acl);

	kfree(acl);

	return err;
}

static int nl80211_parse_beacon(struct genl_info *info,
				struct cfg80211_beacon_data *bcn)
{
	bool haveinfo = false;

	if (!is_valid_ie_attr(info->attrs[NL80211_ATTR_BEACON_TAIL]) ||
	    !is_valid_ie_attr(info->attrs[NL80211_ATTR_IE]) ||
	    !is_valid_ie_attr(info->attrs[NL80211_ATTR_IE_PROBE_RESP]) ||
	    !is_valid_ie_attr(info->attrs[NL80211_ATTR_IE_ASSOC_RESP]))
		return -EINVAL;

	memset(bcn, 0, sizeof(*bcn));

	if (info->attrs[NL80211_ATTR_BEACON_HEAD]) {
		bcn->head = nla_data(info->attrs[NL80211_ATTR_BEACON_HEAD]);
		bcn->head_len = nla_len(info->attrs[NL80211_ATTR_BEACON_HEAD]);
		if (!bcn->head_len)
			return -EINVAL;
		haveinfo = true;
	}

	if (info->attrs[NL80211_ATTR_BEACON_TAIL]) {
		bcn->tail = nla_data(info->attrs[NL80211_ATTR_BEACON_TAIL]);
		bcn->tail_len =
		    nla_len(info->attrs[NL80211_ATTR_BEACON_TAIL]);
		haveinfo = true;
	}

	if (!haveinfo)
		return -EINVAL;

	if (info->attrs[NL80211_ATTR_IE]) {
		bcn->beacon_ies = nla_data(info->attrs[NL80211_ATTR_IE]);
		bcn->beacon_ies_len = nla_len(info->attrs[NL80211_ATTR_IE]);
	}

	if (info->attrs[NL80211_ATTR_IE_PROBE_RESP]) {
		bcn->proberesp_ies =
			nla_data(info->attrs[NL80211_ATTR_IE_PROBE_RESP]);
		bcn->proberesp_ies_len =
			nla_len(info->attrs[NL80211_ATTR_IE_PROBE_RESP]);
	}

	if (info->attrs[NL80211_ATTR_IE_ASSOC_RESP]) {
		bcn->assocresp_ies =
			nla_data(info->attrs[NL80211_ATTR_IE_ASSOC_RESP]);
		bcn->assocresp_ies_len =
			nla_len(info->attrs[NL80211_ATTR_IE_ASSOC_RESP]);
	}

	if (info->attrs[NL80211_ATTR_PROBE_RESP]) {
		bcn->probe_resp =
			nla_data(info->attrs[NL80211_ATTR_PROBE_RESP]);
		bcn->probe_resp_len =
			nla_len(info->attrs[NL80211_ATTR_PROBE_RESP]);
	}

	return 0;
}

static bool nl80211_get_ap_channel(struct cfg80211_registered_device *rdev,
				   struct cfg80211_ap_settings *params)
{
	struct wireless_dev *wdev;
	bool ret = false;

	mutex_lock(&rdev->devlist_mtx);

	list_for_each_entry(wdev, &rdev->wdev_list, list) {
		if (wdev->iftype != NL80211_IFTYPE_AP &&
		    wdev->iftype != NL80211_IFTYPE_P2P_GO)
			continue;

		if (!wdev->preset_chandef.chan)
			continue;

		params->chandef = wdev->preset_chandef;
		ret = true;
		break;
	}

	mutex_unlock(&rdev->devlist_mtx);

	return ret;
}

static bool nl80211_valid_auth_type(struct cfg80211_registered_device *rdev,
				    enum nl80211_auth_type auth_type,
				    enum nl80211_commands cmd)
{
	if (auth_type > NL80211_AUTHTYPE_MAX)
		return false;

	switch (cmd) {
	case NL80211_CMD_AUTHENTICATE:
		if (!(rdev->wiphy.features & NL80211_FEATURE_SAE) &&
		    auth_type == NL80211_AUTHTYPE_SAE)
			return false;
		return true;
	case NL80211_CMD_CONNECT:
	case NL80211_CMD_START_AP:
		/* SAE not supported yet */
		if (auth_type == NL80211_AUTHTYPE_SAE)
			return false;
		return true;
	default:
		return false;
	}
}

static int nl80211_start_ap(struct sk_buff *skb, struct genl_info *info)
{
	struct cfg80211_registered_device *rdev = info->user_ptr[0];
	struct net_device *dev = info->user_ptr[1];
	struct wireless_dev *wdev = dev->ieee80211_ptr;
	struct cfg80211_ap_settings params;
	int err;
	u8 radar_detect_width = 0;

	if (dev->ieee80211_ptr->iftype != NL80211_IFTYPE_AP &&
	    dev->ieee80211_ptr->iftype != NL80211_IFTYPE_P2P_GO)
		return -EOPNOTSUPP;

	if (!rdev->ops->start_ap)
		return -EOPNOTSUPP;

	if (wdev->beacon_interval)
		return -EALREADY;

	memset(&params, 0, sizeof(params));

	/* these are required for START_AP */
	if (!info->attrs[NL80211_ATTR_BEACON_INTERVAL] ||
	    !info->attrs[NL80211_ATTR_DTIM_PERIOD] ||
	    !info->attrs[NL80211_ATTR_BEACON_HEAD])
		return -EINVAL;

	err = nl80211_parse_beacon(info, &params.beacon);
	if (err)
		return err;

	params.beacon_interval =
		nla_get_u32(info->attrs[NL80211_ATTR_BEACON_INTERVAL]);
	params.dtim_period =
		nla_get_u32(info->attrs[NL80211_ATTR_DTIM_PERIOD]);

	err = cfg80211_validate_beacon_int(rdev, params.beacon_interval);
	if (err)
		return err;

	/*
	 * In theory, some of these attributes should be required here
	 * but since they were not used when the command was originally
	 * added, keep them optional for old user space programs to let
	 * them continue to work with drivers that do not need the
	 * additional information -- drivers must check!
	 */
	if (info->attrs[NL80211_ATTR_SSID]) {
		params.ssid = nla_data(info->attrs[NL80211_ATTR_SSID]);
		params.ssid_len =
			nla_len(info->attrs[NL80211_ATTR_SSID]);
		if (params.ssid_len == 0 ||
		    params.ssid_len > IEEE80211_MAX_SSID_LEN)
			return -EINVAL;
	}

	if (info->attrs[NL80211_ATTR_HIDDEN_SSID]) {
		params.hidden_ssid = nla_get_u32(
			info->attrs[NL80211_ATTR_HIDDEN_SSID]);
		if (params.hidden_ssid != NL80211_HIDDEN_SSID_NOT_IN_USE &&
		    params.hidden_ssid != NL80211_HIDDEN_SSID_ZERO_LEN &&
		    params.hidden_ssid != NL80211_HIDDEN_SSID_ZERO_CONTENTS)
			return -EINVAL;
	}

	params.privacy = !!info->attrs[NL80211_ATTR_PRIVACY];

	if (info->attrs[NL80211_ATTR_AUTH_TYPE]) {
		params.auth_type = nla_get_u32(
			info->attrs[NL80211_ATTR_AUTH_TYPE]);
		if (!nl80211_valid_auth_type(rdev, params.auth_type,
					     NL80211_CMD_START_AP))
			return -EINVAL;
	} else
		params.auth_type = NL80211_AUTHTYPE_AUTOMATIC;

	err = nl80211_crypto_settings(rdev, info, &params.crypto,
				      NL80211_MAX_NR_CIPHER_SUITES);
	if (err)
		return err;

	if (info->attrs[NL80211_ATTR_INACTIVITY_TIMEOUT]) {
		if (!(rdev->wiphy.features & NL80211_FEATURE_INACTIVITY_TIMER))
			return -EOPNOTSUPP;
		params.inactivity_timeout = nla_get_u16(
			info->attrs[NL80211_ATTR_INACTIVITY_TIMEOUT]);
	}

	if (info->attrs[NL80211_ATTR_P2P_CTWINDOW]) {
		if (dev->ieee80211_ptr->iftype != NL80211_IFTYPE_P2P_GO)
			return -EINVAL;
		params.p2p_ctwindow =
			nla_get_u8(info->attrs[NL80211_ATTR_P2P_CTWINDOW]);
		if (params.p2p_ctwindow > 127)
			return -EINVAL;
		if (params.p2p_ctwindow != 0 &&
		    !(rdev->wiphy.features & NL80211_FEATURE_P2P_GO_CTWIN))
			return -EINVAL;
	}

	if (info->attrs[NL80211_ATTR_P2P_OPPPS]) {
		u8 tmp;

		if (dev->ieee80211_ptr->iftype != NL80211_IFTYPE_P2P_GO)
			return -EINVAL;
		tmp = nla_get_u8(info->attrs[NL80211_ATTR_P2P_OPPPS]);
		if (tmp > 1)
			return -EINVAL;
		params.p2p_opp_ps = tmp;
		if (params.p2p_opp_ps != 0 &&
		    !(rdev->wiphy.features & NL80211_FEATURE_P2P_GO_OPPPS))
			return -EINVAL;
	}

	if (info->attrs[NL80211_ATTR_WIPHY_FREQ]) {
		err = nl80211_parse_chandef(rdev, info, &params.chandef);
		if (err)
			return err;
	} else if (wdev->preset_chandef.chan) {
		params.chandef = wdev->preset_chandef;
	} else if (!nl80211_get_ap_channel(rdev, &params))
		return -EINVAL;

	if (!cfg80211_reg_can_beacon(&rdev->wiphy, &params.chandef))
		return -EINVAL;

	err = cfg80211_chandef_dfs_required(wdev->wiphy, &params.chandef);
	if (err < 0)
		return err;
	if (err) {
		radar_detect_width = BIT(params.chandef.width);
		params.radar_required = true;
	}

	mutex_lock(&rdev->devlist_mtx);
	err = cfg80211_can_use_iftype_chan(rdev, wdev, wdev->iftype,
					   params.chandef.chan,
					   CHAN_MODE_SHARED,
					   radar_detect_width);
	mutex_unlock(&rdev->devlist_mtx);

	if (err)
		return err;

	if (info->attrs[NL80211_ATTR_ACL_POLICY]) {
		params.acl = parse_acl_data(&rdev->wiphy, info);
		if (IS_ERR(params.acl))
			return PTR_ERR(params.acl);
	}

	err = rdev_start_ap(rdev, dev, &params);
	if (!err) {
		wdev->preset_chandef = params.chandef;
		wdev->beacon_interval = params.beacon_interval;
		wdev->channel = params.chandef.chan;
		wdev->ssid_len = params.ssid_len;
		memcpy(wdev->ssid, params.ssid, wdev->ssid_len);
	}

	kfree(params.acl);

	return err;
}

static int nl80211_set_beacon(struct sk_buff *skb, struct genl_info *info)
{
	struct cfg80211_registered_device *rdev = info->user_ptr[0];
	struct net_device *dev = info->user_ptr[1];
	struct wireless_dev *wdev = dev->ieee80211_ptr;
	struct cfg80211_beacon_data params;
	int err;

	if (dev->ieee80211_ptr->iftype != NL80211_IFTYPE_AP &&
	    dev->ieee80211_ptr->iftype != NL80211_IFTYPE_P2P_GO)
		return -EOPNOTSUPP;

	if (!rdev->ops->change_beacon)
		return -EOPNOTSUPP;

	if (!wdev->beacon_interval)
		return -EINVAL;

	err = nl80211_parse_beacon(info, &params);
	if (err)
		return err;

	return rdev_change_beacon(rdev, dev, &params);
}

static int nl80211_stop_ap(struct sk_buff *skb, struct genl_info *info)
{
	struct cfg80211_registered_device *rdev = info->user_ptr[0];
	struct net_device *dev = info->user_ptr[1];

	return cfg80211_stop_ap(rdev, dev);
}

static const struct nla_policy sta_flags_policy[NL80211_STA_FLAG_MAX + 1] = {
	[NL80211_STA_FLAG_AUTHORIZED] = { .type = NLA_FLAG },
	[NL80211_STA_FLAG_SHORT_PREAMBLE] = { .type = NLA_FLAG },
	[NL80211_STA_FLAG_WME] = { .type = NLA_FLAG },
	[NL80211_STA_FLAG_MFP] = { .type = NLA_FLAG },
	[NL80211_STA_FLAG_AUTHENTICATED] = { .type = NLA_FLAG },
	[NL80211_STA_FLAG_TDLS_PEER] = { .type = NLA_FLAG },
};

static int parse_station_flags(struct genl_info *info,
			       enum nl80211_iftype iftype,
			       struct station_parameters *params)
{
	struct nlattr *flags[NL80211_STA_FLAG_MAX + 1];
	struct nlattr *nla;
	int flag;

	/*
	 * Try parsing the new attribute first so userspace
	 * can specify both for older kernels.
	 */
	nla = info->attrs[NL80211_ATTR_STA_FLAGS2];
	if (nla) {
		struct nl80211_sta_flag_update *sta_flags;

		sta_flags = nla_data(nla);
		params->sta_flags_mask = sta_flags->mask;
		params->sta_flags_set = sta_flags->set;
		params->sta_flags_set &= params->sta_flags_mask;
		if ((params->sta_flags_mask |
		     params->sta_flags_set) & BIT(__NL80211_STA_FLAG_INVALID))
			return -EINVAL;
		return 0;
	}

	/* if present, parse the old attribute */

	nla = info->attrs[NL80211_ATTR_STA_FLAGS];
	if (!nla)
		return 0;

	if (nla_parse_nested(flags, NL80211_STA_FLAG_MAX,
			     nla, sta_flags_policy))
		return -EINVAL;

	/*
	 * Only allow certain flags for interface types so that
	 * other attributes are silently ignored. Remember that
	 * this is backward compatibility code with old userspace
	 * and shouldn't be hit in other cases anyway.
	 */
	switch (iftype) {
	case NL80211_IFTYPE_AP:
	case NL80211_IFTYPE_AP_VLAN:
	case NL80211_IFTYPE_P2P_GO:
		params->sta_flags_mask = BIT(NL80211_STA_FLAG_AUTHORIZED) |
					 BIT(NL80211_STA_FLAG_SHORT_PREAMBLE) |
					 BIT(NL80211_STA_FLAG_WME) |
					 BIT(NL80211_STA_FLAG_MFP);
		break;
	case NL80211_IFTYPE_P2P_CLIENT:
	case NL80211_IFTYPE_STATION:
		params->sta_flags_mask = BIT(NL80211_STA_FLAG_AUTHORIZED) |
					 BIT(NL80211_STA_FLAG_TDLS_PEER);
		break;
	case NL80211_IFTYPE_MESH_POINT:
		params->sta_flags_mask = BIT(NL80211_STA_FLAG_AUTHENTICATED) |
					 BIT(NL80211_STA_FLAG_MFP) |
					 BIT(NL80211_STA_FLAG_AUTHORIZED);
	default:
		return -EINVAL;
	}

	for (flag = 1; flag <= NL80211_STA_FLAG_MAX; flag++) {
		if (flags[flag]) {
			params->sta_flags_set |= (1<<flag);

			/* no longer support new API additions in old API */
			if (flag > NL80211_STA_FLAG_MAX_OLD_API)
				return -EINVAL;
		}
	}

	return 0;
}

static bool nl80211_put_sta_rate(struct sk_buff *msg, struct rate_info *info,
				 int attr)
{
	struct nlattr *rate;
	u32 bitrate;
	u16 bitrate_compat;

	rate = nla_nest_start(msg, attr);
	if (!rate)
		return false;

	/* cfg80211_calculate_bitrate will return 0 for mcs >= 32 */
	bitrate = cfg80211_calculate_bitrate(info);
	/* report 16-bit bitrate only if we can */
	bitrate_compat = bitrate < (1UL << 16) ? bitrate : 0;
	if (bitrate > 0 &&
	    nla_put_u32(msg, NL80211_RATE_INFO_BITRATE32, bitrate))
		return false;
	if (bitrate_compat > 0 &&
	    nla_put_u16(msg, NL80211_RATE_INFO_BITRATE, bitrate_compat))
		return false;

	if (info->flags & RATE_INFO_FLAGS_MCS) {
		if (nla_put_u8(msg, NL80211_RATE_INFO_MCS, info->mcs))
			return false;
		if (info->flags & RATE_INFO_FLAGS_40_MHZ_WIDTH &&
		    nla_put_flag(msg, NL80211_RATE_INFO_40_MHZ_WIDTH))
			return false;
		if (info->flags & RATE_INFO_FLAGS_SHORT_GI &&
		    nla_put_flag(msg, NL80211_RATE_INFO_SHORT_GI))
			return false;
	} else if (info->flags & RATE_INFO_FLAGS_VHT_MCS) {
		if (nla_put_u8(msg, NL80211_RATE_INFO_VHT_MCS, info->mcs))
			return false;
		if (nla_put_u8(msg, NL80211_RATE_INFO_VHT_NSS, info->nss))
			return false;
		if (info->flags & RATE_INFO_FLAGS_40_MHZ_WIDTH &&
		    nla_put_flag(msg, NL80211_RATE_INFO_40_MHZ_WIDTH))
			return false;
		if (info->flags & RATE_INFO_FLAGS_80_MHZ_WIDTH &&
		    nla_put_flag(msg, NL80211_RATE_INFO_80_MHZ_WIDTH))
			return false;
		if (info->flags & RATE_INFO_FLAGS_80P80_MHZ_WIDTH &&
		    nla_put_flag(msg, NL80211_RATE_INFO_80P80_MHZ_WIDTH))
			return false;
		if (info->flags & RATE_INFO_FLAGS_160_MHZ_WIDTH &&
		    nla_put_flag(msg, NL80211_RATE_INFO_160_MHZ_WIDTH))
			return false;
		if (info->flags & RATE_INFO_FLAGS_SHORT_GI &&
		    nla_put_flag(msg, NL80211_RATE_INFO_SHORT_GI))
			return false;
	}

	nla_nest_end(msg, rate);
	return true;
}

static int nl80211_send_station(struct sk_buff *msg, u32 portid, u32 seq,
				int flags,
				struct cfg80211_registered_device *rdev,
				struct net_device *dev,
				const u8 *mac_addr, struct station_info *sinfo)
{
	void *hdr;
	struct nlattr *sinfoattr, *bss_param;

	hdr = nl80211hdr_put(msg, portid, seq, flags, NL80211_CMD_NEW_STATION);
	if (!hdr)
		return -1;

	if (nla_put_u32(msg, NL80211_ATTR_IFINDEX, dev->ifindex) ||
	    nla_put(msg, NL80211_ATTR_MAC, ETH_ALEN, mac_addr) ||
	    nla_put_u32(msg, NL80211_ATTR_GENERATION, sinfo->generation))
		goto nla_put_failure;

	sinfoattr = nla_nest_start(msg, NL80211_ATTR_STA_INFO);
	if (!sinfoattr)
		goto nla_put_failure;
	if ((sinfo->filled & STATION_INFO_CONNECTED_TIME) &&
	    nla_put_u32(msg, NL80211_STA_INFO_CONNECTED_TIME,
			sinfo->connected_time))
		goto nla_put_failure;
	if ((sinfo->filled & STATION_INFO_INACTIVE_TIME) &&
	    nla_put_u32(msg, NL80211_STA_INFO_INACTIVE_TIME,
			sinfo->inactive_time))
		goto nla_put_failure;
	if ((sinfo->filled & (STATION_INFO_RX_BYTES |
			      STATION_INFO_RX_BYTES64)) &&
	    nla_put_u32(msg, NL80211_STA_INFO_RX_BYTES,
			(u32)sinfo->rx_bytes))
		goto nla_put_failure;
	if ((sinfo->filled & (STATION_INFO_TX_BYTES |
			      NL80211_STA_INFO_TX_BYTES64)) &&
	    nla_put_u32(msg, NL80211_STA_INFO_TX_BYTES,
			(u32)sinfo->tx_bytes))
		goto nla_put_failure;
	if ((sinfo->filled & STATION_INFO_RX_BYTES64) &&
	    nla_put_u64(msg, NL80211_STA_INFO_RX_BYTES64,
			sinfo->rx_bytes))
		goto nla_put_failure;
	if ((sinfo->filled & STATION_INFO_TX_BYTES64) &&
	    nla_put_u64(msg, NL80211_STA_INFO_TX_BYTES64,
			sinfo->tx_bytes))
		goto nla_put_failure;
	if ((sinfo->filled & STATION_INFO_LLID) &&
	    nla_put_u16(msg, NL80211_STA_INFO_LLID, sinfo->llid))
		goto nla_put_failure;
	if ((sinfo->filled & STATION_INFO_PLID) &&
	    nla_put_u16(msg, NL80211_STA_INFO_PLID, sinfo->plid))
		goto nla_put_failure;
	if ((sinfo->filled & STATION_INFO_PLINK_STATE) &&
	    nla_put_u8(msg, NL80211_STA_INFO_PLINK_STATE,
		       sinfo->plink_state))
		goto nla_put_failure;
	switch (rdev->wiphy.signal_type) {
	case CFG80211_SIGNAL_TYPE_MBM:
		if ((sinfo->filled & STATION_INFO_SIGNAL) &&
		    nla_put_u8(msg, NL80211_STA_INFO_SIGNAL,
			       sinfo->signal))
			goto nla_put_failure;
		if ((sinfo->filled & STATION_INFO_SIGNAL_AVG) &&
		    nla_put_u8(msg, NL80211_STA_INFO_SIGNAL_AVG,
			       sinfo->signal_avg))
			goto nla_put_failure;
		break;
	default:
		break;
	}
	if (sinfo->filled & STATION_INFO_TX_BITRATE) {
		if (!nl80211_put_sta_rate(msg, &sinfo->txrate,
					  NL80211_STA_INFO_TX_BITRATE))
			goto nla_put_failure;
	}
	if (sinfo->filled & STATION_INFO_RX_BITRATE) {
		if (!nl80211_put_sta_rate(msg, &sinfo->rxrate,
					  NL80211_STA_INFO_RX_BITRATE))
			goto nla_put_failure;
	}
	if ((sinfo->filled & STATION_INFO_RX_PACKETS) &&
	    nla_put_u32(msg, NL80211_STA_INFO_RX_PACKETS,
			sinfo->rx_packets))
		goto nla_put_failure;
	if ((sinfo->filled & STATION_INFO_TX_PACKETS) &&
	    nla_put_u32(msg, NL80211_STA_INFO_TX_PACKETS,
			sinfo->tx_packets))
		goto nla_put_failure;
	if ((sinfo->filled & STATION_INFO_TX_RETRIES) &&
	    nla_put_u32(msg, NL80211_STA_INFO_TX_RETRIES,
			sinfo->tx_retries))
		goto nla_put_failure;
	if ((sinfo->filled & STATION_INFO_TX_FAILED) &&
	    nla_put_u32(msg, NL80211_STA_INFO_TX_FAILED,
			sinfo->tx_failed))
		goto nla_put_failure;
	if ((sinfo->filled & STATION_INFO_BEACON_LOSS_COUNT) &&
	    nla_put_u32(msg, NL80211_STA_INFO_BEACON_LOSS,
			sinfo->beacon_loss_count))
		goto nla_put_failure;
	if ((sinfo->filled & STATION_INFO_LOCAL_PM) &&
	    nla_put_u32(msg, NL80211_STA_INFO_LOCAL_PM,
			sinfo->local_pm))
		goto nla_put_failure;
	if ((sinfo->filled & STATION_INFO_PEER_PM) &&
	    nla_put_u32(msg, NL80211_STA_INFO_PEER_PM,
			sinfo->peer_pm))
		goto nla_put_failure;
	if ((sinfo->filled & STATION_INFO_NONPEER_PM) &&
	    nla_put_u32(msg, NL80211_STA_INFO_NONPEER_PM,
			sinfo->nonpeer_pm))
		goto nla_put_failure;
	if (sinfo->filled & STATION_INFO_BSS_PARAM) {
		bss_param = nla_nest_start(msg, NL80211_STA_INFO_BSS_PARAM);
		if (!bss_param)
			goto nla_put_failure;

		if (((sinfo->bss_param.flags & BSS_PARAM_FLAGS_CTS_PROT) &&
		     nla_put_flag(msg, NL80211_STA_BSS_PARAM_CTS_PROT)) ||
		    ((sinfo->bss_param.flags & BSS_PARAM_FLAGS_SHORT_PREAMBLE) &&
		     nla_put_flag(msg, NL80211_STA_BSS_PARAM_SHORT_PREAMBLE)) ||
		    ((sinfo->bss_param.flags & BSS_PARAM_FLAGS_SHORT_SLOT_TIME) &&
		     nla_put_flag(msg, NL80211_STA_BSS_PARAM_SHORT_SLOT_TIME)) ||
		    nla_put_u8(msg, NL80211_STA_BSS_PARAM_DTIM_PERIOD,
			       sinfo->bss_param.dtim_period) ||
		    nla_put_u16(msg, NL80211_STA_BSS_PARAM_BEACON_INTERVAL,
				sinfo->bss_param.beacon_interval))
			goto nla_put_failure;

		nla_nest_end(msg, bss_param);
	}
	if ((sinfo->filled & STATION_INFO_STA_FLAGS) &&
	    nla_put(msg, NL80211_STA_INFO_STA_FLAGS,
		    sizeof(struct nl80211_sta_flag_update),
		    &sinfo->sta_flags))
		goto nla_put_failure;
	if ((sinfo->filled & STATION_INFO_T_OFFSET) &&
		nla_put_u64(msg, NL80211_STA_INFO_T_OFFSET,
			    sinfo->t_offset))
		goto nla_put_failure;
	nla_nest_end(msg, sinfoattr);

	if ((sinfo->filled & STATION_INFO_ASSOC_REQ_IES) &&
	    nla_put(msg, NL80211_ATTR_IE, sinfo->assoc_req_ies_len,
		    sinfo->assoc_req_ies))
		goto nla_put_failure;

	return genlmsg_end(msg, hdr);

 nla_put_failure:
	genlmsg_cancel(msg, hdr);
	return -EMSGSIZE;
}

static int nl80211_dump_station(struct sk_buff *skb,
				struct netlink_callback *cb)
{
	struct station_info sinfo;
	struct cfg80211_registered_device *dev;
	struct net_device *netdev;
	u8 mac_addr[ETH_ALEN];
	int sta_idx = cb->args[1];
	int err;

	err = nl80211_prepare_netdev_dump(skb, cb, &dev, &netdev);
	if (err)
		return err;

	if (!dev->ops->dump_station) {
		err = -EOPNOTSUPP;
		goto out_err;
	}

	while (1) {
		memset(&sinfo, 0, sizeof(sinfo));
		err = rdev_dump_station(dev, netdev, sta_idx,
					mac_addr, &sinfo);
		if (err == -ENOENT)
			break;
		if (err)
			goto out_err;

		if (nl80211_send_station(skb,
				NETLINK_CB(cb->skb).portid,
				cb->nlh->nlmsg_seq, NLM_F_MULTI,
				dev, netdev, mac_addr,
				&sinfo) < 0)
			goto out;

		sta_idx++;
	}


 out:
	cb->args[1] = sta_idx;
	err = skb->len;
 out_err:
	nl80211_finish_netdev_dump(dev);

	return err;
}

static int nl80211_get_station(struct sk_buff *skb, struct genl_info *info)
{
	struct cfg80211_registered_device *rdev = info->user_ptr[0];
	struct net_device *dev = info->user_ptr[1];
	struct station_info sinfo;
	struct sk_buff *msg;
	u8 *mac_addr = NULL;
	int err;

	memset(&sinfo, 0, sizeof(sinfo));

	if (!info->attrs[NL80211_ATTR_MAC])
		return -EINVAL;

	mac_addr = nla_data(info->attrs[NL80211_ATTR_MAC]);

	if (!rdev->ops->get_station)
		return -EOPNOTSUPP;

	err = rdev_get_station(rdev, dev, mac_addr, &sinfo);
	if (err)
		return err;

	msg = nlmsg_new(NLMSG_DEFAULT_SIZE, GFP_KERNEL);
	if (!msg)
		return -ENOMEM;

	if (nl80211_send_station(msg, info->snd_portid, info->snd_seq, 0,
				 rdev, dev, mac_addr, &sinfo) < 0) {
		nlmsg_free(msg);
		return -ENOBUFS;
	}

	return genlmsg_reply(msg, info);
}

int cfg80211_check_station_change(struct wiphy *wiphy,
				  struct station_parameters *params,
				  enum cfg80211_station_type statype)
{
	if (params->listen_interval != -1)
		return -EINVAL;
	if (params->aid)
		return -EINVAL;

	/* When you run into this, adjust the code below for the new flag */
	BUILD_BUG_ON(NL80211_STA_FLAG_MAX != 7);

	switch (statype) {
	case CFG80211_STA_MESH_PEER_KERNEL:
	case CFG80211_STA_MESH_PEER_USER:
		/*
		 * No ignoring the TDLS flag here -- the userspace mesh
		 * code doesn't have the bug of including TDLS in the
		 * mask everywhere.
		 */
		if (params->sta_flags_mask &
				~(BIT(NL80211_STA_FLAG_AUTHENTICATED) |
				  BIT(NL80211_STA_FLAG_MFP) |
				  BIT(NL80211_STA_FLAG_AUTHORIZED)))
			return -EINVAL;
		break;
	case CFG80211_STA_TDLS_PEER_SETUP:
	case CFG80211_STA_TDLS_PEER_ACTIVE:
		if (!(params->sta_flags_set & BIT(NL80211_STA_FLAG_TDLS_PEER)))
			return -EINVAL;
		/* ignore since it can't change */
		params->sta_flags_mask &= ~BIT(NL80211_STA_FLAG_TDLS_PEER);
		break;
	default:
		/* disallow mesh-specific things */
		if (params->plink_action != NL80211_PLINK_ACTION_NO_ACTION)
			return -EINVAL;
		if (params->local_pm)
			return -EINVAL;
		if (params->sta_modify_mask & STATION_PARAM_APPLY_PLINK_STATE)
			return -EINVAL;
	}

	if (statype != CFG80211_STA_TDLS_PEER_SETUP &&
	    statype != CFG80211_STA_TDLS_PEER_ACTIVE) {
		/* TDLS can't be set, ... */
		if (params->sta_flags_set & BIT(NL80211_STA_FLAG_TDLS_PEER))
			return -EINVAL;
		/*
		 * ... but don't bother the driver with it. This works around
		 * a hostapd/wpa_supplicant issue -- it always includes the
		 * TLDS_PEER flag in the mask even for AP mode.
		 */
		params->sta_flags_mask &= ~BIT(NL80211_STA_FLAG_TDLS_PEER);
	}

	if (statype != CFG80211_STA_TDLS_PEER_SETUP) {
		/* reject other things that can't change */
		if (params->sta_modify_mask & STATION_PARAM_APPLY_UAPSD)
			return -EINVAL;
		if (params->sta_modify_mask & STATION_PARAM_APPLY_CAPABILITY)
			return -EINVAL;
		if (params->supported_rates)
			return -EINVAL;
		if (params->ext_capab || params->ht_capa || params->vht_capa)
			return -EINVAL;
	}

	if (statype != CFG80211_STA_AP_CLIENT) {
		if (params->vlan)
			return -EINVAL;
	}

	switch (statype) {
	case CFG80211_STA_AP_MLME_CLIENT:
		/* Use this only for authorizing/unauthorizing a station */
		if (!(params->sta_flags_mask & BIT(NL80211_STA_FLAG_AUTHORIZED)))
			return -EOPNOTSUPP;
		break;
	case CFG80211_STA_AP_CLIENT:
		/* accept only the listed bits */
		if (params->sta_flags_mask &
				~(BIT(NL80211_STA_FLAG_AUTHORIZED) |
				  BIT(NL80211_STA_FLAG_AUTHENTICATED) |
				  BIT(NL80211_STA_FLAG_ASSOCIATED) |
				  BIT(NL80211_STA_FLAG_SHORT_PREAMBLE) |
				  BIT(NL80211_STA_FLAG_WME) |
				  BIT(NL80211_STA_FLAG_MFP)))
			return -EINVAL;

		/* but authenticated/associated only if driver handles it */
		if (!(wiphy->features & NL80211_FEATURE_FULL_AP_CLIENT_STATE) &&
		    params->sta_flags_mask &
				(BIT(NL80211_STA_FLAG_AUTHENTICATED) |
				 BIT(NL80211_STA_FLAG_ASSOCIATED)))
			return -EINVAL;
		break;
	case CFG80211_STA_IBSS:
	case CFG80211_STA_AP_STA:
		/* reject any changes other than AUTHORIZED */
		if (params->sta_flags_mask & ~BIT(NL80211_STA_FLAG_AUTHORIZED))
			return -EINVAL;
		break;
	case CFG80211_STA_TDLS_PEER_SETUP:
		/* reject any changes other than AUTHORIZED or WME */
		if (params->sta_flags_mask & ~(BIT(NL80211_STA_FLAG_AUTHORIZED) |
					       BIT(NL80211_STA_FLAG_WME)))
			return -EINVAL;
		/* force (at least) rates when authorizing */
		if (params->sta_flags_set & BIT(NL80211_STA_FLAG_AUTHORIZED) &&
		    !params->supported_rates)
			return -EINVAL;
		break;
	case CFG80211_STA_TDLS_PEER_ACTIVE:
		/* reject any changes */
		return -EINVAL;
	case CFG80211_STA_MESH_PEER_KERNEL:
		if (params->sta_modify_mask & STATION_PARAM_APPLY_PLINK_STATE)
			return -EINVAL;
		break;
	case CFG80211_STA_MESH_PEER_USER:
		if (params->plink_action != NL80211_PLINK_ACTION_NO_ACTION)
			return -EINVAL;
		break;
	}

	return 0;
}
EXPORT_SYMBOL(cfg80211_check_station_change);

/*
 * Get vlan interface making sure it is running and on the right wiphy.
 */
static struct net_device *get_vlan(struct genl_info *info,
				   struct cfg80211_registered_device *rdev)
{
	struct nlattr *vlanattr = info->attrs[NL80211_ATTR_STA_VLAN];
	struct net_device *v;
	int ret;

	if (!vlanattr)
		return NULL;

	v = dev_get_by_index(genl_info_net(info), nla_get_u32(vlanattr));
	if (!v)
		return ERR_PTR(-ENODEV);

	if (!v->ieee80211_ptr || v->ieee80211_ptr->wiphy != &rdev->wiphy) {
		ret = -EINVAL;
		goto error;
	}

	if (v->ieee80211_ptr->iftype != NL80211_IFTYPE_AP_VLAN &&
	    v->ieee80211_ptr->iftype != NL80211_IFTYPE_AP &&
	    v->ieee80211_ptr->iftype != NL80211_IFTYPE_P2P_GO) {
		ret = -EINVAL;
		goto error;
	}

	if (!netif_running(v)) {
		ret = -ENETDOWN;
		goto error;
	}

	return v;
 error:
	dev_put(v);
	return ERR_PTR(ret);
}

static struct nla_policy
nl80211_sta_wme_policy[NL80211_STA_WME_MAX + 1] __read_mostly = {
	[NL80211_STA_WME_UAPSD_QUEUES] = { .type = NLA_U8 },
	[NL80211_STA_WME_MAX_SP] = { .type = NLA_U8 },
};

static int nl80211_parse_sta_wme(struct genl_info *info,
				 struct station_parameters *params)
{
	struct nlattr *tb[NL80211_STA_WME_MAX + 1];
	struct nlattr *nla;
	int err;

	/* parse WME attributes if present */
	if (!info->attrs[NL80211_ATTR_STA_WME])
		return 0;

	nla = info->attrs[NL80211_ATTR_STA_WME];
	err = nla_parse_nested(tb, NL80211_STA_WME_MAX, nla,
			       nl80211_sta_wme_policy);
	if (err)
		return err;

	if (tb[NL80211_STA_WME_UAPSD_QUEUES])
		params->uapsd_queues = nla_get_u8(
			tb[NL80211_STA_WME_UAPSD_QUEUES]);
	if (params->uapsd_queues & ~IEEE80211_WMM_IE_STA_QOSINFO_AC_MASK)
		return -EINVAL;

	if (tb[NL80211_STA_WME_MAX_SP])
		params->max_sp = nla_get_u8(tb[NL80211_STA_WME_MAX_SP]);

	if (params->max_sp & ~IEEE80211_WMM_IE_STA_QOSINFO_SP_MASK)
		return -EINVAL;

	params->sta_modify_mask |= STATION_PARAM_APPLY_UAPSD;

	return 0;
}

static int nl80211_set_station_tdls(struct genl_info *info,
				    struct station_parameters *params)
{
	/* Dummy STA entry gets updated once the peer capabilities are known */
	if (info->attrs[NL80211_ATTR_HT_CAPABILITY])
		params->ht_capa =
			nla_data(info->attrs[NL80211_ATTR_HT_CAPABILITY]);
	if (info->attrs[NL80211_ATTR_VHT_CAPABILITY])
		params->vht_capa =
			nla_data(info->attrs[NL80211_ATTR_VHT_CAPABILITY]);

	return nl80211_parse_sta_wme(info, params);
}

static int nl80211_set_station(struct sk_buff *skb, struct genl_info *info)
{
	struct cfg80211_registered_device *rdev = info->user_ptr[0];
	struct net_device *dev = info->user_ptr[1];
	struct station_parameters params;
	u8 *mac_addr;
	int err;

	memset(&params, 0, sizeof(params));

	params.listen_interval = -1;

	if (!rdev->ops->change_station)
		return -EOPNOTSUPP;

	if (info->attrs[NL80211_ATTR_STA_AID])
		return -EINVAL;

	if (!info->attrs[NL80211_ATTR_MAC])
		return -EINVAL;

	mac_addr = nla_data(info->attrs[NL80211_ATTR_MAC]);

	if (info->attrs[NL80211_ATTR_STA_SUPPORTED_RATES]) {
		params.supported_rates =
			nla_data(info->attrs[NL80211_ATTR_STA_SUPPORTED_RATES]);
		params.supported_rates_len =
			nla_len(info->attrs[NL80211_ATTR_STA_SUPPORTED_RATES]);
	}

	if (info->attrs[NL80211_ATTR_STA_CAPABILITY]) {
		params.capability =
			nla_get_u16(info->attrs[NL80211_ATTR_STA_CAPABILITY]);
		params.sta_modify_mask |= STATION_PARAM_APPLY_CAPABILITY;
	}

	if (info->attrs[NL80211_ATTR_STA_EXT_CAPABILITY]) {
		params.ext_capab =
			nla_data(info->attrs[NL80211_ATTR_STA_EXT_CAPABILITY]);
		params.ext_capab_len =
			nla_len(info->attrs[NL80211_ATTR_STA_EXT_CAPABILITY]);
	}

	if (info->attrs[NL80211_ATTR_STA_LISTEN_INTERVAL])
		return -EINVAL;

	if (parse_station_flags(info, dev->ieee80211_ptr->iftype, &params))
		return -EINVAL;

	if (info->attrs[NL80211_ATTR_STA_PLINK_ACTION]) {
		params.plink_action =
			nla_get_u8(info->attrs[NL80211_ATTR_STA_PLINK_ACTION]);
		if (params.plink_action >= NUM_NL80211_PLINK_ACTIONS)
			return -EINVAL;
	}

	if (info->attrs[NL80211_ATTR_STA_PLINK_STATE]) {
		params.plink_state =
			nla_get_u8(info->attrs[NL80211_ATTR_STA_PLINK_STATE]);
		if (params.plink_state >= NUM_NL80211_PLINK_STATES)
			return -EINVAL;
		params.sta_modify_mask |= STATION_PARAM_APPLY_PLINK_STATE;
	}

	if (info->attrs[NL80211_ATTR_LOCAL_MESH_POWER_MODE]) {
		enum nl80211_mesh_power_mode pm = nla_get_u32(
			info->attrs[NL80211_ATTR_LOCAL_MESH_POWER_MODE]);

		if (pm <= NL80211_MESH_POWER_UNKNOWN ||
		    pm > NL80211_MESH_POWER_MAX)
			return -EINVAL;

		params.local_pm = pm;
	}

	/* Include parameters for TDLS peer (will check later) */
	err = nl80211_set_station_tdls(info, &params);
	if (err)
		return err;

	params.vlan = get_vlan(info, rdev);
	if (IS_ERR(params.vlan))
		return PTR_ERR(params.vlan);

	switch (dev->ieee80211_ptr->iftype) {
	case NL80211_IFTYPE_AP:
	case NL80211_IFTYPE_AP_VLAN:
	case NL80211_IFTYPE_P2P_GO:
	case NL80211_IFTYPE_P2P_CLIENT:
	case NL80211_IFTYPE_STATION:
	case NL80211_IFTYPE_ADHOC:
	case NL80211_IFTYPE_MESH_POINT:
		break;
	default:
		err = -EOPNOTSUPP;
		goto out_put_vlan;
	}

	/* driver will call cfg80211_check_station_change() */
	err = rdev_change_station(rdev, dev, mac_addr, &params);

 out_put_vlan:
	if (params.vlan)
		dev_put(params.vlan);

	return err;
}

static int nl80211_new_station(struct sk_buff *skb, struct genl_info *info)
{
	struct cfg80211_registered_device *rdev = info->user_ptr[0];
	int err;
	struct net_device *dev = info->user_ptr[1];
	struct station_parameters params;
	u8 *mac_addr = NULL;

	memset(&params, 0, sizeof(params));

	if (!rdev->ops->add_station)
		return -EOPNOTSUPP;

	if (!info->attrs[NL80211_ATTR_MAC])
		return -EINVAL;

	if (!info->attrs[NL80211_ATTR_STA_LISTEN_INTERVAL])
		return -EINVAL;

	if (!info->attrs[NL80211_ATTR_STA_SUPPORTED_RATES])
		return -EINVAL;

	if (!info->attrs[NL80211_ATTR_STA_AID])
		return -EINVAL;

	mac_addr = nla_data(info->attrs[NL80211_ATTR_MAC]);
	params.supported_rates =
		nla_data(info->attrs[NL80211_ATTR_STA_SUPPORTED_RATES]);
	params.supported_rates_len =
		nla_len(info->attrs[NL80211_ATTR_STA_SUPPORTED_RATES]);
	params.listen_interval =
		nla_get_u16(info->attrs[NL80211_ATTR_STA_LISTEN_INTERVAL]);

	params.aid = nla_get_u16(info->attrs[NL80211_ATTR_STA_AID]);
	if (!params.aid || params.aid > IEEE80211_MAX_AID)
		return -EINVAL;

	if (info->attrs[NL80211_ATTR_STA_CAPABILITY]) {
		params.capability =
			nla_get_u16(info->attrs[NL80211_ATTR_STA_CAPABILITY]);
		params.sta_modify_mask |= STATION_PARAM_APPLY_CAPABILITY;
	}

	if (info->attrs[NL80211_ATTR_STA_EXT_CAPABILITY]) {
		params.ext_capab =
			nla_data(info->attrs[NL80211_ATTR_STA_EXT_CAPABILITY]);
		params.ext_capab_len =
			nla_len(info->attrs[NL80211_ATTR_STA_EXT_CAPABILITY]);
	}

	if (info->attrs[NL80211_ATTR_HT_CAPABILITY])
		params.ht_capa =
			nla_data(info->attrs[NL80211_ATTR_HT_CAPABILITY]);

	if (info->attrs[NL80211_ATTR_VHT_CAPABILITY])
		params.vht_capa =
			nla_data(info->attrs[NL80211_ATTR_VHT_CAPABILITY]);

	if (info->attrs[NL80211_ATTR_STA_PLINK_ACTION]) {
		params.plink_action =
			nla_get_u8(info->attrs[NL80211_ATTR_STA_PLINK_ACTION]);
		if (params.plink_action >= NUM_NL80211_PLINK_ACTIONS)
			return -EINVAL;
	}

	err = nl80211_parse_sta_wme(info, &params);
	if (err)
		return err;

	if (parse_station_flags(info, dev->ieee80211_ptr->iftype, &params))
		return -EINVAL;

	/* When you run into this, adjust the code below for the new flag */
	BUILD_BUG_ON(NL80211_STA_FLAG_MAX != 7);

	switch (dev->ieee80211_ptr->iftype) {
	case NL80211_IFTYPE_AP:
	case NL80211_IFTYPE_AP_VLAN:
	case NL80211_IFTYPE_P2P_GO:
		/* ignore WME attributes if iface/sta is not capable */
		if (!(rdev->wiphy.flags & WIPHY_FLAG_AP_UAPSD) ||
		    !(params.sta_flags_set & BIT(NL80211_STA_FLAG_WME)))
			params.sta_modify_mask &= ~STATION_PARAM_APPLY_UAPSD;

		/* TDLS peers cannot be added */
		if (params.sta_flags_set & BIT(NL80211_STA_FLAG_TDLS_PEER))
			return -EINVAL;
		/* but don't bother the driver with it */
		params.sta_flags_mask &= ~BIT(NL80211_STA_FLAG_TDLS_PEER);

		/* allow authenticated/associated only if driver handles it */
		if (!(rdev->wiphy.features &
				NL80211_FEATURE_FULL_AP_CLIENT_STATE) &&
		    params.sta_flags_mask &
				(BIT(NL80211_STA_FLAG_AUTHENTICATED) |
				 BIT(NL80211_STA_FLAG_ASSOCIATED)))
			return -EINVAL;

		/* must be last in here for error handling */
		params.vlan = get_vlan(info, rdev);
		if (IS_ERR(params.vlan))
			return PTR_ERR(params.vlan);
		break;
	case NL80211_IFTYPE_MESH_POINT:
		/* ignore uAPSD data */
		params.sta_modify_mask &= ~STATION_PARAM_APPLY_UAPSD;

		/* associated is disallowed */
		if (params.sta_flags_mask & BIT(NL80211_STA_FLAG_ASSOCIATED))
			return -EINVAL;
		/* TDLS peers cannot be added */
		if (params.sta_flags_set & BIT(NL80211_STA_FLAG_TDLS_PEER))
			return -EINVAL;
		break;
	case NL80211_IFTYPE_STATION:
	case NL80211_IFTYPE_P2P_CLIENT:
		/* ignore uAPSD data */
		params.sta_modify_mask &= ~STATION_PARAM_APPLY_UAPSD;

		/* these are disallowed */
		if (params.sta_flags_mask &
				(BIT(NL80211_STA_FLAG_ASSOCIATED) |
				 BIT(NL80211_STA_FLAG_AUTHENTICATED)))
			return -EINVAL;
		/* Only TDLS peers can be added */
		if (!(params.sta_flags_set & BIT(NL80211_STA_FLAG_TDLS_PEER)))
			return -EINVAL;
		/* Can only add if TDLS ... */
		if (!(rdev->wiphy.flags & WIPHY_FLAG_SUPPORTS_TDLS))
			return -EOPNOTSUPP;
		/* ... with external setup is supported */
		if (!(rdev->wiphy.flags & WIPHY_FLAG_TDLS_EXTERNAL_SETUP))
			return -EOPNOTSUPP;
		/*
		 * Older wpa_supplicant versions always mark the TDLS peer
		 * as authorized, but it shouldn't yet be.
		 */
		params.sta_flags_mask &= ~BIT(NL80211_STA_FLAG_AUTHORIZED);
		break;
	default:
		return -EOPNOTSUPP;
	}

	/* be aware of params.vlan when changing code here */

	err = rdev_add_station(rdev, dev, mac_addr, &params);

	if (params.vlan)
		dev_put(params.vlan);
	return err;
}

static int nl80211_del_station(struct sk_buff *skb, struct genl_info *info)
{
	struct cfg80211_registered_device *rdev = info->user_ptr[0];
	struct net_device *dev = info->user_ptr[1];
	u8 *mac_addr = NULL;

	if (info->attrs[NL80211_ATTR_MAC])
		mac_addr = nla_data(info->attrs[NL80211_ATTR_MAC]);

	if (dev->ieee80211_ptr->iftype != NL80211_IFTYPE_AP &&
	    dev->ieee80211_ptr->iftype != NL80211_IFTYPE_AP_VLAN &&
	    dev->ieee80211_ptr->iftype != NL80211_IFTYPE_MESH_POINT &&
	    dev->ieee80211_ptr->iftype != NL80211_IFTYPE_P2P_GO)
		return -EINVAL;

	if (!rdev->ops->del_station)
		return -EOPNOTSUPP;

	return rdev_del_station(rdev, dev, mac_addr);
}

static int nl80211_send_mpath(struct sk_buff *msg, u32 portid, u32 seq,
				int flags, struct net_device *dev,
				u8 *dst, u8 *next_hop,
				struct mpath_info *pinfo)
{
	void *hdr;
	struct nlattr *pinfoattr;

	hdr = nl80211hdr_put(msg, portid, seq, flags, NL80211_CMD_NEW_STATION);
	if (!hdr)
		return -1;

	if (nla_put_u32(msg, NL80211_ATTR_IFINDEX, dev->ifindex) ||
	    nla_put(msg, NL80211_ATTR_MAC, ETH_ALEN, dst) ||
	    nla_put(msg, NL80211_ATTR_MPATH_NEXT_HOP, ETH_ALEN, next_hop) ||
	    nla_put_u32(msg, NL80211_ATTR_GENERATION, pinfo->generation))
		goto nla_put_failure;

	pinfoattr = nla_nest_start(msg, NL80211_ATTR_MPATH_INFO);
	if (!pinfoattr)
		goto nla_put_failure;
	if ((pinfo->filled & MPATH_INFO_FRAME_QLEN) &&
	    nla_put_u32(msg, NL80211_MPATH_INFO_FRAME_QLEN,
			pinfo->frame_qlen))
		goto nla_put_failure;
	if (((pinfo->filled & MPATH_INFO_SN) &&
	     nla_put_u32(msg, NL80211_MPATH_INFO_SN, pinfo->sn)) ||
	    ((pinfo->filled & MPATH_INFO_METRIC) &&
	     nla_put_u32(msg, NL80211_MPATH_INFO_METRIC,
			 pinfo->metric)) ||
	    ((pinfo->filled & MPATH_INFO_EXPTIME) &&
	     nla_put_u32(msg, NL80211_MPATH_INFO_EXPTIME,
			 pinfo->exptime)) ||
	    ((pinfo->filled & MPATH_INFO_FLAGS) &&
	     nla_put_u8(msg, NL80211_MPATH_INFO_FLAGS,
			pinfo->flags)) ||
	    ((pinfo->filled & MPATH_INFO_DISCOVERY_TIMEOUT) &&
	     nla_put_u32(msg, NL80211_MPATH_INFO_DISCOVERY_TIMEOUT,
			 pinfo->discovery_timeout)) ||
	    ((pinfo->filled & MPATH_INFO_DISCOVERY_RETRIES) &&
	     nla_put_u8(msg, NL80211_MPATH_INFO_DISCOVERY_RETRIES,
			pinfo->discovery_retries)))
		goto nla_put_failure;

	nla_nest_end(msg, pinfoattr);

	return genlmsg_end(msg, hdr);

 nla_put_failure:
	genlmsg_cancel(msg, hdr);
	return -EMSGSIZE;
}

static int nl80211_dump_mpath(struct sk_buff *skb,
			      struct netlink_callback *cb)
{
	struct mpath_info pinfo;
	struct cfg80211_registered_device *dev;
	struct net_device *netdev;
	u8 dst[ETH_ALEN];
	u8 next_hop[ETH_ALEN];
	int path_idx = cb->args[1];
	int err;

	err = nl80211_prepare_netdev_dump(skb, cb, &dev, &netdev);
	if (err)
		return err;

	if (!dev->ops->dump_mpath) {
		err = -EOPNOTSUPP;
		goto out_err;
	}

	if (netdev->ieee80211_ptr->iftype != NL80211_IFTYPE_MESH_POINT) {
		err = -EOPNOTSUPP;
		goto out_err;
	}

	while (1) {
		err = rdev_dump_mpath(dev, netdev, path_idx, dst, next_hop,
				      &pinfo);
		if (err == -ENOENT)
			break;
		if (err)
			goto out_err;

		if (nl80211_send_mpath(skb, NETLINK_CB(cb->skb).portid,
				       cb->nlh->nlmsg_seq, NLM_F_MULTI,
				       netdev, dst, next_hop,
				       &pinfo) < 0)
			goto out;

		path_idx++;
	}


 out:
	cb->args[1] = path_idx;
	err = skb->len;
 out_err:
	nl80211_finish_netdev_dump(dev);
	return err;
}

static int nl80211_get_mpath(struct sk_buff *skb, struct genl_info *info)
{
	struct cfg80211_registered_device *rdev = info->user_ptr[0];
	int err;
	struct net_device *dev = info->user_ptr[1];
	struct mpath_info pinfo;
	struct sk_buff *msg;
	u8 *dst = NULL;
	u8 next_hop[ETH_ALEN];

	memset(&pinfo, 0, sizeof(pinfo));

	if (!info->attrs[NL80211_ATTR_MAC])
		return -EINVAL;

	dst = nla_data(info->attrs[NL80211_ATTR_MAC]);

	if (!rdev->ops->get_mpath)
		return -EOPNOTSUPP;

	if (dev->ieee80211_ptr->iftype != NL80211_IFTYPE_MESH_POINT)
		return -EOPNOTSUPP;

	err = rdev_get_mpath(rdev, dev, dst, next_hop, &pinfo);
	if (err)
		return err;

	msg = nlmsg_new(NLMSG_DEFAULT_SIZE, GFP_KERNEL);
	if (!msg)
		return -ENOMEM;

	if (nl80211_send_mpath(msg, info->snd_portid, info->snd_seq, 0,
				 dev, dst, next_hop, &pinfo) < 0) {
		nlmsg_free(msg);
		return -ENOBUFS;
	}

	return genlmsg_reply(msg, info);
}

static int nl80211_set_mpath(struct sk_buff *skb, struct genl_info *info)
{
	struct cfg80211_registered_device *rdev = info->user_ptr[0];
	struct net_device *dev = info->user_ptr[1];
	u8 *dst = NULL;
	u8 *next_hop = NULL;

	if (!info->attrs[NL80211_ATTR_MAC])
		return -EINVAL;

	if (!info->attrs[NL80211_ATTR_MPATH_NEXT_HOP])
		return -EINVAL;

	dst = nla_data(info->attrs[NL80211_ATTR_MAC]);
	next_hop = nla_data(info->attrs[NL80211_ATTR_MPATH_NEXT_HOP]);

	if (!rdev->ops->change_mpath)
		return -EOPNOTSUPP;

	if (dev->ieee80211_ptr->iftype != NL80211_IFTYPE_MESH_POINT)
		return -EOPNOTSUPP;

	return rdev_change_mpath(rdev, dev, dst, next_hop);
}

static int nl80211_new_mpath(struct sk_buff *skb, struct genl_info *info)
{
	struct cfg80211_registered_device *rdev = info->user_ptr[0];
	struct net_device *dev = info->user_ptr[1];
	u8 *dst = NULL;
	u8 *next_hop = NULL;

	if (!info->attrs[NL80211_ATTR_MAC])
		return -EINVAL;

	if (!info->attrs[NL80211_ATTR_MPATH_NEXT_HOP])
		return -EINVAL;

	dst = nla_data(info->attrs[NL80211_ATTR_MAC]);
	next_hop = nla_data(info->attrs[NL80211_ATTR_MPATH_NEXT_HOP]);

	if (!rdev->ops->add_mpath)
		return -EOPNOTSUPP;

	if (dev->ieee80211_ptr->iftype != NL80211_IFTYPE_MESH_POINT)
		return -EOPNOTSUPP;

	return rdev_add_mpath(rdev, dev, dst, next_hop);
}

static int nl80211_del_mpath(struct sk_buff *skb, struct genl_info *info)
{
	struct cfg80211_registered_device *rdev = info->user_ptr[0];
	struct net_device *dev = info->user_ptr[1];
	u8 *dst = NULL;

	if (info->attrs[NL80211_ATTR_MAC])
		dst = nla_data(info->attrs[NL80211_ATTR_MAC]);

	if (!rdev->ops->del_mpath)
		return -EOPNOTSUPP;

	return rdev_del_mpath(rdev, dev, dst);
}

static int nl80211_set_bss(struct sk_buff *skb, struct genl_info *info)
{
	struct cfg80211_registered_device *rdev = info->user_ptr[0];
	struct net_device *dev = info->user_ptr[1];
	struct bss_parameters params;

	memset(&params, 0, sizeof(params));
	/* default to not changing parameters */
	params.use_cts_prot = -1;
	params.use_short_preamble = -1;
	params.use_short_slot_time = -1;
	params.ap_isolate = -1;
	params.ht_opmode = -1;
	params.p2p_ctwindow = -1;
	params.p2p_opp_ps = -1;

	if (info->attrs[NL80211_ATTR_BSS_CTS_PROT])
		params.use_cts_prot =
		    nla_get_u8(info->attrs[NL80211_ATTR_BSS_CTS_PROT]);
	if (info->attrs[NL80211_ATTR_BSS_SHORT_PREAMBLE])
		params.use_short_preamble =
		    nla_get_u8(info->attrs[NL80211_ATTR_BSS_SHORT_PREAMBLE]);
	if (info->attrs[NL80211_ATTR_BSS_SHORT_SLOT_TIME])
		params.use_short_slot_time =
		    nla_get_u8(info->attrs[NL80211_ATTR_BSS_SHORT_SLOT_TIME]);
	if (info->attrs[NL80211_ATTR_BSS_BASIC_RATES]) {
		params.basic_rates =
			nla_data(info->attrs[NL80211_ATTR_BSS_BASIC_RATES]);
		params.basic_rates_len =
			nla_len(info->attrs[NL80211_ATTR_BSS_BASIC_RATES]);
	}
	if (info->attrs[NL80211_ATTR_AP_ISOLATE])
		params.ap_isolate = !!nla_get_u8(info->attrs[NL80211_ATTR_AP_ISOLATE]);
	if (info->attrs[NL80211_ATTR_BSS_HT_OPMODE])
		params.ht_opmode =
			nla_get_u16(info->attrs[NL80211_ATTR_BSS_HT_OPMODE]);

	if (info->attrs[NL80211_ATTR_P2P_CTWINDOW]) {
		if (dev->ieee80211_ptr->iftype != NL80211_IFTYPE_P2P_GO)
			return -EINVAL;
		params.p2p_ctwindow =
			nla_get_s8(info->attrs[NL80211_ATTR_P2P_CTWINDOW]);
		if (params.p2p_ctwindow < 0)
			return -EINVAL;
		if (params.p2p_ctwindow != 0 &&
		    !(rdev->wiphy.features & NL80211_FEATURE_P2P_GO_CTWIN))
			return -EINVAL;
	}

	if (info->attrs[NL80211_ATTR_P2P_OPPPS]) {
		u8 tmp;

		if (dev->ieee80211_ptr->iftype != NL80211_IFTYPE_P2P_GO)
			return -EINVAL;
		tmp = nla_get_u8(info->attrs[NL80211_ATTR_P2P_OPPPS]);
		if (tmp > 1)
			return -EINVAL;
		params.p2p_opp_ps = tmp;
		if (params.p2p_opp_ps &&
		    !(rdev->wiphy.features & NL80211_FEATURE_P2P_GO_OPPPS))
			return -EINVAL;
	}

	if (!rdev->ops->change_bss)
		return -EOPNOTSUPP;

	if (dev->ieee80211_ptr->iftype != NL80211_IFTYPE_AP &&
	    dev->ieee80211_ptr->iftype != NL80211_IFTYPE_P2P_GO)
		return -EOPNOTSUPP;

	return rdev_change_bss(rdev, dev, &params);
}

static const struct nla_policy reg_rule_policy[NL80211_REG_RULE_ATTR_MAX + 1] = {
	[NL80211_ATTR_REG_RULE_FLAGS]		= { .type = NLA_U32 },
	[NL80211_ATTR_FREQ_RANGE_START]		= { .type = NLA_U32 },
	[NL80211_ATTR_FREQ_RANGE_END]		= { .type = NLA_U32 },
	[NL80211_ATTR_FREQ_RANGE_MAX_BW]	= { .type = NLA_U32 },
	[NL80211_ATTR_POWER_RULE_MAX_ANT_GAIN]	= { .type = NLA_U32 },
	[NL80211_ATTR_POWER_RULE_MAX_EIRP]	= { .type = NLA_U32 },
};

static int parse_reg_rule(struct nlattr *tb[],
	struct ieee80211_reg_rule *reg_rule)
{
	struct ieee80211_freq_range *freq_range = &reg_rule->freq_range;
	struct ieee80211_power_rule *power_rule = &reg_rule->power_rule;

	if (!tb[NL80211_ATTR_REG_RULE_FLAGS])
		return -EINVAL;
	if (!tb[NL80211_ATTR_FREQ_RANGE_START])
		return -EINVAL;
	if (!tb[NL80211_ATTR_FREQ_RANGE_END])
		return -EINVAL;
	if (!tb[NL80211_ATTR_FREQ_RANGE_MAX_BW])
		return -EINVAL;
	if (!tb[NL80211_ATTR_POWER_RULE_MAX_EIRP])
		return -EINVAL;

	reg_rule->flags = nla_get_u32(tb[NL80211_ATTR_REG_RULE_FLAGS]);

	freq_range->start_freq_khz =
		nla_get_u32(tb[NL80211_ATTR_FREQ_RANGE_START]);
	freq_range->end_freq_khz =
		nla_get_u32(tb[NL80211_ATTR_FREQ_RANGE_END]);
	freq_range->max_bandwidth_khz =
		nla_get_u32(tb[NL80211_ATTR_FREQ_RANGE_MAX_BW]);

	power_rule->max_eirp =
		nla_get_u32(tb[NL80211_ATTR_POWER_RULE_MAX_EIRP]);

	if (tb[NL80211_ATTR_POWER_RULE_MAX_ANT_GAIN])
		power_rule->max_antenna_gain =
			nla_get_u32(tb[NL80211_ATTR_POWER_RULE_MAX_ANT_GAIN]);

	return 0;
}

static int nl80211_req_set_reg(struct sk_buff *skb, struct genl_info *info)
{
	int r;
	char *data = NULL;
	enum nl80211_user_reg_hint_type user_reg_hint_type;

	/*
	 * You should only get this when cfg80211 hasn't yet initialized
	 * completely when built-in to the kernel right between the time
	 * window between nl80211_init() and regulatory_init(), if that is
	 * even possible.
	 */
	if (unlikely(!rcu_access_pointer(cfg80211_regdomain)))
		return -EINPROGRESS;

	if (!info->attrs[NL80211_ATTR_REG_ALPHA2])
		return -EINVAL;

	data = nla_data(info->attrs[NL80211_ATTR_REG_ALPHA2]);

	if (info->attrs[NL80211_ATTR_USER_REG_HINT_TYPE])
		user_reg_hint_type =
		  nla_get_u32(info->attrs[NL80211_ATTR_USER_REG_HINT_TYPE]);
	else
		user_reg_hint_type = NL80211_USER_REG_HINT_USER;

	switch (user_reg_hint_type) {
	case NL80211_USER_REG_HINT_USER:
	case NL80211_USER_REG_HINT_CELL_BASE:
		break;
	default:
		return -EINVAL;
	}

	r = regulatory_hint_user(data, user_reg_hint_type);

	return r;
}

static int nl80211_get_mesh_config(struct sk_buff *skb,
				   struct genl_info *info)
{
	struct cfg80211_registered_device *rdev = info->user_ptr[0];
	struct net_device *dev = info->user_ptr[1];
	struct wireless_dev *wdev = dev->ieee80211_ptr;
	struct mesh_config cur_params;
	int err = 0;
	void *hdr;
	struct nlattr *pinfoattr;
	struct sk_buff *msg;

	if (wdev->iftype != NL80211_IFTYPE_MESH_POINT)
		return -EOPNOTSUPP;

	if (!rdev->ops->get_mesh_config)
		return -EOPNOTSUPP;

	wdev_lock(wdev);
	/* If not connected, get default parameters */
	if (!wdev->mesh_id_len)
		memcpy(&cur_params, &default_mesh_config, sizeof(cur_params));
	else
		err = rdev_get_mesh_config(rdev, dev, &cur_params);
	wdev_unlock(wdev);

	if (err)
		return err;

	/* Draw up a netlink message to send back */
	msg = nlmsg_new(NLMSG_DEFAULT_SIZE, GFP_KERNEL);
	if (!msg)
		return -ENOMEM;
	hdr = nl80211hdr_put(msg, info->snd_portid, info->snd_seq, 0,
			     NL80211_CMD_GET_MESH_CONFIG);
	if (!hdr)
		goto out;
	pinfoattr = nla_nest_start(msg, NL80211_ATTR_MESH_CONFIG);
	if (!pinfoattr)
		goto nla_put_failure;
	if (nla_put_u32(msg, NL80211_ATTR_IFINDEX, dev->ifindex) ||
	    nla_put_u16(msg, NL80211_MESHCONF_RETRY_TIMEOUT,
			cur_params.dot11MeshRetryTimeout) ||
	    nla_put_u16(msg, NL80211_MESHCONF_CONFIRM_TIMEOUT,
			cur_params.dot11MeshConfirmTimeout) ||
	    nla_put_u16(msg, NL80211_MESHCONF_HOLDING_TIMEOUT,
			cur_params.dot11MeshHoldingTimeout) ||
	    nla_put_u16(msg, NL80211_MESHCONF_MAX_PEER_LINKS,
			cur_params.dot11MeshMaxPeerLinks) ||
	    nla_put_u8(msg, NL80211_MESHCONF_MAX_RETRIES,
		       cur_params.dot11MeshMaxRetries) ||
	    nla_put_u8(msg, NL80211_MESHCONF_TTL,
		       cur_params.dot11MeshTTL) ||
	    nla_put_u8(msg, NL80211_MESHCONF_ELEMENT_TTL,
		       cur_params.element_ttl) ||
	    nla_put_u8(msg, NL80211_MESHCONF_AUTO_OPEN_PLINKS,
		       cur_params.auto_open_plinks) ||
	    nla_put_u32(msg, NL80211_MESHCONF_SYNC_OFFSET_MAX_NEIGHBOR,
			cur_params.dot11MeshNbrOffsetMaxNeighbor) ||
	    nla_put_u8(msg, NL80211_MESHCONF_HWMP_MAX_PREQ_RETRIES,
		       cur_params.dot11MeshHWMPmaxPREQretries) ||
	    nla_put_u32(msg, NL80211_MESHCONF_PATH_REFRESH_TIME,
			cur_params.path_refresh_time) ||
	    nla_put_u16(msg, NL80211_MESHCONF_MIN_DISCOVERY_TIMEOUT,
			cur_params.min_discovery_timeout) ||
	    nla_put_u32(msg, NL80211_MESHCONF_HWMP_ACTIVE_PATH_TIMEOUT,
			cur_params.dot11MeshHWMPactivePathTimeout) ||
	    nla_put_u16(msg, NL80211_MESHCONF_HWMP_PREQ_MIN_INTERVAL,
			cur_params.dot11MeshHWMPpreqMinInterval) ||
	    nla_put_u16(msg, NL80211_MESHCONF_HWMP_PERR_MIN_INTERVAL,
			cur_params.dot11MeshHWMPperrMinInterval) ||
	    nla_put_u16(msg, NL80211_MESHCONF_HWMP_NET_DIAM_TRVS_TIME,
			cur_params.dot11MeshHWMPnetDiameterTraversalTime) ||
	    nla_put_u8(msg, NL80211_MESHCONF_HWMP_ROOTMODE,
		       cur_params.dot11MeshHWMPRootMode) ||
	    nla_put_u16(msg, NL80211_MESHCONF_HWMP_RANN_INTERVAL,
			cur_params.dot11MeshHWMPRannInterval) ||
	    nla_put_u8(msg, NL80211_MESHCONF_GATE_ANNOUNCEMENTS,
		       cur_params.dot11MeshGateAnnouncementProtocol) ||
	    nla_put_u8(msg, NL80211_MESHCONF_FORWARDING,
		       cur_params.dot11MeshForwarding) ||
	    nla_put_u32(msg, NL80211_MESHCONF_RSSI_THRESHOLD,
			cur_params.rssi_threshold) ||
	    nla_put_u32(msg, NL80211_MESHCONF_HT_OPMODE,
			cur_params.ht_opmode) ||
	    nla_put_u32(msg, NL80211_MESHCONF_HWMP_PATH_TO_ROOT_TIMEOUT,
			cur_params.dot11MeshHWMPactivePathToRootTimeout) ||
	    nla_put_u16(msg, NL80211_MESHCONF_HWMP_ROOT_INTERVAL,
			cur_params.dot11MeshHWMProotInterval) ||
	    nla_put_u16(msg, NL80211_MESHCONF_HWMP_CONFIRMATION_INTERVAL,
			cur_params.dot11MeshHWMPconfirmationInterval) ||
	    nla_put_u32(msg, NL80211_MESHCONF_POWER_MODE,
			cur_params.power_mode) ||
	    nla_put_u16(msg, NL80211_MESHCONF_AWAKE_WINDOW,
			cur_params.dot11MeshAwakeWindowDuration))
		goto nla_put_failure;
	nla_nest_end(msg, pinfoattr);
	genlmsg_end(msg, hdr);
	return genlmsg_reply(msg, info);

 nla_put_failure:
	genlmsg_cancel(msg, hdr);
 out:
	nlmsg_free(msg);
	return -ENOBUFS;
}

static const struct nla_policy nl80211_meshconf_params_policy[NL80211_MESHCONF_ATTR_MAX+1] = {
	[NL80211_MESHCONF_RETRY_TIMEOUT] = { .type = NLA_U16 },
	[NL80211_MESHCONF_CONFIRM_TIMEOUT] = { .type = NLA_U16 },
	[NL80211_MESHCONF_HOLDING_TIMEOUT] = { .type = NLA_U16 },
	[NL80211_MESHCONF_MAX_PEER_LINKS] = { .type = NLA_U16 },
	[NL80211_MESHCONF_MAX_RETRIES] = { .type = NLA_U8 },
	[NL80211_MESHCONF_TTL] = { .type = NLA_U8 },
	[NL80211_MESHCONF_ELEMENT_TTL] = { .type = NLA_U8 },
	[NL80211_MESHCONF_AUTO_OPEN_PLINKS] = { .type = NLA_U8 },
	[NL80211_MESHCONF_SYNC_OFFSET_MAX_NEIGHBOR] = { .type = NLA_U32 },
	[NL80211_MESHCONF_HWMP_MAX_PREQ_RETRIES] = { .type = NLA_U8 },
	[NL80211_MESHCONF_PATH_REFRESH_TIME] = { .type = NLA_U32 },
	[NL80211_MESHCONF_MIN_DISCOVERY_TIMEOUT] = { .type = NLA_U16 },
	[NL80211_MESHCONF_HWMP_ACTIVE_PATH_TIMEOUT] = { .type = NLA_U32 },
	[NL80211_MESHCONF_HWMP_PREQ_MIN_INTERVAL] = { .type = NLA_U16 },
	[NL80211_MESHCONF_HWMP_PERR_MIN_INTERVAL] = { .type = NLA_U16 },
	[NL80211_MESHCONF_HWMP_NET_DIAM_TRVS_TIME] = { .type = NLA_U16 },
	[NL80211_MESHCONF_HWMP_ROOTMODE] = { .type = NLA_U8 },
	[NL80211_MESHCONF_HWMP_RANN_INTERVAL] = { .type = NLA_U16 },
	[NL80211_MESHCONF_GATE_ANNOUNCEMENTS] = { .type = NLA_U8 },
	[NL80211_MESHCONF_FORWARDING] = { .type = NLA_U8 },
	[NL80211_MESHCONF_RSSI_THRESHOLD] = { .type = NLA_U32 },
	[NL80211_MESHCONF_HT_OPMODE] = { .type = NLA_U16 },
	[NL80211_MESHCONF_HWMP_PATH_TO_ROOT_TIMEOUT] = { .type = NLA_U32 },
	[NL80211_MESHCONF_HWMP_ROOT_INTERVAL] = { .type = NLA_U16 },
	[NL80211_MESHCONF_HWMP_CONFIRMATION_INTERVAL] = { .type = NLA_U16 },
	[NL80211_MESHCONF_POWER_MODE] = { .type = NLA_U32 },
	[NL80211_MESHCONF_AWAKE_WINDOW] = { .type = NLA_U16 },
};

static const struct nla_policy
	nl80211_mesh_setup_params_policy[NL80211_MESH_SETUP_ATTR_MAX+1] = {
	[NL80211_MESH_SETUP_ENABLE_VENDOR_SYNC] = { .type = NLA_U8 },
	[NL80211_MESH_SETUP_ENABLE_VENDOR_PATH_SEL] = { .type = NLA_U8 },
	[NL80211_MESH_SETUP_ENABLE_VENDOR_METRIC] = { .type = NLA_U8 },
	[NL80211_MESH_SETUP_USERSPACE_AUTH] = { .type = NLA_FLAG },
	[NL80211_MESH_SETUP_USERSPACE_MPM] = { .type = NLA_FLAG },
	[NL80211_MESH_SETUP_IE] = { .type = NLA_BINARY,
				    .len = IEEE80211_MAX_DATA_LEN },
	[NL80211_MESH_SETUP_USERSPACE_AMPE] = { .type = NLA_FLAG },
};

static int nl80211_parse_mesh_config(struct genl_info *info,
				     struct mesh_config *cfg,
				     u32 *mask_out)
{
	struct nlattr *tb[NL80211_MESHCONF_ATTR_MAX + 1];
	u32 mask = 0;

#define FILL_IN_MESH_PARAM_IF_SET(tb, cfg, param, min, max, mask, attr, fn) \
do {									    \
	if (tb[attr]) {							    \
		if (fn(tb[attr]) < min || fn(tb[attr]) > max)		    \
			return -EINVAL;					    \
		cfg->param = fn(tb[attr]);				    \
		mask |= (1 << (attr - 1));				    \
	}								    \
} while (0)


	if (!info->attrs[NL80211_ATTR_MESH_CONFIG])
		return -EINVAL;
	if (nla_parse_nested(tb, NL80211_MESHCONF_ATTR_MAX,
			     info->attrs[NL80211_ATTR_MESH_CONFIG],
			     nl80211_meshconf_params_policy))
		return -EINVAL;

	/* This makes sure that there aren't more than 32 mesh config
	 * parameters (otherwise our bitfield scheme would not work.) */
	BUILD_BUG_ON(NL80211_MESHCONF_ATTR_MAX > 32);

	/* Fill in the params struct */
	FILL_IN_MESH_PARAM_IF_SET(tb, cfg, dot11MeshRetryTimeout, 1, 255,
				  mask, NL80211_MESHCONF_RETRY_TIMEOUT,
				  nla_get_u16);
	FILL_IN_MESH_PARAM_IF_SET(tb, cfg, dot11MeshConfirmTimeout, 1, 255,
				  mask, NL80211_MESHCONF_CONFIRM_TIMEOUT,
				  nla_get_u16);
	FILL_IN_MESH_PARAM_IF_SET(tb, cfg, dot11MeshHoldingTimeout, 1, 255,
				  mask, NL80211_MESHCONF_HOLDING_TIMEOUT,
				  nla_get_u16);
	FILL_IN_MESH_PARAM_IF_SET(tb, cfg, dot11MeshMaxPeerLinks, 0, 255,
				  mask, NL80211_MESHCONF_MAX_PEER_LINKS,
				  nla_get_u16);
	FILL_IN_MESH_PARAM_IF_SET(tb, cfg, dot11MeshMaxRetries, 0, 16,
				  mask, NL80211_MESHCONF_MAX_RETRIES,
				  nla_get_u8);
	FILL_IN_MESH_PARAM_IF_SET(tb, cfg, dot11MeshTTL, 1, 255,
				  mask, NL80211_MESHCONF_TTL, nla_get_u8);
	FILL_IN_MESH_PARAM_IF_SET(tb, cfg, element_ttl, 1, 255,
				  mask, NL80211_MESHCONF_ELEMENT_TTL,
				  nla_get_u8);
	FILL_IN_MESH_PARAM_IF_SET(tb, cfg, auto_open_plinks, 0, 1,
				  mask, NL80211_MESHCONF_AUTO_OPEN_PLINKS,
				  nla_get_u8);
	FILL_IN_MESH_PARAM_IF_SET(tb, cfg, dot11MeshNbrOffsetMaxNeighbor,
				  1, 255, mask,
				  NL80211_MESHCONF_SYNC_OFFSET_MAX_NEIGHBOR,
				  nla_get_u32);
	FILL_IN_MESH_PARAM_IF_SET(tb, cfg, dot11MeshHWMPmaxPREQretries, 0, 255,
				  mask, NL80211_MESHCONF_HWMP_MAX_PREQ_RETRIES,
				  nla_get_u8);
	FILL_IN_MESH_PARAM_IF_SET(tb, cfg, path_refresh_time, 1, 65535,
				  mask, NL80211_MESHCONF_PATH_REFRESH_TIME,
				  nla_get_u32);
	FILL_IN_MESH_PARAM_IF_SET(tb, cfg, min_discovery_timeout, 1, 65535,
				  mask, NL80211_MESHCONF_MIN_DISCOVERY_TIMEOUT,
				  nla_get_u16);
	FILL_IN_MESH_PARAM_IF_SET(tb, cfg, dot11MeshHWMPactivePathTimeout,
				  1, 65535, mask,
				  NL80211_MESHCONF_HWMP_ACTIVE_PATH_TIMEOUT,
				  nla_get_u32);
	FILL_IN_MESH_PARAM_IF_SET(tb, cfg, dot11MeshHWMPpreqMinInterval,
				  1, 65535, mask,
				  NL80211_MESHCONF_HWMP_PREQ_MIN_INTERVAL,
				  nla_get_u16);
	FILL_IN_MESH_PARAM_IF_SET(tb, cfg, dot11MeshHWMPperrMinInterval,
				  1, 65535, mask,
				  NL80211_MESHCONF_HWMP_PERR_MIN_INTERVAL,
				  nla_get_u16);
	FILL_IN_MESH_PARAM_IF_SET(tb, cfg,
				  dot11MeshHWMPnetDiameterTraversalTime,
				  1, 65535, mask,
				  NL80211_MESHCONF_HWMP_NET_DIAM_TRVS_TIME,
				  nla_get_u16);
	FILL_IN_MESH_PARAM_IF_SET(tb, cfg, dot11MeshHWMPRootMode, 0, 4,
				  mask, NL80211_MESHCONF_HWMP_ROOTMODE,
				  nla_get_u8);
	FILL_IN_MESH_PARAM_IF_SET(tb, cfg, dot11MeshHWMPRannInterval, 1, 65535,
				  mask, NL80211_MESHCONF_HWMP_RANN_INTERVAL,
				  nla_get_u16);
	FILL_IN_MESH_PARAM_IF_SET(tb, cfg,
				  dot11MeshGateAnnouncementProtocol, 0, 1,
				  mask, NL80211_MESHCONF_GATE_ANNOUNCEMENTS,
				  nla_get_u8);
	FILL_IN_MESH_PARAM_IF_SET(tb, cfg, dot11MeshForwarding, 0, 1,
				  mask, NL80211_MESHCONF_FORWARDING,
				  nla_get_u8);
	FILL_IN_MESH_PARAM_IF_SET(tb, cfg, rssi_threshold, 1, 255,
				  mask, NL80211_MESHCONF_RSSI_THRESHOLD,
				  nla_get_u32);
	FILL_IN_MESH_PARAM_IF_SET(tb, cfg, ht_opmode, 0, 16,
				  mask, NL80211_MESHCONF_HT_OPMODE,
				  nla_get_u16);
	FILL_IN_MESH_PARAM_IF_SET(tb, cfg, dot11MeshHWMPactivePathToRootTimeout,
				  1, 65535, mask,
				  NL80211_MESHCONF_HWMP_PATH_TO_ROOT_TIMEOUT,
				  nla_get_u32);
	FILL_IN_MESH_PARAM_IF_SET(tb, cfg, dot11MeshHWMProotInterval, 1, 65535,
				  mask, NL80211_MESHCONF_HWMP_ROOT_INTERVAL,
				  nla_get_u16);
	FILL_IN_MESH_PARAM_IF_SET(tb, cfg,
				  dot11MeshHWMPconfirmationInterval,
				  1, 65535, mask,
				  NL80211_MESHCONF_HWMP_CONFIRMATION_INTERVAL,
				  nla_get_u16);
	FILL_IN_MESH_PARAM_IF_SET(tb, cfg, power_mode,
				  NL80211_MESH_POWER_ACTIVE,
				  NL80211_MESH_POWER_MAX,
				  mask, NL80211_MESHCONF_POWER_MODE,
				  nla_get_u32);
	FILL_IN_MESH_PARAM_IF_SET(tb, cfg, dot11MeshAwakeWindowDuration,
				  0, 65535, mask,
				  NL80211_MESHCONF_AWAKE_WINDOW, nla_get_u16);
	if (mask_out)
		*mask_out = mask;

	return 0;

#undef FILL_IN_MESH_PARAM_IF_SET
}

static int nl80211_parse_mesh_setup(struct genl_info *info,
				     struct mesh_setup *setup)
{
	struct cfg80211_registered_device *rdev = info->user_ptr[0];
	struct nlattr *tb[NL80211_MESH_SETUP_ATTR_MAX + 1];

	if (!info->attrs[NL80211_ATTR_MESH_SETUP])
		return -EINVAL;
	if (nla_parse_nested(tb, NL80211_MESH_SETUP_ATTR_MAX,
			     info->attrs[NL80211_ATTR_MESH_SETUP],
			     nl80211_mesh_setup_params_policy))
		return -EINVAL;

	if (tb[NL80211_MESH_SETUP_ENABLE_VENDOR_SYNC])
		setup->sync_method =
		(nla_get_u8(tb[NL80211_MESH_SETUP_ENABLE_VENDOR_SYNC])) ?
		 IEEE80211_SYNC_METHOD_VENDOR :
		 IEEE80211_SYNC_METHOD_NEIGHBOR_OFFSET;

	if (tb[NL80211_MESH_SETUP_ENABLE_VENDOR_PATH_SEL])
		setup->path_sel_proto =
		(nla_get_u8(tb[NL80211_MESH_SETUP_ENABLE_VENDOR_PATH_SEL])) ?
		 IEEE80211_PATH_PROTOCOL_VENDOR :
		 IEEE80211_PATH_PROTOCOL_HWMP;

	if (tb[NL80211_MESH_SETUP_ENABLE_VENDOR_METRIC])
		setup->path_metric =
		(nla_get_u8(tb[NL80211_MESH_SETUP_ENABLE_VENDOR_METRIC])) ?
		 IEEE80211_PATH_METRIC_VENDOR :
		 IEEE80211_PATH_METRIC_AIRTIME;


	if (tb[NL80211_MESH_SETUP_IE]) {
		struct nlattr *ieattr =
			tb[NL80211_MESH_SETUP_IE];
		if (!is_valid_ie_attr(ieattr))
			return -EINVAL;
		setup->ie = nla_data(ieattr);
		setup->ie_len = nla_len(ieattr);
	}
	if (tb[NL80211_MESH_SETUP_USERSPACE_MPM] &&
	    !(rdev->wiphy.features & NL80211_FEATURE_USERSPACE_MPM))
		return -EINVAL;
	setup->user_mpm = nla_get_flag(tb[NL80211_MESH_SETUP_USERSPACE_MPM]);
	setup->is_authenticated = nla_get_flag(tb[NL80211_MESH_SETUP_USERSPACE_AUTH]);
	setup->is_secure = nla_get_flag(tb[NL80211_MESH_SETUP_USERSPACE_AMPE]);
	if (setup->is_secure)
		setup->user_mpm = true;

	return 0;
}

static int nl80211_update_mesh_config(struct sk_buff *skb,
				      struct genl_info *info)
{
	struct cfg80211_registered_device *rdev = info->user_ptr[0];
	struct net_device *dev = info->user_ptr[1];
	struct wireless_dev *wdev = dev->ieee80211_ptr;
	struct mesh_config cfg;
	u32 mask;
	int err;

	if (wdev->iftype != NL80211_IFTYPE_MESH_POINT)
		return -EOPNOTSUPP;

	if (!rdev->ops->update_mesh_config)
		return -EOPNOTSUPP;

	err = nl80211_parse_mesh_config(info, &cfg, &mask);
	if (err)
		return err;

	wdev_lock(wdev);
	if (!wdev->mesh_id_len)
		err = -ENOLINK;

	if (!err)
		err = rdev_update_mesh_config(rdev, dev, mask, &cfg);

	wdev_unlock(wdev);

	return err;
}

static int nl80211_get_reg(struct sk_buff *skb, struct genl_info *info)
{
	const struct ieee80211_regdomain *regdom;
	struct sk_buff *msg;
	void *hdr = NULL;
	struct nlattr *nl_reg_rules;
	unsigned int i;
	int err = -EINVAL;

	mutex_lock(&cfg80211_mutex);

	if (!cfg80211_regdomain)
		goto out;

	msg = nlmsg_new(NLMSG_DEFAULT_SIZE, GFP_KERNEL);
	if (!msg) {
		err = -ENOBUFS;
		goto out;
	}

	hdr = nl80211hdr_put(msg, info->snd_portid, info->snd_seq, 0,
			     NL80211_CMD_GET_REG);
	if (!hdr)
		goto put_failure;

	if (reg_last_request_cell_base() &&
	    nla_put_u32(msg, NL80211_ATTR_USER_REG_HINT_TYPE,
			NL80211_USER_REG_HINT_CELL_BASE))
		goto nla_put_failure;

	rcu_read_lock();
	regdom = rcu_dereference(cfg80211_regdomain);

	if (nla_put_string(msg, NL80211_ATTR_REG_ALPHA2, regdom->alpha2) ||
	    (regdom->dfs_region &&
	     nla_put_u8(msg, NL80211_ATTR_DFS_REGION, regdom->dfs_region)))
		goto nla_put_failure_rcu;

	nl_reg_rules = nla_nest_start(msg, NL80211_ATTR_REG_RULES);
	if (!nl_reg_rules)
		goto nla_put_failure_rcu;

	for (i = 0; i < regdom->n_reg_rules; i++) {
		struct nlattr *nl_reg_rule;
		const struct ieee80211_reg_rule *reg_rule;
		const struct ieee80211_freq_range *freq_range;
		const struct ieee80211_power_rule *power_rule;

		reg_rule = &regdom->reg_rules[i];
		freq_range = &reg_rule->freq_range;
		power_rule = &reg_rule->power_rule;

		nl_reg_rule = nla_nest_start(msg, i);
		if (!nl_reg_rule)
			goto nla_put_failure_rcu;

		if (nla_put_u32(msg, NL80211_ATTR_REG_RULE_FLAGS,
				reg_rule->flags) ||
		    nla_put_u32(msg, NL80211_ATTR_FREQ_RANGE_START,
				freq_range->start_freq_khz) ||
		    nla_put_u32(msg, NL80211_ATTR_FREQ_RANGE_END,
				freq_range->end_freq_khz) ||
		    nla_put_u32(msg, NL80211_ATTR_FREQ_RANGE_MAX_BW,
				freq_range->max_bandwidth_khz) ||
		    nla_put_u32(msg, NL80211_ATTR_POWER_RULE_MAX_ANT_GAIN,
				power_rule->max_antenna_gain) ||
		    nla_put_u32(msg, NL80211_ATTR_POWER_RULE_MAX_EIRP,
				power_rule->max_eirp))
			goto nla_put_failure_rcu;

		nla_nest_end(msg, nl_reg_rule);
	}
	rcu_read_unlock();

	nla_nest_end(msg, nl_reg_rules);

	genlmsg_end(msg, hdr);
	err = genlmsg_reply(msg, info);
	goto out;

nla_put_failure_rcu:
	rcu_read_unlock();
nla_put_failure:
	genlmsg_cancel(msg, hdr);
put_failure:
	nlmsg_free(msg);
	err = -EMSGSIZE;
out:
	mutex_unlock(&cfg80211_mutex);
	return err;
}

static int nl80211_set_reg(struct sk_buff *skb, struct genl_info *info)
{
	struct nlattr *tb[NL80211_REG_RULE_ATTR_MAX + 1];
	struct nlattr *nl_reg_rule;
	char *alpha2 = NULL;
	int rem_reg_rules = 0, r = 0;
	u32 num_rules = 0, rule_idx = 0, size_of_regd;
	u8 dfs_region = 0;
	struct ieee80211_regdomain *rd = NULL;

	if (!info->attrs[NL80211_ATTR_REG_ALPHA2])
		return -EINVAL;

	if (!info->attrs[NL80211_ATTR_REG_RULES])
		return -EINVAL;

	alpha2 = nla_data(info->attrs[NL80211_ATTR_REG_ALPHA2]);

	if (info->attrs[NL80211_ATTR_DFS_REGION])
		dfs_region = nla_get_u8(info->attrs[NL80211_ATTR_DFS_REGION]);

	nla_for_each_nested(nl_reg_rule, info->attrs[NL80211_ATTR_REG_RULES],
			    rem_reg_rules) {
		num_rules++;
		if (num_rules > NL80211_MAX_SUPP_REG_RULES)
			return -EINVAL;
	}

	size_of_regd = sizeof(struct ieee80211_regdomain) +
		       num_rules * sizeof(struct ieee80211_reg_rule);

	rd = kzalloc(size_of_regd, GFP_KERNEL);
	if (!rd)
		return -ENOMEM;

	rd->n_reg_rules = num_rules;
	rd->alpha2[0] = alpha2[0];
	rd->alpha2[1] = alpha2[1];

	/*
	 * Disable DFS master mode if the DFS region was
	 * not supported or known on this kernel.
	 */
	if (reg_supported_dfs_region(dfs_region))
		rd->dfs_region = dfs_region;

	nla_for_each_nested(nl_reg_rule, info->attrs[NL80211_ATTR_REG_RULES],
			    rem_reg_rules) {
		nla_parse(tb, NL80211_REG_RULE_ATTR_MAX,
			  nla_data(nl_reg_rule), nla_len(nl_reg_rule),
			  reg_rule_policy);
		r = parse_reg_rule(tb, &rd->reg_rules[rule_idx]);
		if (r)
			goto bad_reg;

		rule_idx++;

		if (rule_idx > NL80211_MAX_SUPP_REG_RULES) {
			r = -EINVAL;
			goto bad_reg;
		}
	}

	mutex_lock(&cfg80211_mutex);

	r = set_regdom(rd);
	/* set_regdom took ownership */
	rd = NULL;
	mutex_unlock(&cfg80211_mutex);

 bad_reg:
	kfree(rd);
	return r;
}

static int validate_scan_freqs(struct nlattr *freqs)
{
	struct nlattr *attr1, *attr2;
	int n_channels = 0, tmp1, tmp2;

	nla_for_each_nested(attr1, freqs, tmp1) {
		n_channels++;
		/*
		 * Some hardware has a limited channel list for
		 * scanning, and it is pretty much nonsensical
		 * to scan for a channel twice, so disallow that
		 * and don't require drivers to check that the
		 * channel list they get isn't longer than what
		 * they can scan, as long as they can scan all
		 * the channels they registered at once.
		 */
		nla_for_each_nested(attr2, freqs, tmp2)
			if (attr1 != attr2 &&
			    nla_get_u32(attr1) == nla_get_u32(attr2))
				return 0;
	}

	return n_channels;
}

static int nl80211_trigger_scan(struct sk_buff *skb, struct genl_info *info)
{
	struct cfg80211_registered_device *rdev = info->user_ptr[0];
	struct wireless_dev *wdev = info->user_ptr[1];
	struct cfg80211_scan_request *request;
	struct nlattr *attr;
	struct wiphy *wiphy;
	int err, tmp, n_ssids = 0, n_channels, i;
	size_t ie_len;

	if (!is_valid_ie_attr(info->attrs[NL80211_ATTR_IE]))
		return -EINVAL;

	wiphy = &rdev->wiphy;

	if (!rdev->ops->scan)
		return -EOPNOTSUPP;

	if (rdev->scan_req)
		return -EBUSY;

	if (info->attrs[NL80211_ATTR_SCAN_FREQUENCIES]) {
		n_channels = validate_scan_freqs(
				info->attrs[NL80211_ATTR_SCAN_FREQUENCIES]);
		if (!n_channels)
			return -EINVAL;
	} else {
		enum ieee80211_band band;
		n_channels = 0;

		for (band = 0; band < IEEE80211_NUM_BANDS; band++)
			if (wiphy->bands[band])
				n_channels += wiphy->bands[band]->n_channels;
	}

	if (info->attrs[NL80211_ATTR_SCAN_SSIDS])
		nla_for_each_nested(attr, info->attrs[NL80211_ATTR_SCAN_SSIDS], tmp)
			n_ssids++;

	if (n_ssids > wiphy->max_scan_ssids)
		return -EINVAL;

	if (info->attrs[NL80211_ATTR_IE])
		ie_len = nla_len(info->attrs[NL80211_ATTR_IE]);
	else
		ie_len = 0;

	if (ie_len > wiphy->max_scan_ie_len)
		return -EINVAL;

	request = kzalloc(sizeof(*request)
			+ sizeof(*request->ssids) * n_ssids
			+ sizeof(*request->channels) * n_channels
			+ ie_len, GFP_KERNEL);
	if (!request)
		return -ENOMEM;

	if (n_ssids)
		request->ssids = (void *)&request->channels[n_channels];
	request->n_ssids = n_ssids;
	if (ie_len) {
		if (request->ssids)
			request->ie = (void *)(request->ssids + n_ssids);
		else
			request->ie = (void *)(request->channels + n_channels);
	}

	i = 0;
	if (info->attrs[NL80211_ATTR_SCAN_FREQUENCIES]) {
		/* user specified, bail out if channel not found */
		nla_for_each_nested(attr, info->attrs[NL80211_ATTR_SCAN_FREQUENCIES], tmp) {
			struct ieee80211_channel *chan;

			chan = ieee80211_get_channel(wiphy, nla_get_u32(attr));

			if (!chan) {
				err = -EINVAL;
				goto out_free;
			}

			/* ignore disabled channels */
			if (chan->flags & IEEE80211_CHAN_DISABLED)
				continue;

			request->channels[i] = chan;
			i++;
		}
	} else {
		enum ieee80211_band band;

		/* all channels */
		for (band = 0; band < IEEE80211_NUM_BANDS; band++) {
			int j;
			if (!wiphy->bands[band])
				continue;
			for (j = 0; j < wiphy->bands[band]->n_channels; j++) {
				struct ieee80211_channel *chan;

				chan = &wiphy->bands[band]->channels[j];

				if (chan->flags & IEEE80211_CHAN_DISABLED)
					continue;

				request->channels[i] = chan;
				i++;
			}
		}
	}

	if (!i) {
		err = -EINVAL;
		goto out_free;
	}

	request->n_channels = i;

	i = 0;
	if (info->attrs[NL80211_ATTR_SCAN_SSIDS]) {
		nla_for_each_nested(attr, info->attrs[NL80211_ATTR_SCAN_SSIDS], tmp) {
			if (nla_len(attr) > IEEE80211_MAX_SSID_LEN) {
				err = -EINVAL;
				goto out_free;
			}
			request->ssids[i].ssid_len = nla_len(attr);
			memcpy(request->ssids[i].ssid, nla_data(attr), nla_len(attr));
			i++;
		}
	}

	if (info->attrs[NL80211_ATTR_IE]) {
		request->ie_len = nla_len(info->attrs[NL80211_ATTR_IE]);
		memcpy((void *)request->ie,
		       nla_data(info->attrs[NL80211_ATTR_IE]),
		       request->ie_len);
	}

	for (i = 0; i < IEEE80211_NUM_BANDS; i++)
		if (wiphy->bands[i])
			request->rates[i] =
				(1 << wiphy->bands[i]->n_bitrates) - 1;

	if (info->attrs[NL80211_ATTR_SCAN_SUPP_RATES]) {
		nla_for_each_nested(attr,
				    info->attrs[NL80211_ATTR_SCAN_SUPP_RATES],
				    tmp) {
			enum ieee80211_band band = nla_type(attr);

			if (band < 0 || band >= IEEE80211_NUM_BANDS) {
				err = -EINVAL;
				goto out_free;
			}
			err = ieee80211_get_ratemask(wiphy->bands[band],
						     nla_data(attr),
						     nla_len(attr),
						     &request->rates[band]);
			if (err)
				goto out_free;
		}
	}

	if (info->attrs[NL80211_ATTR_SCAN_FLAGS]) {
		request->flags = nla_get_u32(
			info->attrs[NL80211_ATTR_SCAN_FLAGS]);
		if (((request->flags & NL80211_SCAN_FLAG_LOW_PRIORITY) &&
		     !(wiphy->features & NL80211_FEATURE_LOW_PRIORITY_SCAN)) ||
		    ((request->flags & NL80211_SCAN_FLAG_FLUSH) &&
		     !(wiphy->features & NL80211_FEATURE_SCAN_FLUSH))) {
			err = -EOPNOTSUPP;
			goto out_free;
		}
	}

	request->no_cck =
		nla_get_flag(info->attrs[NL80211_ATTR_TX_NO_CCK_RATE]);

	request->wdev = wdev;
	request->wiphy = &rdev->wiphy;
	request->scan_start = jiffies;

	rdev->scan_req = request;
	err = rdev_scan(rdev, request);

	if (!err) {
		nl80211_send_scan_start(rdev, wdev);
		if (wdev->netdev)
			dev_hold(wdev->netdev);
	} else {
 out_free:
		rdev->scan_req = NULL;
		kfree(request);
	}

	return err;
}

static int nl80211_start_sched_scan(struct sk_buff *skb,
				    struct genl_info *info)
{
	struct cfg80211_sched_scan_request *request;
	struct cfg80211_registered_device *rdev = info->user_ptr[0];
	struct net_device *dev = info->user_ptr[1];
	struct nlattr *attr;
	struct wiphy *wiphy;
	int err, tmp, n_ssids = 0, n_match_sets = 0, n_channels, i;
	u32 interval;
	enum ieee80211_band band;
	size_t ie_len;
	struct nlattr *tb[NL80211_SCHED_SCAN_MATCH_ATTR_MAX + 1];

	if (!(rdev->wiphy.flags & WIPHY_FLAG_SUPPORTS_SCHED_SCAN) ||
	    !rdev->ops->sched_scan_start)
		return -EOPNOTSUPP;

	if (!is_valid_ie_attr(info->attrs[NL80211_ATTR_IE]))
		return -EINVAL;

	if (!info->attrs[NL80211_ATTR_SCHED_SCAN_INTERVAL])
		return -EINVAL;

	interval = nla_get_u32(info->attrs[NL80211_ATTR_SCHED_SCAN_INTERVAL]);
	if (interval == 0)
		return -EINVAL;

	wiphy = &rdev->wiphy;

	if (info->attrs[NL80211_ATTR_SCAN_FREQUENCIES]) {
		n_channels = validate_scan_freqs(
				info->attrs[NL80211_ATTR_SCAN_FREQUENCIES]);
		if (!n_channels)
			return -EINVAL;
	} else {
		n_channels = 0;

		for (band = 0; band < IEEE80211_NUM_BANDS; band++)
			if (wiphy->bands[band])
				n_channels += wiphy->bands[band]->n_channels;
	}

	if (info->attrs[NL80211_ATTR_SCAN_SSIDS])
		nla_for_each_nested(attr, info->attrs[NL80211_ATTR_SCAN_SSIDS],
				    tmp)
			n_ssids++;

	if (n_ssids > wiphy->max_sched_scan_ssids)
		return -EINVAL;

	if (info->attrs[NL80211_ATTR_SCHED_SCAN_MATCH])
		nla_for_each_nested(attr,
				    info->attrs[NL80211_ATTR_SCHED_SCAN_MATCH],
				    tmp)
			n_match_sets++;

	if (n_match_sets > wiphy->max_match_sets)
		return -EINVAL;

	if (info->attrs[NL80211_ATTR_IE])
		ie_len = nla_len(info->attrs[NL80211_ATTR_IE]);
	else
		ie_len = 0;

	if (ie_len > wiphy->max_sched_scan_ie_len)
		return -EINVAL;

	mutex_lock(&rdev->sched_scan_mtx);

	if (rdev->sched_scan_req) {
		err = -EINPROGRESS;
		goto out;
	}

	request = kzalloc(sizeof(*request)
			+ sizeof(*request->ssids) * n_ssids
			+ sizeof(*request->match_sets) * n_match_sets
			+ sizeof(*request->channels) * n_channels
			+ ie_len, GFP_KERNEL);
	if (!request) {
		err = -ENOMEM;
		goto out;
	}

	if (n_ssids)
		request->ssids = (void *)&request->channels[n_channels];
	request->n_ssids = n_ssids;
	if (ie_len) {
		if (request->ssids)
			request->ie = (void *)(request->ssids + n_ssids);
		else
			request->ie = (void *)(request->channels + n_channels);
	}

	if (n_match_sets) {
		if (request->ie)
			request->match_sets = (void *)(request->ie + ie_len);
		else if (request->ssids)
			request->match_sets =
				(void *)(request->ssids + n_ssids);
		else
			request->match_sets =
				(void *)(request->channels + n_channels);
	}
	request->n_match_sets = n_match_sets;

	i = 0;
	if (info->attrs[NL80211_ATTR_SCAN_FREQUENCIES]) {
		/* user specified, bail out if channel not found */
		nla_for_each_nested(attr,
				    info->attrs[NL80211_ATTR_SCAN_FREQUENCIES],
				    tmp) {
			struct ieee80211_channel *chan;

			chan = ieee80211_get_channel(wiphy, nla_get_u32(attr));

			if (!chan) {
				err = -EINVAL;
				goto out_free;
			}

			/* ignore disabled channels */
			if (chan->flags & IEEE80211_CHAN_DISABLED)
				continue;

			request->channels[i] = chan;
			i++;
		}
	} else {
		/* all channels */
		for (band = 0; band < IEEE80211_NUM_BANDS; band++) {
			int j;
			if (!wiphy->bands[band])
				continue;
			for (j = 0; j < wiphy->bands[band]->n_channels; j++) {
				struct ieee80211_channel *chan;

				chan = &wiphy->bands[band]->channels[j];

				if (chan->flags & IEEE80211_CHAN_DISABLED)
					continue;

				request->channels[i] = chan;
				i++;
			}
		}
	}

	if (!i) {
		err = -EINVAL;
		goto out_free;
	}

	request->n_channels = i;

	i = 0;
	if (info->attrs[NL80211_ATTR_SCAN_SSIDS]) {
		nla_for_each_nested(attr, info->attrs[NL80211_ATTR_SCAN_SSIDS],
				    tmp) {
			if (nla_len(attr) > IEEE80211_MAX_SSID_LEN) {
				err = -EINVAL;
				goto out_free;
			}
			request->ssids[i].ssid_len = nla_len(attr);
			memcpy(request->ssids[i].ssid, nla_data(attr),
			       nla_len(attr));
			i++;
		}
	}

	i = 0;
	if (info->attrs[NL80211_ATTR_SCHED_SCAN_MATCH]) {
		nla_for_each_nested(attr,
				    info->attrs[NL80211_ATTR_SCHED_SCAN_MATCH],
				    tmp) {
			struct nlattr *ssid, *rssi;

			nla_parse(tb, NL80211_SCHED_SCAN_MATCH_ATTR_MAX,
				  nla_data(attr), nla_len(attr),
				  nl80211_match_policy);
			ssid = tb[NL80211_SCHED_SCAN_MATCH_ATTR_SSID];
			if (ssid) {
				if (nla_len(ssid) > IEEE80211_MAX_SSID_LEN) {
					err = -EINVAL;
					goto out_free;
				}
				memcpy(request->match_sets[i].ssid.ssid,
				       nla_data(ssid), nla_len(ssid));
				request->match_sets[i].ssid.ssid_len =
					nla_len(ssid);
			}
			rssi = tb[NL80211_SCHED_SCAN_MATCH_ATTR_RSSI];
			if (rssi)
				request->rssi_thold = nla_get_u32(rssi);
			else
				request->rssi_thold =
						   NL80211_SCAN_RSSI_THOLD_OFF;
			i++;
		}
	}

	if (info->attrs[NL80211_ATTR_IE]) {
		request->ie_len = nla_len(info->attrs[NL80211_ATTR_IE]);
		memcpy((void *)request->ie,
		       nla_data(info->attrs[NL80211_ATTR_IE]),
		       request->ie_len);
	}

	if (info->attrs[NL80211_ATTR_SCAN_FLAGS]) {
		request->flags = nla_get_u32(
			info->attrs[NL80211_ATTR_SCAN_FLAGS]);
		if (((request->flags & NL80211_SCAN_FLAG_LOW_PRIORITY) &&
		     !(wiphy->features & NL80211_FEATURE_LOW_PRIORITY_SCAN)) ||
		    ((request->flags & NL80211_SCAN_FLAG_FLUSH) &&
		     !(wiphy->features & NL80211_FEATURE_SCAN_FLUSH))) {
			err = -EOPNOTSUPP;
			goto out_free;
		}
	}

	request->dev = dev;
	request->wiphy = &rdev->wiphy;
	request->interval = interval;
	request->scan_start = jiffies;

	err = rdev_sched_scan_start(rdev, dev, request);
	if (!err) {
		rdev->sched_scan_req = request;
		nl80211_send_sched_scan(rdev, dev,
					NL80211_CMD_START_SCHED_SCAN);
		goto out;
	}

out_free:
	kfree(request);
out:
	mutex_unlock(&rdev->sched_scan_mtx);
	return err;
}

static int nl80211_stop_sched_scan(struct sk_buff *skb,
				   struct genl_info *info)
{
	struct cfg80211_registered_device *rdev = info->user_ptr[0];
	int err;

	if (!(rdev->wiphy.flags & WIPHY_FLAG_SUPPORTS_SCHED_SCAN) ||
	    !rdev->ops->sched_scan_stop)
		return -EOPNOTSUPP;

	mutex_lock(&rdev->sched_scan_mtx);
	err = __cfg80211_stop_sched_scan(rdev, false);
	mutex_unlock(&rdev->sched_scan_mtx);

	return err;
}

static int nl80211_start_radar_detection(struct sk_buff *skb,
					 struct genl_info *info)
{
	struct cfg80211_registered_device *rdev = info->user_ptr[0];
	struct net_device *dev = info->user_ptr[1];
	struct wireless_dev *wdev = dev->ieee80211_ptr;
	struct cfg80211_chan_def chandef;
	int err;

	err = nl80211_parse_chandef(rdev, info, &chandef);
	if (err)
		return err;

	if (wdev->cac_started)
		return -EBUSY;

	err = cfg80211_chandef_dfs_required(wdev->wiphy, &chandef);
	if (err < 0)
		return err;

	if (err == 0)
		return -EINVAL;

	if (chandef.chan->dfs_state != NL80211_DFS_USABLE)
		return -EINVAL;

	if (!rdev->ops->start_radar_detection)
		return -EOPNOTSUPP;

	mutex_lock(&rdev->devlist_mtx);
	err = cfg80211_can_use_iftype_chan(rdev, wdev, wdev->iftype,
					   chandef.chan, CHAN_MODE_SHARED,
					   BIT(chandef.width));
	if (err)
		goto err_locked;

	err = rdev->ops->start_radar_detection(&rdev->wiphy, dev, &chandef);
	if (!err) {
		wdev->channel = chandef.chan;
		wdev->cac_started = true;
		wdev->cac_start_time = jiffies;
	}
err_locked:
	mutex_unlock(&rdev->devlist_mtx);

	return err;
}

static int nl80211_send_bss(struct sk_buff *msg, struct netlink_callback *cb,
			    u32 seq, int flags,
			    struct cfg80211_registered_device *rdev,
			    struct wireless_dev *wdev,
			    struct cfg80211_internal_bss *intbss)
{
	struct cfg80211_bss *res = &intbss->pub;
	const struct cfg80211_bss_ies *ies;
	void *hdr;
	struct nlattr *bss;
	bool tsf = false;

	ASSERT_WDEV_LOCK(wdev);

	hdr = nl80211hdr_put(msg, NETLINK_CB(cb->skb).portid, seq, flags,
			     NL80211_CMD_NEW_SCAN_RESULTS);
	if (!hdr)
		return -1;

	genl_dump_check_consistent(cb, hdr, &nl80211_fam);

	if (nla_put_u32(msg, NL80211_ATTR_GENERATION, rdev->bss_generation) ||
	    nla_put_u32(msg, NL80211_ATTR_IFINDEX, wdev->netdev->ifindex))
		goto nla_put_failure;

	bss = nla_nest_start(msg, NL80211_ATTR_BSS);
	if (!bss)
		goto nla_put_failure;
	if ((!is_zero_ether_addr(res->bssid) &&
	     nla_put(msg, NL80211_BSS_BSSID, ETH_ALEN, res->bssid)))
		goto nla_put_failure;

	rcu_read_lock();
	ies = rcu_dereference(res->ies);
	if (ies) {
		if (nla_put_u64(msg, NL80211_BSS_TSF, ies->tsf))
			goto fail_unlock_rcu;
		tsf = true;
		if (ies->len && nla_put(msg, NL80211_BSS_INFORMATION_ELEMENTS,
					ies->len, ies->data))
			goto fail_unlock_rcu;
	}
	ies = rcu_dereference(res->beacon_ies);
	if (ies) {
		if (!tsf && nla_put_u64(msg, NL80211_BSS_TSF, ies->tsf))
			goto fail_unlock_rcu;
		if (ies->len && nla_put(msg, NL80211_BSS_BEACON_IES,
					ies->len, ies->data))
			goto fail_unlock_rcu;
	}
	rcu_read_unlock();

	if (res->beacon_interval &&
	    nla_put_u16(msg, NL80211_BSS_BEACON_INTERVAL, res->beacon_interval))
		goto nla_put_failure;
	if (nla_put_u16(msg, NL80211_BSS_CAPABILITY, res->capability) ||
	    nla_put_u32(msg, NL80211_BSS_FREQUENCY, res->channel->center_freq) ||
	    nla_put_u32(msg, NL80211_BSS_SEEN_MS_AGO,
			jiffies_to_msecs(jiffies - intbss->ts)))
		goto nla_put_failure;

	switch (rdev->wiphy.signal_type) {
	case CFG80211_SIGNAL_TYPE_MBM:
		if (nla_put_u32(msg, NL80211_BSS_SIGNAL_MBM, res->signal))
			goto nla_put_failure;
		break;
	case CFG80211_SIGNAL_TYPE_UNSPEC:
		if (nla_put_u8(msg, NL80211_BSS_SIGNAL_UNSPEC, res->signal))
			goto nla_put_failure;
		break;
	default:
		break;
	}

	switch (wdev->iftype) {
	case NL80211_IFTYPE_P2P_CLIENT:
	case NL80211_IFTYPE_STATION:
		if (intbss == wdev->current_bss &&
		    nla_put_u32(msg, NL80211_BSS_STATUS,
				NL80211_BSS_STATUS_ASSOCIATED))
			goto nla_put_failure;
		break;
	case NL80211_IFTYPE_ADHOC:
		if (intbss == wdev->current_bss &&
		    nla_put_u32(msg, NL80211_BSS_STATUS,
				NL80211_BSS_STATUS_IBSS_JOINED))
			goto nla_put_failure;
		break;
	default:
		break;
	}

	nla_nest_end(msg, bss);

	return genlmsg_end(msg, hdr);

 fail_unlock_rcu:
	rcu_read_unlock();
 nla_put_failure:
	genlmsg_cancel(msg, hdr);
	return -EMSGSIZE;
}

static int nl80211_dump_scan(struct sk_buff *skb,
			     struct netlink_callback *cb)
{
	struct cfg80211_registered_device *rdev;
	struct net_device *dev;
	struct cfg80211_internal_bss *scan;
	struct wireless_dev *wdev;
	int start = cb->args[1], idx = 0;
	int err;

	err = nl80211_prepare_netdev_dump(skb, cb, &rdev, &dev);
	if (err)
		return err;

	wdev = dev->ieee80211_ptr;

	wdev_lock(wdev);
	spin_lock_bh(&rdev->bss_lock);
	cfg80211_bss_expire(rdev);

	cb->seq = rdev->bss_generation;

	list_for_each_entry(scan, &rdev->bss_list, list) {
		if (++idx <= start)
			continue;
		if (nl80211_send_bss(skb, cb,
				cb->nlh->nlmsg_seq, NLM_F_MULTI,
				rdev, wdev, scan) < 0) {
			idx--;
			break;
		}
	}

	spin_unlock_bh(&rdev->bss_lock);
	wdev_unlock(wdev);

	cb->args[1] = idx;
	nl80211_finish_netdev_dump(rdev);

	return skb->len;
}

static int nl80211_send_survey(struct sk_buff *msg, u32 portid, u32 seq,
				int flags, struct net_device *dev,
				struct survey_info *survey)
{
	void *hdr;
	struct nlattr *infoattr;

	hdr = nl80211hdr_put(msg, portid, seq, flags,
			     NL80211_CMD_NEW_SURVEY_RESULTS);
	if (!hdr)
		return -ENOMEM;

	if (nla_put_u32(msg, NL80211_ATTR_IFINDEX, dev->ifindex))
		goto nla_put_failure;

	infoattr = nla_nest_start(msg, NL80211_ATTR_SURVEY_INFO);
	if (!infoattr)
		goto nla_put_failure;

	if (nla_put_u32(msg, NL80211_SURVEY_INFO_FREQUENCY,
			survey->channel->center_freq))
		goto nla_put_failure;

	if ((survey->filled & SURVEY_INFO_NOISE_DBM) &&
	    nla_put_u8(msg, NL80211_SURVEY_INFO_NOISE, survey->noise))
		goto nla_put_failure;
	if ((survey->filled & SURVEY_INFO_IN_USE) &&
	    nla_put_flag(msg, NL80211_SURVEY_INFO_IN_USE))
		goto nla_put_failure;
	if ((survey->filled & SURVEY_INFO_CHANNEL_TIME) &&
	    nla_put_u64(msg, NL80211_SURVEY_INFO_CHANNEL_TIME,
			survey->channel_time))
		goto nla_put_failure;
	if ((survey->filled & SURVEY_INFO_CHANNEL_TIME_BUSY) &&
	    nla_put_u64(msg, NL80211_SURVEY_INFO_CHANNEL_TIME_BUSY,
			survey->channel_time_busy))
		goto nla_put_failure;
	if ((survey->filled & SURVEY_INFO_CHANNEL_TIME_EXT_BUSY) &&
	    nla_put_u64(msg, NL80211_SURVEY_INFO_CHANNEL_TIME_EXT_BUSY,
			survey->channel_time_ext_busy))
		goto nla_put_failure;
	if ((survey->filled & SURVEY_INFO_CHANNEL_TIME_RX) &&
	    nla_put_u64(msg, NL80211_SURVEY_INFO_CHANNEL_TIME_RX,
			survey->channel_time_rx))
		goto nla_put_failure;
	if ((survey->filled & SURVEY_INFO_CHANNEL_TIME_TX) &&
	    nla_put_u64(msg, NL80211_SURVEY_INFO_CHANNEL_TIME_TX,
			survey->channel_time_tx))
		goto nla_put_failure;

	nla_nest_end(msg, infoattr);

	return genlmsg_end(msg, hdr);

 nla_put_failure:
	genlmsg_cancel(msg, hdr);
	return -EMSGSIZE;
}

static int nl80211_dump_survey(struct sk_buff *skb,
			struct netlink_callback *cb)
{
	struct survey_info survey;
	struct cfg80211_registered_device *dev;
	struct net_device *netdev;
	int survey_idx = cb->args[1];
	int res;

	res = nl80211_prepare_netdev_dump(skb, cb, &dev, &netdev);
	if (res)
		return res;

	if (!dev->ops->dump_survey) {
		res = -EOPNOTSUPP;
		goto out_err;
	}

	while (1) {
		struct ieee80211_channel *chan;

		res = rdev_dump_survey(dev, netdev, survey_idx, &survey);
		if (res == -ENOENT)
			break;
		if (res)
			goto out_err;

		/* Survey without a channel doesn't make sense */
		if (!survey.channel) {
			res = -EINVAL;
			goto out;
		}

		chan = ieee80211_get_channel(&dev->wiphy,
					     survey.channel->center_freq);
		if (!chan || chan->flags & IEEE80211_CHAN_DISABLED) {
			survey_idx++;
			continue;
		}

		if (nl80211_send_survey(skb,
				NETLINK_CB(cb->skb).portid,
				cb->nlh->nlmsg_seq, NLM_F_MULTI,
				netdev,
				&survey) < 0)
			goto out;
		survey_idx++;
	}

 out:
	cb->args[1] = survey_idx;
	res = skb->len;
 out_err:
	nl80211_finish_netdev_dump(dev);
	return res;
}

static bool nl80211_valid_wpa_versions(u32 wpa_versions)
{
	return !(wpa_versions & ~(NL80211_WPA_VERSION_1 |
				  NL80211_WPA_VERSION_2));
}

static int nl80211_authenticate(struct sk_buff *skb, struct genl_info *info)
{
	struct cfg80211_registered_device *rdev = info->user_ptr[0];
	struct net_device *dev = info->user_ptr[1];
	struct ieee80211_channel *chan;
	const u8 *bssid, *ssid, *ie = NULL, *sae_data = NULL;
	int err, ssid_len, ie_len = 0, sae_data_len = 0;
	enum nl80211_auth_type auth_type;
	struct key_parse key;
	bool local_state_change;

	if (!is_valid_ie_attr(info->attrs[NL80211_ATTR_IE]))
		return -EINVAL;

	if (!info->attrs[NL80211_ATTR_MAC])
		return -EINVAL;

	if (!info->attrs[NL80211_ATTR_AUTH_TYPE])
		return -EINVAL;

	if (!info->attrs[NL80211_ATTR_SSID])
		return -EINVAL;

	if (!info->attrs[NL80211_ATTR_WIPHY_FREQ])
		return -EINVAL;

	err = nl80211_parse_key(info, &key);
	if (err)
		return err;

	if (key.idx >= 0) {
		if (key.type != -1 && key.type != NL80211_KEYTYPE_GROUP)
			return -EINVAL;
		if (!key.p.key || !key.p.key_len)
			return -EINVAL;
		if ((key.p.cipher != WLAN_CIPHER_SUITE_WEP40 ||
		     key.p.key_len != WLAN_KEY_LEN_WEP40) &&
		    (key.p.cipher != WLAN_CIPHER_SUITE_WEP104 ||
		     key.p.key_len != WLAN_KEY_LEN_WEP104))
			return -EINVAL;
		if (key.idx > 4)
			return -EINVAL;
	} else {
		key.p.key_len = 0;
		key.p.key = NULL;
	}

	if (key.idx >= 0) {
		int i;
		bool ok = false;
		for (i = 0; i < rdev->wiphy.n_cipher_suites; i++) {
			if (key.p.cipher == rdev->wiphy.cipher_suites[i]) {
				ok = true;
				break;
			}
		}
		if (!ok)
			return -EINVAL;
	}

	if (!rdev->ops->auth)
		return -EOPNOTSUPP;

	if (dev->ieee80211_ptr->iftype != NL80211_IFTYPE_STATION &&
	    dev->ieee80211_ptr->iftype != NL80211_IFTYPE_P2P_CLIENT)
		return -EOPNOTSUPP;

	bssid = nla_data(info->attrs[NL80211_ATTR_MAC]);
	chan = ieee80211_get_channel(&rdev->wiphy,
		nla_get_u32(info->attrs[NL80211_ATTR_WIPHY_FREQ]));
	if (!chan || (chan->flags & IEEE80211_CHAN_DISABLED))
		return -EINVAL;

	ssid = nla_data(info->attrs[NL80211_ATTR_SSID]);
	ssid_len = nla_len(info->attrs[NL80211_ATTR_SSID]);

	if (info->attrs[NL80211_ATTR_IE]) {
		ie = nla_data(info->attrs[NL80211_ATTR_IE]);
		ie_len = nla_len(info->attrs[NL80211_ATTR_IE]);
	}

	auth_type = nla_get_u32(info->attrs[NL80211_ATTR_AUTH_TYPE]);
	if (!nl80211_valid_auth_type(rdev, auth_type, NL80211_CMD_AUTHENTICATE))
		return -EINVAL;

	if (auth_type == NL80211_AUTHTYPE_SAE &&
	    !info->attrs[NL80211_ATTR_SAE_DATA])
		return -EINVAL;

	if (info->attrs[NL80211_ATTR_SAE_DATA]) {
		if (auth_type != NL80211_AUTHTYPE_SAE)
			return -EINVAL;
		sae_data = nla_data(info->attrs[NL80211_ATTR_SAE_DATA]);
		sae_data_len = nla_len(info->attrs[NL80211_ATTR_SAE_DATA]);
		/* need to include at least Auth Transaction and Status Code */
		if (sae_data_len < 4)
			return -EINVAL;
	}

	local_state_change = !!info->attrs[NL80211_ATTR_LOCAL_STATE_CHANGE];

	/*
	 * Since we no longer track auth state, ignore
	 * requests to only change local state.
	 */
	if (local_state_change)
		return 0;

	return cfg80211_mlme_auth(rdev, dev, chan, auth_type, bssid,
				  ssid, ssid_len, ie, ie_len,
				  key.p.key, key.p.key_len, key.idx,
				  sae_data, sae_data_len);
}

static int nl80211_crypto_settings(struct cfg80211_registered_device *rdev,
				   struct genl_info *info,
				   struct cfg80211_crypto_settings *settings,
				   int cipher_limit)
{
	memset(settings, 0, sizeof(*settings));

	settings->control_port = info->attrs[NL80211_ATTR_CONTROL_PORT];

	if (info->attrs[NL80211_ATTR_CONTROL_PORT_ETHERTYPE]) {
		u16 proto;
		proto = nla_get_u16(
			info->attrs[NL80211_ATTR_CONTROL_PORT_ETHERTYPE]);
		settings->control_port_ethertype = cpu_to_be16(proto);
		if (!(rdev->wiphy.flags & WIPHY_FLAG_CONTROL_PORT_PROTOCOL) &&
		    proto != ETH_P_PAE)
			return -EINVAL;
		if (info->attrs[NL80211_ATTR_CONTROL_PORT_NO_ENCRYPT])
			settings->control_port_no_encrypt = true;
	} else
		settings->control_port_ethertype = cpu_to_be16(ETH_P_PAE);

	if (info->attrs[NL80211_ATTR_CIPHER_SUITES_PAIRWISE]) {
		void *data;
		int len, i;

		data = nla_data(info->attrs[NL80211_ATTR_CIPHER_SUITES_PAIRWISE]);
		len = nla_len(info->attrs[NL80211_ATTR_CIPHER_SUITES_PAIRWISE]);
		settings->n_ciphers_pairwise = len / sizeof(u32);

		if (len % sizeof(u32))
			return -EINVAL;

		if (settings->n_ciphers_pairwise > cipher_limit)
			return -EINVAL;

		memcpy(settings->ciphers_pairwise, data, len);

		for (i = 0; i < settings->n_ciphers_pairwise; i++)
			if (!cfg80211_supported_cipher_suite(
					&rdev->wiphy,
					settings->ciphers_pairwise[i]))
				return -EINVAL;
	}

	if (info->attrs[NL80211_ATTR_CIPHER_SUITE_GROUP]) {
		settings->cipher_group =
			nla_get_u32(info->attrs[NL80211_ATTR_CIPHER_SUITE_GROUP]);
		if (!cfg80211_supported_cipher_suite(&rdev->wiphy,
						     settings->cipher_group))
			return -EINVAL;
	}

	if (info->attrs[NL80211_ATTR_WPA_VERSIONS]) {
		settings->wpa_versions =
			nla_get_u32(info->attrs[NL80211_ATTR_WPA_VERSIONS]);
		if (!nl80211_valid_wpa_versions(settings->wpa_versions))
			return -EINVAL;
	}

	if (info->attrs[NL80211_ATTR_AKM_SUITES]) {
		void *data;
		int len;

		data = nla_data(info->attrs[NL80211_ATTR_AKM_SUITES]);
		len = nla_len(info->attrs[NL80211_ATTR_AKM_SUITES]);
		settings->n_akm_suites = len / sizeof(u32);

		if (len % sizeof(u32))
			return -EINVAL;

		if (settings->n_akm_suites > NL80211_MAX_NR_AKM_SUITES)
			return -EINVAL;

		memcpy(settings->akm_suites, data, len);
	}

	return 0;
}

static int nl80211_associate(struct sk_buff *skb, struct genl_info *info)
{
	struct cfg80211_registered_device *rdev = info->user_ptr[0];
	struct net_device *dev = info->user_ptr[1];
	struct ieee80211_channel *chan;
	struct cfg80211_assoc_request req = {};
	const u8 *bssid, *ssid;
	int err, ssid_len = 0;

	if (!is_valid_ie_attr(info->attrs[NL80211_ATTR_IE]))
		return -EINVAL;

	if (!info->attrs[NL80211_ATTR_MAC] ||
	    !info->attrs[NL80211_ATTR_SSID] ||
	    !info->attrs[NL80211_ATTR_WIPHY_FREQ])
		return -EINVAL;

	if (!rdev->ops->assoc)
		return -EOPNOTSUPP;

	if (dev->ieee80211_ptr->iftype != NL80211_IFTYPE_STATION &&
	    dev->ieee80211_ptr->iftype != NL80211_IFTYPE_P2P_CLIENT)
		return -EOPNOTSUPP;

	bssid = nla_data(info->attrs[NL80211_ATTR_MAC]);

	chan = ieee80211_get_channel(&rdev->wiphy,
		nla_get_u32(info->attrs[NL80211_ATTR_WIPHY_FREQ]));
	if (!chan || (chan->flags & IEEE80211_CHAN_DISABLED))
		return -EINVAL;

	ssid = nla_data(info->attrs[NL80211_ATTR_SSID]);
	ssid_len = nla_len(info->attrs[NL80211_ATTR_SSID]);

	if (info->attrs[NL80211_ATTR_IE]) {
		req.ie = nla_data(info->attrs[NL80211_ATTR_IE]);
		req.ie_len = nla_len(info->attrs[NL80211_ATTR_IE]);
	}

	if (info->attrs[NL80211_ATTR_USE_MFP]) {
		enum nl80211_mfp mfp =
			nla_get_u32(info->attrs[NL80211_ATTR_USE_MFP]);
		if (mfp == NL80211_MFP_REQUIRED)
			req.use_mfp = true;
		else if (mfp != NL80211_MFP_NO)
			return -EINVAL;
	}

	if (info->attrs[NL80211_ATTR_PREV_BSSID])
		req.prev_bssid = nla_data(info->attrs[NL80211_ATTR_PREV_BSSID]);

	if (nla_get_flag(info->attrs[NL80211_ATTR_DISABLE_HT]))
		req.flags |= ASSOC_REQ_DISABLE_HT;

	if (info->attrs[NL80211_ATTR_HT_CAPABILITY_MASK])
		memcpy(&req.ht_capa_mask,
		       nla_data(info->attrs[NL80211_ATTR_HT_CAPABILITY_MASK]),
		       sizeof(req.ht_capa_mask));

	if (info->attrs[NL80211_ATTR_HT_CAPABILITY]) {
		if (!info->attrs[NL80211_ATTR_HT_CAPABILITY_MASK])
			return -EINVAL;
		memcpy(&req.ht_capa,
		       nla_data(info->attrs[NL80211_ATTR_HT_CAPABILITY]),
		       sizeof(req.ht_capa));
	}

	if (nla_get_flag(info->attrs[NL80211_ATTR_DISABLE_VHT]))
		req.flags |= ASSOC_REQ_DISABLE_VHT;

	if (info->attrs[NL80211_ATTR_VHT_CAPABILITY_MASK])
		memcpy(&req.vht_capa_mask,
		       nla_data(info->attrs[NL80211_ATTR_VHT_CAPABILITY_MASK]),
		       sizeof(req.vht_capa_mask));

	if (info->attrs[NL80211_ATTR_VHT_CAPABILITY]) {
		if (!info->attrs[NL80211_ATTR_VHT_CAPABILITY_MASK])
			return -EINVAL;
		memcpy(&req.vht_capa,
		       nla_data(info->attrs[NL80211_ATTR_VHT_CAPABILITY]),
		       sizeof(req.vht_capa));
	}

	err = nl80211_crypto_settings(rdev, info, &req.crypto, 1);
	if (!err)
		err = cfg80211_mlme_assoc(rdev, dev, chan, bssid,
					  ssid, ssid_len, &req);

	return err;
}

static int nl80211_deauthenticate(struct sk_buff *skb, struct genl_info *info)
{
	struct cfg80211_registered_device *rdev = info->user_ptr[0];
	struct net_device *dev = info->user_ptr[1];
	const u8 *ie = NULL, *bssid;
	int ie_len = 0;
	u16 reason_code;
	bool local_state_change;

	if (!is_valid_ie_attr(info->attrs[NL80211_ATTR_IE]))
		return -EINVAL;

	if (!info->attrs[NL80211_ATTR_MAC])
		return -EINVAL;

	if (!info->attrs[NL80211_ATTR_REASON_CODE])
		return -EINVAL;

	if (!rdev->ops->deauth)
		return -EOPNOTSUPP;

	if (dev->ieee80211_ptr->iftype != NL80211_IFTYPE_STATION &&
	    dev->ieee80211_ptr->iftype != NL80211_IFTYPE_P2P_CLIENT)
		return -EOPNOTSUPP;

	bssid = nla_data(info->attrs[NL80211_ATTR_MAC]);

	reason_code = nla_get_u16(info->attrs[NL80211_ATTR_REASON_CODE]);
	if (reason_code == 0) {
		/* Reason Code 0 is reserved */
		return -EINVAL;
	}

	if (info->attrs[NL80211_ATTR_IE]) {
		ie = nla_data(info->attrs[NL80211_ATTR_IE]);
		ie_len = nla_len(info->attrs[NL80211_ATTR_IE]);
	}

	local_state_change = !!info->attrs[NL80211_ATTR_LOCAL_STATE_CHANGE];

	return cfg80211_mlme_deauth(rdev, dev, bssid, ie, ie_len, reason_code,
				    local_state_change);
}

static int nl80211_disassociate(struct sk_buff *skb, struct genl_info *info)
{
	struct cfg80211_registered_device *rdev = info->user_ptr[0];
	struct net_device *dev = info->user_ptr[1];
	const u8 *ie = NULL, *bssid;
	int ie_len = 0;
	u16 reason_code;
	bool local_state_change;

	if (!is_valid_ie_attr(info->attrs[NL80211_ATTR_IE]))
		return -EINVAL;

	if (!info->attrs[NL80211_ATTR_MAC])
		return -EINVAL;

	if (!info->attrs[NL80211_ATTR_REASON_CODE])
		return -EINVAL;

	if (!rdev->ops->disassoc)
		return -EOPNOTSUPP;

	if (dev->ieee80211_ptr->iftype != NL80211_IFTYPE_STATION &&
	    dev->ieee80211_ptr->iftype != NL80211_IFTYPE_P2P_CLIENT)
		return -EOPNOTSUPP;

	bssid = nla_data(info->attrs[NL80211_ATTR_MAC]);

	reason_code = nla_get_u16(info->attrs[NL80211_ATTR_REASON_CODE]);
	if (reason_code == 0) {
		/* Reason Code 0 is reserved */
		return -EINVAL;
	}

	if (info->attrs[NL80211_ATTR_IE]) {
		ie = nla_data(info->attrs[NL80211_ATTR_IE]);
		ie_len = nla_len(info->attrs[NL80211_ATTR_IE]);
	}

	local_state_change = !!info->attrs[NL80211_ATTR_LOCAL_STATE_CHANGE];

	return cfg80211_mlme_disassoc(rdev, dev, bssid, ie, ie_len, reason_code,
				      local_state_change);
}

static bool
nl80211_parse_mcast_rate(struct cfg80211_registered_device *rdev,
			 int mcast_rate[IEEE80211_NUM_BANDS],
			 int rateval)
{
	struct wiphy *wiphy = &rdev->wiphy;
	bool found = false;
	int band, i;

	for (band = 0; band < IEEE80211_NUM_BANDS; band++) {
		struct ieee80211_supported_band *sband;

		sband = wiphy->bands[band];
		if (!sband)
			continue;

		for (i = 0; i < sband->n_bitrates; i++) {
			if (sband->bitrates[i].bitrate == rateval) {
				mcast_rate[band] = i + 1;
				found = true;
				break;
			}
		}
	}

	return found;
}

static int nl80211_join_ibss(struct sk_buff *skb, struct genl_info *info)
{
	struct cfg80211_registered_device *rdev = info->user_ptr[0];
	struct net_device *dev = info->user_ptr[1];
	struct cfg80211_ibss_params ibss;
	struct wiphy *wiphy;
	struct cfg80211_cached_keys *connkeys = NULL;
	int err;

	memset(&ibss, 0, sizeof(ibss));

	if (!is_valid_ie_attr(info->attrs[NL80211_ATTR_IE]))
		return -EINVAL;

	if (!info->attrs[NL80211_ATTR_SSID] ||
	    !nla_len(info->attrs[NL80211_ATTR_SSID]))
		return -EINVAL;

	ibss.beacon_interval = 100;

	if (info->attrs[NL80211_ATTR_BEACON_INTERVAL]) {
		ibss.beacon_interval =
			nla_get_u32(info->attrs[NL80211_ATTR_BEACON_INTERVAL]);
		if (ibss.beacon_interval < 1 || ibss.beacon_interval > 10000)
			return -EINVAL;
	}

	if (!rdev->ops->join_ibss)
		return -EOPNOTSUPP;

	if (dev->ieee80211_ptr->iftype != NL80211_IFTYPE_ADHOC)
		return -EOPNOTSUPP;

	wiphy = &rdev->wiphy;

	if (info->attrs[NL80211_ATTR_MAC]) {
		ibss.bssid = nla_data(info->attrs[NL80211_ATTR_MAC]);

		if (!is_valid_ether_addr(ibss.bssid))
			return -EINVAL;
	}
	ibss.ssid = nla_data(info->attrs[NL80211_ATTR_SSID]);
	ibss.ssid_len = nla_len(info->attrs[NL80211_ATTR_SSID]);

	if (info->attrs[NL80211_ATTR_IE]) {
		ibss.ie = nla_data(info->attrs[NL80211_ATTR_IE]);
		ibss.ie_len = nla_len(info->attrs[NL80211_ATTR_IE]);
	}

	err = nl80211_parse_chandef(rdev, info, &ibss.chandef);
	if (err)
		return err;

	if (!cfg80211_reg_can_beacon(&rdev->wiphy, &ibss.chandef))
		return -EINVAL;

	if (ibss.chandef.width > NL80211_CHAN_WIDTH_40)
		return -EINVAL;
	if (ibss.chandef.width != NL80211_CHAN_WIDTH_20_NOHT &&
	    !(rdev->wiphy.features & NL80211_FEATURE_HT_IBSS))
		return -EINVAL;

	ibss.channel_fixed = !!info->attrs[NL80211_ATTR_FREQ_FIXED];
	ibss.privacy = !!info->attrs[NL80211_ATTR_PRIVACY];

	if (info->attrs[NL80211_ATTR_BSS_BASIC_RATES]) {
		u8 *rates =
			nla_data(info->attrs[NL80211_ATTR_BSS_BASIC_RATES]);
		int n_rates =
			nla_len(info->attrs[NL80211_ATTR_BSS_BASIC_RATES]);
		struct ieee80211_supported_band *sband =
			wiphy->bands[ibss.chandef.chan->band];

		err = ieee80211_get_ratemask(sband, rates, n_rates,
					     &ibss.basic_rates);
		if (err)
			return err;
	}

	if (info->attrs[NL80211_ATTR_MCAST_RATE] &&
	    !nl80211_parse_mcast_rate(rdev, ibss.mcast_rate,
			nla_get_u32(info->attrs[NL80211_ATTR_MCAST_RATE])))
		return -EINVAL;

	if (ibss.privacy && info->attrs[NL80211_ATTR_KEYS]) {
		bool no_ht = false;

		connkeys = nl80211_parse_connkeys(rdev,
					  info->attrs[NL80211_ATTR_KEYS],
					  &no_ht);
		if (IS_ERR(connkeys))
			return PTR_ERR(connkeys);

		if ((ibss.chandef.width != NL80211_CHAN_WIDTH_20_NOHT) &&
		    no_ht) {
			kfree(connkeys);
			return -EINVAL;
		}
	}

	ibss.control_port =
		nla_get_flag(info->attrs[NL80211_ATTR_CONTROL_PORT]);

	err = cfg80211_join_ibss(rdev, dev, &ibss, connkeys);
	if (err)
		kfree(connkeys);
	return err;
}

static int nl80211_leave_ibss(struct sk_buff *skb, struct genl_info *info)
{
	struct cfg80211_registered_device *rdev = info->user_ptr[0];
	struct net_device *dev = info->user_ptr[1];

	if (!rdev->ops->leave_ibss)
		return -EOPNOTSUPP;

	if (dev->ieee80211_ptr->iftype != NL80211_IFTYPE_ADHOC)
		return -EOPNOTSUPP;

	return cfg80211_leave_ibss(rdev, dev, false);
}

static int nl80211_set_mcast_rate(struct sk_buff *skb, struct genl_info *info)
{
	struct cfg80211_registered_device *rdev = info->user_ptr[0];
	struct net_device *dev = info->user_ptr[1];
	int mcast_rate[IEEE80211_NUM_BANDS];
	u32 nla_rate;
	int err;

	if (dev->ieee80211_ptr->iftype != NL80211_IFTYPE_ADHOC &&
	    dev->ieee80211_ptr->iftype != NL80211_IFTYPE_MESH_POINT)
		return -EOPNOTSUPP;

	if (!rdev->ops->set_mcast_rate)
		return -EOPNOTSUPP;

	memset(mcast_rate, 0, sizeof(mcast_rate));

	if (!info->attrs[NL80211_ATTR_MCAST_RATE])
		return -EINVAL;

	nla_rate = nla_get_u32(info->attrs[NL80211_ATTR_MCAST_RATE]);
	if (!nl80211_parse_mcast_rate(rdev, mcast_rate, nla_rate))
		return -EINVAL;

	err = rdev->ops->set_mcast_rate(&rdev->wiphy, dev, mcast_rate);

	return err;
}


#ifdef CONFIG_NL80211_TESTMODE
static struct genl_multicast_group nl80211_testmode_mcgrp = {
	.name = "testmode",
};

static int nl80211_testmode_do(struct sk_buff *skb, struct genl_info *info)
{
	struct cfg80211_registered_device *rdev = info->user_ptr[0];
	int err;

	if (!info->attrs[NL80211_ATTR_TESTDATA])
		return -EINVAL;

	err = -EOPNOTSUPP;
	if (rdev->ops->testmode_cmd) {
		rdev->testmode_info = info;
		err = rdev_testmode_cmd(rdev,
				nla_data(info->attrs[NL80211_ATTR_TESTDATA]),
				nla_len(info->attrs[NL80211_ATTR_TESTDATA]));
		rdev->testmode_info = NULL;
	}

	return err;
}

static int nl80211_testmode_dump(struct sk_buff *skb,
				 struct netlink_callback *cb)
{
	struct cfg80211_registered_device *rdev;
	int err;
	long phy_idx;
	void *data = NULL;
	int data_len = 0;

	if (cb->args[0]) {
		/*
		 * 0 is a valid index, but not valid for args[0],
		 * so we need to offset by 1.
		 */
		phy_idx = cb->args[0] - 1;
	} else {
		err = nlmsg_parse(cb->nlh, GENL_HDRLEN + nl80211_fam.hdrsize,
				  nl80211_fam.attrbuf, nl80211_fam.maxattr,
				  nl80211_policy);
		if (err)
			return err;

		mutex_lock(&cfg80211_mutex);
		rdev = __cfg80211_rdev_from_attrs(sock_net(skb->sk),
						  nl80211_fam.attrbuf);
		if (IS_ERR(rdev)) {
			mutex_unlock(&cfg80211_mutex);
			return PTR_ERR(rdev);
		}
		phy_idx = rdev->wiphy_idx;
		rdev = NULL;
		mutex_unlock(&cfg80211_mutex);

		if (nl80211_fam.attrbuf[NL80211_ATTR_TESTDATA])
			cb->args[1] =
				(long)nl80211_fam.attrbuf[NL80211_ATTR_TESTDATA];
	}

	if (cb->args[1]) {
		data = nla_data((void *)cb->args[1]);
		data_len = nla_len((void *)cb->args[1]);
	}

	mutex_lock(&cfg80211_mutex);
	rdev = cfg80211_rdev_by_wiphy_idx(phy_idx);
	if (!rdev) {
		mutex_unlock(&cfg80211_mutex);
		return -ENOENT;
	}
	cfg80211_lock_rdev(rdev);
	mutex_unlock(&cfg80211_mutex);

	if (!rdev->ops->testmode_dump) {
		err = -EOPNOTSUPP;
		goto out_err;
	}

	while (1) {
		void *hdr = nl80211hdr_put(skb, NETLINK_CB(cb->skb).portid,
					   cb->nlh->nlmsg_seq, NLM_F_MULTI,
					   NL80211_CMD_TESTMODE);
		struct nlattr *tmdata;

		if (nla_put_u32(skb, NL80211_ATTR_WIPHY, phy_idx)) {
			genlmsg_cancel(skb, hdr);
			break;
		}

		tmdata = nla_nest_start(skb, NL80211_ATTR_TESTDATA);
		if (!tmdata) {
			genlmsg_cancel(skb, hdr);
			break;
		}
		err = rdev_testmode_dump(rdev, skb, cb, data, data_len);
		nla_nest_end(skb, tmdata);

		if (err == -ENOBUFS || err == -ENOENT) {
			genlmsg_cancel(skb, hdr);
			break;
		} else if (err) {
			genlmsg_cancel(skb, hdr);
			goto out_err;
		}

		genlmsg_end(skb, hdr);
	}

	err = skb->len;
	/* see above */
	cb->args[0] = phy_idx + 1;
 out_err:
	cfg80211_unlock_rdev(rdev);
	return err;
}

static struct sk_buff *
__cfg80211_testmode_alloc_skb(struct cfg80211_registered_device *rdev,
			      int approxlen, u32 portid, u32 seq, gfp_t gfp)
{
	struct sk_buff *skb;
	void *hdr;
	struct nlattr *data;

	skb = nlmsg_new(approxlen + 100, gfp);
	if (!skb)
		return NULL;

	hdr = nl80211hdr_put(skb, portid, seq, 0, NL80211_CMD_TESTMODE);
	if (!hdr) {
		kfree_skb(skb);
		return NULL;
	}

	if (nla_put_u32(skb, NL80211_ATTR_WIPHY, rdev->wiphy_idx))
		goto nla_put_failure;
	data = nla_nest_start(skb, NL80211_ATTR_TESTDATA);

	((void **)skb->cb)[0] = rdev;
	((void **)skb->cb)[1] = hdr;
	((void **)skb->cb)[2] = data;

	return skb;

 nla_put_failure:
	kfree_skb(skb);
	return NULL;
}

struct sk_buff *cfg80211_testmode_alloc_reply_skb(struct wiphy *wiphy,
						  int approxlen)
{
	struct cfg80211_registered_device *rdev = wiphy_to_dev(wiphy);

	if (WARN_ON(!rdev->testmode_info))
		return NULL;

	return __cfg80211_testmode_alloc_skb(rdev, approxlen,
				rdev->testmode_info->snd_portid,
				rdev->testmode_info->snd_seq,
				GFP_KERNEL);
}
EXPORT_SYMBOL(cfg80211_testmode_alloc_reply_skb);

int cfg80211_testmode_reply(struct sk_buff *skb)
{
	struct cfg80211_registered_device *rdev = ((void **)skb->cb)[0];
	void *hdr = ((void **)skb->cb)[1];
	struct nlattr *data = ((void **)skb->cb)[2];

	if (WARN_ON(!rdev->testmode_info)) {
		kfree_skb(skb);
		return -EINVAL;
	}

	nla_nest_end(skb, data);
	genlmsg_end(skb, hdr);
	return genlmsg_reply(skb, rdev->testmode_info);
}
EXPORT_SYMBOL(cfg80211_testmode_reply);

struct sk_buff *cfg80211_testmode_alloc_event_skb(struct wiphy *wiphy,
						  int approxlen, gfp_t gfp)
{
	struct cfg80211_registered_device *rdev = wiphy_to_dev(wiphy);

	return __cfg80211_testmode_alloc_skb(rdev, approxlen, 0, 0, gfp);
}
EXPORT_SYMBOL(cfg80211_testmode_alloc_event_skb);

void cfg80211_testmode_event(struct sk_buff *skb, gfp_t gfp)
{
	void *hdr = ((void **)skb->cb)[1];
	struct nlattr *data = ((void **)skb->cb)[2];

	nla_nest_end(skb, data);
	genlmsg_end(skb, hdr);
	genlmsg_multicast(skb, 0, nl80211_testmode_mcgrp.id, gfp);
}
EXPORT_SYMBOL(cfg80211_testmode_event);
#endif

static int nl80211_connect(struct sk_buff *skb, struct genl_info *info)
{
	struct cfg80211_registered_device *rdev = info->user_ptr[0];
	struct net_device *dev = info->user_ptr[1];
	struct cfg80211_connect_params connect;
	struct wiphy *wiphy;
	struct cfg80211_cached_keys *connkeys = NULL;
	int err;

	memset(&connect, 0, sizeof(connect));

	if (!is_valid_ie_attr(info->attrs[NL80211_ATTR_IE]))
		return -EINVAL;

	if (!info->attrs[NL80211_ATTR_SSID] ||
	    !nla_len(info->attrs[NL80211_ATTR_SSID]))
		return -EINVAL;

	if (info->attrs[NL80211_ATTR_AUTH_TYPE]) {
		connect.auth_type =
			nla_get_u32(info->attrs[NL80211_ATTR_AUTH_TYPE]);
		if (!nl80211_valid_auth_type(rdev, connect.auth_type,
					     NL80211_CMD_CONNECT))
			return -EINVAL;
	} else
		connect.auth_type = NL80211_AUTHTYPE_AUTOMATIC;

	connect.privacy = info->attrs[NL80211_ATTR_PRIVACY];

	err = nl80211_crypto_settings(rdev, info, &connect.crypto,
				      NL80211_MAX_NR_CIPHER_SUITES);
	if (err)
		return err;

	if (dev->ieee80211_ptr->iftype != NL80211_IFTYPE_STATION &&
	    dev->ieee80211_ptr->iftype != NL80211_IFTYPE_P2P_CLIENT)
		return -EOPNOTSUPP;

	wiphy = &rdev->wiphy;

	connect.bg_scan_period = -1;
	if (info->attrs[NL80211_ATTR_BG_SCAN_PERIOD] &&
		(wiphy->flags & WIPHY_FLAG_SUPPORTS_FW_ROAM)) {
		connect.bg_scan_period =
			nla_get_u16(info->attrs[NL80211_ATTR_BG_SCAN_PERIOD]);
	}

	if (info->attrs[NL80211_ATTR_MAC])
		connect.bssid = nla_data(info->attrs[NL80211_ATTR_MAC]);
	connect.ssid = nla_data(info->attrs[NL80211_ATTR_SSID]);
	connect.ssid_len = nla_len(info->attrs[NL80211_ATTR_SSID]);

	if (info->attrs[NL80211_ATTR_IE]) {
		connect.ie = nla_data(info->attrs[NL80211_ATTR_IE]);
		connect.ie_len = nla_len(info->attrs[NL80211_ATTR_IE]);
	}

	if (info->attrs[NL80211_ATTR_USE_MFP]) {
		connect.mfp = nla_get_u32(info->attrs[NL80211_ATTR_USE_MFP]);
		if (connect.mfp != NL80211_MFP_REQUIRED &&
		    connect.mfp != NL80211_MFP_NO)
			return -EINVAL;
	} else {
		connect.mfp = NL80211_MFP_NO;
	}

	if (info->attrs[NL80211_ATTR_WIPHY_FREQ]) {
		connect.channel =
			ieee80211_get_channel(wiphy,
			    nla_get_u32(info->attrs[NL80211_ATTR_WIPHY_FREQ]));
		if (!connect.channel ||
		    connect.channel->flags & IEEE80211_CHAN_DISABLED)
			return -EINVAL;
	}

	if (connect.privacy && info->attrs[NL80211_ATTR_KEYS]) {
		connkeys = nl80211_parse_connkeys(rdev,
					  info->attrs[NL80211_ATTR_KEYS], NULL);
		if (IS_ERR(connkeys))
			return PTR_ERR(connkeys);
	}

	if (nla_get_flag(info->attrs[NL80211_ATTR_DISABLE_HT]))
		connect.flags |= ASSOC_REQ_DISABLE_HT;

	if (info->attrs[NL80211_ATTR_HT_CAPABILITY_MASK])
		memcpy(&connect.ht_capa_mask,
		       nla_data(info->attrs[NL80211_ATTR_HT_CAPABILITY_MASK]),
		       sizeof(connect.ht_capa_mask));

	if (info->attrs[NL80211_ATTR_HT_CAPABILITY]) {
		if (!info->attrs[NL80211_ATTR_HT_CAPABILITY_MASK]) {
			kfree(connkeys);
			return -EINVAL;
		}
		memcpy(&connect.ht_capa,
		       nla_data(info->attrs[NL80211_ATTR_HT_CAPABILITY]),
		       sizeof(connect.ht_capa));
	}

	if (nla_get_flag(info->attrs[NL80211_ATTR_DISABLE_VHT]))
		connect.flags |= ASSOC_REQ_DISABLE_VHT;

	if (info->attrs[NL80211_ATTR_VHT_CAPABILITY_MASK])
		memcpy(&connect.vht_capa_mask,
		       nla_data(info->attrs[NL80211_ATTR_VHT_CAPABILITY_MASK]),
		       sizeof(connect.vht_capa_mask));

	if (info->attrs[NL80211_ATTR_VHT_CAPABILITY]) {
		if (!info->attrs[NL80211_ATTR_VHT_CAPABILITY_MASK]) {
			kfree(connkeys);
			return -EINVAL;
		}
		memcpy(&connect.vht_capa,
		       nla_data(info->attrs[NL80211_ATTR_VHT_CAPABILITY]),
		       sizeof(connect.vht_capa));
	}

	err = cfg80211_connect(rdev, dev, &connect, connkeys);
	if (err)
		kfree(connkeys);
	return err;
}

static int nl80211_disconnect(struct sk_buff *skb, struct genl_info *info)
{
	struct cfg80211_registered_device *rdev = info->user_ptr[0];
	struct net_device *dev = info->user_ptr[1];
	u16 reason;

	if (!info->attrs[NL80211_ATTR_REASON_CODE])
		reason = WLAN_REASON_DEAUTH_LEAVING;
	else
		reason = nla_get_u16(info->attrs[NL80211_ATTR_REASON_CODE]);

	if (reason == 0)
		return -EINVAL;

	if (dev->ieee80211_ptr->iftype != NL80211_IFTYPE_STATION &&
	    dev->ieee80211_ptr->iftype != NL80211_IFTYPE_P2P_CLIENT)
		return -EOPNOTSUPP;

	return cfg80211_disconnect(rdev, dev, reason, true);
}

static int nl80211_wiphy_netns(struct sk_buff *skb, struct genl_info *info)
{
	struct cfg80211_registered_device *rdev = info->user_ptr[0];
	struct net *net;
	int err;
	u32 pid;

	if (!info->attrs[NL80211_ATTR_PID])
		return -EINVAL;

	pid = nla_get_u32(info->attrs[NL80211_ATTR_PID]);

	net = get_net_ns_by_pid(pid);
	if (IS_ERR(net))
		return PTR_ERR(net);

	err = 0;

	/* check if anything to do */
	if (!net_eq(wiphy_net(&rdev->wiphy), net))
		err = cfg80211_switch_netns(rdev, net);

	put_net(net);
	return err;
}

static int nl80211_setdel_pmksa(struct sk_buff *skb, struct genl_info *info)
{
	struct cfg80211_registered_device *rdev = info->user_ptr[0];
	int (*rdev_ops)(struct wiphy *wiphy, struct net_device *dev,
			struct cfg80211_pmksa *pmksa) = NULL;
	struct net_device *dev = info->user_ptr[1];
	struct cfg80211_pmksa pmksa;

	memset(&pmksa, 0, sizeof(struct cfg80211_pmksa));

	if (!info->attrs[NL80211_ATTR_MAC])
		return -EINVAL;

	if (!info->attrs[NL80211_ATTR_PMKID])
		return -EINVAL;

	pmksa.pmkid = nla_data(info->attrs[NL80211_ATTR_PMKID]);
	pmksa.bssid = nla_data(info->attrs[NL80211_ATTR_MAC]);

	if (dev->ieee80211_ptr->iftype != NL80211_IFTYPE_STATION &&
	    dev->ieee80211_ptr->iftype != NL80211_IFTYPE_P2P_CLIENT)
		return -EOPNOTSUPP;

	switch (info->genlhdr->cmd) {
	case NL80211_CMD_SET_PMKSA:
		rdev_ops = rdev->ops->set_pmksa;
		break;
	case NL80211_CMD_DEL_PMKSA:
		rdev_ops = rdev->ops->del_pmksa;
		break;
	default:
		WARN_ON(1);
		break;
	}

	if (!rdev_ops)
		return -EOPNOTSUPP;

	return rdev_ops(&rdev->wiphy, dev, &pmksa);
}

static int nl80211_flush_pmksa(struct sk_buff *skb, struct genl_info *info)
{
	struct cfg80211_registered_device *rdev = info->user_ptr[0];
	struct net_device *dev = info->user_ptr[1];

	if (dev->ieee80211_ptr->iftype != NL80211_IFTYPE_STATION &&
	    dev->ieee80211_ptr->iftype != NL80211_IFTYPE_P2P_CLIENT)
		return -EOPNOTSUPP;

	if (!rdev->ops->flush_pmksa)
		return -EOPNOTSUPP;

	return rdev_flush_pmksa(rdev, dev);
}

static int nl80211_tdls_mgmt(struct sk_buff *skb, struct genl_info *info)
{
	struct cfg80211_registered_device *rdev = info->user_ptr[0];
	struct net_device *dev = info->user_ptr[1];
	u8 action_code, dialog_token;
	u16 status_code;
	u8 *peer;

	if (!(rdev->wiphy.flags & WIPHY_FLAG_SUPPORTS_TDLS) ||
	    !rdev->ops->tdls_mgmt)
		return -EOPNOTSUPP;

	if (!info->attrs[NL80211_ATTR_TDLS_ACTION] ||
	    !info->attrs[NL80211_ATTR_STATUS_CODE] ||
	    !info->attrs[NL80211_ATTR_TDLS_DIALOG_TOKEN] ||
	    !info->attrs[NL80211_ATTR_IE] ||
	    !info->attrs[NL80211_ATTR_MAC])
		return -EINVAL;

	peer = nla_data(info->attrs[NL80211_ATTR_MAC]);
	action_code = nla_get_u8(info->attrs[NL80211_ATTR_TDLS_ACTION]);
	status_code = nla_get_u16(info->attrs[NL80211_ATTR_STATUS_CODE]);
	dialog_token = nla_get_u8(info->attrs[NL80211_ATTR_TDLS_DIALOG_TOKEN]);

	return rdev_tdls_mgmt(rdev, dev, peer, action_code,
			      dialog_token, status_code,
			      nla_data(info->attrs[NL80211_ATTR_IE]),
			      nla_len(info->attrs[NL80211_ATTR_IE]));
}

static int nl80211_tdls_oper(struct sk_buff *skb, struct genl_info *info)
{
	struct cfg80211_registered_device *rdev = info->user_ptr[0];
	struct net_device *dev = info->user_ptr[1];
	enum nl80211_tdls_operation operation;
	u8 *peer;

	if (!(rdev->wiphy.flags & WIPHY_FLAG_SUPPORTS_TDLS) ||
	    !rdev->ops->tdls_oper)
		return -EOPNOTSUPP;

	if (!info->attrs[NL80211_ATTR_TDLS_OPERATION] ||
	    !info->attrs[NL80211_ATTR_MAC])
		return -EINVAL;

	operation = nla_get_u8(info->attrs[NL80211_ATTR_TDLS_OPERATION]);
	peer = nla_data(info->attrs[NL80211_ATTR_MAC]);

	return rdev_tdls_oper(rdev, dev, peer, operation);
}

static int nl80211_remain_on_channel(struct sk_buff *skb,
				     struct genl_info *info)
{
	struct cfg80211_registered_device *rdev = info->user_ptr[0];
	struct wireless_dev *wdev = info->user_ptr[1];
	struct cfg80211_chan_def chandef;
	struct sk_buff *msg;
	void *hdr;
	u64 cookie;
	u32 duration;
	int err;

	if (!info->attrs[NL80211_ATTR_WIPHY_FREQ] ||
	    !info->attrs[NL80211_ATTR_DURATION])
		return -EINVAL;

	duration = nla_get_u32(info->attrs[NL80211_ATTR_DURATION]);

	if (!rdev->ops->remain_on_channel ||
	    !(rdev->wiphy.flags & WIPHY_FLAG_HAS_REMAIN_ON_CHANNEL))
		return -EOPNOTSUPP;

	/*
	 * We should be on that channel for at least a minimum amount of
	 * time (10ms) but no longer than the driver supports.
	 */
	if (duration < NL80211_MIN_REMAIN_ON_CHANNEL_TIME ||
	    duration > rdev->wiphy.max_remain_on_channel_duration)
		return -EINVAL;

	err = nl80211_parse_chandef(rdev, info, &chandef);
	if (err)
		return err;

	msg = nlmsg_new(NLMSG_DEFAULT_SIZE, GFP_KERNEL);
	if (!msg)
		return -ENOMEM;

	hdr = nl80211hdr_put(msg, info->snd_portid, info->snd_seq, 0,
			     NL80211_CMD_REMAIN_ON_CHANNEL);

	if (IS_ERR(hdr)) {
		err = PTR_ERR(hdr);
		goto free_msg;
	}

	err = rdev_remain_on_channel(rdev, wdev, chandef.chan,
				     duration, &cookie);

	if (err)
		goto free_msg;

	if (nla_put_u64(msg, NL80211_ATTR_COOKIE, cookie))
		goto nla_put_failure;

	genlmsg_end(msg, hdr);

	return genlmsg_reply(msg, info);

 nla_put_failure:
	err = -ENOBUFS;
 free_msg:
	nlmsg_free(msg);
	return err;
}

static int nl80211_cancel_remain_on_channel(struct sk_buff *skb,
					    struct genl_info *info)
{
	struct cfg80211_registered_device *rdev = info->user_ptr[0];
	struct wireless_dev *wdev = info->user_ptr[1];
	u64 cookie;

	if (!info->attrs[NL80211_ATTR_COOKIE])
		return -EINVAL;

	if (!rdev->ops->cancel_remain_on_channel)
		return -EOPNOTSUPP;

	cookie = nla_get_u64(info->attrs[NL80211_ATTR_COOKIE]);

	return rdev_cancel_remain_on_channel(rdev, wdev, cookie);
}

static u32 rateset_to_mask(struct ieee80211_supported_band *sband,
			   u8 *rates, u8 rates_len)
{
	u8 i;
	u32 mask = 0;

	for (i = 0; i < rates_len; i++) {
		int rate = (rates[i] & 0x7f) * 5;
		int ridx;
		for (ridx = 0; ridx < sband->n_bitrates; ridx++) {
			struct ieee80211_rate *srate =
				&sband->bitrates[ridx];
			if (rate == srate->bitrate) {
				mask |= 1 << ridx;
				break;
			}
		}
		if (ridx == sband->n_bitrates)
			return 0; /* rate not found */
	}

	return mask;
}

static bool ht_rateset_to_mask(struct ieee80211_supported_band *sband,
			       u8 *rates, u8 rates_len,
			       u8 mcs[IEEE80211_HT_MCS_MASK_LEN])
{
	u8 i;

	memset(mcs, 0, IEEE80211_HT_MCS_MASK_LEN);

	for (i = 0; i < rates_len; i++) {
		int ridx, rbit;

		ridx = rates[i] / 8;
		rbit = BIT(rates[i] % 8);

		/* check validity */
		if ((ridx < 0) || (ridx >= IEEE80211_HT_MCS_MASK_LEN))
			return false;

		/* check availability */
		if (sband->ht_cap.mcs.rx_mask[ridx] & rbit)
			mcs[ridx] |= rbit;
		else
			return false;
	}

	return true;
}

static const struct nla_policy nl80211_txattr_policy[NL80211_TXRATE_MAX + 1] = {
	[NL80211_TXRATE_LEGACY] = { .type = NLA_BINARY,
				    .len = NL80211_MAX_SUPP_RATES },
	[NL80211_TXRATE_MCS] = { .type = NLA_BINARY,
				 .len = NL80211_MAX_SUPP_HT_RATES },
};

static int nl80211_set_tx_bitrate_mask(struct sk_buff *skb,
				       struct genl_info *info)
{
	struct nlattr *tb[NL80211_TXRATE_MAX + 1];
	struct cfg80211_registered_device *rdev = info->user_ptr[0];
	struct cfg80211_bitrate_mask mask;
	int rem, i;
	struct net_device *dev = info->user_ptr[1];
	struct nlattr *tx_rates;
	struct ieee80211_supported_band *sband;

	if (info->attrs[NL80211_ATTR_TX_RATES] == NULL)
		return -EINVAL;

	if (!rdev->ops->set_bitrate_mask)
		return -EOPNOTSUPP;

	memset(&mask, 0, sizeof(mask));
	/* Default to all rates enabled */
	for (i = 0; i < IEEE80211_NUM_BANDS; i++) {
		sband = rdev->wiphy.bands[i];
		mask.control[i].legacy =
			sband ? (1 << sband->n_bitrates) - 1 : 0;
		if (sband)
			memcpy(mask.control[i].mcs,
			       sband->ht_cap.mcs.rx_mask,
			       sizeof(mask.control[i].mcs));
		else
			memset(mask.control[i].mcs, 0,
			       sizeof(mask.control[i].mcs));
	}

	/*
	 * The nested attribute uses enum nl80211_band as the index. This maps
	 * directly to the enum ieee80211_band values used in cfg80211.
	 */
	BUILD_BUG_ON(NL80211_MAX_SUPP_HT_RATES > IEEE80211_HT_MCS_MASK_LEN * 8);
	nla_for_each_nested(tx_rates, info->attrs[NL80211_ATTR_TX_RATES], rem)
	{
		enum ieee80211_band band = nla_type(tx_rates);
		if (band < 0 || band >= IEEE80211_NUM_BANDS)
			return -EINVAL;
		sband = rdev->wiphy.bands[band];
		if (sband == NULL)
			return -EINVAL;
		nla_parse(tb, NL80211_TXRATE_MAX, nla_data(tx_rates),
			  nla_len(tx_rates), nl80211_txattr_policy);
		if (tb[NL80211_TXRATE_LEGACY]) {
			mask.control[band].legacy = rateset_to_mask(
				sband,
				nla_data(tb[NL80211_TXRATE_LEGACY]),
				nla_len(tb[NL80211_TXRATE_LEGACY]));
			if ((mask.control[band].legacy == 0) &&
			    nla_len(tb[NL80211_TXRATE_LEGACY]))
				return -EINVAL;
		}
		if (tb[NL80211_TXRATE_MCS]) {
			if (!ht_rateset_to_mask(
					sband,
					nla_data(tb[NL80211_TXRATE_MCS]),
					nla_len(tb[NL80211_TXRATE_MCS]),
					mask.control[band].mcs))
				return -EINVAL;
		}

		if (mask.control[band].legacy == 0) {
			/* don't allow empty legacy rates if HT
			 * is not even supported. */
			if (!rdev->wiphy.bands[band]->ht_cap.ht_supported)
				return -EINVAL;

			for (i = 0; i < IEEE80211_HT_MCS_MASK_LEN; i++)
				if (mask.control[band].mcs[i])
					break;

			/* legacy and mcs rates may not be both empty */
			if (i == IEEE80211_HT_MCS_MASK_LEN)
				return -EINVAL;
		}
	}

	return rdev_set_bitrate_mask(rdev, dev, NULL, &mask);
}

static int nl80211_register_mgmt(struct sk_buff *skb, struct genl_info *info)
{
	struct cfg80211_registered_device *rdev = info->user_ptr[0];
	struct wireless_dev *wdev = info->user_ptr[1];
	u16 frame_type = IEEE80211_FTYPE_MGMT | IEEE80211_STYPE_ACTION;

	if (!info->attrs[NL80211_ATTR_FRAME_MATCH])
		return -EINVAL;

	if (info->attrs[NL80211_ATTR_FRAME_TYPE])
		frame_type = nla_get_u16(info->attrs[NL80211_ATTR_FRAME_TYPE]);

	switch (wdev->iftype) {
	case NL80211_IFTYPE_STATION:
	case NL80211_IFTYPE_ADHOC:
	case NL80211_IFTYPE_P2P_CLIENT:
	case NL80211_IFTYPE_AP:
	case NL80211_IFTYPE_AP_VLAN:
	case NL80211_IFTYPE_MESH_POINT:
	case NL80211_IFTYPE_P2P_GO:
	case NL80211_IFTYPE_P2P_DEVICE:
		break;
	default:
		return -EOPNOTSUPP;
	}

	/* not much point in registering if we can't reply */
	if (!rdev->ops->mgmt_tx)
		return -EOPNOTSUPP;

	return cfg80211_mlme_register_mgmt(wdev, info->snd_portid, frame_type,
			nla_data(info->attrs[NL80211_ATTR_FRAME_MATCH]),
			nla_len(info->attrs[NL80211_ATTR_FRAME_MATCH]));
}

static int nl80211_tx_mgmt(struct sk_buff *skb, struct genl_info *info)
{
	struct cfg80211_registered_device *rdev = info->user_ptr[0];
	struct wireless_dev *wdev = info->user_ptr[1];
	struct cfg80211_chan_def chandef;
	int err;
	void *hdr = NULL;
	u64 cookie;
	struct sk_buff *msg = NULL;
	unsigned int wait = 0;
	bool offchan, no_cck, dont_wait_for_ack;

	dont_wait_for_ack = info->attrs[NL80211_ATTR_DONT_WAIT_FOR_ACK];

	if (!info->attrs[NL80211_ATTR_FRAME])
		return -EINVAL;

	if (!rdev->ops->mgmt_tx)
		return -EOPNOTSUPP;

	switch (wdev->iftype) {
	case NL80211_IFTYPE_STATION:
	case NL80211_IFTYPE_ADHOC:
	case NL80211_IFTYPE_P2P_CLIENT:
	case NL80211_IFTYPE_AP:
	case NL80211_IFTYPE_AP_VLAN:
	case NL80211_IFTYPE_MESH_POINT:
	case NL80211_IFTYPE_P2P_GO:
	case NL80211_IFTYPE_P2P_DEVICE:
		break;
	default:
		return -EOPNOTSUPP;
	}

	if (info->attrs[NL80211_ATTR_DURATION]) {
		if (!(rdev->wiphy.flags & WIPHY_FLAG_OFFCHAN_TX))
			return -EINVAL;
		wait = nla_get_u32(info->attrs[NL80211_ATTR_DURATION]);

		/*
		 * We should wait on the channel for at least a minimum amount
		 * of time (10ms) but no longer than the driver supports.
		 */
		if (wait < NL80211_MIN_REMAIN_ON_CHANNEL_TIME ||
		    wait > rdev->wiphy.max_remain_on_channel_duration)
			return -EINVAL;

	}

	offchan = info->attrs[NL80211_ATTR_OFFCHANNEL_TX_OK];

	if (offchan && !(rdev->wiphy.flags & WIPHY_FLAG_OFFCHAN_TX))
		return -EINVAL;

	no_cck = nla_get_flag(info->attrs[NL80211_ATTR_TX_NO_CCK_RATE]);

	err = nl80211_parse_chandef(rdev, info, &chandef);
	if (err)
		return err;

	if (!dont_wait_for_ack) {
		msg = nlmsg_new(NLMSG_DEFAULT_SIZE, GFP_KERNEL);
		if (!msg)
			return -ENOMEM;

		hdr = nl80211hdr_put(msg, info->snd_portid, info->snd_seq, 0,
				     NL80211_CMD_FRAME);

		if (IS_ERR(hdr)) {
			err = PTR_ERR(hdr);
			goto free_msg;
		}
	}

	err = cfg80211_mlme_mgmt_tx(rdev, wdev, chandef.chan, offchan, wait,
				    nla_data(info->attrs[NL80211_ATTR_FRAME]),
				    nla_len(info->attrs[NL80211_ATTR_FRAME]),
				    no_cck, dont_wait_for_ack, &cookie);
	if (err)
		goto free_msg;

	if (msg) {
		if (nla_put_u64(msg, NL80211_ATTR_COOKIE, cookie))
			goto nla_put_failure;

		genlmsg_end(msg, hdr);
		return genlmsg_reply(msg, info);
	}

	return 0;

 nla_put_failure:
	err = -ENOBUFS;
 free_msg:
	nlmsg_free(msg);
	return err;
}

static int nl80211_tx_mgmt_cancel_wait(struct sk_buff *skb, struct genl_info *info)
{
	struct cfg80211_registered_device *rdev = info->user_ptr[0];
	struct wireless_dev *wdev = info->user_ptr[1];
	u64 cookie;

	if (!info->attrs[NL80211_ATTR_COOKIE])
		return -EINVAL;

	if (!rdev->ops->mgmt_tx_cancel_wait)
		return -EOPNOTSUPP;

	switch (wdev->iftype) {
	case NL80211_IFTYPE_STATION:
	case NL80211_IFTYPE_ADHOC:
	case NL80211_IFTYPE_P2P_CLIENT:
	case NL80211_IFTYPE_AP:
	case NL80211_IFTYPE_AP_VLAN:
	case NL80211_IFTYPE_P2P_GO:
	case NL80211_IFTYPE_P2P_DEVICE:
		break;
	default:
		return -EOPNOTSUPP;
	}

	cookie = nla_get_u64(info->attrs[NL80211_ATTR_COOKIE]);

	return rdev_mgmt_tx_cancel_wait(rdev, wdev, cookie);
}

static int nl80211_set_power_save(struct sk_buff *skb, struct genl_info *info)
{
	struct cfg80211_registered_device *rdev = info->user_ptr[0];
	struct wireless_dev *wdev;
	struct net_device *dev = info->user_ptr[1];
	u8 ps_state;
	bool state;
	int err;

	if (!info->attrs[NL80211_ATTR_PS_STATE])
		return -EINVAL;

	ps_state = nla_get_u32(info->attrs[NL80211_ATTR_PS_STATE]);

	if (ps_state != NL80211_PS_DISABLED && ps_state != NL80211_PS_ENABLED)
		return -EINVAL;

	wdev = dev->ieee80211_ptr;

	if (!rdev->ops->set_power_mgmt)
		return -EOPNOTSUPP;

	state = (ps_state == NL80211_PS_ENABLED) ? true : false;

	if (state == wdev->ps)
		return 0;

	err = rdev_set_power_mgmt(rdev, dev, state, wdev->ps_timeout);
	if (!err)
		wdev->ps = state;
	return err;
}

static int nl80211_get_power_save(struct sk_buff *skb, struct genl_info *info)
{
	struct cfg80211_registered_device *rdev = info->user_ptr[0];
	enum nl80211_ps_state ps_state;
	struct wireless_dev *wdev;
	struct net_device *dev = info->user_ptr[1];
	struct sk_buff *msg;
	void *hdr;
	int err;

	wdev = dev->ieee80211_ptr;

	if (!rdev->ops->set_power_mgmt)
		return -EOPNOTSUPP;

	msg = nlmsg_new(NLMSG_DEFAULT_SIZE, GFP_KERNEL);
	if (!msg)
		return -ENOMEM;

	hdr = nl80211hdr_put(msg, info->snd_portid, info->snd_seq, 0,
			     NL80211_CMD_GET_POWER_SAVE);
	if (!hdr) {
		err = -ENOBUFS;
		goto free_msg;
	}

	if (wdev->ps)
		ps_state = NL80211_PS_ENABLED;
	else
		ps_state = NL80211_PS_DISABLED;

	if (nla_put_u32(msg, NL80211_ATTR_PS_STATE, ps_state))
		goto nla_put_failure;

	genlmsg_end(msg, hdr);
	return genlmsg_reply(msg, info);

 nla_put_failure:
	err = -ENOBUFS;
 free_msg:
	nlmsg_free(msg);
	return err;
}

static struct nla_policy
nl80211_attr_cqm_policy[NL80211_ATTR_CQM_MAX + 1] __read_mostly = {
	[NL80211_ATTR_CQM_RSSI_THOLD] = { .type = NLA_U32 },
	[NL80211_ATTR_CQM_RSSI_HYST] = { .type = NLA_U32 },
	[NL80211_ATTR_CQM_RSSI_THRESHOLD_EVENT] = { .type = NLA_U32 },
	[NL80211_ATTR_CQM_TXE_RATE] = { .type = NLA_U32 },
	[NL80211_ATTR_CQM_TXE_PKTS] = { .type = NLA_U32 },
	[NL80211_ATTR_CQM_TXE_INTVL] = { .type = NLA_U32 },
};

static int nl80211_set_cqm_txe(struct genl_info *info,
			       u32 rate, u32 pkts, u32 intvl)
{
	struct cfg80211_registered_device *rdev = info->user_ptr[0];
	struct wireless_dev *wdev;
	struct net_device *dev = info->user_ptr[1];

	if (rate > 100 || intvl > NL80211_CQM_TXE_MAX_INTVL)
		return -EINVAL;

	wdev = dev->ieee80211_ptr;

	if (!rdev->ops->set_cqm_txe_config)
		return -EOPNOTSUPP;

	if (wdev->iftype != NL80211_IFTYPE_STATION &&
	    wdev->iftype != NL80211_IFTYPE_P2P_CLIENT)
		return -EOPNOTSUPP;

	return rdev_set_cqm_txe_config(rdev, dev, rate, pkts, intvl);
}

static int nl80211_set_cqm_rssi(struct genl_info *info,
				s32 threshold, u32 hysteresis)
{
	struct cfg80211_registered_device *rdev = info->user_ptr[0];
	struct wireless_dev *wdev;
	struct net_device *dev = info->user_ptr[1];

	if (threshold > 0)
		return -EINVAL;

	wdev = dev->ieee80211_ptr;

	if (!rdev->ops->set_cqm_rssi_config)
		return -EOPNOTSUPP;

	if (wdev->iftype != NL80211_IFTYPE_STATION &&
	    wdev->iftype != NL80211_IFTYPE_P2P_CLIENT)
		return -EOPNOTSUPP;

	return rdev_set_cqm_rssi_config(rdev, dev, threshold, hysteresis);
}

static int nl80211_set_cqm(struct sk_buff *skb, struct genl_info *info)
{
	struct nlattr *attrs[NL80211_ATTR_CQM_MAX + 1];
	struct nlattr *cqm;
	int err;

	cqm = info->attrs[NL80211_ATTR_CQM];
	if (!cqm) {
		err = -EINVAL;
		goto out;
	}

	err = nla_parse_nested(attrs, NL80211_ATTR_CQM_MAX, cqm,
			       nl80211_attr_cqm_policy);
	if (err)
		goto out;

	if (attrs[NL80211_ATTR_CQM_RSSI_THOLD] &&
	    attrs[NL80211_ATTR_CQM_RSSI_HYST]) {
		s32 threshold;
		u32 hysteresis;
		threshold = nla_get_u32(attrs[NL80211_ATTR_CQM_RSSI_THOLD]);
		hysteresis = nla_get_u32(attrs[NL80211_ATTR_CQM_RSSI_HYST]);
		err = nl80211_set_cqm_rssi(info, threshold, hysteresis);
	} else if (attrs[NL80211_ATTR_CQM_TXE_RATE] &&
		   attrs[NL80211_ATTR_CQM_TXE_PKTS] &&
		   attrs[NL80211_ATTR_CQM_TXE_INTVL]) {
		u32 rate, pkts, intvl;
		rate = nla_get_u32(attrs[NL80211_ATTR_CQM_TXE_RATE]);
		pkts = nla_get_u32(attrs[NL80211_ATTR_CQM_TXE_PKTS]);
		intvl = nla_get_u32(attrs[NL80211_ATTR_CQM_TXE_INTVL]);
		err = nl80211_set_cqm_txe(info, rate, pkts, intvl);
	} else
		err = -EINVAL;

out:
	return err;
}

static int nl80211_join_mesh(struct sk_buff *skb, struct genl_info *info)
{
	struct cfg80211_registered_device *rdev = info->user_ptr[0];
	struct net_device *dev = info->user_ptr[1];
	struct mesh_config cfg;
	struct mesh_setup setup;
	int err;

	/* start with default */
	memcpy(&cfg, &default_mesh_config, sizeof(cfg));
	memcpy(&setup, &default_mesh_setup, sizeof(setup));

	if (info->attrs[NL80211_ATTR_MESH_CONFIG]) {
		/* and parse parameters if given */
		err = nl80211_parse_mesh_config(info, &cfg, NULL);
		if (err)
			return err;
	}

	if (!info->attrs[NL80211_ATTR_MESH_ID] ||
	    !nla_len(info->attrs[NL80211_ATTR_MESH_ID]))
		return -EINVAL;

	setup.mesh_id = nla_data(info->attrs[NL80211_ATTR_MESH_ID]);
	setup.mesh_id_len = nla_len(info->attrs[NL80211_ATTR_MESH_ID]);

	if (info->attrs[NL80211_ATTR_MCAST_RATE] &&
	    !nl80211_parse_mcast_rate(rdev, setup.mcast_rate,
			    nla_get_u32(info->attrs[NL80211_ATTR_MCAST_RATE])))
			return -EINVAL;

	if (info->attrs[NL80211_ATTR_BEACON_INTERVAL]) {
		setup.beacon_interval =
			nla_get_u32(info->attrs[NL80211_ATTR_BEACON_INTERVAL]);
		if (setup.beacon_interval < 10 ||
		    setup.beacon_interval > 10000)
			return -EINVAL;
	}

	if (info->attrs[NL80211_ATTR_DTIM_PERIOD]) {
		setup.dtim_period =
			nla_get_u32(info->attrs[NL80211_ATTR_DTIM_PERIOD]);
		if (setup.dtim_period < 1 || setup.dtim_period > 100)
			return -EINVAL;
	}

	if (info->attrs[NL80211_ATTR_MESH_SETUP]) {
		/* parse additional setup parameters if given */
		err = nl80211_parse_mesh_setup(info, &setup);
		if (err)
			return err;
	}

	if (setup.user_mpm)
		cfg.auto_open_plinks = false;

	if (info->attrs[NL80211_ATTR_WIPHY_FREQ]) {
		err = nl80211_parse_chandef(rdev, info, &setup.chandef);
		if (err)
			return err;
	} else {
		/* cfg80211_join_mesh() will sort it out */
		setup.chandef.chan = NULL;
	}

	return cfg80211_join_mesh(rdev, dev, &setup, &cfg);
}

static int nl80211_leave_mesh(struct sk_buff *skb, struct genl_info *info)
{
	struct cfg80211_registered_device *rdev = info->user_ptr[0];
	struct net_device *dev = info->user_ptr[1];

	return cfg80211_leave_mesh(rdev, dev);
}

#ifdef CONFIG_PM
static int nl80211_send_wowlan_patterns(struct sk_buff *msg,
					struct cfg80211_registered_device *rdev)
{
	struct nlattr *nl_pats, *nl_pat;
	int i, pat_len;

	if (!rdev->wowlan->n_patterns)
		return 0;

	nl_pats = nla_nest_start(msg, NL80211_WOWLAN_TRIG_PKT_PATTERN);
	if (!nl_pats)
		return -ENOBUFS;

	for (i = 0; i < rdev->wowlan->n_patterns; i++) {
		nl_pat = nla_nest_start(msg, i + 1);
		if (!nl_pat)
			return -ENOBUFS;
		pat_len = rdev->wowlan->patterns[i].pattern_len;
		if (nla_put(msg, NL80211_WOWLAN_PKTPAT_MASK,
			    DIV_ROUND_UP(pat_len, 8),
			    rdev->wowlan->patterns[i].mask) ||
		    nla_put(msg, NL80211_WOWLAN_PKTPAT_PATTERN,
			    pat_len, rdev->wowlan->patterns[i].pattern) ||
		    nla_put_u32(msg, NL80211_WOWLAN_PKTPAT_OFFSET,
				rdev->wowlan->patterns[i].pkt_offset))
			return -ENOBUFS;
		nla_nest_end(msg, nl_pat);
	}
	nla_nest_end(msg, nl_pats);

	return 0;
}

static int nl80211_send_wowlan_tcp(struct sk_buff *msg,
				   struct cfg80211_wowlan_tcp *tcp)
{
	struct nlattr *nl_tcp;

	if (!tcp)
		return 0;

	nl_tcp = nla_nest_start(msg, NL80211_WOWLAN_TRIG_TCP_CONNECTION);
	if (!nl_tcp)
		return -ENOBUFS;

	if (nla_put_be32(msg, NL80211_WOWLAN_TCP_SRC_IPV4, tcp->src) ||
	    nla_put_be32(msg, NL80211_WOWLAN_TCP_DST_IPV4, tcp->dst) ||
	    nla_put(msg, NL80211_WOWLAN_TCP_DST_MAC, ETH_ALEN, tcp->dst_mac) ||
	    nla_put_u16(msg, NL80211_WOWLAN_TCP_SRC_PORT, tcp->src_port) ||
	    nla_put_u16(msg, NL80211_WOWLAN_TCP_DST_PORT, tcp->dst_port) ||
	    nla_put(msg, NL80211_WOWLAN_TCP_DATA_PAYLOAD,
		    tcp->payload_len, tcp->payload) ||
	    nla_put_u32(msg, NL80211_WOWLAN_TCP_DATA_INTERVAL,
			tcp->data_interval) ||
	    nla_put(msg, NL80211_WOWLAN_TCP_WAKE_PAYLOAD,
		    tcp->wake_len, tcp->wake_data) ||
	    nla_put(msg, NL80211_WOWLAN_TCP_WAKE_MASK,
		    DIV_ROUND_UP(tcp->wake_len, 8), tcp->wake_mask))
		return -ENOBUFS;

	if (tcp->payload_seq.len &&
	    nla_put(msg, NL80211_WOWLAN_TCP_DATA_PAYLOAD_SEQ,
		    sizeof(tcp->payload_seq), &tcp->payload_seq))
		return -ENOBUFS;

	if (tcp->payload_tok.len &&
	    nla_put(msg, NL80211_WOWLAN_TCP_DATA_PAYLOAD_TOKEN,
		    sizeof(tcp->payload_tok) + tcp->tokens_size,
		    &tcp->payload_tok))
		return -ENOBUFS;

	return 0;
}

static int nl80211_get_wowlan(struct sk_buff *skb, struct genl_info *info)
{
	struct cfg80211_registered_device *rdev = info->user_ptr[0];
	struct sk_buff *msg;
	void *hdr;
	u32 size = NLMSG_DEFAULT_SIZE;

	if (!rdev->wiphy.wowlan.flags && !rdev->wiphy.wowlan.n_patterns &&
	    !rdev->wiphy.wowlan.tcp)
		return -EOPNOTSUPP;

	if (rdev->wowlan && rdev->wowlan->tcp) {
		/* adjust size to have room for all the data */
		size += rdev->wowlan->tcp->tokens_size +
			rdev->wowlan->tcp->payload_len +
			rdev->wowlan->tcp->wake_len +
			rdev->wowlan->tcp->wake_len / 8;
	}

	msg = nlmsg_new(size, GFP_KERNEL);
	if (!msg)
		return -ENOMEM;

	hdr = nl80211hdr_put(msg, info->snd_portid, info->snd_seq, 0,
			     NL80211_CMD_GET_WOWLAN);
	if (!hdr)
		goto nla_put_failure;

	if (rdev->wowlan) {
		struct nlattr *nl_wowlan;

		nl_wowlan = nla_nest_start(msg, NL80211_ATTR_WOWLAN_TRIGGERS);
		if (!nl_wowlan)
			goto nla_put_failure;

		if ((rdev->wowlan->any &&
		     nla_put_flag(msg, NL80211_WOWLAN_TRIG_ANY)) ||
		    (rdev->wowlan->disconnect &&
		     nla_put_flag(msg, NL80211_WOWLAN_TRIG_DISCONNECT)) ||
		    (rdev->wowlan->magic_pkt &&
		     nla_put_flag(msg, NL80211_WOWLAN_TRIG_MAGIC_PKT)) ||
		    (rdev->wowlan->gtk_rekey_failure &&
		     nla_put_flag(msg, NL80211_WOWLAN_TRIG_GTK_REKEY_FAILURE)) ||
		    (rdev->wowlan->eap_identity_req &&
		     nla_put_flag(msg, NL80211_WOWLAN_TRIG_EAP_IDENT_REQUEST)) ||
		    (rdev->wowlan->four_way_handshake &&
		     nla_put_flag(msg, NL80211_WOWLAN_TRIG_4WAY_HANDSHAKE)) ||
		    (rdev->wowlan->rfkill_release &&
		     nla_put_flag(msg, NL80211_WOWLAN_TRIG_RFKILL_RELEASE)))
			goto nla_put_failure;

		if (nl80211_send_wowlan_patterns(msg, rdev))
			goto nla_put_failure;

		if (nl80211_send_wowlan_tcp(msg, rdev->wowlan->tcp))
			goto nla_put_failure;

		nla_nest_end(msg, nl_wowlan);
	}

	genlmsg_end(msg, hdr);
	return genlmsg_reply(msg, info);

nla_put_failure:
	nlmsg_free(msg);
	return -ENOBUFS;
}

static int nl80211_parse_wowlan_tcp(struct cfg80211_registered_device *rdev,
				    struct nlattr *attr,
				    struct cfg80211_wowlan *trig)
{
	struct nlattr *tb[NUM_NL80211_WOWLAN_TCP];
	struct cfg80211_wowlan_tcp *cfg;
	struct nl80211_wowlan_tcp_data_token *tok = NULL;
	struct nl80211_wowlan_tcp_data_seq *seq = NULL;
	u32 size;
	u32 data_size, wake_size, tokens_size = 0, wake_mask_size;
	int err, port;

	if (!rdev->wiphy.wowlan.tcp)
		return -EINVAL;

	err = nla_parse(tb, MAX_NL80211_WOWLAN_TCP,
			nla_data(attr), nla_len(attr),
			nl80211_wowlan_tcp_policy);
	if (err)
		return err;

	if (!tb[NL80211_WOWLAN_TCP_SRC_IPV4] ||
	    !tb[NL80211_WOWLAN_TCP_DST_IPV4] ||
	    !tb[NL80211_WOWLAN_TCP_DST_MAC] ||
	    !tb[NL80211_WOWLAN_TCP_DST_PORT] ||
	    !tb[NL80211_WOWLAN_TCP_DATA_PAYLOAD] ||
	    !tb[NL80211_WOWLAN_TCP_DATA_INTERVAL] ||
	    !tb[NL80211_WOWLAN_TCP_WAKE_PAYLOAD] ||
	    !tb[NL80211_WOWLAN_TCP_WAKE_MASK])
		return -EINVAL;

	data_size = nla_len(tb[NL80211_WOWLAN_TCP_DATA_PAYLOAD]);
	if (data_size > rdev->wiphy.wowlan.tcp->data_payload_max)
		return -EINVAL;

	if (nla_get_u32(tb[NL80211_WOWLAN_TCP_DATA_INTERVAL]) >
			rdev->wiphy.wowlan.tcp->data_interval_max ||
	    nla_get_u32(tb[NL80211_WOWLAN_TCP_DATA_INTERVAL]) == 0)
		return -EINVAL;

	wake_size = nla_len(tb[NL80211_WOWLAN_TCP_WAKE_PAYLOAD]);
	if (wake_size > rdev->wiphy.wowlan.tcp->wake_payload_max)
		return -EINVAL;

	wake_mask_size = nla_len(tb[NL80211_WOWLAN_TCP_WAKE_MASK]);
	if (wake_mask_size != DIV_ROUND_UP(wake_size, 8))
		return -EINVAL;

	if (tb[NL80211_WOWLAN_TCP_DATA_PAYLOAD_TOKEN]) {
		u32 tokln = nla_len(tb[NL80211_WOWLAN_TCP_DATA_PAYLOAD_TOKEN]);

		tok = nla_data(tb[NL80211_WOWLAN_TCP_DATA_PAYLOAD_TOKEN]);
		tokens_size = tokln - sizeof(*tok);

		if (!tok->len || tokens_size % tok->len)
			return -EINVAL;
		if (!rdev->wiphy.wowlan.tcp->tok)
			return -EINVAL;
		if (tok->len > rdev->wiphy.wowlan.tcp->tok->max_len)
			return -EINVAL;
		if (tok->len < rdev->wiphy.wowlan.tcp->tok->min_len)
			return -EINVAL;
		if (tokens_size > rdev->wiphy.wowlan.tcp->tok->bufsize)
			return -EINVAL;
		if (tok->offset + tok->len > data_size)
			return -EINVAL;
	}

	if (tb[NL80211_WOWLAN_TCP_DATA_PAYLOAD_SEQ]) {
		seq = nla_data(tb[NL80211_WOWLAN_TCP_DATA_PAYLOAD_SEQ]);
		if (!rdev->wiphy.wowlan.tcp->seq)
			return -EINVAL;
		if (seq->len == 0 || seq->len > 4)
			return -EINVAL;
		if (seq->len + seq->offset > data_size)
			return -EINVAL;
	}

	size = sizeof(*cfg);
	size += data_size;
	size += wake_size + wake_mask_size;
	size += tokens_size;

	cfg = kzalloc(size, GFP_KERNEL);
	if (!cfg)
		return -ENOMEM;
	cfg->src = nla_get_be32(tb[NL80211_WOWLAN_TCP_SRC_IPV4]);
	cfg->dst = nla_get_be32(tb[NL80211_WOWLAN_TCP_DST_IPV4]);
	memcpy(cfg->dst_mac, nla_data(tb[NL80211_WOWLAN_TCP_DST_MAC]),
	       ETH_ALEN);
	if (tb[NL80211_WOWLAN_TCP_SRC_PORT])
		port = nla_get_u16(tb[NL80211_WOWLAN_TCP_SRC_PORT]);
	else
		port = 0;
#ifdef CONFIG_INET
	/* allocate a socket and port for it and use it */
	err = __sock_create(wiphy_net(&rdev->wiphy), PF_INET, SOCK_STREAM,
			    IPPROTO_TCP, &cfg->sock, 1);
	if (err) {
		kfree(cfg);
		return err;
	}
	if (inet_csk_get_port(cfg->sock->sk, port)) {
		sock_release(cfg->sock);
		kfree(cfg);
		return -EADDRINUSE;
	}
	cfg->src_port = inet_sk(cfg->sock->sk)->inet_num;
#else
	if (!port) {
		kfree(cfg);
		return -EINVAL;
	}
	cfg->src_port = port;
#endif

	cfg->dst_port = nla_get_u16(tb[NL80211_WOWLAN_TCP_DST_PORT]);
	cfg->payload_len = data_size;
	cfg->payload = (u8 *)cfg + sizeof(*cfg) + tokens_size;
	memcpy((void *)cfg->payload,
	       nla_data(tb[NL80211_WOWLAN_TCP_DATA_PAYLOAD]),
	       data_size);
	if (seq)
		cfg->payload_seq = *seq;
	cfg->data_interval = nla_get_u32(tb[NL80211_WOWLAN_TCP_DATA_INTERVAL]);
	cfg->wake_len = wake_size;
	cfg->wake_data = (u8 *)cfg + sizeof(*cfg) + tokens_size + data_size;
	memcpy((void *)cfg->wake_data,
	       nla_data(tb[NL80211_WOWLAN_TCP_WAKE_PAYLOAD]),
	       wake_size);
	cfg->wake_mask = (u8 *)cfg + sizeof(*cfg) + tokens_size +
			 data_size + wake_size;
	memcpy((void *)cfg->wake_mask,
	       nla_data(tb[NL80211_WOWLAN_TCP_WAKE_MASK]),
	       wake_mask_size);
	if (tok) {
		cfg->tokens_size = tokens_size;
		memcpy(&cfg->payload_tok, tok, sizeof(*tok) + tokens_size);
	}

	trig->tcp = cfg;

	return 0;
}

static int nl80211_set_wowlan(struct sk_buff *skb, struct genl_info *info)
{
	struct cfg80211_registered_device *rdev = info->user_ptr[0];
	struct nlattr *tb[NUM_NL80211_WOWLAN_TRIG];
	struct cfg80211_wowlan new_triggers = {};
	struct cfg80211_wowlan *ntrig;
	struct wiphy_wowlan_support *wowlan = &rdev->wiphy.wowlan;
	int err, i;
	bool prev_enabled = rdev->wowlan;

	if (!rdev->wiphy.wowlan.flags && !rdev->wiphy.wowlan.n_patterns &&
	    !rdev->wiphy.wowlan.tcp)
		return -EOPNOTSUPP;

	if (!info->attrs[NL80211_ATTR_WOWLAN_TRIGGERS]) {
		cfg80211_rdev_free_wowlan(rdev);
		rdev->wowlan = NULL;
		goto set_wakeup;
	}

	err = nla_parse(tb, MAX_NL80211_WOWLAN_TRIG,
			nla_data(info->attrs[NL80211_ATTR_WOWLAN_TRIGGERS]),
			nla_len(info->attrs[NL80211_ATTR_WOWLAN_TRIGGERS]),
			nl80211_wowlan_policy);
	if (err)
		return err;

	if (tb[NL80211_WOWLAN_TRIG_ANY]) {
		if (!(wowlan->flags & WIPHY_WOWLAN_ANY))
			return -EINVAL;
		new_triggers.any = true;
	}

	if (tb[NL80211_WOWLAN_TRIG_DISCONNECT]) {
		if (!(wowlan->flags & WIPHY_WOWLAN_DISCONNECT))
			return -EINVAL;
		new_triggers.disconnect = true;
	}

	if (tb[NL80211_WOWLAN_TRIG_MAGIC_PKT]) {
		if (!(wowlan->flags & WIPHY_WOWLAN_MAGIC_PKT))
			return -EINVAL;
		new_triggers.magic_pkt = true;
	}

	if (tb[NL80211_WOWLAN_TRIG_GTK_REKEY_SUPPORTED])
		return -EINVAL;

	if (tb[NL80211_WOWLAN_TRIG_GTK_REKEY_FAILURE]) {
		if (!(wowlan->flags & WIPHY_WOWLAN_GTK_REKEY_FAILURE))
			return -EINVAL;
		new_triggers.gtk_rekey_failure = true;
	}

	if (tb[NL80211_WOWLAN_TRIG_EAP_IDENT_REQUEST]) {
		if (!(wowlan->flags & WIPHY_WOWLAN_EAP_IDENTITY_REQ))
			return -EINVAL;
		new_triggers.eap_identity_req = true;
	}

	if (tb[NL80211_WOWLAN_TRIG_4WAY_HANDSHAKE]) {
		if (!(wowlan->flags & WIPHY_WOWLAN_4WAY_HANDSHAKE))
			return -EINVAL;
		new_triggers.four_way_handshake = true;
	}

	if (tb[NL80211_WOWLAN_TRIG_RFKILL_RELEASE]) {
		if (!(wowlan->flags & WIPHY_WOWLAN_RFKILL_RELEASE))
			return -EINVAL;
		new_triggers.rfkill_release = true;
	}

	if (tb[NL80211_WOWLAN_TRIG_PKT_PATTERN]) {
		struct nlattr *pat;
		int n_patterns = 0;
		int rem, pat_len, mask_len, pkt_offset;
		struct nlattr *pat_tb[NUM_NL80211_WOWLAN_PKTPAT];

		nla_for_each_nested(pat, tb[NL80211_WOWLAN_TRIG_PKT_PATTERN],
				    rem)
			n_patterns++;
		if (n_patterns > wowlan->n_patterns)
			return -EINVAL;

		new_triggers.patterns = kcalloc(n_patterns,
						sizeof(new_triggers.patterns[0]),
						GFP_KERNEL);
		if (!new_triggers.patterns)
			return -ENOMEM;

		new_triggers.n_patterns = n_patterns;
		i = 0;

		nla_for_each_nested(pat, tb[NL80211_WOWLAN_TRIG_PKT_PATTERN],
				    rem) {
			nla_parse(pat_tb, MAX_NL80211_WOWLAN_PKTPAT,
				  nla_data(pat), nla_len(pat), NULL);
			err = -EINVAL;
			if (!pat_tb[NL80211_WOWLAN_PKTPAT_MASK] ||
			    !pat_tb[NL80211_WOWLAN_PKTPAT_PATTERN])
				goto error;
			pat_len = nla_len(pat_tb[NL80211_WOWLAN_PKTPAT_PATTERN]);
			mask_len = DIV_ROUND_UP(pat_len, 8);
			if (nla_len(pat_tb[NL80211_WOWLAN_PKTPAT_MASK]) !=
			    mask_len)
				goto error;
			if (pat_len > wowlan->pattern_max_len ||
			    pat_len < wowlan->pattern_min_len)
				goto error;

			if (!pat_tb[NL80211_WOWLAN_PKTPAT_OFFSET])
				pkt_offset = 0;
			else
				pkt_offset = nla_get_u32(
					pat_tb[NL80211_WOWLAN_PKTPAT_OFFSET]);
			if (pkt_offset > wowlan->max_pkt_offset)
				goto error;
			new_triggers.patterns[i].pkt_offset = pkt_offset;

			new_triggers.patterns[i].mask =
				kmalloc(mask_len + pat_len, GFP_KERNEL);
			if (!new_triggers.patterns[i].mask) {
				err = -ENOMEM;
				goto error;
			}
			new_triggers.patterns[i].pattern =
				new_triggers.patterns[i].mask + mask_len;
			memcpy(new_triggers.patterns[i].mask,
			       nla_data(pat_tb[NL80211_WOWLAN_PKTPAT_MASK]),
			       mask_len);
			new_triggers.patterns[i].pattern_len = pat_len;
			memcpy(new_triggers.patterns[i].pattern,
			       nla_data(pat_tb[NL80211_WOWLAN_PKTPAT_PATTERN]),
			       pat_len);
			i++;
		}
	}

	if (tb[NL80211_WOWLAN_TRIG_TCP_CONNECTION]) {
		err = nl80211_parse_wowlan_tcp(
			rdev, tb[NL80211_WOWLAN_TRIG_TCP_CONNECTION],
			&new_triggers);
		if (err)
			goto error;
	}

	ntrig = kmemdup(&new_triggers, sizeof(new_triggers), GFP_KERNEL);
	if (!ntrig) {
		err = -ENOMEM;
		goto error;
	}
	cfg80211_rdev_free_wowlan(rdev);
	rdev->wowlan = ntrig;

 set_wakeup:
	if (rdev->ops->set_wakeup && prev_enabled != !!rdev->wowlan)
		rdev_set_wakeup(rdev, rdev->wowlan);

	return 0;
 error:
	for (i = 0; i < new_triggers.n_patterns; i++)
		kfree(new_triggers.patterns[i].mask);
	kfree(new_triggers.patterns);
	if (new_triggers.tcp && new_triggers.tcp->sock)
		sock_release(new_triggers.tcp->sock);
	kfree(new_triggers.tcp);
	return err;
}
#endif

static int nl80211_set_rekey_data(struct sk_buff *skb, struct genl_info *info)
{
	struct cfg80211_registered_device *rdev = info->user_ptr[0];
	struct net_device *dev = info->user_ptr[1];
	struct wireless_dev *wdev = dev->ieee80211_ptr;
	struct nlattr *tb[NUM_NL80211_REKEY_DATA];
	struct cfg80211_gtk_rekey_data rekey_data;
	int err;

	if (!info->attrs[NL80211_ATTR_REKEY_DATA])
		return -EINVAL;

	err = nla_parse(tb, MAX_NL80211_REKEY_DATA,
			nla_data(info->attrs[NL80211_ATTR_REKEY_DATA]),
			nla_len(info->attrs[NL80211_ATTR_REKEY_DATA]),
			nl80211_rekey_policy);
	if (err)
		return err;

	if (nla_len(tb[NL80211_REKEY_DATA_REPLAY_CTR]) != NL80211_REPLAY_CTR_LEN)
		return -ERANGE;
	if (nla_len(tb[NL80211_REKEY_DATA_KEK]) != NL80211_KEK_LEN)
		return -ERANGE;
	if (nla_len(tb[NL80211_REKEY_DATA_KCK]) != NL80211_KCK_LEN)
		return -ERANGE;

	memcpy(rekey_data.kek, nla_data(tb[NL80211_REKEY_DATA_KEK]),
	       NL80211_KEK_LEN);
	memcpy(rekey_data.kck, nla_data(tb[NL80211_REKEY_DATA_KCK]),
	       NL80211_KCK_LEN);
	memcpy(rekey_data.replay_ctr,
	       nla_data(tb[NL80211_REKEY_DATA_REPLAY_CTR]),
	       NL80211_REPLAY_CTR_LEN);

	wdev_lock(wdev);
	if (!wdev->current_bss) {
		err = -ENOTCONN;
		goto out;
	}

	if (!rdev->ops->set_rekey_data) {
		err = -EOPNOTSUPP;
		goto out;
	}

	err = rdev_set_rekey_data(rdev, dev, &rekey_data);
 out:
	wdev_unlock(wdev);
	return err;
}

static int nl80211_register_unexpected_frame(struct sk_buff *skb,
					     struct genl_info *info)
{
	struct net_device *dev = info->user_ptr[1];
	struct wireless_dev *wdev = dev->ieee80211_ptr;

	if (wdev->iftype != NL80211_IFTYPE_AP &&
	    wdev->iftype != NL80211_IFTYPE_P2P_GO)
		return -EINVAL;

	if (wdev->ap_unexpected_nlportid)
		return -EBUSY;

	wdev->ap_unexpected_nlportid = info->snd_portid;
	return 0;
}

static int nl80211_probe_client(struct sk_buff *skb,
				struct genl_info *info)
{
	struct cfg80211_registered_device *rdev = info->user_ptr[0];
	struct net_device *dev = info->user_ptr[1];
	struct wireless_dev *wdev = dev->ieee80211_ptr;
	struct sk_buff *msg;
	void *hdr;
	const u8 *addr;
	u64 cookie;
	int err;

	if (wdev->iftype != NL80211_IFTYPE_AP &&
	    wdev->iftype != NL80211_IFTYPE_P2P_GO)
		return -EOPNOTSUPP;

	if (!info->attrs[NL80211_ATTR_MAC])
		return -EINVAL;

	if (!rdev->ops->probe_client)
		return -EOPNOTSUPP;

	msg = nlmsg_new(NLMSG_DEFAULT_SIZE, GFP_KERNEL);
	if (!msg)
		return -ENOMEM;

	hdr = nl80211hdr_put(msg, info->snd_portid, info->snd_seq, 0,
			     NL80211_CMD_PROBE_CLIENT);

	if (IS_ERR(hdr)) {
		err = PTR_ERR(hdr);
		goto free_msg;
	}

	addr = nla_data(info->attrs[NL80211_ATTR_MAC]);

	err = rdev_probe_client(rdev, dev, addr, &cookie);
	if (err)
		goto free_msg;

	if (nla_put_u64(msg, NL80211_ATTR_COOKIE, cookie))
		goto nla_put_failure;

	genlmsg_end(msg, hdr);

	return genlmsg_reply(msg, info);

 nla_put_failure:
	err = -ENOBUFS;
 free_msg:
	nlmsg_free(msg);
	return err;
}

static int nl80211_register_beacons(struct sk_buff *skb, struct genl_info *info)
{
	struct cfg80211_registered_device *rdev = info->user_ptr[0];
	struct cfg80211_beacon_registration *reg, *nreg;
	int rv;

	if (!(rdev->wiphy.flags & WIPHY_FLAG_REPORTS_OBSS))
		return -EOPNOTSUPP;

	nreg = kzalloc(sizeof(*nreg), GFP_KERNEL);
	if (!nreg)
		return -ENOMEM;

	/* First, check if already registered. */
	spin_lock_bh(&rdev->beacon_registrations_lock);
	list_for_each_entry(reg, &rdev->beacon_registrations, list) {
		if (reg->nlportid == info->snd_portid) {
			rv = -EALREADY;
			goto out_err;
		}
	}
	/* Add it to the list */
	nreg->nlportid = info->snd_portid;
	list_add(&nreg->list, &rdev->beacon_registrations);

	spin_unlock_bh(&rdev->beacon_registrations_lock);

	return 0;
out_err:
	spin_unlock_bh(&rdev->beacon_registrations_lock);
	kfree(nreg);
	return rv;
}

static int nl80211_start_p2p_device(struct sk_buff *skb, struct genl_info *info)
{
	struct cfg80211_registered_device *rdev = info->user_ptr[0];
	struct wireless_dev *wdev = info->user_ptr[1];
	int err;

	if (!rdev->ops->start_p2p_device)
		return -EOPNOTSUPP;

	if (wdev->iftype != NL80211_IFTYPE_P2P_DEVICE)
		return -EOPNOTSUPP;

	if (wdev->p2p_started)
		return 0;

	mutex_lock(&rdev->devlist_mtx);
	err = cfg80211_can_add_interface(rdev, wdev->iftype);
	mutex_unlock(&rdev->devlist_mtx);
	if (err)
		return err;

	err = rdev_start_p2p_device(rdev, wdev);
	if (err)
		return err;

	wdev->p2p_started = true;
	mutex_lock(&rdev->devlist_mtx);
	rdev->opencount++;
	mutex_unlock(&rdev->devlist_mtx);

	return 0;
}

static int nl80211_stop_p2p_device(struct sk_buff *skb, struct genl_info *info)
{
	struct cfg80211_registered_device *rdev = info->user_ptr[0];
	struct wireless_dev *wdev = info->user_ptr[1];

	if (wdev->iftype != NL80211_IFTYPE_P2P_DEVICE)
		return -EOPNOTSUPP;

	if (!rdev->ops->stop_p2p_device)
		return -EOPNOTSUPP;

	if (!wdev->p2p_started)
		return 0;

	rdev_stop_p2p_device(rdev, wdev);
	wdev->p2p_started = false;

	mutex_lock(&rdev->devlist_mtx);
	rdev->opencount--;
	mutex_unlock(&rdev->devlist_mtx);

	if (WARN_ON(rdev->scan_req && rdev->scan_req->wdev == wdev)) {
		rdev->scan_req->aborted = true;
		___cfg80211_scan_done(rdev, true);
	}

	return 0;
}

static int nl80211_get_protocol_features(struct sk_buff *skb,
					 struct genl_info *info)
{
	void *hdr;
	struct sk_buff *msg;

	msg = nlmsg_new(NLMSG_DEFAULT_SIZE, GFP_KERNEL);
	if (!msg)
		return -ENOMEM;

	hdr = nl80211hdr_put(msg, info->snd_portid, info->snd_seq, 0,
			     NL80211_CMD_GET_PROTOCOL_FEATURES);
	if (!hdr)
		goto nla_put_failure;

	if (nla_put_u32(msg, NL80211_ATTR_PROTOCOL_FEATURES,
			NL80211_PROTOCOL_FEATURE_SPLIT_WIPHY_DUMP))
		goto nla_put_failure;

	genlmsg_end(msg, hdr);
	return genlmsg_reply(msg, info);

 nla_put_failure:
	kfree_skb(msg);
	return -ENOBUFS;
}

static int nl80211_update_ft_ies(struct sk_buff *skb, struct genl_info *info)
{
	struct cfg80211_registered_device *rdev = info->user_ptr[0];
	struct cfg80211_update_ft_ies_params ft_params;
	struct net_device *dev = info->user_ptr[1];

	if (!rdev->ops->update_ft_ies)
		return -EOPNOTSUPP;

	if (!info->attrs[NL80211_ATTR_MDID] ||
	    !is_valid_ie_attr(info->attrs[NL80211_ATTR_IE]))
		return -EINVAL;

	memset(&ft_params, 0, sizeof(ft_params));
	ft_params.md = nla_get_u16(info->attrs[NL80211_ATTR_MDID]);
	ft_params.ie = nla_data(info->attrs[NL80211_ATTR_IE]);
	ft_params.ie_len = nla_len(info->attrs[NL80211_ATTR_IE]);

	return rdev_update_ft_ies(rdev, dev, &ft_params);
}

#define NL80211_FLAG_NEED_WIPHY		0x01
#define NL80211_FLAG_NEED_NETDEV	0x02
#define NL80211_FLAG_NEED_RTNL		0x04
#define NL80211_FLAG_CHECK_NETDEV_UP	0x08
#define NL80211_FLAG_NEED_NETDEV_UP	(NL80211_FLAG_NEED_NETDEV |\
					 NL80211_FLAG_CHECK_NETDEV_UP)
#define NL80211_FLAG_NEED_WDEV		0x10
/* If a netdev is associated, it must be UP, P2P must be started */
#define NL80211_FLAG_NEED_WDEV_UP	(NL80211_FLAG_NEED_WDEV |\
					 NL80211_FLAG_CHECK_NETDEV_UP)

static int nl80211_pre_doit(struct genl_ops *ops, struct sk_buff *skb,
			    struct genl_info *info)
{
	struct cfg80211_registered_device *rdev;
	struct wireless_dev *wdev;
	struct net_device *dev;
	bool rtnl = ops->internal_flags & NL80211_FLAG_NEED_RTNL;

	if (rtnl)
		rtnl_lock();

	if (ops->internal_flags & NL80211_FLAG_NEED_WIPHY) {
		rdev = cfg80211_get_dev_from_info(genl_info_net(info), info);
		if (IS_ERR(rdev)) {
			if (rtnl)
				rtnl_unlock();
			return PTR_ERR(rdev);
		}
		info->user_ptr[0] = rdev;
	} else if (ops->internal_flags & NL80211_FLAG_NEED_NETDEV ||
		   ops->internal_flags & NL80211_FLAG_NEED_WDEV) {
		mutex_lock(&cfg80211_mutex);
		wdev = __cfg80211_wdev_from_attrs(genl_info_net(info),
						  info->attrs);
		if (IS_ERR(wdev)) {
			mutex_unlock(&cfg80211_mutex);
			if (rtnl)
				rtnl_unlock();
			return PTR_ERR(wdev);
		}

		dev = wdev->netdev;
		rdev = wiphy_to_dev(wdev->wiphy);

		if (ops->internal_flags & NL80211_FLAG_NEED_NETDEV) {
			if (!dev) {
				mutex_unlock(&cfg80211_mutex);
				if (rtnl)
					rtnl_unlock();
				return -EINVAL;
			}

			info->user_ptr[1] = dev;
		} else {
			info->user_ptr[1] = wdev;
		}

		if (dev) {
			if (ops->internal_flags & NL80211_FLAG_CHECK_NETDEV_UP &&
			    !netif_running(dev)) {
				mutex_unlock(&cfg80211_mutex);
				if (rtnl)
					rtnl_unlock();
				return -ENETDOWN;
			}

			dev_hold(dev);
		} else if (ops->internal_flags & NL80211_FLAG_CHECK_NETDEV_UP) {
			if (!wdev->p2p_started) {
				mutex_unlock(&cfg80211_mutex);
				if (rtnl)
					rtnl_unlock();
				return -ENETDOWN;
			}
		}

		cfg80211_lock_rdev(rdev);

		mutex_unlock(&cfg80211_mutex);

		info->user_ptr[0] = rdev;
	}

	return 0;
}

static void nl80211_post_doit(struct genl_ops *ops, struct sk_buff *skb,
			      struct genl_info *info)
{
	if (info->user_ptr[0])
		cfg80211_unlock_rdev(info->user_ptr[0]);
	if (info->user_ptr[1]) {
		if (ops->internal_flags & NL80211_FLAG_NEED_WDEV) {
			struct wireless_dev *wdev = info->user_ptr[1];

			if (wdev->netdev)
				dev_put(wdev->netdev);
		} else {
			dev_put(info->user_ptr[1]);
		}
	}
	if (ops->internal_flags & NL80211_FLAG_NEED_RTNL)
		rtnl_unlock();
}

static struct genl_ops nl80211_ops[] = {
	{
		.cmd = NL80211_CMD_GET_WIPHY,
		.doit = nl80211_get_wiphy,
		.dumpit = nl80211_dump_wiphy,
		.policy = nl80211_policy,
		/* can be retrieved by unprivileged users */
		.internal_flags = NL80211_FLAG_NEED_WIPHY,
	},
	{
		.cmd = NL80211_CMD_SET_WIPHY,
		.doit = nl80211_set_wiphy,
		.policy = nl80211_policy,
		.flags = GENL_ADMIN_PERM,
		.internal_flags = NL80211_FLAG_NEED_RTNL,
	},
	{
		.cmd = NL80211_CMD_GET_INTERFACE,
		.doit = nl80211_get_interface,
		.dumpit = nl80211_dump_interface,
		.policy = nl80211_policy,
		/* can be retrieved by unprivileged users */
		.internal_flags = NL80211_FLAG_NEED_WDEV,
	},
	{
		.cmd = NL80211_CMD_SET_INTERFACE,
		.doit = nl80211_set_interface,
		.policy = nl80211_policy,
		.flags = GENL_ADMIN_PERM,
		.internal_flags = NL80211_FLAG_NEED_NETDEV |
				  NL80211_FLAG_NEED_RTNL,
	},
	{
		.cmd = NL80211_CMD_NEW_INTERFACE,
		.doit = nl80211_new_interface,
		.policy = nl80211_policy,
		.flags = GENL_ADMIN_PERM,
		.internal_flags = NL80211_FLAG_NEED_WIPHY |
				  NL80211_FLAG_NEED_RTNL,
	},
	{
		.cmd = NL80211_CMD_DEL_INTERFACE,
		.doit = nl80211_del_interface,
		.policy = nl80211_policy,
		.flags = GENL_ADMIN_PERM,
		.internal_flags = NL80211_FLAG_NEED_WDEV |
				  NL80211_FLAG_NEED_RTNL,
	},
	{
		.cmd = NL80211_CMD_GET_KEY,
		.doit = nl80211_get_key,
		.policy = nl80211_policy,
		.flags = GENL_ADMIN_PERM,
		.internal_flags = NL80211_FLAG_NEED_NETDEV_UP |
				  NL80211_FLAG_NEED_RTNL,
	},
	{
		.cmd = NL80211_CMD_SET_KEY,
		.doit = nl80211_set_key,
		.policy = nl80211_policy,
		.flags = GENL_ADMIN_PERM,
		.internal_flags = NL80211_FLAG_NEED_NETDEV_UP |
				  NL80211_FLAG_NEED_RTNL,
	},
	{
		.cmd = NL80211_CMD_NEW_KEY,
		.doit = nl80211_new_key,
		.policy = nl80211_policy,
		.flags = GENL_ADMIN_PERM,
		.internal_flags = NL80211_FLAG_NEED_NETDEV_UP |
				  NL80211_FLAG_NEED_RTNL,
	},
	{
		.cmd = NL80211_CMD_DEL_KEY,
		.doit = nl80211_del_key,
		.policy = nl80211_policy,
		.flags = GENL_ADMIN_PERM,
		.internal_flags = NL80211_FLAG_NEED_NETDEV_UP |
				  NL80211_FLAG_NEED_RTNL,
	},
	{
		.cmd = NL80211_CMD_SET_BEACON,
		.policy = nl80211_policy,
		.flags = GENL_ADMIN_PERM,
		.doit = nl80211_set_beacon,
		.internal_flags = NL80211_FLAG_NEED_NETDEV_UP |
				  NL80211_FLAG_NEED_RTNL,
	},
	{
		.cmd = NL80211_CMD_START_AP,
		.policy = nl80211_policy,
		.flags = GENL_ADMIN_PERM,
		.doit = nl80211_start_ap,
		.internal_flags = NL80211_FLAG_NEED_NETDEV_UP |
				  NL80211_FLAG_NEED_RTNL,
	},
	{
		.cmd = NL80211_CMD_STOP_AP,
		.policy = nl80211_policy,
		.flags = GENL_ADMIN_PERM,
		.doit = nl80211_stop_ap,
		.internal_flags = NL80211_FLAG_NEED_NETDEV_UP |
				  NL80211_FLAG_NEED_RTNL,
	},
	{
		.cmd = NL80211_CMD_GET_STATION,
		.doit = nl80211_get_station,
		.dumpit = nl80211_dump_station,
		.policy = nl80211_policy,
		.internal_flags = NL80211_FLAG_NEED_NETDEV |
				  NL80211_FLAG_NEED_RTNL,
	},
	{
		.cmd = NL80211_CMD_SET_STATION,
		.doit = nl80211_set_station,
		.policy = nl80211_policy,
		.flags = GENL_ADMIN_PERM,
		.internal_flags = NL80211_FLAG_NEED_NETDEV_UP |
				  NL80211_FLAG_NEED_RTNL,
	},
	{
		.cmd = NL80211_CMD_NEW_STATION,
		.doit = nl80211_new_station,
		.policy = nl80211_policy,
		.flags = GENL_ADMIN_PERM,
		.internal_flags = NL80211_FLAG_NEED_NETDEV_UP |
				  NL80211_FLAG_NEED_RTNL,
	},
	{
		.cmd = NL80211_CMD_DEL_STATION,
		.doit = nl80211_del_station,
		.policy = nl80211_policy,
		.flags = GENL_ADMIN_PERM,
		.internal_flags = NL80211_FLAG_NEED_NETDEV_UP |
				  NL80211_FLAG_NEED_RTNL,
	},
	{
		.cmd = NL80211_CMD_GET_MPATH,
		.doit = nl80211_get_mpath,
		.dumpit = nl80211_dump_mpath,
		.policy = nl80211_policy,
		.flags = GENL_ADMIN_PERM,
		.internal_flags = NL80211_FLAG_NEED_NETDEV_UP |
				  NL80211_FLAG_NEED_RTNL,
	},
	{
		.cmd = NL80211_CMD_SET_MPATH,
		.doit = nl80211_set_mpath,
		.policy = nl80211_policy,
		.flags = GENL_ADMIN_PERM,
		.internal_flags = NL80211_FLAG_NEED_NETDEV_UP |
				  NL80211_FLAG_NEED_RTNL,
	},
	{
		.cmd = NL80211_CMD_NEW_MPATH,
		.doit = nl80211_new_mpath,
		.policy = nl80211_policy,
		.flags = GENL_ADMIN_PERM,
		.internal_flags = NL80211_FLAG_NEED_NETDEV_UP |
				  NL80211_FLAG_NEED_RTNL,
	},
	{
		.cmd = NL80211_CMD_DEL_MPATH,
		.doit = nl80211_del_mpath,
		.policy = nl80211_policy,
		.flags = GENL_ADMIN_PERM,
		.internal_flags = NL80211_FLAG_NEED_NETDEV_UP |
				  NL80211_FLAG_NEED_RTNL,
	},
	{
		.cmd = NL80211_CMD_SET_BSS,
		.doit = nl80211_set_bss,
		.policy = nl80211_policy,
		.flags = GENL_ADMIN_PERM,
		.internal_flags = NL80211_FLAG_NEED_NETDEV_UP |
				  NL80211_FLAG_NEED_RTNL,
	},
	{
		.cmd = NL80211_CMD_GET_REG,
		.doit = nl80211_get_reg,
		.policy = nl80211_policy,
		/* can be retrieved by unprivileged users */
	},
	{
		.cmd = NL80211_CMD_SET_REG,
		.doit = nl80211_set_reg,
		.policy = nl80211_policy,
		.flags = GENL_ADMIN_PERM,
	},
	{
		.cmd = NL80211_CMD_REQ_SET_REG,
		.doit = nl80211_req_set_reg,
		.policy = nl80211_policy,
		.flags = GENL_ADMIN_PERM,
	},
	{
		.cmd = NL80211_CMD_GET_MESH_CONFIG,
		.doit = nl80211_get_mesh_config,
		.policy = nl80211_policy,
		/* can be retrieved by unprivileged users */
		.internal_flags = NL80211_FLAG_NEED_NETDEV_UP |
				  NL80211_FLAG_NEED_RTNL,
	},
	{
		.cmd = NL80211_CMD_SET_MESH_CONFIG,
		.doit = nl80211_update_mesh_config,
		.policy = nl80211_policy,
		.flags = GENL_ADMIN_PERM,
		.internal_flags = NL80211_FLAG_NEED_NETDEV_UP |
				  NL80211_FLAG_NEED_RTNL,
	},
	{
		.cmd = NL80211_CMD_TRIGGER_SCAN,
		.doit = nl80211_trigger_scan,
		.policy = nl80211_policy,
		.flags = GENL_ADMIN_PERM,
		.internal_flags = NL80211_FLAG_NEED_WDEV_UP |
				  NL80211_FLAG_NEED_RTNL,
	},
	{
		.cmd = NL80211_CMD_GET_SCAN,
		.policy = nl80211_policy,
		.dumpit = nl80211_dump_scan,
	},
	{
		.cmd = NL80211_CMD_START_SCHED_SCAN,
		.doit = nl80211_start_sched_scan,
		.policy = nl80211_policy,
		.flags = GENL_ADMIN_PERM,
		.internal_flags = NL80211_FLAG_NEED_NETDEV_UP |
				  NL80211_FLAG_NEED_RTNL,
	},
	{
		.cmd = NL80211_CMD_STOP_SCHED_SCAN,
		.doit = nl80211_stop_sched_scan,
		.policy = nl80211_policy,
		.flags = GENL_ADMIN_PERM,
		.internal_flags = NL80211_FLAG_NEED_NETDEV_UP |
				  NL80211_FLAG_NEED_RTNL,
	},
	{
		.cmd = NL80211_CMD_AUTHENTICATE,
		.doit = nl80211_authenticate,
		.policy = nl80211_policy,
		.flags = GENL_ADMIN_PERM,
		.internal_flags = NL80211_FLAG_NEED_NETDEV_UP |
				  NL80211_FLAG_NEED_RTNL,
	},
	{
		.cmd = NL80211_CMD_ASSOCIATE,
		.doit = nl80211_associate,
		.policy = nl80211_policy,
		.flags = GENL_ADMIN_PERM,
		.internal_flags = NL80211_FLAG_NEED_NETDEV_UP |
				  NL80211_FLAG_NEED_RTNL,
	},
	{
		.cmd = NL80211_CMD_DEAUTHENTICATE,
		.doit = nl80211_deauthenticate,
		.policy = nl80211_policy,
		.flags = GENL_ADMIN_PERM,
		.internal_flags = NL80211_FLAG_NEED_NETDEV_UP |
				  NL80211_FLAG_NEED_RTNL,
	},
	{
		.cmd = NL80211_CMD_DISASSOCIATE,
		.doit = nl80211_disassociate,
		.policy = nl80211_policy,
		.flags = GENL_ADMIN_PERM,
		.internal_flags = NL80211_FLAG_NEED_NETDEV_UP |
				  NL80211_FLAG_NEED_RTNL,
	},
	{
		.cmd = NL80211_CMD_JOIN_IBSS,
		.doit = nl80211_join_ibss,
		.policy = nl80211_policy,
		.flags = GENL_ADMIN_PERM,
		.internal_flags = NL80211_FLAG_NEED_NETDEV_UP |
				  NL80211_FLAG_NEED_RTNL,
	},
	{
		.cmd = NL80211_CMD_LEAVE_IBSS,
		.doit = nl80211_leave_ibss,
		.policy = nl80211_policy,
		.flags = GENL_ADMIN_PERM,
		.internal_flags = NL80211_FLAG_NEED_NETDEV_UP |
				  NL80211_FLAG_NEED_RTNL,
	},
#ifdef CONFIG_NL80211_TESTMODE
	{
		.cmd = NL80211_CMD_TESTMODE,
		.doit = nl80211_testmode_do,
		.dumpit = nl80211_testmode_dump,
		.policy = nl80211_policy,
		.flags = GENL_ADMIN_PERM,
		.internal_flags = NL80211_FLAG_NEED_WIPHY |
				  NL80211_FLAG_NEED_RTNL,
	},
#endif
	{
		.cmd = NL80211_CMD_CONNECT,
		.doit = nl80211_connect,
		.policy = nl80211_policy,
		.flags = GENL_ADMIN_PERM,
		.internal_flags = NL80211_FLAG_NEED_NETDEV_UP |
				  NL80211_FLAG_NEED_RTNL,
	},
	{
		.cmd = NL80211_CMD_DISCONNECT,
		.doit = nl80211_disconnect,
		.policy = nl80211_policy,
		.flags = GENL_ADMIN_PERM,
		.internal_flags = NL80211_FLAG_NEED_NETDEV_UP |
				  NL80211_FLAG_NEED_RTNL,
	},
	{
		.cmd = NL80211_CMD_SET_WIPHY_NETNS,
		.doit = nl80211_wiphy_netns,
		.policy = nl80211_policy,
		.flags = GENL_ADMIN_PERM,
		.internal_flags = NL80211_FLAG_NEED_WIPHY |
				  NL80211_FLAG_NEED_RTNL,
	},
	{
		.cmd = NL80211_CMD_GET_SURVEY,
		.policy = nl80211_policy,
		.dumpit = nl80211_dump_survey,
	},
	{
		.cmd = NL80211_CMD_SET_PMKSA,
		.doit = nl80211_setdel_pmksa,
		.policy = nl80211_policy,
		.flags = GENL_ADMIN_PERM,
		.internal_flags = NL80211_FLAG_NEED_NETDEV_UP |
				  NL80211_FLAG_NEED_RTNL,
	},
	{
		.cmd = NL80211_CMD_DEL_PMKSA,
		.doit = nl80211_setdel_pmksa,
		.policy = nl80211_policy,
		.flags = GENL_ADMIN_PERM,
		.internal_flags = NL80211_FLAG_NEED_NETDEV_UP |
				  NL80211_FLAG_NEED_RTNL,
	},
	{
		.cmd = NL80211_CMD_FLUSH_PMKSA,
		.doit = nl80211_flush_pmksa,
		.policy = nl80211_policy,
		.flags = GENL_ADMIN_PERM,
		.internal_flags = NL80211_FLAG_NEED_NETDEV_UP |
				  NL80211_FLAG_NEED_RTNL,
	},
	{
		.cmd = NL80211_CMD_REMAIN_ON_CHANNEL,
		.doit = nl80211_remain_on_channel,
		.policy = nl80211_policy,
		.flags = GENL_ADMIN_PERM,
		.internal_flags = NL80211_FLAG_NEED_WDEV_UP |
				  NL80211_FLAG_NEED_RTNL,
	},
	{
		.cmd = NL80211_CMD_CANCEL_REMAIN_ON_CHANNEL,
		.doit = nl80211_cancel_remain_on_channel,
		.policy = nl80211_policy,
		.flags = GENL_ADMIN_PERM,
		.internal_flags = NL80211_FLAG_NEED_WDEV_UP |
				  NL80211_FLAG_NEED_RTNL,
	},
	{
		.cmd = NL80211_CMD_SET_TX_BITRATE_MASK,
		.doit = nl80211_set_tx_bitrate_mask,
		.policy = nl80211_policy,
		.flags = GENL_ADMIN_PERM,
		.internal_flags = NL80211_FLAG_NEED_NETDEV |
				  NL80211_FLAG_NEED_RTNL,
	},
	{
		.cmd = NL80211_CMD_REGISTER_FRAME,
		.doit = nl80211_register_mgmt,
		.policy = nl80211_policy,
		.flags = GENL_ADMIN_PERM,
		.internal_flags = NL80211_FLAG_NEED_WDEV |
				  NL80211_FLAG_NEED_RTNL,
	},
	{
		.cmd = NL80211_CMD_FRAME,
		.doit = nl80211_tx_mgmt,
		.policy = nl80211_policy,
		.flags = GENL_ADMIN_PERM,
		.internal_flags = NL80211_FLAG_NEED_WDEV_UP |
				  NL80211_FLAG_NEED_RTNL,
	},
	{
		.cmd = NL80211_CMD_FRAME_WAIT_CANCEL,
		.doit = nl80211_tx_mgmt_cancel_wait,
		.policy = nl80211_policy,
		.flags = GENL_ADMIN_PERM,
		.internal_flags = NL80211_FLAG_NEED_WDEV_UP |
				  NL80211_FLAG_NEED_RTNL,
	},
	{
		.cmd = NL80211_CMD_SET_POWER_SAVE,
		.doit = nl80211_set_power_save,
		.policy = nl80211_policy,
		.flags = GENL_ADMIN_PERM,
		.internal_flags = NL80211_FLAG_NEED_NETDEV |
				  NL80211_FLAG_NEED_RTNL,
	},
	{
		.cmd = NL80211_CMD_GET_POWER_SAVE,
		.doit = nl80211_get_power_save,
		.policy = nl80211_policy,
		/* can be retrieved by unprivileged users */
		.internal_flags = NL80211_FLAG_NEED_NETDEV |
				  NL80211_FLAG_NEED_RTNL,
	},
	{
		.cmd = NL80211_CMD_SET_CQM,
		.doit = nl80211_set_cqm,
		.policy = nl80211_policy,
		.flags = GENL_ADMIN_PERM,
		.internal_flags = NL80211_FLAG_NEED_NETDEV |
				  NL80211_FLAG_NEED_RTNL,
	},
	{
		.cmd = NL80211_CMD_SET_CHANNEL,
		.doit = nl80211_set_channel,
		.policy = nl80211_policy,
		.flags = GENL_ADMIN_PERM,
		.internal_flags = NL80211_FLAG_NEED_NETDEV |
				  NL80211_FLAG_NEED_RTNL,
	},
	{
		.cmd = NL80211_CMD_SET_WDS_PEER,
		.doit = nl80211_set_wds_peer,
		.policy = nl80211_policy,
		.flags = GENL_ADMIN_PERM,
		.internal_flags = NL80211_FLAG_NEED_NETDEV |
				  NL80211_FLAG_NEED_RTNL,
	},
	{
		.cmd = NL80211_CMD_JOIN_MESH,
		.doit = nl80211_join_mesh,
		.policy = nl80211_policy,
		.flags = GENL_ADMIN_PERM,
		.internal_flags = NL80211_FLAG_NEED_NETDEV_UP |
				  NL80211_FLAG_NEED_RTNL,
	},
	{
		.cmd = NL80211_CMD_LEAVE_MESH,
		.doit = nl80211_leave_mesh,
		.policy = nl80211_policy,
		.flags = GENL_ADMIN_PERM,
		.internal_flags = NL80211_FLAG_NEED_NETDEV_UP |
				  NL80211_FLAG_NEED_RTNL,
	},
#ifdef CONFIG_PM
	{
		.cmd = NL80211_CMD_GET_WOWLAN,
		.doit = nl80211_get_wowlan,
		.policy = nl80211_policy,
		/* can be retrieved by unprivileged users */
		.internal_flags = NL80211_FLAG_NEED_WIPHY |
				  NL80211_FLAG_NEED_RTNL,
	},
	{
		.cmd = NL80211_CMD_SET_WOWLAN,
		.doit = nl80211_set_wowlan,
		.policy = nl80211_policy,
		.flags = GENL_ADMIN_PERM,
		.internal_flags = NL80211_FLAG_NEED_WIPHY |
				  NL80211_FLAG_NEED_RTNL,
	},
#endif
	{
		.cmd = NL80211_CMD_SET_REKEY_OFFLOAD,
		.doit = nl80211_set_rekey_data,
		.policy = nl80211_policy,
		.flags = GENL_ADMIN_PERM,
		.internal_flags = NL80211_FLAG_NEED_NETDEV_UP |
				  NL80211_FLAG_NEED_RTNL,
	},
	{
		.cmd = NL80211_CMD_TDLS_MGMT,
		.doit = nl80211_tdls_mgmt,
		.policy = nl80211_policy,
		.flags = GENL_ADMIN_PERM,
		.internal_flags = NL80211_FLAG_NEED_NETDEV_UP |
				  NL80211_FLAG_NEED_RTNL,
	},
	{
		.cmd = NL80211_CMD_TDLS_OPER,
		.doit = nl80211_tdls_oper,
		.policy = nl80211_policy,
		.flags = GENL_ADMIN_PERM,
		.internal_flags = NL80211_FLAG_NEED_NETDEV_UP |
				  NL80211_FLAG_NEED_RTNL,
	},
	{
		.cmd = NL80211_CMD_UNEXPECTED_FRAME,
		.doit = nl80211_register_unexpected_frame,
		.policy = nl80211_policy,
		.flags = GENL_ADMIN_PERM,
		.internal_flags = NL80211_FLAG_NEED_NETDEV |
				  NL80211_FLAG_NEED_RTNL,
	},
	{
		.cmd = NL80211_CMD_PROBE_CLIENT,
		.doit = nl80211_probe_client,
		.policy = nl80211_policy,
		.flags = GENL_ADMIN_PERM,
		.internal_flags = NL80211_FLAG_NEED_NETDEV_UP |
				  NL80211_FLAG_NEED_RTNL,
	},
	{
		.cmd = NL80211_CMD_REGISTER_BEACONS,
		.doit = nl80211_register_beacons,
		.policy = nl80211_policy,
		.flags = GENL_ADMIN_PERM,
		.internal_flags = NL80211_FLAG_NEED_WIPHY |
				  NL80211_FLAG_NEED_RTNL,
	},
	{
		.cmd = NL80211_CMD_SET_NOACK_MAP,
		.doit = nl80211_set_noack_map,
		.policy = nl80211_policy,
		.flags = GENL_ADMIN_PERM,
		.internal_flags = NL80211_FLAG_NEED_NETDEV |
				  NL80211_FLAG_NEED_RTNL,
	},
	{
		.cmd = NL80211_CMD_START_P2P_DEVICE,
		.doit = nl80211_start_p2p_device,
		.policy = nl80211_policy,
		.flags = GENL_ADMIN_PERM,
		.internal_flags = NL80211_FLAG_NEED_WDEV |
				  NL80211_FLAG_NEED_RTNL,
	},
	{
		.cmd = NL80211_CMD_STOP_P2P_DEVICE,
		.doit = nl80211_stop_p2p_device,
		.policy = nl80211_policy,
		.flags = GENL_ADMIN_PERM,
		.internal_flags = NL80211_FLAG_NEED_WDEV_UP |
				  NL80211_FLAG_NEED_RTNL,
	},
	{
		.cmd = NL80211_CMD_SET_MCAST_RATE,
		.doit = nl80211_set_mcast_rate,
		.policy = nl80211_policy,
		.flags = GENL_ADMIN_PERM,
		.internal_flags = NL80211_FLAG_NEED_NETDEV |
				  NL80211_FLAG_NEED_RTNL,
	},
	{
		.cmd = NL80211_CMD_SET_MAC_ACL,
		.doit = nl80211_set_mac_acl,
		.policy = nl80211_policy,
		.flags = GENL_ADMIN_PERM,
		.internal_flags = NL80211_FLAG_NEED_NETDEV |
				  NL80211_FLAG_NEED_RTNL,
	},
	{
		.cmd = NL80211_CMD_RADAR_DETECT,
		.doit = nl80211_start_radar_detection,
		.policy = nl80211_policy,
		.flags = GENL_ADMIN_PERM,
		.internal_flags = NL80211_FLAG_NEED_NETDEV_UP |
				  NL80211_FLAG_NEED_RTNL,
	},
	{
		.cmd = NL80211_CMD_GET_PROTOCOL_FEATURES,
		.doit = nl80211_get_protocol_features,
		.policy = nl80211_policy,
	},
	{
		.cmd = NL80211_CMD_UPDATE_FT_IES,
		.doit = nl80211_update_ft_ies,
		.policy = nl80211_policy,
		.flags = GENL_ADMIN_PERM,
		.internal_flags = NL80211_FLAG_NEED_NETDEV_UP |
				  NL80211_FLAG_NEED_RTNL,
	},
};

static struct genl_multicast_group nl80211_mlme_mcgrp = {
	.name = "mlme",
};

/* multicast groups */
static struct genl_multicast_group nl80211_config_mcgrp = {
	.name = "config",
};
static struct genl_multicast_group nl80211_scan_mcgrp = {
	.name = "scan",
};
static struct genl_multicast_group nl80211_regulatory_mcgrp = {
	.name = "regulatory",
};

/* notification functions */

void nl80211_notify_dev_rename(struct cfg80211_registered_device *rdev)
{
	struct sk_buff *msg;

	msg = nlmsg_new(NLMSG_DEFAULT_SIZE, GFP_KERNEL);
	if (!msg)
		return;

	if (nl80211_send_wiphy(rdev, msg, 0, 0, 0,
			       false, NULL, NULL, NULL) < 0) {
		nlmsg_free(msg);
		return;
	}

	genlmsg_multicast_netns(wiphy_net(&rdev->wiphy), msg, 0,
				nl80211_config_mcgrp.id, GFP_KERNEL);
}

static int nl80211_add_scan_req(struct sk_buff *msg,
				struct cfg80211_registered_device *rdev)
{
	struct cfg80211_scan_request *req = rdev->scan_req;
	struct nlattr *nest;
	int i;

	ASSERT_RDEV_LOCK(rdev);

	if (WARN_ON(!req))
		return 0;

	nest = nla_nest_start(msg, NL80211_ATTR_SCAN_SSIDS);
	if (!nest)
		goto nla_put_failure;
	for (i = 0; i < req->n_ssids; i++) {
		if (nla_put(msg, i, req->ssids[i].ssid_len, req->ssids[i].ssid))
			goto nla_put_failure;
	}
	nla_nest_end(msg, nest);

	nest = nla_nest_start(msg, NL80211_ATTR_SCAN_FREQUENCIES);
	if (!nest)
		goto nla_put_failure;
	for (i = 0; i < req->n_channels; i++) {
		if (nla_put_u32(msg, i, req->channels[i]->center_freq))
			goto nla_put_failure;
	}
	nla_nest_end(msg, nest);

	if (req->ie &&
	    nla_put(msg, NL80211_ATTR_IE, req->ie_len, req->ie))
		goto nla_put_failure;

	if (req->flags)
		nla_put_u32(msg, NL80211_ATTR_SCAN_FLAGS, req->flags);

	return 0;
 nla_put_failure:
	return -ENOBUFS;
}

static int nl80211_send_scan_msg(struct sk_buff *msg,
				 struct cfg80211_registered_device *rdev,
				 struct wireless_dev *wdev,
				 u32 portid, u32 seq, int flags,
				 u32 cmd)
{
	void *hdr;

	hdr = nl80211hdr_put(msg, portid, seq, flags, cmd);
	if (!hdr)
		return -1;

	if (nla_put_u32(msg, NL80211_ATTR_WIPHY, rdev->wiphy_idx) ||
	    (wdev->netdev && nla_put_u32(msg, NL80211_ATTR_IFINDEX,
					 wdev->netdev->ifindex)) ||
	    nla_put_u64(msg, NL80211_ATTR_WDEV, wdev_id(wdev)))
		goto nla_put_failure;

	/* ignore errors and send incomplete event anyway */
	nl80211_add_scan_req(msg, rdev);

	return genlmsg_end(msg, hdr);

 nla_put_failure:
	genlmsg_cancel(msg, hdr);
	return -EMSGSIZE;
}

static int
nl80211_send_sched_scan_msg(struct sk_buff *msg,
			    struct cfg80211_registered_device *rdev,
			    struct net_device *netdev,
			    u32 portid, u32 seq, int flags, u32 cmd)
{
	void *hdr;

	hdr = nl80211hdr_put(msg, portid, seq, flags, cmd);
	if (!hdr)
		return -1;

	if (nla_put_u32(msg, NL80211_ATTR_WIPHY, rdev->wiphy_idx) ||
	    nla_put_u32(msg, NL80211_ATTR_IFINDEX, netdev->ifindex))
		goto nla_put_failure;

	return genlmsg_end(msg, hdr);

 nla_put_failure:
	genlmsg_cancel(msg, hdr);
	return -EMSGSIZE;
}

void nl80211_send_scan_start(struct cfg80211_registered_device *rdev,
			     struct wireless_dev *wdev)
{
	struct sk_buff *msg;

	msg = nlmsg_new(NLMSG_DEFAULT_SIZE, GFP_KERNEL);
	if (!msg)
		return;

	if (nl80211_send_scan_msg(msg, rdev, wdev, 0, 0, 0,
				  NL80211_CMD_TRIGGER_SCAN) < 0) {
		nlmsg_free(msg);
		return;
	}

	genlmsg_multicast_netns(wiphy_net(&rdev->wiphy), msg, 0,
				nl80211_scan_mcgrp.id, GFP_KERNEL);
}

void nl80211_send_scan_done(struct cfg80211_registered_device *rdev,
			    struct wireless_dev *wdev)
{
	struct sk_buff *msg;

	msg = nlmsg_new(NLMSG_DEFAULT_SIZE, GFP_KERNEL);
	if (!msg)
		return;

	if (nl80211_send_scan_msg(msg, rdev, wdev, 0, 0, 0,
				  NL80211_CMD_NEW_SCAN_RESULTS) < 0) {
		nlmsg_free(msg);
		return;
	}

	genlmsg_multicast_netns(wiphy_net(&rdev->wiphy), msg, 0,
				nl80211_scan_mcgrp.id, GFP_KERNEL);
}

void nl80211_send_scan_aborted(struct cfg80211_registered_device *rdev,
			       struct wireless_dev *wdev)
{
	struct sk_buff *msg;

	msg = nlmsg_new(NLMSG_DEFAULT_SIZE, GFP_KERNEL);
	if (!msg)
		return;

	if (nl80211_send_scan_msg(msg, rdev, wdev, 0, 0, 0,
				  NL80211_CMD_SCAN_ABORTED) < 0) {
		nlmsg_free(msg);
		return;
	}

	genlmsg_multicast_netns(wiphy_net(&rdev->wiphy), msg, 0,
				nl80211_scan_mcgrp.id, GFP_KERNEL);
}

void nl80211_send_sched_scan_results(struct cfg80211_registered_device *rdev,
				     struct net_device *netdev)
{
	struct sk_buff *msg;

	msg = nlmsg_new(NLMSG_DEFAULT_SIZE, GFP_KERNEL);
	if (!msg)
		return;

	if (nl80211_send_sched_scan_msg(msg, rdev, netdev, 0, 0, 0,
					NL80211_CMD_SCHED_SCAN_RESULTS) < 0) {
		nlmsg_free(msg);
		return;
	}

	genlmsg_multicast_netns(wiphy_net(&rdev->wiphy), msg, 0,
				nl80211_scan_mcgrp.id, GFP_KERNEL);
}

void nl80211_send_sched_scan(struct cfg80211_registered_device *rdev,
			     struct net_device *netdev, u32 cmd)
{
	struct sk_buff *msg;

	msg = nlmsg_new(NLMSG_DEFAULT_SIZE, GFP_KERNEL);
	if (!msg)
		return;

	if (nl80211_send_sched_scan_msg(msg, rdev, netdev, 0, 0, 0, cmd) < 0) {
		nlmsg_free(msg);
		return;
	}

	genlmsg_multicast_netns(wiphy_net(&rdev->wiphy), msg, 0,
				nl80211_scan_mcgrp.id, GFP_KERNEL);
}

/*
 * This can happen on global regulatory changes or device specific settings
 * based on custom world regulatory domains.
 */
void nl80211_send_reg_change_event(struct regulatory_request *request)
{
	struct sk_buff *msg;
	void *hdr;

	msg = nlmsg_new(NLMSG_DEFAULT_SIZE, GFP_KERNEL);
	if (!msg)
		return;

	hdr = nl80211hdr_put(msg, 0, 0, 0, NL80211_CMD_REG_CHANGE);
	if (!hdr) {
		nlmsg_free(msg);
		return;
	}

	/* Userspace can always count this one always being set */
	if (nla_put_u8(msg, NL80211_ATTR_REG_INITIATOR, request->initiator))
		goto nla_put_failure;

	if (request->alpha2[0] == '0' && request->alpha2[1] == '0') {
		if (nla_put_u8(msg, NL80211_ATTR_REG_TYPE,
			       NL80211_REGDOM_TYPE_WORLD))
			goto nla_put_failure;
	} else if (request->alpha2[0] == '9' && request->alpha2[1] == '9') {
		if (nla_put_u8(msg, NL80211_ATTR_REG_TYPE,
			       NL80211_REGDOM_TYPE_CUSTOM_WORLD))
			goto nla_put_failure;
	} else if ((request->alpha2[0] == '9' && request->alpha2[1] == '8') ||
		   request->intersect) {
		if (nla_put_u8(msg, NL80211_ATTR_REG_TYPE,
			       NL80211_REGDOM_TYPE_INTERSECTION))
			goto nla_put_failure;
	} else {
		if (nla_put_u8(msg, NL80211_ATTR_REG_TYPE,
			       NL80211_REGDOM_TYPE_COUNTRY) ||
		    nla_put_string(msg, NL80211_ATTR_REG_ALPHA2,
				   request->alpha2))
			goto nla_put_failure;
	}

	if (request->wiphy_idx != WIPHY_IDX_INVALID &&
	    nla_put_u32(msg, NL80211_ATTR_WIPHY, request->wiphy_idx))
		goto nla_put_failure;

	genlmsg_end(msg, hdr);

	rcu_read_lock();
	genlmsg_multicast_allns(msg, 0, nl80211_regulatory_mcgrp.id,
				GFP_ATOMIC);
	rcu_read_unlock();

	return;

nla_put_failure:
	genlmsg_cancel(msg, hdr);
	nlmsg_free(msg);
}

static void nl80211_send_mlme_event(struct cfg80211_registered_device *rdev,
				    struct net_device *netdev,
				    const u8 *buf, size_t len,
				    enum nl80211_commands cmd, gfp_t gfp)
{
	struct sk_buff *msg;
	void *hdr;

	msg = nlmsg_new(NLMSG_DEFAULT_SIZE, gfp);
	if (!msg)
		return;

	hdr = nl80211hdr_put(msg, 0, 0, 0, cmd);
	if (!hdr) {
		nlmsg_free(msg);
		return;
	}

	if (nla_put_u32(msg, NL80211_ATTR_WIPHY, rdev->wiphy_idx) ||
	    nla_put_u32(msg, NL80211_ATTR_IFINDEX, netdev->ifindex) ||
	    nla_put(msg, NL80211_ATTR_FRAME, len, buf))
		goto nla_put_failure;

	genlmsg_end(msg, hdr);

	genlmsg_multicast_netns(wiphy_net(&rdev->wiphy), msg, 0,
				nl80211_mlme_mcgrp.id, gfp);
	return;

 nla_put_failure:
	genlmsg_cancel(msg, hdr);
	nlmsg_free(msg);
}

void nl80211_send_rx_auth(struct cfg80211_registered_device *rdev,
			  struct net_device *netdev, const u8 *buf,
			  size_t len, gfp_t gfp)
{
	nl80211_send_mlme_event(rdev, netdev, buf, len,
				NL80211_CMD_AUTHENTICATE, gfp);
}

void nl80211_send_rx_assoc(struct cfg80211_registered_device *rdev,
			   struct net_device *netdev, const u8 *buf,
			   size_t len, gfp_t gfp)
{
	nl80211_send_mlme_event(rdev, netdev, buf, len,
				NL80211_CMD_ASSOCIATE, gfp);
}

void nl80211_send_deauth(struct cfg80211_registered_device *rdev,
			 struct net_device *netdev, const u8 *buf,
			 size_t len, gfp_t gfp)
{
	nl80211_send_mlme_event(rdev, netdev, buf, len,
				NL80211_CMD_DEAUTHENTICATE, gfp);
}

void nl80211_send_disassoc(struct cfg80211_registered_device *rdev,
			   struct net_device *netdev, const u8 *buf,
			   size_t len, gfp_t gfp)
{
	nl80211_send_mlme_event(rdev, netdev, buf, len,
				NL80211_CMD_DISASSOCIATE, gfp);
}

void cfg80211_send_unprot_deauth(struct net_device *dev, const u8 *buf,
				 size_t len)
{
	struct wireless_dev *wdev = dev->ieee80211_ptr;
	struct wiphy *wiphy = wdev->wiphy;
	struct cfg80211_registered_device *rdev = wiphy_to_dev(wiphy);

	trace_cfg80211_send_unprot_deauth(dev);
	nl80211_send_mlme_event(rdev, dev, buf, len,
				NL80211_CMD_UNPROT_DEAUTHENTICATE, GFP_ATOMIC);
}
EXPORT_SYMBOL(cfg80211_send_unprot_deauth);

void cfg80211_send_unprot_disassoc(struct net_device *dev, const u8 *buf,
				   size_t len)
{
	struct wireless_dev *wdev = dev->ieee80211_ptr;
	struct wiphy *wiphy = wdev->wiphy;
	struct cfg80211_registered_device *rdev = wiphy_to_dev(wiphy);

	trace_cfg80211_send_unprot_disassoc(dev);
	nl80211_send_mlme_event(rdev, dev, buf, len,
				NL80211_CMD_UNPROT_DISASSOCIATE, GFP_ATOMIC);
}
EXPORT_SYMBOL(cfg80211_send_unprot_disassoc);

static void nl80211_send_mlme_timeout(struct cfg80211_registered_device *rdev,
				      struct net_device *netdev, int cmd,
				      const u8 *addr, gfp_t gfp)
{
	struct sk_buff *msg;
	void *hdr;

	msg = nlmsg_new(NLMSG_DEFAULT_SIZE, gfp);
	if (!msg)
		return;

	hdr = nl80211hdr_put(msg, 0, 0, 0, cmd);
	if (!hdr) {
		nlmsg_free(msg);
		return;
	}

	if (nla_put_u32(msg, NL80211_ATTR_WIPHY, rdev->wiphy_idx) ||
	    nla_put_u32(msg, NL80211_ATTR_IFINDEX, netdev->ifindex) ||
	    nla_put_flag(msg, NL80211_ATTR_TIMED_OUT) ||
	    nla_put(msg, NL80211_ATTR_MAC, ETH_ALEN, addr))
		goto nla_put_failure;

	genlmsg_end(msg, hdr);

	genlmsg_multicast_netns(wiphy_net(&rdev->wiphy), msg, 0,
				nl80211_mlme_mcgrp.id, gfp);
	return;

 nla_put_failure:
	genlmsg_cancel(msg, hdr);
	nlmsg_free(msg);
}

void nl80211_send_auth_timeout(struct cfg80211_registered_device *rdev,
			       struct net_device *netdev, const u8 *addr,
			       gfp_t gfp)
{
	nl80211_send_mlme_timeout(rdev, netdev, NL80211_CMD_AUTHENTICATE,
				  addr, gfp);
}

void nl80211_send_assoc_timeout(struct cfg80211_registered_device *rdev,
				struct net_device *netdev, const u8 *addr,
				gfp_t gfp)
{
	nl80211_send_mlme_timeout(rdev, netdev, NL80211_CMD_ASSOCIATE,
				  addr, gfp);
}

void nl80211_send_connect_result(struct cfg80211_registered_device *rdev,
				 struct net_device *netdev, const u8 *bssid,
				 const u8 *req_ie, size_t req_ie_len,
				 const u8 *resp_ie, size_t resp_ie_len,
				 u16 status, gfp_t gfp)
{
	struct sk_buff *msg;
	void *hdr;

	msg = nlmsg_new(NLMSG_DEFAULT_SIZE, gfp);
	if (!msg)
		return;

	hdr = nl80211hdr_put(msg, 0, 0, 0, NL80211_CMD_CONNECT);
	if (!hdr) {
		nlmsg_free(msg);
		return;
	}

	if (nla_put_u32(msg, NL80211_ATTR_WIPHY, rdev->wiphy_idx) ||
	    nla_put_u32(msg, NL80211_ATTR_IFINDEX, netdev->ifindex) ||
	    (bssid && nla_put(msg, NL80211_ATTR_MAC, ETH_ALEN, bssid)) ||
	    nla_put_u16(msg, NL80211_ATTR_STATUS_CODE, status) ||
	    (req_ie &&
	     nla_put(msg, NL80211_ATTR_REQ_IE, req_ie_len, req_ie)) ||
	    (resp_ie &&
	     nla_put(msg, NL80211_ATTR_RESP_IE, resp_ie_len, resp_ie)))
		goto nla_put_failure;

	genlmsg_end(msg, hdr);

	genlmsg_multicast_netns(wiphy_net(&rdev->wiphy), msg, 0,
				nl80211_mlme_mcgrp.id, gfp);
	return;

 nla_put_failure:
	genlmsg_cancel(msg, hdr);
	nlmsg_free(msg);

}

void nl80211_send_roamed(struct cfg80211_registered_device *rdev,
			 struct net_device *netdev, const u8 *bssid,
			 const u8 *req_ie, size_t req_ie_len,
			 const u8 *resp_ie, size_t resp_ie_len, gfp_t gfp)
{
	struct sk_buff *msg;
	void *hdr;

	msg = nlmsg_new(NLMSG_DEFAULT_SIZE, gfp);
	if (!msg)
		return;

	hdr = nl80211hdr_put(msg, 0, 0, 0, NL80211_CMD_ROAM);
	if (!hdr) {
		nlmsg_free(msg);
		return;
	}

	if (nla_put_u32(msg, NL80211_ATTR_WIPHY, rdev->wiphy_idx) ||
	    nla_put_u32(msg, NL80211_ATTR_IFINDEX, netdev->ifindex) ||
	    nla_put(msg, NL80211_ATTR_MAC, ETH_ALEN, bssid) ||
	    (req_ie &&
	     nla_put(msg, NL80211_ATTR_REQ_IE, req_ie_len, req_ie)) ||
	    (resp_ie &&
	     nla_put(msg, NL80211_ATTR_RESP_IE, resp_ie_len, resp_ie)))
		goto nla_put_failure;

	genlmsg_end(msg, hdr);

	genlmsg_multicast_netns(wiphy_net(&rdev->wiphy), msg, 0,
				nl80211_mlme_mcgrp.id, gfp);
	return;

 nla_put_failure:
	genlmsg_cancel(msg, hdr);
	nlmsg_free(msg);

}

void nl80211_send_disconnected(struct cfg80211_registered_device *rdev,
			       struct net_device *netdev, u16 reason,
			       const u8 *ie, size_t ie_len, bool from_ap)
{
	struct sk_buff *msg;
	void *hdr;

	msg = nlmsg_new(NLMSG_DEFAULT_SIZE, GFP_KERNEL);
	if (!msg)
		return;

	hdr = nl80211hdr_put(msg, 0, 0, 0, NL80211_CMD_DISCONNECT);
	if (!hdr) {
		nlmsg_free(msg);
		return;
	}

	if (nla_put_u32(msg, NL80211_ATTR_WIPHY, rdev->wiphy_idx) ||
	    nla_put_u32(msg, NL80211_ATTR_IFINDEX, netdev->ifindex) ||
	    (from_ap && reason &&
	     nla_put_u16(msg, NL80211_ATTR_REASON_CODE, reason)) ||
	    (from_ap &&
	     nla_put_flag(msg, NL80211_ATTR_DISCONNECTED_BY_AP)) ||
	    (ie && nla_put(msg, NL80211_ATTR_IE, ie_len, ie)))
		goto nla_put_failure;

	genlmsg_end(msg, hdr);

	genlmsg_multicast_netns(wiphy_net(&rdev->wiphy), msg, 0,
				nl80211_mlme_mcgrp.id, GFP_KERNEL);
	return;

 nla_put_failure:
	genlmsg_cancel(msg, hdr);
	nlmsg_free(msg);

}

void nl80211_send_ibss_bssid(struct cfg80211_registered_device *rdev,
			     struct net_device *netdev, const u8 *bssid,
			     gfp_t gfp)
{
	struct sk_buff *msg;
	void *hdr;

	msg = nlmsg_new(NLMSG_DEFAULT_SIZE, gfp);
	if (!msg)
		return;

	hdr = nl80211hdr_put(msg, 0, 0, 0, NL80211_CMD_JOIN_IBSS);
	if (!hdr) {
		nlmsg_free(msg);
		return;
	}

	if (nla_put_u32(msg, NL80211_ATTR_WIPHY, rdev->wiphy_idx) ||
	    nla_put_u32(msg, NL80211_ATTR_IFINDEX, netdev->ifindex) ||
	    nla_put(msg, NL80211_ATTR_MAC, ETH_ALEN, bssid))
		goto nla_put_failure;

	genlmsg_end(msg, hdr);

	genlmsg_multicast_netns(wiphy_net(&rdev->wiphy), msg, 0,
				nl80211_mlme_mcgrp.id, gfp);
	return;

 nla_put_failure:
	genlmsg_cancel(msg, hdr);
	nlmsg_free(msg);
}

void cfg80211_notify_new_peer_candidate(struct net_device *dev, const u8 *addr,
					const u8* ie, u8 ie_len, gfp_t gfp)
{
	struct wireless_dev *wdev = dev->ieee80211_ptr;
	struct cfg80211_registered_device *rdev = wiphy_to_dev(wdev->wiphy);
	struct sk_buff *msg;
	void *hdr;

	if (WARN_ON(wdev->iftype != NL80211_IFTYPE_MESH_POINT))
		return;

	trace_cfg80211_notify_new_peer_candidate(dev, addr);

	msg = nlmsg_new(NLMSG_DEFAULT_SIZE, gfp);
	if (!msg)
		return;

	hdr = nl80211hdr_put(msg, 0, 0, 0, NL80211_CMD_NEW_PEER_CANDIDATE);
	if (!hdr) {
		nlmsg_free(msg);
		return;
	}

	if (nla_put_u32(msg, NL80211_ATTR_WIPHY, rdev->wiphy_idx) ||
	    nla_put_u32(msg, NL80211_ATTR_IFINDEX, dev->ifindex) ||
	    nla_put(msg, NL80211_ATTR_MAC, ETH_ALEN, addr) ||
	    (ie_len && ie &&
	     nla_put(msg, NL80211_ATTR_IE, ie_len , ie)))
		goto nla_put_failure;

	genlmsg_end(msg, hdr);

	genlmsg_multicast_netns(wiphy_net(&rdev->wiphy), msg, 0,
				nl80211_mlme_mcgrp.id, gfp);
	return;

 nla_put_failure:
	genlmsg_cancel(msg, hdr);
	nlmsg_free(msg);
}
EXPORT_SYMBOL(cfg80211_notify_new_peer_candidate);

void nl80211_michael_mic_failure(struct cfg80211_registered_device *rdev,
				 struct net_device *netdev, const u8 *addr,
				 enum nl80211_key_type key_type, int key_id,
				 const u8 *tsc, gfp_t gfp)
{
	struct sk_buff *msg;
	void *hdr;

	msg = nlmsg_new(NLMSG_DEFAULT_SIZE, gfp);
	if (!msg)
		return;

	hdr = nl80211hdr_put(msg, 0, 0, 0, NL80211_CMD_MICHAEL_MIC_FAILURE);
	if (!hdr) {
		nlmsg_free(msg);
		return;
	}

	if (nla_put_u32(msg, NL80211_ATTR_WIPHY, rdev->wiphy_idx) ||
	    nla_put_u32(msg, NL80211_ATTR_IFINDEX, netdev->ifindex) ||
	    (addr && nla_put(msg, NL80211_ATTR_MAC, ETH_ALEN, addr)) ||
	    nla_put_u32(msg, NL80211_ATTR_KEY_TYPE, key_type) ||
	    (key_id != -1 &&
	     nla_put_u8(msg, NL80211_ATTR_KEY_IDX, key_id)) ||
	    (tsc && nla_put(msg, NL80211_ATTR_KEY_SEQ, 6, tsc)))
		goto nla_put_failure;

	genlmsg_end(msg, hdr);

	genlmsg_multicast_netns(wiphy_net(&rdev->wiphy), msg, 0,
				nl80211_mlme_mcgrp.id, gfp);
	return;

 nla_put_failure:
	genlmsg_cancel(msg, hdr);
	nlmsg_free(msg);
}

void nl80211_send_beacon_hint_event(struct wiphy *wiphy,
				    struct ieee80211_channel *channel_before,
				    struct ieee80211_channel *channel_after)
{
	struct sk_buff *msg;
	void *hdr;
	struct nlattr *nl_freq;

	msg = nlmsg_new(NLMSG_DEFAULT_SIZE, GFP_ATOMIC);
	if (!msg)
		return;

	hdr = nl80211hdr_put(msg, 0, 0, 0, NL80211_CMD_REG_BEACON_HINT);
	if (!hdr) {
		nlmsg_free(msg);
		return;
	}

	/*
	 * Since we are applying the beacon hint to a wiphy we know its
	 * wiphy_idx is valid
	 */
	if (nla_put_u32(msg, NL80211_ATTR_WIPHY, get_wiphy_idx(wiphy)))
		goto nla_put_failure;

	/* Before */
	nl_freq = nla_nest_start(msg, NL80211_ATTR_FREQ_BEFORE);
	if (!nl_freq)
		goto nla_put_failure;
	if (nl80211_msg_put_channel(msg, channel_before, false))
		goto nla_put_failure;
	nla_nest_end(msg, nl_freq);

	/* After */
	nl_freq = nla_nest_start(msg, NL80211_ATTR_FREQ_AFTER);
	if (!nl_freq)
		goto nla_put_failure;
	if (nl80211_msg_put_channel(msg, channel_after, false))
		goto nla_put_failure;
	nla_nest_end(msg, nl_freq);

	genlmsg_end(msg, hdr);

	rcu_read_lock();
	genlmsg_multicast_allns(msg, 0, nl80211_regulatory_mcgrp.id,
				GFP_ATOMIC);
	rcu_read_unlock();

	return;

nla_put_failure:
	genlmsg_cancel(msg, hdr);
	nlmsg_free(msg);
}

static void nl80211_send_remain_on_chan_event(
	int cmd, struct cfg80211_registered_device *rdev,
	struct wireless_dev *wdev, u64 cookie,
	struct ieee80211_channel *chan,
	unsigned int duration, gfp_t gfp)
{
	struct sk_buff *msg;
	void *hdr;

	msg = nlmsg_new(NLMSG_DEFAULT_SIZE, gfp);
	if (!msg)
		return;

	hdr = nl80211hdr_put(msg, 0, 0, 0, cmd);
	if (!hdr) {
		nlmsg_free(msg);
		return;
	}

	if (nla_put_u32(msg, NL80211_ATTR_WIPHY, rdev->wiphy_idx) ||
	    (wdev->netdev && nla_put_u32(msg, NL80211_ATTR_IFINDEX,
					 wdev->netdev->ifindex)) ||
	    nla_put_u64(msg, NL80211_ATTR_WDEV, wdev_id(wdev)) ||
	    nla_put_u32(msg, NL80211_ATTR_WIPHY_FREQ, chan->center_freq) ||
	    nla_put_u32(msg, NL80211_ATTR_WIPHY_CHANNEL_TYPE,
			NL80211_CHAN_NO_HT) ||
	    nla_put_u64(msg, NL80211_ATTR_COOKIE, cookie))
		goto nla_put_failure;

	if (cmd == NL80211_CMD_REMAIN_ON_CHANNEL &&
	    nla_put_u32(msg, NL80211_ATTR_DURATION, duration))
		goto nla_put_failure;

	genlmsg_end(msg, hdr);

	genlmsg_multicast_netns(wiphy_net(&rdev->wiphy), msg, 0,
				nl80211_mlme_mcgrp.id, gfp);
	return;

 nla_put_failure:
	genlmsg_cancel(msg, hdr);
	nlmsg_free(msg);
}

void cfg80211_ready_on_channel(struct wireless_dev *wdev, u64 cookie,
			       struct ieee80211_channel *chan,
			       unsigned int duration, gfp_t gfp)
{
	struct wiphy *wiphy = wdev->wiphy;
	struct cfg80211_registered_device *rdev = wiphy_to_dev(wiphy);

	trace_cfg80211_ready_on_channel(wdev, cookie, chan, duration);
	nl80211_send_remain_on_chan_event(NL80211_CMD_REMAIN_ON_CHANNEL,
					  rdev, wdev, cookie, chan,
					  duration, gfp);
}
EXPORT_SYMBOL(cfg80211_ready_on_channel);

void cfg80211_remain_on_channel_expired(struct wireless_dev *wdev, u64 cookie,
					struct ieee80211_channel *chan,
					gfp_t gfp)
{
	struct wiphy *wiphy = wdev->wiphy;
	struct cfg80211_registered_device *rdev = wiphy_to_dev(wiphy);

	trace_cfg80211_ready_on_channel_expired(wdev, cookie, chan);
	nl80211_send_remain_on_chan_event(NL80211_CMD_CANCEL_REMAIN_ON_CHANNEL,
					  rdev, wdev, cookie, chan, 0, gfp);
}
EXPORT_SYMBOL(cfg80211_remain_on_channel_expired);

void cfg80211_new_sta(struct net_device *dev, const u8 *mac_addr,
		      struct station_info *sinfo, gfp_t gfp)
{
	struct wiphy *wiphy = dev->ieee80211_ptr->wiphy;
	struct cfg80211_registered_device *rdev = wiphy_to_dev(wiphy);
	struct sk_buff *msg;

	trace_cfg80211_new_sta(dev, mac_addr, sinfo);

	msg = nlmsg_new(NLMSG_DEFAULT_SIZE, gfp);
	if (!msg)
		return;

	if (nl80211_send_station(msg, 0, 0, 0,
				 rdev, dev, mac_addr, sinfo) < 0) {
		nlmsg_free(msg);
		return;
	}

	genlmsg_multicast_netns(wiphy_net(&rdev->wiphy), msg, 0,
				nl80211_mlme_mcgrp.id, gfp);
}
EXPORT_SYMBOL(cfg80211_new_sta);

void cfg80211_del_sta(struct net_device *dev, const u8 *mac_addr, gfp_t gfp)
{
	struct wiphy *wiphy = dev->ieee80211_ptr->wiphy;
	struct cfg80211_registered_device *rdev = wiphy_to_dev(wiphy);
	struct sk_buff *msg;
	void *hdr;

	trace_cfg80211_del_sta(dev, mac_addr);

	msg = nlmsg_new(NLMSG_DEFAULT_SIZE, gfp);
	if (!msg)
		return;

	hdr = nl80211hdr_put(msg, 0, 0, 0, NL80211_CMD_DEL_STATION);
	if (!hdr) {
		nlmsg_free(msg);
		return;
	}

	if (nla_put_u32(msg, NL80211_ATTR_IFINDEX, dev->ifindex) ||
	    nla_put(msg, NL80211_ATTR_MAC, ETH_ALEN, mac_addr))
		goto nla_put_failure;

	genlmsg_end(msg, hdr);

	genlmsg_multicast_netns(wiphy_net(&rdev->wiphy), msg, 0,
				nl80211_mlme_mcgrp.id, gfp);
	return;

 nla_put_failure:
	genlmsg_cancel(msg, hdr);
	nlmsg_free(msg);
}
EXPORT_SYMBOL(cfg80211_del_sta);

void cfg80211_conn_failed(struct net_device *dev, const u8 *mac_addr,
			  enum nl80211_connect_failed_reason reason,
			  gfp_t gfp)
{
	struct wiphy *wiphy = dev->ieee80211_ptr->wiphy;
	struct cfg80211_registered_device *rdev = wiphy_to_dev(wiphy);
	struct sk_buff *msg;
	void *hdr;

	msg = nlmsg_new(NLMSG_GOODSIZE, gfp);
	if (!msg)
		return;

	hdr = nl80211hdr_put(msg, 0, 0, 0, NL80211_CMD_CONN_FAILED);
	if (!hdr) {
		nlmsg_free(msg);
		return;
	}

	if (nla_put_u32(msg, NL80211_ATTR_IFINDEX, dev->ifindex) ||
	    nla_put(msg, NL80211_ATTR_MAC, ETH_ALEN, mac_addr) ||
	    nla_put_u32(msg, NL80211_ATTR_CONN_FAILED_REASON, reason))
		goto nla_put_failure;

	genlmsg_end(msg, hdr);

	genlmsg_multicast_netns(wiphy_net(&rdev->wiphy), msg, 0,
				nl80211_mlme_mcgrp.id, gfp);
	return;

 nla_put_failure:
	genlmsg_cancel(msg, hdr);
	nlmsg_free(msg);
}
EXPORT_SYMBOL(cfg80211_conn_failed);

static bool __nl80211_unexpected_frame(struct net_device *dev, u8 cmd,
				       const u8 *addr, gfp_t gfp)
{
	struct wireless_dev *wdev = dev->ieee80211_ptr;
	struct cfg80211_registered_device *rdev = wiphy_to_dev(wdev->wiphy);
	struct sk_buff *msg;
	void *hdr;
	int err;
	u32 nlportid = ACCESS_ONCE(wdev->ap_unexpected_nlportid);

	if (!nlportid)
		return false;

	msg = nlmsg_new(100, gfp);
	if (!msg)
		return true;

	hdr = nl80211hdr_put(msg, 0, 0, 0, cmd);
	if (!hdr) {
		nlmsg_free(msg);
		return true;
	}

	if (nla_put_u32(msg, NL80211_ATTR_WIPHY, rdev->wiphy_idx) ||
	    nla_put_u32(msg, NL80211_ATTR_IFINDEX, dev->ifindex) ||
	    nla_put(msg, NL80211_ATTR_MAC, ETH_ALEN, addr))
		goto nla_put_failure;

	err = genlmsg_end(msg, hdr);
	if (err < 0) {
		nlmsg_free(msg);
		return true;
	}

	genlmsg_unicast(wiphy_net(&rdev->wiphy), msg, nlportid);
	return true;

 nla_put_failure:
	genlmsg_cancel(msg, hdr);
	nlmsg_free(msg);
	return true;
}

bool cfg80211_rx_spurious_frame(struct net_device *dev,
				const u8 *addr, gfp_t gfp)
{
	struct wireless_dev *wdev = dev->ieee80211_ptr;
	bool ret;

	trace_cfg80211_rx_spurious_frame(dev, addr);

	if (WARN_ON(wdev->iftype != NL80211_IFTYPE_AP &&
		    wdev->iftype != NL80211_IFTYPE_P2P_GO)) {
		trace_cfg80211_return_bool(false);
		return false;
	}
	ret = __nl80211_unexpected_frame(dev, NL80211_CMD_UNEXPECTED_FRAME,
					 addr, gfp);
	trace_cfg80211_return_bool(ret);
	return ret;
}
EXPORT_SYMBOL(cfg80211_rx_spurious_frame);

bool cfg80211_rx_unexpected_4addr_frame(struct net_device *dev,
					const u8 *addr, gfp_t gfp)
{
	struct wireless_dev *wdev = dev->ieee80211_ptr;
	bool ret;

	trace_cfg80211_rx_unexpected_4addr_frame(dev, addr);

	if (WARN_ON(wdev->iftype != NL80211_IFTYPE_AP &&
		    wdev->iftype != NL80211_IFTYPE_P2P_GO &&
		    wdev->iftype != NL80211_IFTYPE_AP_VLAN)) {
		trace_cfg80211_return_bool(false);
		return false;
	}
	ret = __nl80211_unexpected_frame(dev,
					 NL80211_CMD_UNEXPECTED_4ADDR_FRAME,
					 addr, gfp);
	trace_cfg80211_return_bool(ret);
	return ret;
}
EXPORT_SYMBOL(cfg80211_rx_unexpected_4addr_frame);

int nl80211_send_mgmt(struct cfg80211_registered_device *rdev,
		      struct wireless_dev *wdev, u32 nlportid,
		      int freq, int sig_dbm,
		      const u8 *buf, size_t len, gfp_t gfp)
{
	struct net_device *netdev = wdev->netdev;
	struct sk_buff *msg;
	void *hdr;

	msg = nlmsg_new(NLMSG_DEFAULT_SIZE, gfp);
	if (!msg)
		return -ENOMEM;

	hdr = nl80211hdr_put(msg, 0, 0, 0, NL80211_CMD_FRAME);
	if (!hdr) {
		nlmsg_free(msg);
		return -ENOMEM;
	}

	if (nla_put_u32(msg, NL80211_ATTR_WIPHY, rdev->wiphy_idx) ||
	    (netdev && nla_put_u32(msg, NL80211_ATTR_IFINDEX,
					netdev->ifindex)) ||
	    nla_put_u32(msg, NL80211_ATTR_WIPHY_FREQ, freq) ||
	    (sig_dbm &&
	     nla_put_u32(msg, NL80211_ATTR_RX_SIGNAL_DBM, sig_dbm)) ||
	    nla_put(msg, NL80211_ATTR_FRAME, len, buf))
		goto nla_put_failure;

	genlmsg_end(msg, hdr);

	return genlmsg_unicast(wiphy_net(&rdev->wiphy), msg, nlportid);

 nla_put_failure:
	genlmsg_cancel(msg, hdr);
	nlmsg_free(msg);
	return -ENOBUFS;
}

void cfg80211_mgmt_tx_status(struct wireless_dev *wdev, u64 cookie,
			     const u8 *buf, size_t len, bool ack, gfp_t gfp)
{
	struct wiphy *wiphy = wdev->wiphy;
	struct cfg80211_registered_device *rdev = wiphy_to_dev(wiphy);
	struct net_device *netdev = wdev->netdev;
	struct sk_buff *msg;
	void *hdr;

	trace_cfg80211_mgmt_tx_status(wdev, cookie, ack);

	msg = nlmsg_new(NLMSG_DEFAULT_SIZE, gfp);
	if (!msg)
		return;

	hdr = nl80211hdr_put(msg, 0, 0, 0, NL80211_CMD_FRAME_TX_STATUS);
	if (!hdr) {
		nlmsg_free(msg);
		return;
	}

	if (nla_put_u32(msg, NL80211_ATTR_WIPHY, rdev->wiphy_idx) ||
	    (netdev && nla_put_u32(msg, NL80211_ATTR_IFINDEX,
				   netdev->ifindex)) ||
	    nla_put(msg, NL80211_ATTR_FRAME, len, buf) ||
	    nla_put_u64(msg, NL80211_ATTR_COOKIE, cookie) ||
	    (ack && nla_put_flag(msg, NL80211_ATTR_ACK)))
		goto nla_put_failure;

	genlmsg_end(msg, hdr);

	genlmsg_multicast(msg, 0, nl80211_mlme_mcgrp.id, gfp);
	return;

 nla_put_failure:
	genlmsg_cancel(msg, hdr);
	nlmsg_free(msg);
}
EXPORT_SYMBOL(cfg80211_mgmt_tx_status);

void cfg80211_cqm_rssi_notify(struct net_device *dev,
			      enum nl80211_cqm_rssi_threshold_event rssi_event,
			      gfp_t gfp)
{
	struct wireless_dev *wdev = dev->ieee80211_ptr;
	struct wiphy *wiphy = wdev->wiphy;
	struct cfg80211_registered_device *rdev = wiphy_to_dev(wiphy);
	struct sk_buff *msg;
	struct nlattr *pinfoattr;
	void *hdr;

	trace_cfg80211_cqm_rssi_notify(dev, rssi_event);

	msg = nlmsg_new(NLMSG_DEFAULT_SIZE, gfp);
	if (!msg)
		return;

	hdr = nl80211hdr_put(msg, 0, 0, 0, NL80211_CMD_NOTIFY_CQM);
	if (!hdr) {
		nlmsg_free(msg);
		return;
	}

	if (nla_put_u32(msg, NL80211_ATTR_WIPHY, rdev->wiphy_idx) ||
	    nla_put_u32(msg, NL80211_ATTR_IFINDEX, dev->ifindex))
		goto nla_put_failure;

	pinfoattr = nla_nest_start(msg, NL80211_ATTR_CQM);
	if (!pinfoattr)
		goto nla_put_failure;

	if (nla_put_u32(msg, NL80211_ATTR_CQM_RSSI_THRESHOLD_EVENT,
			rssi_event))
		goto nla_put_failure;

	nla_nest_end(msg, pinfoattr);

	genlmsg_end(msg, hdr);

	genlmsg_multicast_netns(wiphy_net(&rdev->wiphy), msg, 0,
				nl80211_mlme_mcgrp.id, gfp);
	return;

 nla_put_failure:
	genlmsg_cancel(msg, hdr);
	nlmsg_free(msg);
}
EXPORT_SYMBOL(cfg80211_cqm_rssi_notify);

static void nl80211_gtk_rekey_notify(struct cfg80211_registered_device *rdev,
				     struct net_device *netdev, const u8 *bssid,
				     const u8 *replay_ctr, gfp_t gfp)
{
	struct sk_buff *msg;
	struct nlattr *rekey_attr;
	void *hdr;

	msg = nlmsg_new(NLMSG_DEFAULT_SIZE, gfp);
	if (!msg)
		return;

	hdr = nl80211hdr_put(msg, 0, 0, 0, NL80211_CMD_SET_REKEY_OFFLOAD);
	if (!hdr) {
		nlmsg_free(msg);
		return;
	}

	if (nla_put_u32(msg, NL80211_ATTR_WIPHY, rdev->wiphy_idx) ||
	    nla_put_u32(msg, NL80211_ATTR_IFINDEX, netdev->ifindex) ||
	    nla_put(msg, NL80211_ATTR_MAC, ETH_ALEN, bssid))
		goto nla_put_failure;

	rekey_attr = nla_nest_start(msg, NL80211_ATTR_REKEY_DATA);
	if (!rekey_attr)
		goto nla_put_failure;

	if (nla_put(msg, NL80211_REKEY_DATA_REPLAY_CTR,
		    NL80211_REPLAY_CTR_LEN, replay_ctr))
		goto nla_put_failure;

	nla_nest_end(msg, rekey_attr);

	genlmsg_end(msg, hdr);

	genlmsg_multicast_netns(wiphy_net(&rdev->wiphy), msg, 0,
				nl80211_mlme_mcgrp.id, gfp);
	return;

 nla_put_failure:
	genlmsg_cancel(msg, hdr);
	nlmsg_free(msg);
}

void cfg80211_gtk_rekey_notify(struct net_device *dev, const u8 *bssid,
			       const u8 *replay_ctr, gfp_t gfp)
{
	struct wireless_dev *wdev = dev->ieee80211_ptr;
	struct wiphy *wiphy = wdev->wiphy;
	struct cfg80211_registered_device *rdev = wiphy_to_dev(wiphy);

	trace_cfg80211_gtk_rekey_notify(dev, bssid);
	nl80211_gtk_rekey_notify(rdev, dev, bssid, replay_ctr, gfp);
}
EXPORT_SYMBOL(cfg80211_gtk_rekey_notify);

static void
nl80211_pmksa_candidate_notify(struct cfg80211_registered_device *rdev,
			       struct net_device *netdev, int index,
			       const u8 *bssid, bool preauth, gfp_t gfp)
{
	struct sk_buff *msg;
	struct nlattr *attr;
	void *hdr;

	msg = nlmsg_new(NLMSG_DEFAULT_SIZE, gfp);
	if (!msg)
		return;

	hdr = nl80211hdr_put(msg, 0, 0, 0, NL80211_CMD_PMKSA_CANDIDATE);
	if (!hdr) {
		nlmsg_free(msg);
		return;
	}

	if (nla_put_u32(msg, NL80211_ATTR_WIPHY, rdev->wiphy_idx) ||
	    nla_put_u32(msg, NL80211_ATTR_IFINDEX, netdev->ifindex))
		goto nla_put_failure;

	attr = nla_nest_start(msg, NL80211_ATTR_PMKSA_CANDIDATE);
	if (!attr)
		goto nla_put_failure;

	if (nla_put_u32(msg, NL80211_PMKSA_CANDIDATE_INDEX, index) ||
	    nla_put(msg, NL80211_PMKSA_CANDIDATE_BSSID, ETH_ALEN, bssid) ||
	    (preauth &&
	     nla_put_flag(msg, NL80211_PMKSA_CANDIDATE_PREAUTH)))
		goto nla_put_failure;

	nla_nest_end(msg, attr);

	genlmsg_end(msg, hdr);

	genlmsg_multicast_netns(wiphy_net(&rdev->wiphy), msg, 0,
				nl80211_mlme_mcgrp.id, gfp);
	return;

 nla_put_failure:
	genlmsg_cancel(msg, hdr);
	nlmsg_free(msg);
}

void cfg80211_pmksa_candidate_notify(struct net_device *dev, int index,
				     const u8 *bssid, bool preauth, gfp_t gfp)
{
	struct wireless_dev *wdev = dev->ieee80211_ptr;
	struct wiphy *wiphy = wdev->wiphy;
	struct cfg80211_registered_device *rdev = wiphy_to_dev(wiphy);

	trace_cfg80211_pmksa_candidate_notify(dev, index, bssid, preauth);
	nl80211_pmksa_candidate_notify(rdev, dev, index, bssid, preauth, gfp);
}
EXPORT_SYMBOL(cfg80211_pmksa_candidate_notify);

static void nl80211_ch_switch_notify(struct cfg80211_registered_device *rdev,
				     struct net_device *netdev,
				     struct cfg80211_chan_def *chandef,
				     gfp_t gfp)
{
	struct sk_buff *msg;
	void *hdr;

	msg = nlmsg_new(NLMSG_DEFAULT_SIZE, gfp);
	if (!msg)
		return;

	hdr = nl80211hdr_put(msg, 0, 0, 0, NL80211_CMD_CH_SWITCH_NOTIFY);
	if (!hdr) {
		nlmsg_free(msg);
		return;
	}

	if (nla_put_u32(msg, NL80211_ATTR_IFINDEX, netdev->ifindex))
		goto nla_put_failure;

	if (nl80211_send_chandef(msg, chandef))
		goto nla_put_failure;

	genlmsg_end(msg, hdr);

	genlmsg_multicast_netns(wiphy_net(&rdev->wiphy), msg, 0,
				nl80211_mlme_mcgrp.id, gfp);
	return;

 nla_put_failure:
	genlmsg_cancel(msg, hdr);
	nlmsg_free(msg);
}

void cfg80211_ch_switch_notify(struct net_device *dev,
			       struct cfg80211_chan_def *chandef)
{
	struct wireless_dev *wdev = dev->ieee80211_ptr;
	struct wiphy *wiphy = wdev->wiphy;
	struct cfg80211_registered_device *rdev = wiphy_to_dev(wiphy);

	trace_cfg80211_ch_switch_notify(dev, chandef);

	wdev_lock(wdev);

	if (WARN_ON(wdev->iftype != NL80211_IFTYPE_AP &&
		    wdev->iftype != NL80211_IFTYPE_P2P_GO))
		goto out;

	wdev->channel = chandef->chan;
	nl80211_ch_switch_notify(rdev, dev, chandef, GFP_KERNEL);
out:
	wdev_unlock(wdev);
	return;
}
EXPORT_SYMBOL(cfg80211_ch_switch_notify);

void cfg80211_cqm_txe_notify(struct net_device *dev,
			     const u8 *peer, u32 num_packets,
			     u32 rate, u32 intvl, gfp_t gfp)
{
	struct wireless_dev *wdev = dev->ieee80211_ptr;
	struct wiphy *wiphy = wdev->wiphy;
	struct cfg80211_registered_device *rdev = wiphy_to_dev(wiphy);
	struct sk_buff *msg;
	struct nlattr *pinfoattr;
	void *hdr;

	msg = nlmsg_new(NLMSG_GOODSIZE, gfp);
	if (!msg)
		return;

	hdr = nl80211hdr_put(msg, 0, 0, 0, NL80211_CMD_NOTIFY_CQM);
	if (!hdr) {
		nlmsg_free(msg);
		return;
	}

	if (nla_put_u32(msg, NL80211_ATTR_WIPHY, rdev->wiphy_idx) ||
	    nla_put_u32(msg, NL80211_ATTR_IFINDEX, dev->ifindex) ||
	    nla_put(msg, NL80211_ATTR_MAC, ETH_ALEN, peer))
		goto nla_put_failure;

	pinfoattr = nla_nest_start(msg, NL80211_ATTR_CQM);
	if (!pinfoattr)
		goto nla_put_failure;

	if (nla_put_u32(msg, NL80211_ATTR_CQM_TXE_PKTS, num_packets))
		goto nla_put_failure;

	if (nla_put_u32(msg, NL80211_ATTR_CQM_TXE_RATE, rate))
		goto nla_put_failure;

	if (nla_put_u32(msg, NL80211_ATTR_CQM_TXE_INTVL, intvl))
		goto nla_put_failure;

	nla_nest_end(msg, pinfoattr);

	genlmsg_end(msg, hdr);

	genlmsg_multicast_netns(wiphy_net(&rdev->wiphy), msg, 0,
				nl80211_mlme_mcgrp.id, gfp);
	return;

 nla_put_failure:
	genlmsg_cancel(msg, hdr);
	nlmsg_free(msg);
}
EXPORT_SYMBOL(cfg80211_cqm_txe_notify);

void
nl80211_radar_notify(struct cfg80211_registered_device *rdev,
		     struct cfg80211_chan_def *chandef,
		     enum nl80211_radar_event event,
		     struct net_device *netdev, gfp_t gfp)
{
	struct sk_buff *msg;
	void *hdr;

	msg = nlmsg_new(NLMSG_DEFAULT_SIZE, gfp);
	if (!msg)
		return;

	hdr = nl80211hdr_put(msg, 0, 0, 0, NL80211_CMD_RADAR_DETECT);
	if (!hdr) {
		nlmsg_free(msg);
		return;
	}

	if (nla_put_u32(msg, NL80211_ATTR_WIPHY, rdev->wiphy_idx))
		goto nla_put_failure;

	/* NOP and radar events don't need a netdev parameter */
	if (netdev) {
		struct wireless_dev *wdev = netdev->ieee80211_ptr;

		if (nla_put_u32(msg, NL80211_ATTR_IFINDEX, netdev->ifindex) ||
		    nla_put_u64(msg, NL80211_ATTR_WDEV, wdev_id(wdev)))
			goto nla_put_failure;
	}

	if (nla_put_u32(msg, NL80211_ATTR_RADAR_EVENT, event))
		goto nla_put_failure;

	if (nl80211_send_chandef(msg, chandef))
		goto nla_put_failure;

	if (genlmsg_end(msg, hdr) < 0) {
		nlmsg_free(msg);
		return;
	}

	genlmsg_multicast_netns(wiphy_net(&rdev->wiphy), msg, 0,
				nl80211_mlme_mcgrp.id, gfp);
	return;

 nla_put_failure:
	genlmsg_cancel(msg, hdr);
	nlmsg_free(msg);
}

void cfg80211_cqm_pktloss_notify(struct net_device *dev,
				 const u8 *peer, u32 num_packets, gfp_t gfp)
{
	struct wireless_dev *wdev = dev->ieee80211_ptr;
	struct wiphy *wiphy = wdev->wiphy;
	struct cfg80211_registered_device *rdev = wiphy_to_dev(wiphy);
	struct sk_buff *msg;
	struct nlattr *pinfoattr;
	void *hdr;

	trace_cfg80211_cqm_pktloss_notify(dev, peer, num_packets);

	msg = nlmsg_new(NLMSG_DEFAULT_SIZE, gfp);
	if (!msg)
		return;

	hdr = nl80211hdr_put(msg, 0, 0, 0, NL80211_CMD_NOTIFY_CQM);
	if (!hdr) {
		nlmsg_free(msg);
		return;
	}

	if (nla_put_u32(msg, NL80211_ATTR_WIPHY, rdev->wiphy_idx) ||
	    nla_put_u32(msg, NL80211_ATTR_IFINDEX, dev->ifindex) ||
	    nla_put(msg, NL80211_ATTR_MAC, ETH_ALEN, peer))
		goto nla_put_failure;

	pinfoattr = nla_nest_start(msg, NL80211_ATTR_CQM);
	if (!pinfoattr)
		goto nla_put_failure;

	if (nla_put_u32(msg, NL80211_ATTR_CQM_PKT_LOSS_EVENT, num_packets))
		goto nla_put_failure;

	nla_nest_end(msg, pinfoattr);

	genlmsg_end(msg, hdr);

	genlmsg_multicast_netns(wiphy_net(&rdev->wiphy), msg, 0,
				nl80211_mlme_mcgrp.id, gfp);
	return;

 nla_put_failure:
	genlmsg_cancel(msg, hdr);
	nlmsg_free(msg);
}
EXPORT_SYMBOL(cfg80211_cqm_pktloss_notify);

void cfg80211_probe_status(struct net_device *dev, const u8 *addr,
			   u64 cookie, bool acked, gfp_t gfp)
{
	struct wireless_dev *wdev = dev->ieee80211_ptr;
	struct cfg80211_registered_device *rdev = wiphy_to_dev(wdev->wiphy);
	struct sk_buff *msg;
	void *hdr;
	int err;

	trace_cfg80211_probe_status(dev, addr, cookie, acked);

	msg = nlmsg_new(NLMSG_DEFAULT_SIZE, gfp);

	if (!msg)
		return;

	hdr = nl80211hdr_put(msg, 0, 0, 0, NL80211_CMD_PROBE_CLIENT);
	if (!hdr) {
		nlmsg_free(msg);
		return;
	}

	if (nla_put_u32(msg, NL80211_ATTR_WIPHY, rdev->wiphy_idx) ||
	    nla_put_u32(msg, NL80211_ATTR_IFINDEX, dev->ifindex) ||
	    nla_put(msg, NL80211_ATTR_MAC, ETH_ALEN, addr) ||
	    nla_put_u64(msg, NL80211_ATTR_COOKIE, cookie) ||
	    (acked && nla_put_flag(msg, NL80211_ATTR_ACK)))
		goto nla_put_failure;

	err = genlmsg_end(msg, hdr);
	if (err < 0) {
		nlmsg_free(msg);
		return;
	}

	genlmsg_multicast_netns(wiphy_net(&rdev->wiphy), msg, 0,
				nl80211_mlme_mcgrp.id, gfp);
	return;

 nla_put_failure:
	genlmsg_cancel(msg, hdr);
	nlmsg_free(msg);
}
EXPORT_SYMBOL(cfg80211_probe_status);

void cfg80211_report_obss_beacon(struct wiphy *wiphy,
				 const u8 *frame, size_t len,
				 int freq, int sig_dbm)
{
	struct cfg80211_registered_device *rdev = wiphy_to_dev(wiphy);
	struct sk_buff *msg;
	void *hdr;
	struct cfg80211_beacon_registration *reg;

	trace_cfg80211_report_obss_beacon(wiphy, frame, len, freq, sig_dbm);

	spin_lock_bh(&rdev->beacon_registrations_lock);
	list_for_each_entry(reg, &rdev->beacon_registrations, list) {
		msg = nlmsg_new(len + 100, GFP_ATOMIC);
		if (!msg) {
			spin_unlock_bh(&rdev->beacon_registrations_lock);
			return;
		}

		hdr = nl80211hdr_put(msg, 0, 0, 0, NL80211_CMD_FRAME);
		if (!hdr)
			goto nla_put_failure;

		if (nla_put_u32(msg, NL80211_ATTR_WIPHY, rdev->wiphy_idx) ||
		    (freq &&
		     nla_put_u32(msg, NL80211_ATTR_WIPHY_FREQ, freq)) ||
		    (sig_dbm &&
		     nla_put_u32(msg, NL80211_ATTR_RX_SIGNAL_DBM, sig_dbm)) ||
		    nla_put(msg, NL80211_ATTR_FRAME, len, frame))
			goto nla_put_failure;

		genlmsg_end(msg, hdr);

		genlmsg_unicast(wiphy_net(&rdev->wiphy), msg, reg->nlportid);
	}
	spin_unlock_bh(&rdev->beacon_registrations_lock);
	return;

 nla_put_failure:
	spin_unlock_bh(&rdev->beacon_registrations_lock);
	if (hdr)
		genlmsg_cancel(msg, hdr);
	nlmsg_free(msg);
}
EXPORT_SYMBOL(cfg80211_report_obss_beacon);

#ifdef CONFIG_PM
void cfg80211_report_wowlan_wakeup(struct wireless_dev *wdev,
				   struct cfg80211_wowlan_wakeup *wakeup,
				   gfp_t gfp)
{
	struct cfg80211_registered_device *rdev = wiphy_to_dev(wdev->wiphy);
	struct sk_buff *msg;
	void *hdr;
	int err, size = 200;

	trace_cfg80211_report_wowlan_wakeup(wdev->wiphy, wdev, wakeup);

	if (wakeup)
		size += wakeup->packet_present_len;

	msg = nlmsg_new(size, gfp);
	if (!msg)
		return;

	hdr = nl80211hdr_put(msg, 0, 0, 0, NL80211_CMD_SET_WOWLAN);
	if (!hdr)
		goto free_msg;

	if (nla_put_u32(msg, NL80211_ATTR_WIPHY, rdev->wiphy_idx) ||
	    nla_put_u64(msg, NL80211_ATTR_WDEV, wdev_id(wdev)))
		goto free_msg;

	if (wdev->netdev && nla_put_u32(msg, NL80211_ATTR_IFINDEX,
					wdev->netdev->ifindex))
		goto free_msg;

	if (wakeup) {
		struct nlattr *reasons;

		reasons = nla_nest_start(msg, NL80211_ATTR_WOWLAN_TRIGGERS);

		if (wakeup->disconnect &&
		    nla_put_flag(msg, NL80211_WOWLAN_TRIG_DISCONNECT))
			goto free_msg;
		if (wakeup->magic_pkt &&
		    nla_put_flag(msg, NL80211_WOWLAN_TRIG_MAGIC_PKT))
			goto free_msg;
		if (wakeup->gtk_rekey_failure &&
		    nla_put_flag(msg, NL80211_WOWLAN_TRIG_GTK_REKEY_FAILURE))
			goto free_msg;
		if (wakeup->eap_identity_req &&
		    nla_put_flag(msg, NL80211_WOWLAN_TRIG_EAP_IDENT_REQUEST))
			goto free_msg;
		if (wakeup->four_way_handshake &&
		    nla_put_flag(msg, NL80211_WOWLAN_TRIG_4WAY_HANDSHAKE))
			goto free_msg;
		if (wakeup->rfkill_release &&
		    nla_put_flag(msg, NL80211_WOWLAN_TRIG_RFKILL_RELEASE))
			goto free_msg;

		if (wakeup->pattern_idx >= 0 &&
		    nla_put_u32(msg, NL80211_WOWLAN_TRIG_PKT_PATTERN,
				wakeup->pattern_idx))
			goto free_msg;

		if (wakeup->tcp_match)
			nla_put_flag(msg, NL80211_WOWLAN_TRIG_WAKEUP_TCP_MATCH);

		if (wakeup->tcp_connlost)
			nla_put_flag(msg,
				     NL80211_WOWLAN_TRIG_WAKEUP_TCP_CONNLOST);

		if (wakeup->tcp_nomoretokens)
			nla_put_flag(msg,
				NL80211_WOWLAN_TRIG_WAKEUP_TCP_NOMORETOKENS);

		if (wakeup->packet) {
			u32 pkt_attr = NL80211_WOWLAN_TRIG_WAKEUP_PKT_80211;
			u32 len_attr = NL80211_WOWLAN_TRIG_WAKEUP_PKT_80211_LEN;

			if (!wakeup->packet_80211) {
				pkt_attr =
					NL80211_WOWLAN_TRIG_WAKEUP_PKT_8023;
				len_attr =
					NL80211_WOWLAN_TRIG_WAKEUP_PKT_8023_LEN;
			}

			if (wakeup->packet_len &&
			    nla_put_u32(msg, len_attr, wakeup->packet_len))
				goto free_msg;

			if (nla_put(msg, pkt_attr, wakeup->packet_present_len,
				    wakeup->packet))
				goto free_msg;
		}

		nla_nest_end(msg, reasons);
	}

	err = genlmsg_end(msg, hdr);
	if (err < 0)
		goto free_msg;

	genlmsg_multicast_netns(wiphy_net(&rdev->wiphy), msg, 0,
				nl80211_mlme_mcgrp.id, gfp);
	return;

 free_msg:
	nlmsg_free(msg);
}
EXPORT_SYMBOL(cfg80211_report_wowlan_wakeup);
#endif

void cfg80211_tdls_oper_request(struct net_device *dev, const u8 *peer,
				enum nl80211_tdls_operation oper,
				u16 reason_code, gfp_t gfp)
{
	struct wireless_dev *wdev = dev->ieee80211_ptr;
	struct cfg80211_registered_device *rdev = wiphy_to_dev(wdev->wiphy);
	struct sk_buff *msg;
	void *hdr;
	int err;

	trace_cfg80211_tdls_oper_request(wdev->wiphy, dev, peer, oper,
					 reason_code);

	msg = nlmsg_new(NLMSG_DEFAULT_SIZE, gfp);
	if (!msg)
		return;

	hdr = nl80211hdr_put(msg, 0, 0, 0, NL80211_CMD_TDLS_OPER);
	if (!hdr) {
		nlmsg_free(msg);
		return;
	}

	if (nla_put_u32(msg, NL80211_ATTR_WIPHY, rdev->wiphy_idx) ||
	    nla_put_u32(msg, NL80211_ATTR_IFINDEX, dev->ifindex) ||
	    nla_put_u8(msg, NL80211_ATTR_TDLS_OPERATION, oper) ||
	    nla_put(msg, NL80211_ATTR_MAC, ETH_ALEN, peer) ||
	    (reason_code > 0 &&
	     nla_put_u16(msg, NL80211_ATTR_REASON_CODE, reason_code)))
		goto nla_put_failure;

	err = genlmsg_end(msg, hdr);
	if (err < 0) {
		nlmsg_free(msg);
		return;
	}

	genlmsg_multicast_netns(wiphy_net(&rdev->wiphy), msg, 0,
				nl80211_mlme_mcgrp.id, gfp);
	return;

 nla_put_failure:
	genlmsg_cancel(msg, hdr);
	nlmsg_free(msg);
}
EXPORT_SYMBOL(cfg80211_tdls_oper_request);

static int nl80211_netlink_notify(struct notifier_block * nb,
				  unsigned long state,
				  void *_notify)
{
	struct netlink_notify *notify = _notify;
	struct cfg80211_registered_device *rdev;
	struct wireless_dev *wdev;
	struct cfg80211_beacon_registration *reg, *tmp;

	if (state != NETLINK_URELEASE)
		return NOTIFY_DONE;

	rcu_read_lock();

	list_for_each_entry_rcu(rdev, &cfg80211_rdev_list, list) {
		list_for_each_entry_rcu(wdev, &rdev->wdev_list, list)
			cfg80211_mlme_unregister_socket(wdev, notify->portid);

		spin_lock_bh(&rdev->beacon_registrations_lock);
		list_for_each_entry_safe(reg, tmp, &rdev->beacon_registrations,
					 list) {
			if (reg->nlportid == notify->portid) {
				list_del(&reg->list);
				kfree(reg);
				break;
			}
		}
		spin_unlock_bh(&rdev->beacon_registrations_lock);
	}

	rcu_read_unlock();

	return NOTIFY_DONE;
}

static struct notifier_block nl80211_netlink_notifier = {
	.notifier_call = nl80211_netlink_notify,
};

void cfg80211_ft_event(struct net_device *netdev,
		       struct cfg80211_ft_event_params *ft_event)
{
	struct wiphy *wiphy = netdev->ieee80211_ptr->wiphy;
	struct cfg80211_registered_device *rdev = wiphy_to_dev(wiphy);
	struct sk_buff *msg;
	void *hdr;
	int err;

	trace_cfg80211_ft_event(wiphy, netdev, ft_event);

	if (!ft_event->target_ap)
		return;

	msg = nlmsg_new(NLMSG_DEFAULT_SIZE, GFP_KERNEL);
	if (!msg)
		return;

	hdr = nl80211hdr_put(msg, 0, 0, 0, NL80211_CMD_FT_EVENT);
	if (!hdr) {
		nlmsg_free(msg);
		return;
	}

	nla_put_u32(msg, NL80211_ATTR_WIPHY, rdev->wiphy_idx);
	nla_put_u32(msg, NL80211_ATTR_IFINDEX, netdev->ifindex);
	nla_put(msg, NL80211_ATTR_MAC, ETH_ALEN, ft_event->target_ap);
	if (ft_event->ies)
		nla_put(msg, NL80211_ATTR_IE, ft_event->ies_len, ft_event->ies);
	if (ft_event->ric_ies)
		nla_put(msg, NL80211_ATTR_IE_RIC, ft_event->ric_ies_len,
			ft_event->ric_ies);

	err = genlmsg_end(msg, hdr);
	if (err < 0) {
		nlmsg_free(msg);
		return;
	}

	genlmsg_multicast_netns(wiphy_net(&rdev->wiphy), msg, 0,
				nl80211_mlme_mcgrp.id, GFP_KERNEL);
}
EXPORT_SYMBOL(cfg80211_ft_event);

/* initialisation/exit functions */

int nl80211_init(void)
{
	int err;

	err = genl_register_family_with_ops(&nl80211_fam,
		nl80211_ops, ARRAY_SIZE(nl80211_ops));
	if (err)
		return err;

	err = genl_register_mc_group(&nl80211_fam, &nl80211_config_mcgrp);
	if (err)
		goto err_out;

	err = genl_register_mc_group(&nl80211_fam, &nl80211_scan_mcgrp);
	if (err)
		goto err_out;

	err = genl_register_mc_group(&nl80211_fam, &nl80211_regulatory_mcgrp);
	if (err)
		goto err_out;

	err = genl_register_mc_group(&nl80211_fam, &nl80211_mlme_mcgrp);
	if (err)
		goto err_out;

#ifdef CONFIG_NL80211_TESTMODE
	err = genl_register_mc_group(&nl80211_fam, &nl80211_testmode_mcgrp);
	if (err)
		goto err_out;
#endif

	err = netlink_register_notifier(&nl80211_netlink_notifier);
	if (err)
		goto err_out;

	return 0;
 err_out:
	genl_unregister_family(&nl80211_fam);
	return err;
}

void nl80211_exit(void)
{
	netlink_unregister_notifier(&nl80211_netlink_notifier);
	genl_unregister_family(&nl80211_fam);
}<|MERGE_RESOLUTION|>--- conflicted
+++ resolved
@@ -563,11 +563,6 @@
 	if ((chan->flags & IEEE80211_CHAN_NO_IBSS) &&
 	    nla_put_flag(msg, NL80211_FREQUENCY_ATTR_NO_IBSS))
 		goto nla_put_failure;
-<<<<<<< HEAD
-	if ((chan->flags & IEEE80211_CHAN_RADAR) &&
-	    nla_put_flag(msg, NL80211_FREQUENCY_ATTR_RADAR))
-		goto nla_put_failure;
-=======
 	if (chan->flags & IEEE80211_CHAN_RADAR) {
 		if (nla_put_flag(msg, NL80211_FREQUENCY_ATTR_RADAR))
 			goto nla_put_failure;
@@ -599,7 +594,6 @@
 		    nla_put_flag(msg, NL80211_FREQUENCY_ATTR_NO_160MHZ))
 			goto nla_put_failure;
 	}
->>>>>>> 4969b417
 
 	if (nla_put_u32(msg, NL80211_FREQUENCY_ATTR_MAX_TX_POWER,
 			DBM_TO_MBM(chan->max_power)))
@@ -925,13 +919,10 @@
 		    nla_put_u32(msg, NL80211_IFACE_COMB_MAXNUM,
 				c->max_interfaces))
 			goto nla_put_failure;
-<<<<<<< HEAD
-=======
 		if (large &&
 		    nla_put_u32(msg, NL80211_IFACE_COMB_RADAR_DETECT_WIDTHS,
 				c->radar_detect_widths))
 			goto nla_put_failure;
->>>>>>> 4969b417
 
 		nla_nest_end(msg, nl_combi);
 	}
@@ -943,10 +934,6 @@
 	return -ENOBUFS;
 }
 
-<<<<<<< HEAD
-static int nl80211_send_wiphy(struct sk_buff *msg, u32 portid, u32 seq, int flags,
-			      struct cfg80211_registered_device *dev)
-=======
 #ifdef CONFIG_PM
 static int nl80211_send_wowlan_tcp_caps(struct cfg80211_registered_device *rdev,
 					struct sk_buff *msg)
@@ -991,7 +978,6 @@
 static int nl80211_send_wowlan(struct sk_buff *msg,
 			       struct cfg80211_registered_device *dev,
 			       bool large)
->>>>>>> 4969b417
 {
 	struct nlattr *nl_wowlan;
 
@@ -1450,10 +1436,6 @@
 				goto nla_put_failure;
 		}
 
-<<<<<<< HEAD
-		nla_nest_end(msg, nl_wowlan);
-	}
-=======
 		nla_nest_end(msg, nl_cmds);
 		(*split_start)++;
 		if (split)
@@ -1484,7 +1466,6 @@
 			break;
 #else
 		(*split_start)++;
->>>>>>> 4969b417
 #endif
 	case 7:
 		if (nl80211_put_iftypes(msg, NL80211_ATTR_SOFTWARE_IFTYPES,
@@ -1548,8 +1529,6 @@
 			     dev->wiphy.extended_capabilities_mask)))
 			goto nla_put_failure;
 
-<<<<<<< HEAD
-=======
 		if (dev->wiphy.vht_capa_mod_mask &&
 		    nla_put(msg, NL80211_ATTR_VHT_CAPABILITY_MASK,
 			    sizeof(*dev->wiphy.vht_capa_mod_mask),
@@ -1560,7 +1539,6 @@
 		*split_start = 0;
 		break;
 	}
->>>>>>> 4969b417
 	return genlmsg_end(msg, hdr);
 
  nla_put_failure:
@@ -1610,34 +1588,6 @@
 			continue;
 		if (++idx <= start)
 			continue;
-<<<<<<< HEAD
-		ret = nl80211_send_wiphy(skb, NETLINK_CB(cb->skb).portid,
-					 cb->nlh->nlmsg_seq, NLM_F_MULTI,
-					 dev);
-		if (ret < 0) {
-			/*
-			 * If sending the wiphy data didn't fit (ENOBUFS or
-			 * EMSGSIZE returned), this SKB is still empty (so
-			 * it's not too big because another wiphy dataset is
-			 * already in the skb) and we've not tried to adjust
-			 * the dump allocation yet ... then adjust the alloc
-			 * size to be bigger, and return 1 but with the empty
-			 * skb. This results in an empty message being RX'ed
-			 * in userspace, but that is ignored.
-			 *
-			 * We can then retry with the larger buffer.
-			 */
-			if ((ret == -ENOBUFS || ret == -EMSGSIZE) &&
-			    !skb->len &&
-			    cb->min_dump_alloc < 4096) {
-				cb->min_dump_alloc = 4096;
-				mutex_unlock(&cfg80211_mutex);
-				return 1;
-			}
-			idx--;
-			break;
-		}
-=======
 		if (filter_wiphy != -1 && dev->wiphy_idx != filter_wiphy)
 			continue;
 		/* attempt to fit multiple wiphy data chunks into the skb */
@@ -1675,7 +1625,6 @@
 			}
 		} while (cb->args[1] > 0);
 		break;
->>>>>>> 4969b417
 	}
 	mutex_unlock(&cfg80211_mutex);
 
