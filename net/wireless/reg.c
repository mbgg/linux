/*
 * Copyright 2002-2005, Instant802 Networks, Inc.
 * Copyright 2005-2006, Devicescape Software, Inc.
 * Copyright 2007	Johannes Berg <johannes@sipsolutions.net>
 * Copyright 2008-2011	Luis R. Rodriguez <mcgrof@qca.qualcomm.com>
 *
 * Permission to use, copy, modify, and/or distribute this software for any
 * purpose with or without fee is hereby granted, provided that the above
 * copyright notice and this permission notice appear in all copies.
 *
 * THE SOFTWARE IS PROVIDED "AS IS" AND THE AUTHOR DISCLAIMS ALL WARRANTIES
 * WITH REGARD TO THIS SOFTWARE INCLUDING ALL IMPLIED WARRANTIES OF
 * MERCHANTABILITY AND FITNESS. IN NO EVENT SHALL THE AUTHOR BE LIABLE FOR
 * ANY SPECIAL, DIRECT, INDIRECT, OR CONSEQUENTIAL DAMAGES OR ANY DAMAGES
 * WHATSOEVER RESULTING FROM LOSS OF USE, DATA OR PROFITS, WHETHER IN AN
 * ACTION OF CONTRACT, NEGLIGENCE OR OTHER TORTIOUS ACTION, ARISING OUT OF
 * OR IN CONNECTION WITH THE USE OR PERFORMANCE OF THIS SOFTWARE.
 */


/**
 * DOC: Wireless regulatory infrastructure
 *
 * The usual implementation is for a driver to read a device EEPROM to
 * determine which regulatory domain it should be operating under, then
 * looking up the allowable channels in a driver-local table and finally
 * registering those channels in the wiphy structure.
 *
 * Another set of compliance enforcement is for drivers to use their
 * own compliance limits which can be stored on the EEPROM. The host
 * driver or firmware may ensure these are used.
 *
 * In addition to all this we provide an extra layer of regulatory
 * conformance. For drivers which do not have any regulatory
 * information CRDA provides the complete regulatory solution.
 * For others it provides a community effort on further restrictions
 * to enhance compliance.
 *
 * Note: When number of rules --> infinity we will not be able to
 * index on alpha2 any more, instead we'll probably have to
 * rely on some SHA1 checksum of the regdomain for example.
 *
 */

#define pr_fmt(fmt) KBUILD_MODNAME ": " fmt

#include <linux/kernel.h>
#include <linux/export.h>
#include <linux/slab.h>
#include <linux/list.h>
#include <linux/random.h>
#include <linux/ctype.h>
#include <linux/nl80211.h>
#include <linux/platform_device.h>
#include <linux/moduleparam.h>
#include <net/cfg80211.h>
#include "core.h"
#include "reg.h"
#include "regdb.h"
#include "nl80211.h"

#ifdef CONFIG_CFG80211_REG_DEBUG
#define REG_DBG_PRINT(format, args...)			\
	printk(KERN_DEBUG pr_fmt(format), ##args)
#else
#define REG_DBG_PRINT(args...)
#endif

static struct regulatory_request core_request_world = {
	.initiator = NL80211_REGDOM_SET_BY_CORE,
	.alpha2[0] = '0',
	.alpha2[1] = '0',
	.intersect = false,
	.processed = true,
	.country_ie_env = ENVIRON_ANY,
};

/* Receipt of information from last regulatory request */
static struct regulatory_request *last_request = &core_request_world;

/* To trigger userspace events */
static struct platform_device *reg_pdev;

static struct device_type reg_device_type = {
	.uevent = reg_device_uevent,
};

/*
 * Central wireless core regulatory domains, we only need two,
 * the current one and a world regulatory domain in case we have no
 * information to give us an alpha2
 */
const struct ieee80211_regdomain *cfg80211_regdomain;

/*
 * Protects static reg.c components:
 *     - cfg80211_world_regdom
 *     - cfg80211_regdom
 *     - last_request
 */
static DEFINE_MUTEX(reg_mutex);

static inline void assert_reg_lock(void)
{
	lockdep_assert_held(&reg_mutex);
}

/* Used to queue up regulatory hints */
static LIST_HEAD(reg_requests_list);
static spinlock_t reg_requests_lock;

/* Used to queue up beacon hints for review */
static LIST_HEAD(reg_pending_beacons);
static spinlock_t reg_pending_beacons_lock;

/* Used to keep track of processed beacon hints */
static LIST_HEAD(reg_beacon_list);

struct reg_beacon {
	struct list_head list;
	struct ieee80211_channel chan;
};

static void reg_todo(struct work_struct *work);
static DECLARE_WORK(reg_work, reg_todo);

static void reg_timeout_work(struct work_struct *work);
static DECLARE_DELAYED_WORK(reg_timeout, reg_timeout_work);

/* We keep a static world regulatory domain in case of the absence of CRDA */
static const struct ieee80211_regdomain world_regdom = {
	.n_reg_rules = 5,
	.alpha2 =  "00",
	.reg_rules = {
		/* IEEE 802.11b/g, channels 1..11 */
		REG_RULE(2412-10, 2462+10, 40, 6, 20, 0),
		/* IEEE 802.11b/g, channels 12..13. No HT40
		 * channel fits here. */
		REG_RULE(2467-10, 2472+10, 20, 6, 20,
			NL80211_RRF_PASSIVE_SCAN |
			NL80211_RRF_NO_IBSS),
		/* IEEE 802.11 channel 14 - Only JP enables
		 * this and for 802.11b only */
		REG_RULE(2484-10, 2484+10, 20, 6, 20,
			NL80211_RRF_PASSIVE_SCAN |
			NL80211_RRF_NO_IBSS |
			NL80211_RRF_NO_OFDM),
		/* IEEE 802.11a, channel 36..48 */
		REG_RULE(5180-10, 5240+10, 40, 6, 20,
                        NL80211_RRF_PASSIVE_SCAN |
                        NL80211_RRF_NO_IBSS),

		/* NB: 5260 MHz - 5700 MHz requies DFS */

		/* IEEE 802.11a, channel 149..165 */
		REG_RULE(5745-10, 5825+10, 40, 6, 20,
			NL80211_RRF_PASSIVE_SCAN |
			NL80211_RRF_NO_IBSS),
	}
};

static const struct ieee80211_regdomain *cfg80211_world_regdom =
	&world_regdom;

static char *ieee80211_regdom = "00";
static char user_alpha2[2];

module_param(ieee80211_regdom, charp, 0444);
MODULE_PARM_DESC(ieee80211_regdom, "IEEE 802.11 regulatory domain code");

static void reset_regdomains(bool full_reset)
{
	/* avoid freeing static information or freeing something twice */
	if (cfg80211_regdomain == cfg80211_world_regdom)
		cfg80211_regdomain = NULL;
	if (cfg80211_world_regdom == &world_regdom)
		cfg80211_world_regdom = NULL;
	if (cfg80211_regdomain == &world_regdom)
		cfg80211_regdomain = NULL;

	kfree(cfg80211_regdomain);
	kfree(cfg80211_world_regdom);

	cfg80211_world_regdom = &world_regdom;
	cfg80211_regdomain = NULL;

	if (!full_reset)
		return;

	if (last_request != &core_request_world)
		kfree(last_request);
	last_request = &core_request_world;
}

/*
 * Dynamic world regulatory domain requested by the wireless
 * core upon initialization
 */
static void update_world_regdomain(const struct ieee80211_regdomain *rd)
{
	BUG_ON(!last_request);

	reset_regdomains(false);

	cfg80211_world_regdom = rd;
	cfg80211_regdomain = rd;
}

bool is_world_regdom(const char *alpha2)
{
	if (!alpha2)
		return false;
	if (alpha2[0] == '0' && alpha2[1] == '0')
		return true;
	return false;
}

static bool is_alpha2_set(const char *alpha2)
{
	if (!alpha2)
		return false;
	if (alpha2[0] != 0 && alpha2[1] != 0)
		return true;
	return false;
}

static bool is_unknown_alpha2(const char *alpha2)
{
	if (!alpha2)
		return false;
	/*
	 * Special case where regulatory domain was built by driver
	 * but a specific alpha2 cannot be determined
	 */
	if (alpha2[0] == '9' && alpha2[1] == '9')
		return true;
	return false;
}

static bool is_intersected_alpha2(const char *alpha2)
{
	if (!alpha2)
		return false;
	/*
	 * Special case where regulatory domain is the
	 * result of an intersection between two regulatory domain
	 * structures
	 */
	if (alpha2[0] == '9' && alpha2[1] == '8')
		return true;
	return false;
}

static bool is_an_alpha2(const char *alpha2)
{
	if (!alpha2)
		return false;
	if (isalpha(alpha2[0]) && isalpha(alpha2[1]))
		return true;
	return false;
}

static bool alpha2_equal(const char *alpha2_x, const char *alpha2_y)
{
	if (!alpha2_x || !alpha2_y)
		return false;
	if (alpha2_x[0] == alpha2_y[0] &&
		alpha2_x[1] == alpha2_y[1])
		return true;
	return false;
}

static bool regdom_changes(const char *alpha2)
{
	assert_cfg80211_lock();

	if (!cfg80211_regdomain)
		return true;
	if (alpha2_equal(cfg80211_regdomain->alpha2, alpha2))
		return false;
	return true;
}

/*
 * The NL80211_REGDOM_SET_BY_USER regdom alpha2 is cached, this lets
 * you know if a valid regulatory hint with NL80211_REGDOM_SET_BY_USER
 * has ever been issued.
 */
static bool is_user_regdom_saved(void)
{
	if (user_alpha2[0] == '9' && user_alpha2[1] == '7')
		return false;

	/* This would indicate a mistake on the design */
	if (WARN((!is_world_regdom(user_alpha2) &&
		  !is_an_alpha2(user_alpha2)),
		 "Unexpected user alpha2: %c%c\n",
		 user_alpha2[0],
	         user_alpha2[1]))
		return false;

	return true;
}

static int reg_copy_regd(const struct ieee80211_regdomain **dst_regd,
			 const struct ieee80211_regdomain *src_regd)
{
	struct ieee80211_regdomain *regd;
	int size_of_regd = 0;
	unsigned int i;

	size_of_regd = sizeof(struct ieee80211_regdomain) +
	  ((src_regd->n_reg_rules + 1) * sizeof(struct ieee80211_reg_rule));

	regd = kzalloc(size_of_regd, GFP_KERNEL);
	if (!regd)
		return -ENOMEM;

	memcpy(regd, src_regd, sizeof(struct ieee80211_regdomain));

	for (i = 0; i < src_regd->n_reg_rules; i++)
		memcpy(&regd->reg_rules[i], &src_regd->reg_rules[i],
			sizeof(struct ieee80211_reg_rule));

	*dst_regd = regd;
	return 0;
}

#ifdef CONFIG_CFG80211_INTERNAL_REGDB
struct reg_regdb_search_request {
	char alpha2[2];
	struct list_head list;
};

static LIST_HEAD(reg_regdb_search_list);
static DEFINE_MUTEX(reg_regdb_search_mutex);

static void reg_regdb_search(struct work_struct *work)
{
	struct reg_regdb_search_request *request;
	const struct ieee80211_regdomain *curdom, *regdom;
	int i, r;

	mutex_lock(&reg_regdb_search_mutex);
	while (!list_empty(&reg_regdb_search_list)) {
		request = list_first_entry(&reg_regdb_search_list,
					   struct reg_regdb_search_request,
					   list);
		list_del(&request->list);

		for (i=0; i<reg_regdb_size; i++) {
			curdom = reg_regdb[i];

			if (!memcmp(request->alpha2, curdom->alpha2, 2)) {
				r = reg_copy_regd(&regdom, curdom);
				if (r)
					break;
				mutex_lock(&cfg80211_mutex);
				set_regdom(regdom);
				mutex_unlock(&cfg80211_mutex);
				break;
			}
		}

		kfree(request);
	}
	mutex_unlock(&reg_regdb_search_mutex);
}

static DECLARE_WORK(reg_regdb_work, reg_regdb_search);

static void reg_regdb_query(const char *alpha2)
{
	struct reg_regdb_search_request *request;

	if (!alpha2)
		return;

	request = kzalloc(sizeof(struct reg_regdb_search_request), GFP_KERNEL);
	if (!request)
		return;

	memcpy(request->alpha2, alpha2, 2);

	mutex_lock(&reg_regdb_search_mutex);
	list_add_tail(&request->list, &reg_regdb_search_list);
	mutex_unlock(&reg_regdb_search_mutex);

	schedule_work(&reg_regdb_work);
}
#else
static inline void reg_regdb_query(const char *alpha2) {}
#endif /* CONFIG_CFG80211_INTERNAL_REGDB */

/*
 * This lets us keep regulatory code which is updated on a regulatory
 * basis in userspace. Country information is filled in by
 * reg_device_uevent
 */
static int call_crda(const char *alpha2)
{
	if (!is_world_regdom((char *) alpha2))
		pr_info("Calling CRDA for country: %c%c\n",
			alpha2[0], alpha2[1]);
	else
		pr_info("Calling CRDA to update world regulatory domain\n");

	/* query internal regulatory database (if it exists) */
	reg_regdb_query(alpha2);

	return kobject_uevent(&reg_pdev->dev.kobj, KOBJ_CHANGE);
}

/* Used by nl80211 before kmalloc'ing our regulatory domain */
bool reg_is_valid_request(const char *alpha2)
{
	assert_cfg80211_lock();

	if (!last_request)
		return false;

	return alpha2_equal(last_request->alpha2, alpha2);
}

/* Sanity check on a regulatory rule */
static bool is_valid_reg_rule(const struct ieee80211_reg_rule *rule)
{
	const struct ieee80211_freq_range *freq_range = &rule->freq_range;
	u32 freq_diff;

	if (freq_range->start_freq_khz <= 0 || freq_range->end_freq_khz <= 0)
		return false;

	if (freq_range->start_freq_khz > freq_range->end_freq_khz)
		return false;

	freq_diff = freq_range->end_freq_khz - freq_range->start_freq_khz;

	if (freq_range->end_freq_khz <= freq_range->start_freq_khz ||
			freq_range->max_bandwidth_khz > freq_diff)
		return false;

	return true;
}

static bool is_valid_rd(const struct ieee80211_regdomain *rd)
{
	const struct ieee80211_reg_rule *reg_rule = NULL;
	unsigned int i;

	if (!rd->n_reg_rules)
		return false;

	if (WARN_ON(rd->n_reg_rules > NL80211_MAX_SUPP_REG_RULES))
		return false;

	for (i = 0; i < rd->n_reg_rules; i++) {
		reg_rule = &rd->reg_rules[i];
		if (!is_valid_reg_rule(reg_rule))
			return false;
	}

	return true;
}

static bool reg_does_bw_fit(const struct ieee80211_freq_range *freq_range,
			    u32 center_freq_khz,
			    u32 bw_khz)
{
	u32 start_freq_khz, end_freq_khz;

	start_freq_khz = center_freq_khz - (bw_khz/2);
	end_freq_khz = center_freq_khz + (bw_khz/2);

	if (start_freq_khz >= freq_range->start_freq_khz &&
	    end_freq_khz <= freq_range->end_freq_khz)
		return true;

	return false;
}

/**
 * freq_in_rule_band - tells us if a frequency is in a frequency band
 * @freq_range: frequency rule we want to query
 * @freq_khz: frequency we are inquiring about
 *
 * This lets us know if a specific frequency rule is or is not relevant to
 * a specific frequency's band. Bands are device specific and artificial
 * definitions (the "2.4 GHz band" and the "5 GHz band"), however it is
 * safe for now to assume that a frequency rule should not be part of a
 * frequency's band if the start freq or end freq are off by more than 2 GHz.
 * This resolution can be lowered and should be considered as we add
 * regulatory rule support for other "bands".
 **/
static bool freq_in_rule_band(const struct ieee80211_freq_range *freq_range,
	u32 freq_khz)
{
#define ONE_GHZ_IN_KHZ	1000000
	if (abs(freq_khz - freq_range->start_freq_khz) <= (2 * ONE_GHZ_IN_KHZ))
		return true;
	if (abs(freq_khz - freq_range->end_freq_khz) <= (2 * ONE_GHZ_IN_KHZ))
		return true;
	return false;
#undef ONE_GHZ_IN_KHZ
}

/*
 * Helper for regdom_intersect(), this does the real
 * mathematical intersection fun
 */
static int reg_rules_intersect(
	const struct ieee80211_reg_rule *rule1,
	const struct ieee80211_reg_rule *rule2,
	struct ieee80211_reg_rule *intersected_rule)
{
	const struct ieee80211_freq_range *freq_range1, *freq_range2;
	struct ieee80211_freq_range *freq_range;
	const struct ieee80211_power_rule *power_rule1, *power_rule2;
	struct ieee80211_power_rule *power_rule;
	u32 freq_diff;

	freq_range1 = &rule1->freq_range;
	freq_range2 = &rule2->freq_range;
	freq_range = &intersected_rule->freq_range;

	power_rule1 = &rule1->power_rule;
	power_rule2 = &rule2->power_rule;
	power_rule = &intersected_rule->power_rule;

	freq_range->start_freq_khz = max(freq_range1->start_freq_khz,
		freq_range2->start_freq_khz);
	freq_range->end_freq_khz = min(freq_range1->end_freq_khz,
		freq_range2->end_freq_khz);
	freq_range->max_bandwidth_khz = min(freq_range1->max_bandwidth_khz,
		freq_range2->max_bandwidth_khz);

	freq_diff = freq_range->end_freq_khz - freq_range->start_freq_khz;
	if (freq_range->max_bandwidth_khz > freq_diff)
		freq_range->max_bandwidth_khz = freq_diff;

	power_rule->max_eirp = min(power_rule1->max_eirp,
		power_rule2->max_eirp);
	power_rule->max_antenna_gain = min(power_rule1->max_antenna_gain,
		power_rule2->max_antenna_gain);

	intersected_rule->flags = (rule1->flags | rule2->flags);

	if (!is_valid_reg_rule(intersected_rule))
		return -EINVAL;

	return 0;
}

/**
 * regdom_intersect - do the intersection between two regulatory domains
 * @rd1: first regulatory domain
 * @rd2: second regulatory domain
 *
 * Use this function to get the intersection between two regulatory domains.
 * Once completed we will mark the alpha2 for the rd as intersected, "98",
 * as no one single alpha2 can represent this regulatory domain.
 *
 * Returns a pointer to the regulatory domain structure which will hold the
 * resulting intersection of rules between rd1 and rd2. We will
 * kzalloc() this structure for you.
 */
static struct ieee80211_regdomain *regdom_intersect(
	const struct ieee80211_regdomain *rd1,
	const struct ieee80211_regdomain *rd2)
{
	int r, size_of_regd;
	unsigned int x, y;
	unsigned int num_rules = 0, rule_idx = 0;
	const struct ieee80211_reg_rule *rule1, *rule2;
	struct ieee80211_reg_rule *intersected_rule;
	struct ieee80211_regdomain *rd;
	/* This is just a dummy holder to help us count */
	struct ieee80211_reg_rule irule;

	/* Uses the stack temporarily for counter arithmetic */
	intersected_rule = &irule;

	memset(intersected_rule, 0, sizeof(struct ieee80211_reg_rule));

	if (!rd1 || !rd2)
		return NULL;

	/*
	 * First we get a count of the rules we'll need, then we actually
	 * build them. This is to so we can malloc() and free() a
	 * regdomain once. The reason we use reg_rules_intersect() here
	 * is it will return -EINVAL if the rule computed makes no sense.
	 * All rules that do check out OK are valid.
	 */

	for (x = 0; x < rd1->n_reg_rules; x++) {
		rule1 = &rd1->reg_rules[x];
		for (y = 0; y < rd2->n_reg_rules; y++) {
			rule2 = &rd2->reg_rules[y];
			if (!reg_rules_intersect(rule1, rule2,
					intersected_rule))
				num_rules++;
			memset(intersected_rule, 0,
					sizeof(struct ieee80211_reg_rule));
		}
	}

	if (!num_rules)
		return NULL;

	size_of_regd = sizeof(struct ieee80211_regdomain) +
		((num_rules + 1) * sizeof(struct ieee80211_reg_rule));

	rd = kzalloc(size_of_regd, GFP_KERNEL);
	if (!rd)
		return NULL;

	for (x = 0; x < rd1->n_reg_rules; x++) {
		rule1 = &rd1->reg_rules[x];
		for (y = 0; y < rd2->n_reg_rules; y++) {
			rule2 = &rd2->reg_rules[y];
			/*
			 * This time around instead of using the stack lets
			 * write to the target rule directly saving ourselves
			 * a memcpy()
			 */
			intersected_rule = &rd->reg_rules[rule_idx];
			r = reg_rules_intersect(rule1, rule2,
				intersected_rule);
			/*
			 * No need to memset here the intersected rule here as
			 * we're not using the stack anymore
			 */
			if (r)
				continue;
			rule_idx++;
		}
	}

	if (rule_idx != num_rules) {
		kfree(rd);
		return NULL;
	}

	rd->n_reg_rules = num_rules;
	rd->alpha2[0] = '9';
	rd->alpha2[1] = '8';

	return rd;
}

/*
 * XXX: add support for the rest of enum nl80211_reg_rule_flags, we may
 * want to just have the channel structure use these
 */
static u32 map_regdom_flags(u32 rd_flags)
{
	u32 channel_flags = 0;
	if (rd_flags & NL80211_RRF_PASSIVE_SCAN)
		channel_flags |= IEEE80211_CHAN_PASSIVE_SCAN;
	if (rd_flags & NL80211_RRF_NO_IBSS)
		channel_flags |= IEEE80211_CHAN_NO_IBSS;
	if (rd_flags & NL80211_RRF_DFS)
		channel_flags |= IEEE80211_CHAN_RADAR;
	return channel_flags;
}

static int freq_reg_info_regd(struct wiphy *wiphy,
			      u32 center_freq,
			      u32 desired_bw_khz,
			      const struct ieee80211_reg_rule **reg_rule,
			      const struct ieee80211_regdomain *custom_regd)
{
	int i;
	bool band_rule_found = false;
	const struct ieee80211_regdomain *regd;
	bool bw_fits = false;

	if (!desired_bw_khz)
		desired_bw_khz = MHZ_TO_KHZ(20);

	regd = custom_regd ? custom_regd : cfg80211_regdomain;

	/*
	 * Follow the driver's regulatory domain, if present, unless a country
	 * IE has been processed or a user wants to help complaince further
	 */
	if (!custom_regd &&
	    last_request->initiator != NL80211_REGDOM_SET_BY_COUNTRY_IE &&
	    last_request->initiator != NL80211_REGDOM_SET_BY_USER &&
	    wiphy->regd)
		regd = wiphy->regd;

	if (!regd)
		return -EINVAL;

	for (i = 0; i < regd->n_reg_rules; i++) {
		const struct ieee80211_reg_rule *rr;
		const struct ieee80211_freq_range *fr = NULL;

		rr = &regd->reg_rules[i];
		fr = &rr->freq_range;

		/*
		 * We only need to know if one frequency rule was
		 * was in center_freq's band, that's enough, so lets
		 * not overwrite it once found
		 */
		if (!band_rule_found)
			band_rule_found = freq_in_rule_band(fr, center_freq);

		bw_fits = reg_does_bw_fit(fr,
					  center_freq,
					  desired_bw_khz);

		if (band_rule_found && bw_fits) {
			*reg_rule = rr;
			return 0;
		}
	}

	if (!band_rule_found)
		return -ERANGE;

	return -EINVAL;
}

int freq_reg_info(struct wiphy *wiphy,
		  u32 center_freq,
		  u32 desired_bw_khz,
		  const struct ieee80211_reg_rule **reg_rule)
{
	assert_cfg80211_lock();
	return freq_reg_info_regd(wiphy,
				  center_freq,
				  desired_bw_khz,
				  reg_rule,
				  NULL);
}
EXPORT_SYMBOL(freq_reg_info);

#ifdef CONFIG_CFG80211_REG_DEBUG
static const char *reg_initiator_name(enum nl80211_reg_initiator initiator)
{
	switch (initiator) {
	case NL80211_REGDOM_SET_BY_CORE:
		return "Set by core";
	case NL80211_REGDOM_SET_BY_USER:
		return "Set by user";
	case NL80211_REGDOM_SET_BY_DRIVER:
		return "Set by driver";
	case NL80211_REGDOM_SET_BY_COUNTRY_IE:
		return "Set by country IE";
	default:
		WARN_ON(1);
		return "Set by bug";
	}
}

static void chan_reg_rule_print_dbg(struct ieee80211_channel *chan,
				    u32 desired_bw_khz,
				    const struct ieee80211_reg_rule *reg_rule)
{
	const struct ieee80211_power_rule *power_rule;
	const struct ieee80211_freq_range *freq_range;
	char max_antenna_gain[32];

	power_rule = &reg_rule->power_rule;
	freq_range = &reg_rule->freq_range;

	if (!power_rule->max_antenna_gain)
		snprintf(max_antenna_gain, 32, "N/A");
	else
		snprintf(max_antenna_gain, 32, "%d", power_rule->max_antenna_gain);

	REG_DBG_PRINT("Updating information on frequency %d MHz "
		      "for a %d MHz width channel with regulatory rule:\n",
		      chan->center_freq,
		      KHZ_TO_MHZ(desired_bw_khz));

	REG_DBG_PRINT("%d KHz - %d KHz @ %d KHz), (%s mBi, %d mBm)\n",
		      freq_range->start_freq_khz,
		      freq_range->end_freq_khz,
		      freq_range->max_bandwidth_khz,
		      max_antenna_gain,
		      power_rule->max_eirp);
}
#else
static void chan_reg_rule_print_dbg(struct ieee80211_channel *chan,
				    u32 desired_bw_khz,
				    const struct ieee80211_reg_rule *reg_rule)
{
	return;
}
#endif

/*
 * Note that right now we assume the desired channel bandwidth
 * is always 20 MHz for each individual channel (HT40 uses 20 MHz
 * per channel, the primary and the extension channel). To support
 * smaller custom bandwidths such as 5 MHz or 10 MHz we'll need a
 * new ieee80211_channel.target_bw and re run the regulatory check
 * on the wiphy with the target_bw specified. Then we can simply use
 * that below for the desired_bw_khz below.
 */
static void handle_channel(struct wiphy *wiphy,
			   enum nl80211_reg_initiator initiator,
			   enum ieee80211_band band,
			   unsigned int chan_idx)
{
	int r;
	u32 flags, bw_flags = 0;
	u32 desired_bw_khz = MHZ_TO_KHZ(20);
	const struct ieee80211_reg_rule *reg_rule = NULL;
	const struct ieee80211_power_rule *power_rule = NULL;
	const struct ieee80211_freq_range *freq_range = NULL;
	struct ieee80211_supported_band *sband;
	struct ieee80211_channel *chan;
	struct wiphy *request_wiphy = NULL;

	assert_cfg80211_lock();

	request_wiphy = wiphy_idx_to_wiphy(last_request->wiphy_idx);

	sband = wiphy->bands[band];
	BUG_ON(chan_idx >= sband->n_channels);
	chan = &sband->channels[chan_idx];

	flags = chan->orig_flags;

	r = freq_reg_info(wiphy,
			  MHZ_TO_KHZ(chan->center_freq),
			  desired_bw_khz,
			  &reg_rule);

	if (r) {
		/*
		 * We will disable all channels that do not match our
		 * received regulatory rule unless the hint is coming
		 * from a Country IE and the Country IE had no information
		 * about a band. The IEEE 802.11 spec allows for an AP
		 * to send only a subset of the regulatory rules allowed,
		 * so an AP in the US that only supports 2.4 GHz may only send
		 * a country IE with information for the 2.4 GHz band
		 * while 5 GHz is still supported.
		 */
		if (initiator == NL80211_REGDOM_SET_BY_COUNTRY_IE &&
		    r == -ERANGE)
			return;

		REG_DBG_PRINT("Disabling freq %d MHz\n", chan->center_freq);
		chan->flags = IEEE80211_CHAN_DISABLED;
		return;
	}

	chan_reg_rule_print_dbg(chan, desired_bw_khz, reg_rule);

	power_rule = &reg_rule->power_rule;
	freq_range = &reg_rule->freq_range;

	if (freq_range->max_bandwidth_khz < MHZ_TO_KHZ(40))
		bw_flags = IEEE80211_CHAN_NO_HT40;

	if (last_request->initiator == NL80211_REGDOM_SET_BY_DRIVER &&
	    request_wiphy && request_wiphy == wiphy &&
	    request_wiphy->flags & WIPHY_FLAG_STRICT_REGULATORY) {
		/*
		 * This guarantees the driver's requested regulatory domain
		 * will always be used as a base for further regulatory
		 * settings
		 */
		chan->flags = chan->orig_flags =
			map_regdom_flags(reg_rule->flags) | bw_flags;
		chan->max_antenna_gain = chan->orig_mag =
			(int) MBI_TO_DBI(power_rule->max_antenna_gain);
		chan->max_power = chan->orig_mpwr =
			(int) MBM_TO_DBM(power_rule->max_eirp);
		return;
	}

	chan->beacon_found = false;
	chan->flags = flags | bw_flags | map_regdom_flags(reg_rule->flags);
	chan->max_antenna_gain = min(chan->orig_mag,
		(int) MBI_TO_DBI(power_rule->max_antenna_gain));
	if (chan->orig_mpwr) {
		/*
		 * Devices that have their own custom regulatory domain
		 * but also use WIPHY_FLAG_STRICT_REGULATORY will follow the
		 * passed country IE power settings.
		 */
		if (initiator == NL80211_REGDOM_SET_BY_COUNTRY_IE &&
		    wiphy->flags & WIPHY_FLAG_CUSTOM_REGULATORY &&
		    wiphy->flags & WIPHY_FLAG_STRICT_REGULATORY) {
			chan->max_power =
				MBM_TO_DBM(power_rule->max_eirp);
		} else {
			chan->max_power = min(chan->orig_mpwr,
				(int) MBM_TO_DBM(power_rule->max_eirp));
		}
	} else
		chan->max_power = (int) MBM_TO_DBM(power_rule->max_eirp);
}

static void handle_band(struct wiphy *wiphy,
			enum ieee80211_band band,
			enum nl80211_reg_initiator initiator)
{
	unsigned int i;
	struct ieee80211_supported_band *sband;

	BUG_ON(!wiphy->bands[band]);
	sband = wiphy->bands[band];

	for (i = 0; i < sband->n_channels; i++)
		handle_channel(wiphy, initiator, band, i);
}

static bool ignore_reg_update(struct wiphy *wiphy,
			      enum nl80211_reg_initiator initiator)
{
	if (!last_request) {
		REG_DBG_PRINT("Ignoring regulatory request %s since "
			      "last_request is not set\n",
			      reg_initiator_name(initiator));
		return true;
	}

	if (initiator == NL80211_REGDOM_SET_BY_CORE &&
	    wiphy->flags & WIPHY_FLAG_CUSTOM_REGULATORY) {
		REG_DBG_PRINT("Ignoring regulatory request %s "
			      "since the driver uses its own custom "
			      "regulatory domain\n",
			      reg_initiator_name(initiator));
		return true;
	}

	/*
	 * wiphy->regd will be set once the device has its own
	 * desired regulatory domain set
	 */
	if (wiphy->flags & WIPHY_FLAG_STRICT_REGULATORY && !wiphy->regd &&
	    initiator != NL80211_REGDOM_SET_BY_COUNTRY_IE &&
	    !is_world_regdom(last_request->alpha2)) {
		REG_DBG_PRINT("Ignoring regulatory request %s "
			      "since the driver requires its own regulatory "
			      "domain to be set first\n",
			      reg_initiator_name(initiator));
		return true;
	}

	return false;
}

static void handle_reg_beacon(struct wiphy *wiphy,
			      unsigned int chan_idx,
			      struct reg_beacon *reg_beacon)
{
	struct ieee80211_supported_band *sband;
	struct ieee80211_channel *chan;
	bool channel_changed = false;
	struct ieee80211_channel chan_before;

	assert_cfg80211_lock();

	sband = wiphy->bands[reg_beacon->chan.band];
	chan = &sband->channels[chan_idx];

	if (likely(chan->center_freq != reg_beacon->chan.center_freq))
		return;

	if (chan->beacon_found)
		return;

	chan->beacon_found = true;

	if (wiphy->flags & WIPHY_FLAG_DISABLE_BEACON_HINTS)
		return;

	chan_before.center_freq = chan->center_freq;
	chan_before.flags = chan->flags;

	if (chan->flags & IEEE80211_CHAN_PASSIVE_SCAN) {
		chan->flags &= ~IEEE80211_CHAN_PASSIVE_SCAN;
		channel_changed = true;
	}

	if (chan->flags & IEEE80211_CHAN_NO_IBSS) {
		chan->flags &= ~IEEE80211_CHAN_NO_IBSS;
		channel_changed = true;
	}

	if (channel_changed)
		nl80211_send_beacon_hint_event(wiphy, &chan_before, chan);
}

/*
 * Called when a scan on a wiphy finds a beacon on
 * new channel
 */
static void wiphy_update_new_beacon(struct wiphy *wiphy,
				    struct reg_beacon *reg_beacon)
{
	unsigned int i;
	struct ieee80211_supported_band *sband;

	assert_cfg80211_lock();

	if (!wiphy->bands[reg_beacon->chan.band])
		return;

	sband = wiphy->bands[reg_beacon->chan.band];

	for (i = 0; i < sband->n_channels; i++)
		handle_reg_beacon(wiphy, i, reg_beacon);
}

/*
 * Called upon reg changes or a new wiphy is added
 */
static void wiphy_update_beacon_reg(struct wiphy *wiphy)
{
	unsigned int i;
	struct ieee80211_supported_band *sband;
	struct reg_beacon *reg_beacon;

	assert_cfg80211_lock();

	if (list_empty(&reg_beacon_list))
		return;

	list_for_each_entry(reg_beacon, &reg_beacon_list, list) {
		if (!wiphy->bands[reg_beacon->chan.band])
			continue;
		sband = wiphy->bands[reg_beacon->chan.band];
		for (i = 0; i < sband->n_channels; i++)
			handle_reg_beacon(wiphy, i, reg_beacon);
	}
}

static bool reg_is_world_roaming(struct wiphy *wiphy)
{
	if (is_world_regdom(cfg80211_regdomain->alpha2) ||
	    (wiphy->regd && is_world_regdom(wiphy->regd->alpha2)))
		return true;
	if (last_request &&
	    last_request->initiator != NL80211_REGDOM_SET_BY_COUNTRY_IE &&
	    wiphy->flags & WIPHY_FLAG_CUSTOM_REGULATORY)
		return true;
	return false;
}

/* Reap the advantages of previously found beacons */
static void reg_process_beacons(struct wiphy *wiphy)
{
	/*
	 * Means we are just firing up cfg80211, so no beacons would
	 * have been processed yet.
	 */
	if (!last_request)
		return;
	if (!reg_is_world_roaming(wiphy))
		return;
	wiphy_update_beacon_reg(wiphy);
}

static bool is_ht40_not_allowed(struct ieee80211_channel *chan)
{
	if (!chan)
		return true;
	if (chan->flags & IEEE80211_CHAN_DISABLED)
		return true;
	/* This would happen when regulatory rules disallow HT40 completely */
	if (IEEE80211_CHAN_NO_HT40 == (chan->flags & (IEEE80211_CHAN_NO_HT40)))
		return true;
	return false;
}

static void reg_process_ht_flags_channel(struct wiphy *wiphy,
					 enum ieee80211_band band,
					 unsigned int chan_idx)
{
	struct ieee80211_supported_band *sband;
	struct ieee80211_channel *channel;
	struct ieee80211_channel *channel_before = NULL, *channel_after = NULL;
	unsigned int i;

	assert_cfg80211_lock();

	sband = wiphy->bands[band];
	BUG_ON(chan_idx >= sband->n_channels);
	channel = &sband->channels[chan_idx];

	if (is_ht40_not_allowed(channel)) {
		channel->flags |= IEEE80211_CHAN_NO_HT40;
		return;
	}

	/*
	 * We need to ensure the extension channels exist to
	 * be able to use HT40- or HT40+, this finds them (or not)
	 */
	for (i = 0; i < sband->n_channels; i++) {
		struct ieee80211_channel *c = &sband->channels[i];
		if (c->center_freq == (channel->center_freq - 20))
			channel_before = c;
		if (c->center_freq == (channel->center_freq + 20))
			channel_after = c;
	}

	/*
	 * Please note that this assumes target bandwidth is 20 MHz,
	 * if that ever changes we also need to change the below logic
	 * to include that as well.
	 */
	if (is_ht40_not_allowed(channel_before))
		channel->flags |= IEEE80211_CHAN_NO_HT40MINUS;
	else
		channel->flags &= ~IEEE80211_CHAN_NO_HT40MINUS;

	if (is_ht40_not_allowed(channel_after))
		channel->flags |= IEEE80211_CHAN_NO_HT40PLUS;
	else
		channel->flags &= ~IEEE80211_CHAN_NO_HT40PLUS;
}

static void reg_process_ht_flags_band(struct wiphy *wiphy,
				      enum ieee80211_band band)
{
	unsigned int i;
	struct ieee80211_supported_band *sband;

	BUG_ON(!wiphy->bands[band]);
	sband = wiphy->bands[band];

	for (i = 0; i < sband->n_channels; i++)
		reg_process_ht_flags_channel(wiphy, band, i);
}

static void reg_process_ht_flags(struct wiphy *wiphy)
{
	enum ieee80211_band band;

	if (!wiphy)
		return;

	for (band = 0; band < IEEE80211_NUM_BANDS; band++) {
		if (wiphy->bands[band])
			reg_process_ht_flags_band(wiphy, band);
	}

}

static void wiphy_update_regulatory(struct wiphy *wiphy,
				    enum nl80211_reg_initiator initiator)
{
	enum ieee80211_band band;

	assert_reg_lock();

	if (ignore_reg_update(wiphy, initiator))
		return;

	last_request->dfs_region = cfg80211_regdomain->dfs_region;

	for (band = 0; band < IEEE80211_NUM_BANDS; band++) {
		if (wiphy->bands[band])
			handle_band(wiphy, band, initiator);
	}

	reg_process_beacons(wiphy);
	reg_process_ht_flags(wiphy);
	if (wiphy->reg_notifier)
		wiphy->reg_notifier(wiphy, last_request);
}

void regulatory_update(struct wiphy *wiphy,
		       enum nl80211_reg_initiator setby)
{
	mutex_lock(&reg_mutex);
	wiphy_update_regulatory(wiphy, setby);
	mutex_unlock(&reg_mutex);
}

static void update_all_wiphy_regulatory(enum nl80211_reg_initiator initiator)
{
	struct cfg80211_registered_device *rdev;
<<<<<<< HEAD

	list_for_each_entry(rdev, &cfg80211_rdev_list, list)
		wiphy_update_regulatory(&rdev->wiphy, initiator);
=======
	struct wiphy *wiphy;

	list_for_each_entry(rdev, &cfg80211_rdev_list, list) {
		wiphy = &rdev->wiphy;
		wiphy_update_regulatory(wiphy, initiator);
		/*
		 * Regulatory updates set by CORE are ignored for custom
		 * regulatory cards. Let us notify the changes to the driver,
		 * as some drivers used this to restore its orig_* reg domain.
		 */
		if (initiator == NL80211_REGDOM_SET_BY_CORE &&
		    wiphy->flags & WIPHY_FLAG_CUSTOM_REGULATORY &&
		    wiphy->reg_notifier)
			wiphy->reg_notifier(wiphy, last_request);
	}
>>>>>>> dcd6c922
}

static void handle_channel_custom(struct wiphy *wiphy,
				  enum ieee80211_band band,
				  unsigned int chan_idx,
				  const struct ieee80211_regdomain *regd)
{
	int r;
	u32 desired_bw_khz = MHZ_TO_KHZ(20);
	u32 bw_flags = 0;
	const struct ieee80211_reg_rule *reg_rule = NULL;
	const struct ieee80211_power_rule *power_rule = NULL;
	const struct ieee80211_freq_range *freq_range = NULL;
	struct ieee80211_supported_band *sband;
	struct ieee80211_channel *chan;

	assert_reg_lock();

	sband = wiphy->bands[band];
	BUG_ON(chan_idx >= sband->n_channels);
	chan = &sband->channels[chan_idx];

	r = freq_reg_info_regd(wiphy,
			       MHZ_TO_KHZ(chan->center_freq),
			       desired_bw_khz,
			       &reg_rule,
			       regd);

	if (r) {
		REG_DBG_PRINT("Disabling freq %d MHz as custom "
			      "regd has no rule that fits a %d MHz "
			      "wide channel\n",
			      chan->center_freq,
			      KHZ_TO_MHZ(desired_bw_khz));
		chan->flags = IEEE80211_CHAN_DISABLED;
		return;
	}

	chan_reg_rule_print_dbg(chan, desired_bw_khz, reg_rule);

	power_rule = &reg_rule->power_rule;
	freq_range = &reg_rule->freq_range;

	if (freq_range->max_bandwidth_khz < MHZ_TO_KHZ(40))
		bw_flags = IEEE80211_CHAN_NO_HT40;

	chan->flags |= map_regdom_flags(reg_rule->flags) | bw_flags;
	chan->max_antenna_gain = (int) MBI_TO_DBI(power_rule->max_antenna_gain);
	chan->max_power = (int) MBM_TO_DBM(power_rule->max_eirp);
}

static void handle_band_custom(struct wiphy *wiphy, enum ieee80211_band band,
			       const struct ieee80211_regdomain *regd)
{
	unsigned int i;
	struct ieee80211_supported_band *sband;

	BUG_ON(!wiphy->bands[band]);
	sband = wiphy->bands[band];

	for (i = 0; i < sband->n_channels; i++)
		handle_channel_custom(wiphy, band, i, regd);
}

/* Used by drivers prior to wiphy registration */
void wiphy_apply_custom_regulatory(struct wiphy *wiphy,
				   const struct ieee80211_regdomain *regd)
{
	enum ieee80211_band band;
	unsigned int bands_set = 0;

	mutex_lock(&reg_mutex);
	for (band = 0; band < IEEE80211_NUM_BANDS; band++) {
		if (!wiphy->bands[band])
			continue;
		handle_band_custom(wiphy, band, regd);
		bands_set++;
	}
	mutex_unlock(&reg_mutex);

	/*
	 * no point in calling this if it won't have any effect
	 * on your device's supportd bands.
	 */
	WARN_ON(!bands_set);
}
EXPORT_SYMBOL(wiphy_apply_custom_regulatory);

/*
 * Return value which can be used by ignore_request() to indicate
 * it has been determined we should intersect two regulatory domains
 */
#define REG_INTERSECT	1

/* This has the logic which determines when a new request
 * should be ignored. */
static int ignore_request(struct wiphy *wiphy,
			  struct regulatory_request *pending_request)
{
	struct wiphy *last_wiphy = NULL;

	assert_cfg80211_lock();

	/* All initial requests are respected */
	if (!last_request)
		return 0;

	switch (pending_request->initiator) {
	case NL80211_REGDOM_SET_BY_CORE:
		return 0;
	case NL80211_REGDOM_SET_BY_COUNTRY_IE:

		last_wiphy = wiphy_idx_to_wiphy(last_request->wiphy_idx);

		if (unlikely(!is_an_alpha2(pending_request->alpha2)))
			return -EINVAL;
		if (last_request->initiator ==
		    NL80211_REGDOM_SET_BY_COUNTRY_IE) {
			if (last_wiphy != wiphy) {
				/*
				 * Two cards with two APs claiming different
				 * Country IE alpha2s. We could
				 * intersect them, but that seems unlikely
				 * to be correct. Reject second one for now.
				 */
				if (regdom_changes(pending_request->alpha2))
					return -EOPNOTSUPP;
				return -EALREADY;
			}
			/*
			 * Two consecutive Country IE hints on the same wiphy.
			 * This should be picked up early by the driver/stack
			 */
			if (WARN_ON(regdom_changes(pending_request->alpha2)))
				return 0;
			return -EALREADY;
		}
		return 0;
	case NL80211_REGDOM_SET_BY_DRIVER:
		if (last_request->initiator == NL80211_REGDOM_SET_BY_CORE) {
			if (regdom_changes(pending_request->alpha2))
				return 0;
			return -EALREADY;
		}

		/*
		 * This would happen if you unplug and plug your card
		 * back in or if you add a new device for which the previously
		 * loaded card also agrees on the regulatory domain.
		 */
		if (last_request->initiator == NL80211_REGDOM_SET_BY_DRIVER &&
		    !regdom_changes(pending_request->alpha2))
			return -EALREADY;

		return REG_INTERSECT;
	case NL80211_REGDOM_SET_BY_USER:
		if (last_request->initiator == NL80211_REGDOM_SET_BY_COUNTRY_IE)
			return REG_INTERSECT;
		/*
		 * If the user knows better the user should set the regdom
		 * to their country before the IE is picked up
		 */
		if (last_request->initiator == NL80211_REGDOM_SET_BY_USER &&
			  last_request->intersect)
			return -EOPNOTSUPP;
		/*
		 * Process user requests only after previous user/driver/core
		 * requests have been processed
		 */
		if (last_request->initiator == NL80211_REGDOM_SET_BY_CORE ||
		    last_request->initiator == NL80211_REGDOM_SET_BY_DRIVER ||
		    last_request->initiator == NL80211_REGDOM_SET_BY_USER) {
			if (regdom_changes(last_request->alpha2))
				return -EAGAIN;
		}

		if (!regdom_changes(pending_request->alpha2))
			return -EALREADY;

		return 0;
	}

	return -EINVAL;
}

static void reg_set_request_processed(void)
{
	bool need_more_processing = false;

	last_request->processed = true;

	spin_lock(&reg_requests_lock);
	if (!list_empty(&reg_requests_list))
		need_more_processing = true;
	spin_unlock(&reg_requests_lock);

	if (last_request->initiator == NL80211_REGDOM_SET_BY_USER)
		cancel_delayed_work_sync(&reg_timeout);

	if (need_more_processing)
		schedule_work(&reg_work);
}

/**
 * __regulatory_hint - hint to the wireless core a regulatory domain
 * @wiphy: if the hint comes from country information from an AP, this
 *	is required to be set to the wiphy that received the information
 * @pending_request: the regulatory request currently being processed
 *
 * The Wireless subsystem can use this function to hint to the wireless core
 * what it believes should be the current regulatory domain.
 *
 * Returns zero if all went fine, %-EALREADY if a regulatory domain had
 * already been set or other standard error codes.
 *
 * Caller must hold &cfg80211_mutex and &reg_mutex
 */
static int __regulatory_hint(struct wiphy *wiphy,
			     struct regulatory_request *pending_request)
{
	bool intersect = false;
	int r = 0;

	assert_cfg80211_lock();

	r = ignore_request(wiphy, pending_request);

	if (r == REG_INTERSECT) {
		if (pending_request->initiator ==
		    NL80211_REGDOM_SET_BY_DRIVER) {
			r = reg_copy_regd(&wiphy->regd, cfg80211_regdomain);
			if (r) {
				kfree(pending_request);
				return r;
			}
		}
		intersect = true;
	} else if (r) {
		/*
		 * If the regulatory domain being requested by the
		 * driver has already been set just copy it to the
		 * wiphy
		 */
		if (r == -EALREADY &&
		    pending_request->initiator ==
		    NL80211_REGDOM_SET_BY_DRIVER) {
			r = reg_copy_regd(&wiphy->regd, cfg80211_regdomain);
			if (r) {
				kfree(pending_request);
				return r;
			}
			r = -EALREADY;
			goto new_request;
		}
		kfree(pending_request);
		return r;
	}

new_request:
	if (last_request != &core_request_world)
		kfree(last_request);

	last_request = pending_request;
	last_request->intersect = intersect;

	pending_request = NULL;

	if (last_request->initiator == NL80211_REGDOM_SET_BY_USER) {
		user_alpha2[0] = last_request->alpha2[0];
		user_alpha2[1] = last_request->alpha2[1];
	}

	/* When r == REG_INTERSECT we do need to call CRDA */
	if (r < 0) {
		/*
		 * Since CRDA will not be called in this case as we already
		 * have applied the requested regulatory domain before we just
		 * inform userspace we have processed the request
		 */
		if (r == -EALREADY) {
			nl80211_send_reg_change_event(last_request);
			reg_set_request_processed();
		}
		return r;
	}

	return call_crda(last_request->alpha2);
}

/* This processes *all* regulatory hints */
static void reg_process_hint(struct regulatory_request *reg_request,
			     enum nl80211_reg_initiator reg_initiator)
{
	int r = 0;
	struct wiphy *wiphy = NULL;

	BUG_ON(!reg_request->alpha2);

	if (wiphy_idx_valid(reg_request->wiphy_idx))
		wiphy = wiphy_idx_to_wiphy(reg_request->wiphy_idx);

	if (reg_initiator == NL80211_REGDOM_SET_BY_DRIVER &&
	    !wiphy) {
		kfree(reg_request);
		return;
	}

	r = __regulatory_hint(wiphy, reg_request);
	/* This is required so that the orig_* parameters are saved */
	if (r == -EALREADY && wiphy &&
	    wiphy->flags & WIPHY_FLAG_STRICT_REGULATORY) {
		wiphy_update_regulatory(wiphy, reg_initiator);
		return;
	}

	/*
	 * We only time out user hints, given that they should be the only
	 * source of bogus requests.
	 */
	if (r != -EALREADY &&
	    reg_initiator == NL80211_REGDOM_SET_BY_USER)
		schedule_delayed_work(&reg_timeout, msecs_to_jiffies(3142));
}

/*
 * Processes regulatory hints, this is all the NL80211_REGDOM_SET_BY_*
 * Regulatory hints come on a first come first serve basis and we
 * must process each one atomically.
 */
static void reg_process_pending_hints(void)
{
	struct regulatory_request *reg_request;

	mutex_lock(&cfg80211_mutex);
	mutex_lock(&reg_mutex);

	/* When last_request->processed becomes true this will be rescheduled */
	if (last_request && !last_request->processed) {
		REG_DBG_PRINT("Pending regulatory request, waiting "
			      "for it to be processed...\n");
		goto out;
	}

	spin_lock(&reg_requests_lock);

	if (list_empty(&reg_requests_list)) {
		spin_unlock(&reg_requests_lock);
		goto out;
	}

	reg_request = list_first_entry(&reg_requests_list,
				       struct regulatory_request,
				       list);
	list_del_init(&reg_request->list);

	spin_unlock(&reg_requests_lock);

	reg_process_hint(reg_request, reg_request->initiator);

out:
	mutex_unlock(&reg_mutex);
	mutex_unlock(&cfg80211_mutex);
}

/* Processes beacon hints -- this has nothing to do with country IEs */
static void reg_process_pending_beacon_hints(void)
{
	struct cfg80211_registered_device *rdev;
	struct reg_beacon *pending_beacon, *tmp;

	/*
	 * No need to hold the reg_mutex here as we just touch wiphys
	 * and do not read or access regulatory variables.
	 */
	mutex_lock(&cfg80211_mutex);

	/* This goes through the _pending_ beacon list */
	spin_lock_bh(&reg_pending_beacons_lock);

	if (list_empty(&reg_pending_beacons)) {
		spin_unlock_bh(&reg_pending_beacons_lock);
		goto out;
	}

	list_for_each_entry_safe(pending_beacon, tmp,
				 &reg_pending_beacons, list) {

		list_del_init(&pending_beacon->list);

		/* Applies the beacon hint to current wiphys */
		list_for_each_entry(rdev, &cfg80211_rdev_list, list)
			wiphy_update_new_beacon(&rdev->wiphy, pending_beacon);

		/* Remembers the beacon hint for new wiphys or reg changes */
		list_add_tail(&pending_beacon->list, &reg_beacon_list);
	}

	spin_unlock_bh(&reg_pending_beacons_lock);
out:
	mutex_unlock(&cfg80211_mutex);
}

static void reg_todo(struct work_struct *work)
{
	reg_process_pending_hints();
	reg_process_pending_beacon_hints();
}

static void queue_regulatory_request(struct regulatory_request *request)
{
	if (isalpha(request->alpha2[0]))
		request->alpha2[0] = toupper(request->alpha2[0]);
	if (isalpha(request->alpha2[1]))
		request->alpha2[1] = toupper(request->alpha2[1]);

	spin_lock(&reg_requests_lock);
	list_add_tail(&request->list, &reg_requests_list);
	spin_unlock(&reg_requests_lock);

	schedule_work(&reg_work);
}

/*
 * Core regulatory hint -- happens during cfg80211_init()
 * and when we restore regulatory settings.
 */
static int regulatory_hint_core(const char *alpha2)
{
	struct regulatory_request *request;

	request = kzalloc(sizeof(struct regulatory_request),
			  GFP_KERNEL);
	if (!request)
		return -ENOMEM;

	request->alpha2[0] = alpha2[0];
	request->alpha2[1] = alpha2[1];
	request->initiator = NL80211_REGDOM_SET_BY_CORE;

	queue_regulatory_request(request);

	return 0;
}

/* User hints */
int regulatory_hint_user(const char *alpha2)
{
	struct regulatory_request *request;

	BUG_ON(!alpha2);

	request = kzalloc(sizeof(struct regulatory_request), GFP_KERNEL);
	if (!request)
		return -ENOMEM;

	request->wiphy_idx = WIPHY_IDX_STALE;
	request->alpha2[0] = alpha2[0];
	request->alpha2[1] = alpha2[1];
	request->initiator = NL80211_REGDOM_SET_BY_USER;

	queue_regulatory_request(request);

	return 0;
}

/* Driver hints */
int regulatory_hint(struct wiphy *wiphy, const char *alpha2)
{
	struct regulatory_request *request;

	BUG_ON(!alpha2);
	BUG_ON(!wiphy);

	request = kzalloc(sizeof(struct regulatory_request), GFP_KERNEL);
	if (!request)
		return -ENOMEM;

	request->wiphy_idx = get_wiphy_idx(wiphy);

	/* Must have registered wiphy first */
	BUG_ON(!wiphy_idx_valid(request->wiphy_idx));

	request->alpha2[0] = alpha2[0];
	request->alpha2[1] = alpha2[1];
	request->initiator = NL80211_REGDOM_SET_BY_DRIVER;

	queue_regulatory_request(request);

	return 0;
}
EXPORT_SYMBOL(regulatory_hint);

/*
 * We hold wdev_lock() here so we cannot hold cfg80211_mutex() and
 * therefore cannot iterate over the rdev list here.
 */
void regulatory_hint_11d(struct wiphy *wiphy,
			 enum ieee80211_band band,
			 u8 *country_ie,
			 u8 country_ie_len)
{
	char alpha2[2];
	enum environment_cap env = ENVIRON_ANY;
	struct regulatory_request *request;

	mutex_lock(&reg_mutex);

	if (unlikely(!last_request))
		goto out;

	/* IE len must be evenly divisible by 2 */
	if (country_ie_len & 0x01)
		goto out;

	if (country_ie_len < IEEE80211_COUNTRY_IE_MIN_LEN)
		goto out;

	alpha2[0] = country_ie[0];
	alpha2[1] = country_ie[1];

	if (country_ie[2] == 'I')
		env = ENVIRON_INDOOR;
	else if (country_ie[2] == 'O')
		env = ENVIRON_OUTDOOR;

	/*
	 * We will run this only upon a successful connection on cfg80211.
	 * We leave conflict resolution to the workqueue, where can hold
	 * cfg80211_mutex.
	 */
	if (likely(last_request->initiator ==
	    NL80211_REGDOM_SET_BY_COUNTRY_IE &&
	    wiphy_idx_valid(last_request->wiphy_idx)))
		goto out;

	request = kzalloc(sizeof(struct regulatory_request), GFP_KERNEL);
	if (!request)
		goto out;

	request->wiphy_idx = get_wiphy_idx(wiphy);
	request->alpha2[0] = alpha2[0];
	request->alpha2[1] = alpha2[1];
	request->initiator = NL80211_REGDOM_SET_BY_COUNTRY_IE;
	request->country_ie_env = env;

	mutex_unlock(&reg_mutex);

	queue_regulatory_request(request);

	return;

out:
	mutex_unlock(&reg_mutex);
}

static void restore_alpha2(char *alpha2, bool reset_user)
{
	/* indicates there is no alpha2 to consider for restoration */
	alpha2[0] = '9';
	alpha2[1] = '7';

	/* The user setting has precedence over the module parameter */
	if (is_user_regdom_saved()) {
		/* Unless we're asked to ignore it and reset it */
		if (reset_user) {
			REG_DBG_PRINT("Restoring regulatory settings "
			       "including user preference\n");
			user_alpha2[0] = '9';
			user_alpha2[1] = '7';

			/*
			 * If we're ignoring user settings, we still need to
			 * check the module parameter to ensure we put things
			 * back as they were for a full restore.
			 */
			if (!is_world_regdom(ieee80211_regdom)) {
				REG_DBG_PRINT("Keeping preference on "
				       "module parameter ieee80211_regdom: %c%c\n",
				       ieee80211_regdom[0],
				       ieee80211_regdom[1]);
				alpha2[0] = ieee80211_regdom[0];
				alpha2[1] = ieee80211_regdom[1];
			}
		} else {
			REG_DBG_PRINT("Restoring regulatory settings "
			       "while preserving user preference for: %c%c\n",
			       user_alpha2[0],
			       user_alpha2[1]);
			alpha2[0] = user_alpha2[0];
			alpha2[1] = user_alpha2[1];
		}
	} else if (!is_world_regdom(ieee80211_regdom)) {
		REG_DBG_PRINT("Keeping preference on "
		       "module parameter ieee80211_regdom: %c%c\n",
		       ieee80211_regdom[0],
		       ieee80211_regdom[1]);
		alpha2[0] = ieee80211_regdom[0];
		alpha2[1] = ieee80211_regdom[1];
	} else
		REG_DBG_PRINT("Restoring regulatory settings\n");
}

static void restore_custom_reg_settings(struct wiphy *wiphy)
{
	struct ieee80211_supported_band *sband;
	enum ieee80211_band band;
	struct ieee80211_channel *chan;
	int i;

	for (band = 0; band < IEEE80211_NUM_BANDS; band++) {
		sband = wiphy->bands[band];
		if (!sband)
			continue;
		for (i = 0; i < sband->n_channels; i++) {
			chan = &sband->channels[i];
			chan->flags = chan->orig_flags;
			chan->max_antenna_gain = chan->orig_mag;
			chan->max_power = chan->orig_mpwr;
		}
	}
}

/*
 * Restoring regulatory settings involves ingoring any
 * possibly stale country IE information and user regulatory
 * settings if so desired, this includes any beacon hints
 * learned as we could have traveled outside to another country
 * after disconnection. To restore regulatory settings we do
 * exactly what we did at bootup:
 *
 *   - send a core regulatory hint
 *   - send a user regulatory hint if applicable
 *
 * Device drivers that send a regulatory hint for a specific country
 * keep their own regulatory domain on wiphy->regd so that does does
 * not need to be remembered.
 */
static void restore_regulatory_settings(bool reset_user)
{
	char alpha2[2];
	char world_alpha2[2];
	struct reg_beacon *reg_beacon, *btmp;
	struct regulatory_request *reg_request, *tmp;
	LIST_HEAD(tmp_reg_req_list);
	struct cfg80211_registered_device *rdev;

	mutex_lock(&cfg80211_mutex);
	mutex_lock(&reg_mutex);

	reset_regdomains(true);
	restore_alpha2(alpha2, reset_user);

	/*
	 * If there's any pending requests we simply
	 * stash them to a temporary pending queue and
	 * add then after we've restored regulatory
	 * settings.
	 */
	spin_lock(&reg_requests_lock);
	if (!list_empty(&reg_requests_list)) {
		list_for_each_entry_safe(reg_request, tmp,
					 &reg_requests_list, list) {
			if (reg_request->initiator !=
			    NL80211_REGDOM_SET_BY_USER)
				continue;
			list_del(&reg_request->list);
			list_add_tail(&reg_request->list, &tmp_reg_req_list);
		}
	}
	spin_unlock(&reg_requests_lock);

	/* Clear beacon hints */
	spin_lock_bh(&reg_pending_beacons_lock);
	if (!list_empty(&reg_pending_beacons)) {
		list_for_each_entry_safe(reg_beacon, btmp,
					 &reg_pending_beacons, list) {
			list_del(&reg_beacon->list);
			kfree(reg_beacon);
		}
	}
	spin_unlock_bh(&reg_pending_beacons_lock);

	if (!list_empty(&reg_beacon_list)) {
		list_for_each_entry_safe(reg_beacon, btmp,
					 &reg_beacon_list, list) {
			list_del(&reg_beacon->list);
			kfree(reg_beacon);
		}
	}

	/* First restore to the basic regulatory settings */
	cfg80211_regdomain = cfg80211_world_regdom;
	world_alpha2[0] = cfg80211_regdomain->alpha2[0];
	world_alpha2[1] = cfg80211_regdomain->alpha2[1];

	list_for_each_entry(rdev, &cfg80211_rdev_list, list) {
		if (rdev->wiphy.flags & WIPHY_FLAG_CUSTOM_REGULATORY)
			restore_custom_reg_settings(&rdev->wiphy);
	}

	mutex_unlock(&reg_mutex);
	mutex_unlock(&cfg80211_mutex);

	regulatory_hint_core(world_alpha2);

	/*
	 * This restores the ieee80211_regdom module parameter
	 * preference or the last user requested regulatory
	 * settings, user regulatory settings takes precedence.
	 */
	if (is_an_alpha2(alpha2))
		regulatory_hint_user(user_alpha2);

	if (list_empty(&tmp_reg_req_list))
		return;

	mutex_lock(&cfg80211_mutex);
	mutex_lock(&reg_mutex);

	spin_lock(&reg_requests_lock);
	list_for_each_entry_safe(reg_request, tmp, &tmp_reg_req_list, list) {
		REG_DBG_PRINT("Adding request for country %c%c back "
			      "into the queue\n",
			      reg_request->alpha2[0],
			      reg_request->alpha2[1]);
		list_del(&reg_request->list);
		list_add_tail(&reg_request->list, &reg_requests_list);
	}
	spin_unlock(&reg_requests_lock);

	mutex_unlock(&reg_mutex);
	mutex_unlock(&cfg80211_mutex);

	REG_DBG_PRINT("Kicking the queue\n");

	schedule_work(&reg_work);
}

void regulatory_hint_disconnect(void)
{
	REG_DBG_PRINT("All devices are disconnected, going to "
		      "restore regulatory settings\n");
	restore_regulatory_settings(false);
}

static bool freq_is_chan_12_13_14(u16 freq)
{
	if (freq == ieee80211_channel_to_frequency(12, IEEE80211_BAND_2GHZ) ||
	    freq == ieee80211_channel_to_frequency(13, IEEE80211_BAND_2GHZ) ||
	    freq == ieee80211_channel_to_frequency(14, IEEE80211_BAND_2GHZ))
		return true;
	return false;
}

int regulatory_hint_found_beacon(struct wiphy *wiphy,
				 struct ieee80211_channel *beacon_chan,
				 gfp_t gfp)
{
	struct reg_beacon *reg_beacon;

	if (likely((beacon_chan->beacon_found ||
	    (beacon_chan->flags & IEEE80211_CHAN_RADAR) ||
	    (beacon_chan->band == IEEE80211_BAND_2GHZ &&
	     !freq_is_chan_12_13_14(beacon_chan->center_freq)))))
		return 0;

	reg_beacon = kzalloc(sizeof(struct reg_beacon), gfp);
	if (!reg_beacon)
		return -ENOMEM;

	REG_DBG_PRINT("Found new beacon on "
		      "frequency: %d MHz (Ch %d) on %s\n",
		      beacon_chan->center_freq,
		      ieee80211_frequency_to_channel(beacon_chan->center_freq),
		      wiphy_name(wiphy));

	memcpy(&reg_beacon->chan, beacon_chan,
		sizeof(struct ieee80211_channel));


	/*
	 * Since we can be called from BH or and non-BH context
	 * we must use spin_lock_bh()
	 */
	spin_lock_bh(&reg_pending_beacons_lock);
	list_add_tail(&reg_beacon->list, &reg_pending_beacons);
	spin_unlock_bh(&reg_pending_beacons_lock);

	schedule_work(&reg_work);

	return 0;
}

static void print_rd_rules(const struct ieee80211_regdomain *rd)
{
	unsigned int i;
	const struct ieee80211_reg_rule *reg_rule = NULL;
	const struct ieee80211_freq_range *freq_range = NULL;
	const struct ieee80211_power_rule *power_rule = NULL;

	pr_info("  (start_freq - end_freq @ bandwidth), (max_antenna_gain, max_eirp)\n");

	for (i = 0; i < rd->n_reg_rules; i++) {
		reg_rule = &rd->reg_rules[i];
		freq_range = &reg_rule->freq_range;
		power_rule = &reg_rule->power_rule;

		/*
		 * There may not be documentation for max antenna gain
		 * in certain regions
		 */
		if (power_rule->max_antenna_gain)
			pr_info("  (%d KHz - %d KHz @ %d KHz), (%d mBi, %d mBm)\n",
				freq_range->start_freq_khz,
				freq_range->end_freq_khz,
				freq_range->max_bandwidth_khz,
				power_rule->max_antenna_gain,
				power_rule->max_eirp);
		else
			pr_info("  (%d KHz - %d KHz @ %d KHz), (N/A, %d mBm)\n",
				freq_range->start_freq_khz,
				freq_range->end_freq_khz,
				freq_range->max_bandwidth_khz,
				power_rule->max_eirp);
	}
}

bool reg_supported_dfs_region(u8 dfs_region)
{
	switch (dfs_region) {
	case NL80211_DFS_UNSET:
	case NL80211_DFS_FCC:
	case NL80211_DFS_ETSI:
	case NL80211_DFS_JP:
		return true;
	default:
		REG_DBG_PRINT("Ignoring uknown DFS master region: %d\n",
			      dfs_region);
		return false;
	}
}

static void print_dfs_region(u8 dfs_region)
{
	if (!dfs_region)
		return;

	switch (dfs_region) {
	case NL80211_DFS_FCC:
		pr_info(" DFS Master region FCC");
		break;
	case NL80211_DFS_ETSI:
		pr_info(" DFS Master region ETSI");
		break;
	case NL80211_DFS_JP:
		pr_info(" DFS Master region JP");
		break;
	default:
		pr_info(" DFS Master region Uknown");
		break;
	}
}

static void print_regdomain(const struct ieee80211_regdomain *rd)
{

	if (is_intersected_alpha2(rd->alpha2)) {

		if (last_request->initiator ==
		    NL80211_REGDOM_SET_BY_COUNTRY_IE) {
			struct cfg80211_registered_device *rdev;
			rdev = cfg80211_rdev_by_wiphy_idx(
				last_request->wiphy_idx);
			if (rdev) {
				pr_info("Current regulatory domain updated by AP to: %c%c\n",
					rdev->country_ie_alpha2[0],
					rdev->country_ie_alpha2[1]);
			} else
				pr_info("Current regulatory domain intersected:\n");
		} else
			pr_info("Current regulatory domain intersected:\n");
	} else if (is_world_regdom(rd->alpha2))
		pr_info("World regulatory domain updated:\n");
	else {
		if (is_unknown_alpha2(rd->alpha2))
			pr_info("Regulatory domain changed to driver built-in settings (unknown country)\n");
		else
			pr_info("Regulatory domain changed to country: %c%c\n",
				rd->alpha2[0], rd->alpha2[1]);
	}
	print_dfs_region(rd->dfs_region);
	print_rd_rules(rd);
}

static void print_regdomain_info(const struct ieee80211_regdomain *rd)
{
	pr_info("Regulatory domain: %c%c\n", rd->alpha2[0], rd->alpha2[1]);
	print_rd_rules(rd);
}

/* Takes ownership of rd only if it doesn't fail */
static int __set_regdom(const struct ieee80211_regdomain *rd)
{
	const struct ieee80211_regdomain *intersected_rd = NULL;
	struct cfg80211_registered_device *rdev = NULL;
	struct wiphy *request_wiphy;
	/* Some basic sanity checks first */

	if (is_world_regdom(rd->alpha2)) {
		if (WARN_ON(!reg_is_valid_request(rd->alpha2)))
			return -EINVAL;
		update_world_regdomain(rd);
		return 0;
	}

	if (!is_alpha2_set(rd->alpha2) && !is_an_alpha2(rd->alpha2) &&
			!is_unknown_alpha2(rd->alpha2))
		return -EINVAL;

	if (!last_request)
		return -EINVAL;

	/*
	 * Lets only bother proceeding on the same alpha2 if the current
	 * rd is non static (it means CRDA was present and was used last)
	 * and the pending request came in from a country IE
	 */
	if (last_request->initiator != NL80211_REGDOM_SET_BY_COUNTRY_IE) {
		/*
		 * If someone else asked us to change the rd lets only bother
		 * checking if the alpha2 changes if CRDA was already called
		 */
		if (!regdom_changes(rd->alpha2))
			return -EINVAL;
	}

	/*
	 * Now lets set the regulatory domain, update all driver channels
	 * and finally inform them of what we have done, in case they want
	 * to review or adjust their own settings based on their own
	 * internal EEPROM data
	 */

	if (WARN_ON(!reg_is_valid_request(rd->alpha2)))
		return -EINVAL;

	if (!is_valid_rd(rd)) {
		pr_err("Invalid regulatory domain detected:\n");
		print_regdomain_info(rd);
		return -EINVAL;
	}

	request_wiphy = wiphy_idx_to_wiphy(last_request->wiphy_idx);
	if (!request_wiphy &&
	    (last_request->initiator == NL80211_REGDOM_SET_BY_DRIVER ||
	     last_request->initiator == NL80211_REGDOM_SET_BY_COUNTRY_IE)) {
		schedule_delayed_work(&reg_timeout, 0);
		return -ENODEV;
	}

	if (!last_request->intersect) {
		int r;

		if (last_request->initiator != NL80211_REGDOM_SET_BY_DRIVER) {
			reset_regdomains(false);
			cfg80211_regdomain = rd;
			return 0;
		}

		/*
		 * For a driver hint, lets copy the regulatory domain the
		 * driver wanted to the wiphy to deal with conflicts
		 */

		/*
		 * Userspace could have sent two replies with only
		 * one kernel request.
		 */
		if (request_wiphy->regd)
			return -EALREADY;

		r = reg_copy_regd(&request_wiphy->regd, rd);
		if (r)
			return r;

		reset_regdomains(false);
		cfg80211_regdomain = rd;
		return 0;
	}

	/* Intersection requires a bit more work */

	if (last_request->initiator != NL80211_REGDOM_SET_BY_COUNTRY_IE) {

		intersected_rd = regdom_intersect(rd, cfg80211_regdomain);
		if (!intersected_rd)
			return -EINVAL;

		/*
		 * We can trash what CRDA provided now.
		 * However if a driver requested this specific regulatory
		 * domain we keep it for its private use
		 */
		if (last_request->initiator == NL80211_REGDOM_SET_BY_DRIVER)
			request_wiphy->regd = rd;
		else
			kfree(rd);

		rd = NULL;

		reset_regdomains(false);
		cfg80211_regdomain = intersected_rd;

		return 0;
	}

	if (!intersected_rd)
		return -EINVAL;

	rdev = wiphy_to_dev(request_wiphy);

	rdev->country_ie_alpha2[0] = rd->alpha2[0];
	rdev->country_ie_alpha2[1] = rd->alpha2[1];
	rdev->env = last_request->country_ie_env;

	BUG_ON(intersected_rd == rd);

	kfree(rd);
	rd = NULL;

	reset_regdomains(false);
	cfg80211_regdomain = intersected_rd;

	return 0;
}


/*
 * Use this call to set the current regulatory domain. Conflicts with
 * multiple drivers can be ironed out later. Caller must've already
 * kmalloc'd the rd structure. Caller must hold cfg80211_mutex
 */
int set_regdom(const struct ieee80211_regdomain *rd)
{
	int r;

	assert_cfg80211_lock();

	mutex_lock(&reg_mutex);

	/* Note that this doesn't update the wiphys, this is done below */
	r = __set_regdom(rd);
	if (r) {
		kfree(rd);
		mutex_unlock(&reg_mutex);
		return r;
	}

	/* This would make this whole thing pointless */
	if (!last_request->intersect)
		BUG_ON(rd != cfg80211_regdomain);

	/* update all wiphys now with the new established regulatory domain */
	update_all_wiphy_regulatory(last_request->initiator);

	print_regdomain(cfg80211_regdomain);

	nl80211_send_reg_change_event(last_request);

	reg_set_request_processed();

	mutex_unlock(&reg_mutex);

	return r;
}

#ifdef CONFIG_HOTPLUG
int reg_device_uevent(struct device *dev, struct kobj_uevent_env *env)
{
	if (last_request && !last_request->processed) {
		if (add_uevent_var(env, "COUNTRY=%c%c",
				   last_request->alpha2[0],
				   last_request->alpha2[1]))
			return -ENOMEM;
	}

	return 0;
}
#else
int reg_device_uevent(struct device *dev, struct kobj_uevent_env *env)
{
	return -ENODEV;
}
#endif /* CONFIG_HOTPLUG */

/* Caller must hold cfg80211_mutex */
void reg_device_remove(struct wiphy *wiphy)
{
	struct wiphy *request_wiphy = NULL;

	assert_cfg80211_lock();

	mutex_lock(&reg_mutex);

	kfree(wiphy->regd);

	if (last_request)
		request_wiphy = wiphy_idx_to_wiphy(last_request->wiphy_idx);

	if (!request_wiphy || request_wiphy != wiphy)
		goto out;

	last_request->wiphy_idx = WIPHY_IDX_STALE;
	last_request->country_ie_env = ENVIRON_ANY;
out:
	mutex_unlock(&reg_mutex);
}

static void reg_timeout_work(struct work_struct *work)
{
	REG_DBG_PRINT("Timeout while waiting for CRDA to reply, "
		      "restoring regulatory settings\n");
	restore_regulatory_settings(true);
}

int __init regulatory_init(void)
{
	int err = 0;

	reg_pdev = platform_device_register_simple("regulatory", 0, NULL, 0);
	if (IS_ERR(reg_pdev))
		return PTR_ERR(reg_pdev);

	reg_pdev->dev.type = &reg_device_type;

	spin_lock_init(&reg_requests_lock);
	spin_lock_init(&reg_pending_beacons_lock);

	cfg80211_regdomain = cfg80211_world_regdom;

	user_alpha2[0] = '9';
	user_alpha2[1] = '7';

	/* We always try to get an update for the static regdomain */
	err = regulatory_hint_core(cfg80211_regdomain->alpha2);
	if (err) {
		if (err == -ENOMEM)
			return err;
		/*
		 * N.B. kobject_uevent_env() can fail mainly for when we're out
		 * memory which is handled and propagated appropriately above
		 * but it can also fail during a netlink_broadcast() or during
		 * early boot for call_usermodehelper(). For now treat these
		 * errors as non-fatal.
		 */
		pr_err("kobject_uevent_env() was unable to call CRDA during init\n");
#ifdef CONFIG_CFG80211_REG_DEBUG
		/* We want to find out exactly why when debugging */
		WARN_ON(err);
#endif
	}

	/*
	 * Finally, if the user set the module parameter treat it
	 * as a user hint.
	 */
	if (!is_world_regdom(ieee80211_regdom))
		regulatory_hint_user(ieee80211_regdom);

	return 0;
}

void /* __init_or_exit */ regulatory_exit(void)
{
	struct regulatory_request *reg_request, *tmp;
	struct reg_beacon *reg_beacon, *btmp;

	cancel_work_sync(&reg_work);
	cancel_delayed_work_sync(&reg_timeout);

	mutex_lock(&cfg80211_mutex);
	mutex_lock(&reg_mutex);

	reset_regdomains(true);

	dev_set_uevent_suppress(&reg_pdev->dev, true);

	platform_device_unregister(reg_pdev);

	spin_lock_bh(&reg_pending_beacons_lock);
	if (!list_empty(&reg_pending_beacons)) {
		list_for_each_entry_safe(reg_beacon, btmp,
					 &reg_pending_beacons, list) {
			list_del(&reg_beacon->list);
			kfree(reg_beacon);
		}
	}
	spin_unlock_bh(&reg_pending_beacons_lock);

	if (!list_empty(&reg_beacon_list)) {
		list_for_each_entry_safe(reg_beacon, btmp,
					 &reg_beacon_list, list) {
			list_del(&reg_beacon->list);
			kfree(reg_beacon);
		}
	}

	spin_lock(&reg_requests_lock);
	if (!list_empty(&reg_requests_list)) {
		list_for_each_entry_safe(reg_request, tmp,
					 &reg_requests_list, list) {
			list_del(&reg_request->list);
			kfree(reg_request);
		}
	}
	spin_unlock(&reg_requests_lock);

	mutex_unlock(&reg_mutex);
	mutex_unlock(&cfg80211_mutex);
}<|MERGE_RESOLUTION|>--- conflicted
+++ resolved
@@ -1184,11 +1184,6 @@
 static void update_all_wiphy_regulatory(enum nl80211_reg_initiator initiator)
 {
 	struct cfg80211_registered_device *rdev;
-<<<<<<< HEAD
-
-	list_for_each_entry(rdev, &cfg80211_rdev_list, list)
-		wiphy_update_regulatory(&rdev->wiphy, initiator);
-=======
 	struct wiphy *wiphy;
 
 	list_for_each_entry(rdev, &cfg80211_rdev_list, list) {
@@ -1204,7 +1199,6 @@
 		    wiphy->reg_notifier)
 			wiphy->reg_notifier(wiphy, last_request);
 	}
->>>>>>> dcd6c922
 }
 
 static void handle_channel_custom(struct wiphy *wiphy,
