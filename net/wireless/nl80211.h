#ifndef __NET_WIRELESS_NL80211_H
#define __NET_WIRELESS_NL80211_H

#include "core.h"

int nl80211_init(void);
void nl80211_exit(void);
void nl80211_notify_dev_rename(struct cfg80211_registered_device *rdev);
void nl80211_send_scan_start(struct cfg80211_registered_device *rdev,
			     struct net_device *netdev);
void nl80211_send_scan_done(struct cfg80211_registered_device *rdev,
			    struct net_device *netdev);
void nl80211_send_scan_aborted(struct cfg80211_registered_device *rdev,
			       struct net_device *netdev);
void nl80211_send_reg_change_event(struct regulatory_request *request);
void nl80211_send_rx_auth(struct cfg80211_registered_device *rdev,
			  struct net_device *netdev,
			  const u8 *buf, size_t len, gfp_t gfp);
void nl80211_send_rx_assoc(struct cfg80211_registered_device *rdev,
			   struct net_device *netdev,
			   const u8 *buf, size_t len, gfp_t gfp);
void nl80211_send_deauth(struct cfg80211_registered_device *rdev,
			 struct net_device *netdev,
			 const u8 *buf, size_t len, gfp_t gfp);
void nl80211_send_disassoc(struct cfg80211_registered_device *rdev,
			   struct net_device *netdev,
			   const u8 *buf, size_t len, gfp_t gfp);
void nl80211_send_unprot_deauth(struct cfg80211_registered_device *rdev,
				struct net_device *netdev,
				const u8 *buf, size_t len, gfp_t gfp);
void nl80211_send_unprot_disassoc(struct cfg80211_registered_device *rdev,
				  struct net_device *netdev,
				  const u8 *buf, size_t len, gfp_t gfp);
void nl80211_send_auth_timeout(struct cfg80211_registered_device *rdev,
			       struct net_device *netdev,
			       const u8 *addr, gfp_t gfp);
void nl80211_send_assoc_timeout(struct cfg80211_registered_device *rdev,
				struct net_device *netdev,
				const u8 *addr, gfp_t gfp);
void nl80211_send_connect_result(struct cfg80211_registered_device *rdev,
				 struct net_device *netdev, const u8 *bssid,
				 const u8 *req_ie, size_t req_ie_len,
				 const u8 *resp_ie, size_t resp_ie_len,
				 u16 status, gfp_t gfp);
void nl80211_send_roamed(struct cfg80211_registered_device *rdev,
			 struct net_device *netdev, const u8 *bssid,
			 const u8 *req_ie, size_t req_ie_len,
			 const u8 *resp_ie, size_t resp_ie_len, gfp_t gfp);
void nl80211_send_disconnected(struct cfg80211_registered_device *rdev,
			       struct net_device *netdev, u16 reason,
			       const u8 *ie, size_t ie_len, bool from_ap);

void
nl80211_michael_mic_failure(struct cfg80211_registered_device *rdev,
			    struct net_device *netdev, const u8 *addr,
			    enum nl80211_key_type key_type,
			    int key_id, const u8 *tsc, gfp_t gfp);

void
nl80211_send_beacon_hint_event(struct wiphy *wiphy,
			       struct ieee80211_channel *channel_before,
			       struct ieee80211_channel *channel_after);

void nl80211_send_ibss_bssid(struct cfg80211_registered_device *rdev,
			     struct net_device *netdev, const u8 *bssid,
			     gfp_t gfp);

void nl80211_send_remain_on_channel(struct cfg80211_registered_device *rdev,
				    struct net_device *netdev,
				    u64 cookie,
				    struct ieee80211_channel *chan,
				    enum nl80211_channel_type channel_type,
				    unsigned int duration, gfp_t gfp);
void nl80211_send_remain_on_channel_cancel(
	struct cfg80211_registered_device *rdev, struct net_device *netdev,
	u64 cookie, struct ieee80211_channel *chan,
	enum nl80211_channel_type channel_type, gfp_t gfp);

void nl80211_send_sta_event(struct cfg80211_registered_device *rdev,
			    struct net_device *dev, const u8 *mac_addr,
			    struct station_info *sinfo, gfp_t gfp);

int nl80211_send_mgmt(struct cfg80211_registered_device *rdev,
		      struct net_device *netdev, u32 nlpid, int freq,
		      const u8 *buf, size_t len, gfp_t gfp);
void nl80211_send_mgmt_tx_status(struct cfg80211_registered_device *rdev,
				 struct net_device *netdev, u64 cookie,
				 const u8 *buf, size_t len, bool ack,
				 gfp_t gfp);

void
nl80211_send_cqm_rssi_notify(struct cfg80211_registered_device *rdev,
			     struct net_device *netdev,
			     enum nl80211_cqm_rssi_threshold_event rssi_event,
			     gfp_t gfp);
<<<<<<< HEAD
=======
void
nl80211_send_cqm_pktloss_notify(struct cfg80211_registered_device *rdev,
				struct net_device *netdev, const u8 *peer,
				u32 num_packets, gfp_t gfp);
>>>>>>> 3cbea436

#endif /* __NET_WIRELESS_NL80211_H */<|MERGE_RESOLUTION|>--- conflicted
+++ resolved
@@ -93,12 +93,9 @@
 			     struct net_device *netdev,
 			     enum nl80211_cqm_rssi_threshold_event rssi_event,
 			     gfp_t gfp);
-<<<<<<< HEAD
-=======
 void
 nl80211_send_cqm_pktloss_notify(struct cfg80211_registered_device *rdev,
 				struct net_device *netdev, const u8 *peer,
 				u32 num_packets, gfp_t gfp);
->>>>>>> 3cbea436
 
 #endif /* __NET_WIRELESS_NL80211_H */