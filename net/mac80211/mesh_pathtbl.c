--- conflicted
+++ resolved
@@ -69,8 +69,6 @@
 		lockdep_is_held(&pathtbl_resize_lock));
 }
 
-static int mesh_gate_add(struct mesh_table *tbl, struct mesh_path *mpath);
-
 /*
  * CAREFUL -- "tbl" must not be an expression,
  * in particular not an rcu_dereference(), since
@@ -213,7 +211,6 @@
 	struct ieee80211_hdr *hdr;
 	struct sk_buff_head tmpq;
 	unsigned long flags;
-	struct ieee80211_sub_if_data *sdata = mpath->sdata;
 
 	rcu_assign_pointer(mpath->next_hop, sta);
 
@@ -224,12 +221,7 @@
 	while ((skb = __skb_dequeue(&mpath->frame_queue)) != NULL) {
 		hdr = (struct ieee80211_hdr *) skb->data;
 		memcpy(hdr->addr1, sta->sta.addr, ETH_ALEN);
-<<<<<<< HEAD
-		skb_set_queue_mapping(skb, ieee80211_select_queue(sdata, skb));
-		ieee80211_set_qos_hdr(sdata, skb);
-=======
 		memcpy(hdr->addr2, mpath->sdata->vif.addr, ETH_ALEN);
->>>>>>> dcd6c922
 		__skb_queue_tail(&tmpq, skb);
 	}
 
@@ -273,10 +265,7 @@
 	next_hop = rcu_dereference(gate_mpath->next_hop)->sta.addr;
 	memcpy(hdr->addr1, next_hop, ETH_ALEN);
 	rcu_read_unlock();
-<<<<<<< HEAD
-=======
 	memcpy(hdr->addr2, gate_mpath->sdata->vif.addr, ETH_ALEN);
->>>>>>> dcd6c922
 	memcpy(hdr->addr3, dst_addr, ETH_ALEN);
 }
 
@@ -431,34 +420,18 @@
 }
 
 /**
-<<<<<<< HEAD
- * mesh_gate_add - mark mpath as path to a mesh gate and add to known_gates
- * @mesh_tbl: table which contains known_gates list
- * @mpath: mpath to known mesh gate
- *
- * Returns: 0 on success
- *
- */
-static int mesh_gate_add(struct mesh_table *tbl, struct mesh_path *mpath)
-{
-=======
  * mesh_path_add_gate - add the given mpath to a mesh gate to our path table
  * @mpath: gate path to add to table
  */
 int mesh_path_add_gate(struct mesh_path *mpath)
 {
 	struct mesh_table *tbl;
->>>>>>> dcd6c922
 	struct mpath_node *gate, *new_gate;
 	struct hlist_node *n;
 	int err;
 
 	rcu_read_lock();
-<<<<<<< HEAD
-	tbl = rcu_dereference(tbl);
-=======
 	tbl = rcu_dereference(mesh_paths);
->>>>>>> dcd6c922
 
 	hlist_for_each_entry_rcu(gate, n, tbl->known_gates, list)
 		if (gate->mpath == mpath) {
@@ -502,11 +475,6 @@
 	struct mpath_node *gate;
 	struct hlist_node *p, *q;
 
-<<<<<<< HEAD
-	tbl = rcu_dereference(tbl);
-
-=======
->>>>>>> dcd6c922
 	hlist_for_each_entry_safe(gate, p, q, tbl->known_gates, list)
 		if (gate->mpath == mpath) {
 			spin_lock_bh(&tbl->gates_lock);
@@ -525,19 +493,6 @@
 }
 
 /**
-<<<<<<< HEAD
- *
- * mesh_path_add_gate - add the given mpath to a mesh gate to our path table
- * @mpath: gate path to add to table
- */
-int mesh_path_add_gate(struct mesh_path *mpath)
-{
-	return mesh_gate_add(mesh_paths, mpath);
-}
-
-/**
-=======
->>>>>>> dcd6c922
  * mesh_gate_num - number of gates known to this interface
  * @sdata: subif data
  */
@@ -1023,31 +978,6 @@
 void mesh_path_discard_frame(struct sk_buff *skb,
 			     struct ieee80211_sub_if_data *sdata)
 {
-<<<<<<< HEAD
-	struct ieee80211_hdr *hdr = (struct ieee80211_hdr *) skb->data;
-	struct mesh_path *mpath;
-	u32 sn = 0;
-	__le16 reason = cpu_to_le16(WLAN_REASON_MESH_PATH_NOFORWARD);
-
-	if (memcmp(hdr->addr4, sdata->vif.addr, ETH_ALEN) != 0) {
-		u8 *ra, *da;
-
-		da = hdr->addr3;
-		ra = hdr->addr1;
-		rcu_read_lock();
-		mpath = mesh_path_lookup(da, sdata);
-		if (mpath) {
-			spin_lock_bh(&mpath->state_lock);
-			sn = ++mpath->sn;
-			spin_unlock_bh(&mpath->state_lock);
-		}
-		rcu_read_unlock();
-		mesh_path_error_tx(sdata->u.mesh.mshcfg.element_ttl, skb->data,
-				   cpu_to_le32(sn), reason, ra, sdata);
-	}
-
-=======
->>>>>>> dcd6c922
 	kfree_skb(skb);
 	sdata->u.mesh.mshstats.dropped_frames_no_route++;
 }
