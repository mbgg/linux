--- conflicted
+++ resolved
@@ -871,8 +871,6 @@
 			    rx->sdata->control_port_protocol)
 				return RX_CONTINUE;
 		}
-<<<<<<< HEAD
-=======
 
 		if (rx->sdata->vif.type == NL80211_IFTYPE_AP &&
 		    cfg80211_rx_spurious_frame(rx->sdata->dev,
@@ -880,7 +878,6 @@
 					       GFP_ATOMIC))
 			return RX_DROP_UNUSABLE;
 
->>>>>>> dcd6c922
 		return RX_DROP_MONITOR;
 	}
 
@@ -1579,28 +1576,6 @@
 	return RX_CONTINUE;
 }
 
-<<<<<<< HEAD
-static ieee80211_rx_result debug_noinline
-ieee80211_rx_h_remove_qos_control(struct ieee80211_rx_data *rx)
-{
-	u8 *data = rx->skb->data;
-	struct ieee80211_hdr *hdr = (struct ieee80211_hdr *)data;
-
-	if (!ieee80211_is_data_qos(hdr->frame_control))
-		return RX_CONTINUE;
-
-	/* remove the qos control field, update frame type and meta-data */
-	memmove(data + IEEE80211_QOS_CTL_LEN, data,
-		ieee80211_hdrlen(hdr->frame_control) - IEEE80211_QOS_CTL_LEN);
-	hdr = (struct ieee80211_hdr *)skb_pull(rx->skb, IEEE80211_QOS_CTL_LEN);
-	/* change frame type to non QOS */
-	hdr->frame_control &= ~cpu_to_le16(IEEE80211_STYPE_QOS_DATA);
-
-	return RX_CONTINUE;
-}
-
-=======
->>>>>>> dcd6c922
 static int
 ieee80211_802_1x_port_control(struct ieee80211_rx_data *rx)
 {
@@ -1934,12 +1909,6 @@
 	if (!mesh_hdr->ttl)
 		return RX_DROP_MONITOR;
 
-	if (ieee80211_queue_stopped(&local->hw, skb_get_queue_mapping(skb))) {
-		IEEE80211_IFSTA_MESH_CTR_INC(&sdata->u.mesh,
-						dropped_frames_congestion);
-		return RX_DROP_MONITOR;
-	}
-
 	if (mesh_hdr->flags & MESH_FLAGS_AE) {
 		struct mesh_path *mppath;
 		char *proxied_addr;
@@ -1978,58 +1947,6 @@
 	}
 	skb_set_queue_mapping(skb, q);
 
-<<<<<<< HEAD
-	if (status->rx_flags & IEEE80211_RX_RA_MATCH) {
-		if (!mesh_hdr->ttl)
-			IEEE80211_IFSTA_MESH_CTR_INC(&rx->sdata->u.mesh,
-						     dropped_frames_ttl);
-		else {
-			struct ieee80211_hdr *fwd_hdr;
-			struct ieee80211_tx_info *info;
-
-			fwd_skb = skb_copy(skb, GFP_ATOMIC);
-
-			if (!fwd_skb && net_ratelimit())
-				printk(KERN_DEBUG "%s: failed to clone mesh frame\n",
-						   sdata->name);
-			if (!fwd_skb)
-				goto out;
-
-			fwd_hdr =  (struct ieee80211_hdr *) fwd_skb->data;
-			memcpy(fwd_hdr->addr2, sdata->vif.addr, ETH_ALEN);
-			info = IEEE80211_SKB_CB(fwd_skb);
-			memset(info, 0, sizeof(*info));
-			info->flags |= IEEE80211_TX_INTFL_NEED_TXPROCESSING;
-			info->control.vif = &rx->sdata->vif;
-			if (is_multicast_ether_addr(fwd_hdr->addr1)) {
-				IEEE80211_IFSTA_MESH_CTR_INC(&sdata->u.mesh,
-								fwded_mcast);
-				skb_set_queue_mapping(fwd_skb,
-					ieee80211_select_queue(sdata, fwd_skb));
-				ieee80211_set_qos_hdr(sdata, fwd_skb);
-			} else {
-				int err;
-				/*
-				 * Save TA to addr1 to send TA a path error if a
-				 * suitable next hop is not found
-				 */
-				memcpy(fwd_hdr->addr1, fwd_hdr->addr2,
-						ETH_ALEN);
-				err = mesh_nexthop_lookup(fwd_skb, sdata);
-				/* Failed to immediately resolve next hop:
-				 * fwded frame was dropped or will be added
-				 * later to the pending skb queue.  */
-				if (err)
-					return RX_DROP_MONITOR;
-
-				IEEE80211_IFSTA_MESH_CTR_INC(&sdata->u.mesh,
-								fwded_unicast);
-			}
-			IEEE80211_IFSTA_MESH_CTR_INC(&sdata->u.mesh,
-						     fwded_frames);
-			ieee80211_add_pending_skb(local, fwd_skb);
-		}
-=======
 	if (!(status->rx_flags & IEEE80211_RX_RA_MATCH))
 		goto out;
 
@@ -2044,7 +1961,6 @@
 			printk(KERN_DEBUG "%s: failed to clone mesh frame\n",
 					sdata->name);
 		goto out;
->>>>>>> dcd6c922
 	}
 
 	fwd_hdr =  (struct ieee80211_hdr *) fwd_skb->data;
@@ -2784,10 +2700,6 @@
 		if (ieee80211_vif_is_mesh(&rx->sdata->vif))
 			CALL_RXH(ieee80211_rx_h_mesh_fwding);
 #endif
-<<<<<<< HEAD
-		CALL_RXH(ieee80211_rx_h_remove_qos_control)
-=======
->>>>>>> dcd6c922
 		CALL_RXH(ieee80211_rx_h_amsdu)
 		CALL_RXH(ieee80211_rx_h_data)
 		CALL_RXH(ieee80211_rx_h_ctrl);
@@ -2939,9 +2851,7 @@
 			    ieee80211_is_public_action(hdr, skb->len))
 				return 1;
 			if (!(status->rx_flags & IEEE80211_RX_IN_SCAN) &&
-			    !ieee80211_is_beacon(hdr->frame_control) &&
-			    !(ieee80211_is_action(hdr->frame_control) &&
-			      sdata->vif.p2p))
+			    !ieee80211_is_beacon(hdr->frame_control))
 				return 0;
 			status->rx_flags &= ~IEEE80211_RX_RA_MATCH;
 		}
