/*
 * mac80211 configuration hooks for cfg80211
 *
 * Copyright 2006-2010	Johannes Berg <johannes@sipsolutions.net>
 *
 * This file is GPLv2 as found in COPYING.
 */

#include <linux/ieee80211.h>
#include <linux/nl80211.h>
#include <linux/rtnetlink.h>
#include <linux/slab.h>
#include <net/net_namespace.h>
#include <linux/rcupdate.h>
#include <net/cfg80211.h>
#include "ieee80211_i.h"
#include "driver-ops.h"
#include "cfg.h"
#include "rate.h"
#include "mesh.h"

static int ieee80211_add_iface(struct wiphy *wiphy, char *name,
			       enum nl80211_iftype type, u32 *flags,
			       struct vif_params *params)
{
	struct ieee80211_local *local = wiphy_priv(wiphy);
	struct net_device *dev;
	struct ieee80211_sub_if_data *sdata;
	int err;

	err = ieee80211_if_add(local, name, &dev, type, params);
	if (err || type != NL80211_IFTYPE_MONITOR || !flags)
		return err;

	sdata = IEEE80211_DEV_TO_SUB_IF(dev);
	sdata->u.mntr_flags = *flags;
	return 0;
}

static int ieee80211_del_iface(struct wiphy *wiphy, struct net_device *dev)
{
	ieee80211_if_remove(IEEE80211_DEV_TO_SUB_IF(dev));

	return 0;
}

static int ieee80211_change_iface(struct wiphy *wiphy,
				  struct net_device *dev,
				  enum nl80211_iftype type, u32 *flags,
				  struct vif_params *params)
{
	struct ieee80211_sub_if_data *sdata = IEEE80211_DEV_TO_SUB_IF(dev);
	int ret;

	ret = ieee80211_if_change_type(sdata, type);
	if (ret)
		return ret;

	if (ieee80211_vif_is_mesh(&sdata->vif) && params->mesh_id_len)
		ieee80211_sdata_set_mesh_id(sdata,
					    params->mesh_id_len,
					    params->mesh_id);

	if (type == NL80211_IFTYPE_AP_VLAN &&
	    params && params->use_4addr == 0)
		rcu_assign_pointer(sdata->u.vlan.sta, NULL);
	else if (type == NL80211_IFTYPE_STATION &&
		 params && params->use_4addr >= 0)
		sdata->u.mgd.use_4addr = params->use_4addr;

	if (sdata->vif.type == NL80211_IFTYPE_MONITOR && flags) {
		struct ieee80211_local *local = sdata->local;

		if (ieee80211_sdata_running(sdata)) {
			/*
			 * Prohibit MONITOR_FLAG_COOK_FRAMES to be
			 * changed while the interface is up.
			 * Else we would need to add a lot of cruft
			 * to update everything:
			 *	cooked_mntrs, monitor and all fif_* counters
			 *	reconfigure hardware
			 */
			if ((*flags & MONITOR_FLAG_COOK_FRAMES) !=
			    (sdata->u.mntr_flags & MONITOR_FLAG_COOK_FRAMES))
				return -EBUSY;

			ieee80211_adjust_monitor_flags(sdata, -1);
			sdata->u.mntr_flags = *flags;
			ieee80211_adjust_monitor_flags(sdata, 1);

			ieee80211_configure_filter(local);
		} else {
			/*
			 * Because the interface is down, ieee80211_do_stop
			 * and ieee80211_do_open take care of "everything"
			 * mentioned in the comment above.
			 */
			sdata->u.mntr_flags = *flags;
		}
	}

	return 0;
}

static int ieee80211_add_key(struct wiphy *wiphy, struct net_device *dev,
			     u8 key_idx, bool pairwise, const u8 *mac_addr,
			     struct key_params *params)
{
	struct ieee80211_sub_if_data *sdata = IEEE80211_DEV_TO_SUB_IF(dev);
	struct sta_info *sta = NULL;
	struct ieee80211_key *key;
	int err;

<<<<<<< HEAD
	if (!netif_running(dev))
		return -ENETDOWN;

	sdata = IEEE80211_DEV_TO_SUB_IF(dev);
=======
	if (!ieee80211_sdata_running(sdata))
		return -ENETDOWN;
>>>>>>> 45f53cc9

	/* reject WEP and TKIP keys if WEP failed to initialize */
	switch (params->cipher) {
	case WLAN_CIPHER_SUITE_WEP40:
	case WLAN_CIPHER_SUITE_TKIP:
	case WLAN_CIPHER_SUITE_WEP104:
		if (IS_ERR(sdata->local->wep_tx_tfm))
			return -EINVAL;
		break;
	default:
		break;
	}

<<<<<<< HEAD
	/* reject WEP and TKIP keys if WEP failed to initialize */
	if ((alg == ALG_WEP || alg == ALG_TKIP) &&
	    IS_ERR(sdata->local->wep_tx_tfm))
		return -EINVAL;

	key = ieee80211_key_alloc(alg, key_idx, params->key_len, params->key,
				  params->seq_len, params->seq);
	if (!key)
		return -ENOMEM;

=======
	key = ieee80211_key_alloc(params->cipher, key_idx, params->key_len,
				  params->key, params->seq_len, params->seq);
	if (IS_ERR(key))
		return PTR_ERR(key);

	if (pairwise)
		key->conf.flags |= IEEE80211_KEY_FLAG_PAIRWISE;

>>>>>>> 45f53cc9
	mutex_lock(&sdata->local->sta_mtx);

	if (mac_addr) {
		sta = sta_info_get_bss(sdata, mac_addr);
		if (!sta) {
			ieee80211_key_free(sdata->local, key);
			err = -ENOENT;
			goto out_unlock;
		}
	}

	err = ieee80211_key_link(key, sdata, sta);
	if (err)
		ieee80211_key_free(sdata->local, key);

 out_unlock:
	mutex_unlock(&sdata->local->sta_mtx);

	return err;
}

static int ieee80211_del_key(struct wiphy *wiphy, struct net_device *dev,
			     u8 key_idx, bool pairwise, const u8 *mac_addr)
{
	struct ieee80211_sub_if_data *sdata;
	struct sta_info *sta;
	int ret;

	sdata = IEEE80211_DEV_TO_SUB_IF(dev);

	mutex_lock(&sdata->local->sta_mtx);

	if (mac_addr) {
		ret = -ENOENT;

		sta = sta_info_get_bss(sdata, mac_addr);
		if (!sta)
			goto out_unlock;

<<<<<<< HEAD
		if (sta->key) {
			ieee80211_key_free(sdata->local, sta->key);
			WARN_ON(sta->key);
			ret = 0;
=======
		if (pairwise) {
			if (sta->ptk) {
				ieee80211_key_free(sdata->local, sta->ptk);
				ret = 0;
			}
		} else {
			if (sta->gtk[key_idx]) {
				ieee80211_key_free(sdata->local,
						   sta->gtk[key_idx]);
				ret = 0;
			}
>>>>>>> 45f53cc9
		}

		goto out_unlock;
	}

	if (!sdata->keys[key_idx]) {
		ret = -ENOENT;
		goto out_unlock;
	}

	ieee80211_key_free(sdata->local, sdata->keys[key_idx]);
	WARN_ON(sdata->keys[key_idx]);

	ret = 0;
 out_unlock:
	mutex_unlock(&sdata->local->sta_mtx);

	return ret;
}

static int ieee80211_get_key(struct wiphy *wiphy, struct net_device *dev,
			     u8 key_idx, bool pairwise, const u8 *mac_addr,
			     void *cookie,
			     void (*callback)(void *cookie,
					      struct key_params *params))
{
	struct ieee80211_sub_if_data *sdata;
	struct sta_info *sta = NULL;
	u8 seq[6] = {0};
	struct key_params params;
	struct ieee80211_key *key = NULL;
	u32 iv32;
	u16 iv16;
	int err = -ENOENT;

	sdata = IEEE80211_DEV_TO_SUB_IF(dev);

	rcu_read_lock();

	if (mac_addr) {
		sta = sta_info_get_bss(sdata, mac_addr);
		if (!sta)
			goto out;

		if (pairwise)
			key = sta->ptk;
		else if (key_idx < NUM_DEFAULT_KEYS)
			key = sta->gtk[key_idx];
	} else
		key = sdata->keys[key_idx];

	if (!key)
		goto out;

	memset(&params, 0, sizeof(params));

	params.cipher = key->conf.cipher;

	switch (key->conf.cipher) {
	case WLAN_CIPHER_SUITE_TKIP:
		iv32 = key->u.tkip.tx.iv32;
		iv16 = key->u.tkip.tx.iv16;

		if (key->flags & KEY_FLAG_UPLOADED_TO_HARDWARE)
			drv_get_tkip_seq(sdata->local,
					 key->conf.hw_key_idx,
					 &iv32, &iv16);

		seq[0] = iv16 & 0xff;
		seq[1] = (iv16 >> 8) & 0xff;
		seq[2] = iv32 & 0xff;
		seq[3] = (iv32 >> 8) & 0xff;
		seq[4] = (iv32 >> 16) & 0xff;
		seq[5] = (iv32 >> 24) & 0xff;
		params.seq = seq;
		params.seq_len = 6;
		break;
	case WLAN_CIPHER_SUITE_CCMP:
		seq[0] = key->u.ccmp.tx_pn[5];
		seq[1] = key->u.ccmp.tx_pn[4];
		seq[2] = key->u.ccmp.tx_pn[3];
		seq[3] = key->u.ccmp.tx_pn[2];
		seq[4] = key->u.ccmp.tx_pn[1];
		seq[5] = key->u.ccmp.tx_pn[0];
		params.seq = seq;
		params.seq_len = 6;
		break;
	case WLAN_CIPHER_SUITE_AES_CMAC:
		seq[0] = key->u.aes_cmac.tx_pn[5];
		seq[1] = key->u.aes_cmac.tx_pn[4];
		seq[2] = key->u.aes_cmac.tx_pn[3];
		seq[3] = key->u.aes_cmac.tx_pn[2];
		seq[4] = key->u.aes_cmac.tx_pn[1];
		seq[5] = key->u.aes_cmac.tx_pn[0];
		params.seq = seq;
		params.seq_len = 6;
		break;
	}

	params.key = key->conf.key;
	params.key_len = key->conf.keylen;

	callback(cookie, &params);
	err = 0;

 out:
	rcu_read_unlock();
	return err;
}

static int ieee80211_config_default_key(struct wiphy *wiphy,
					struct net_device *dev,
					u8 key_idx)
{
	struct ieee80211_sub_if_data *sdata = IEEE80211_DEV_TO_SUB_IF(dev);

	ieee80211_set_default_key(sdata, key_idx);

	return 0;
}

static int ieee80211_config_default_mgmt_key(struct wiphy *wiphy,
					     struct net_device *dev,
					     u8 key_idx)
{
	struct ieee80211_sub_if_data *sdata = IEEE80211_DEV_TO_SUB_IF(dev);

	ieee80211_set_default_mgmt_key(sdata, key_idx);

	return 0;
}

static void sta_set_sinfo(struct sta_info *sta, struct station_info *sinfo)
{
	struct ieee80211_sub_if_data *sdata = sta->sdata;

	sinfo->generation = sdata->local->sta_generation;

	sinfo->filled = STATION_INFO_INACTIVE_TIME |
			STATION_INFO_RX_BYTES |
			STATION_INFO_TX_BYTES |
			STATION_INFO_RX_PACKETS |
			STATION_INFO_TX_PACKETS |
			STATION_INFO_TX_RETRIES |
			STATION_INFO_TX_FAILED |
			STATION_INFO_TX_BITRATE |
			STATION_INFO_RX_DROP_MISC;

	sinfo->inactive_time = jiffies_to_msecs(jiffies - sta->last_rx);
	sinfo->rx_bytes = sta->rx_bytes;
	sinfo->tx_bytes = sta->tx_bytes;
	sinfo->rx_packets = sta->rx_packets;
	sinfo->tx_packets = sta->tx_packets;
	sinfo->tx_retries = sta->tx_retry_count;
	sinfo->tx_failed = sta->tx_retry_failed;
	sinfo->rx_dropped_misc = sta->rx_dropped;

	if ((sta->local->hw.flags & IEEE80211_HW_SIGNAL_DBM) ||
	    (sta->local->hw.flags & IEEE80211_HW_SIGNAL_UNSPEC)) {
		sinfo->filled |= STATION_INFO_SIGNAL;
		sinfo->signal = (s8)sta->last_signal;
	}

	sinfo->txrate.flags = 0;
	if (sta->last_tx_rate.flags & IEEE80211_TX_RC_MCS)
		sinfo->txrate.flags |= RATE_INFO_FLAGS_MCS;
	if (sta->last_tx_rate.flags & IEEE80211_TX_RC_40_MHZ_WIDTH)
		sinfo->txrate.flags |= RATE_INFO_FLAGS_40_MHZ_WIDTH;
	if (sta->last_tx_rate.flags & IEEE80211_TX_RC_SHORT_GI)
		sinfo->txrate.flags |= RATE_INFO_FLAGS_SHORT_GI;

	if (!(sta->last_tx_rate.flags & IEEE80211_TX_RC_MCS)) {
		struct ieee80211_supported_band *sband;
		sband = sta->local->hw.wiphy->bands[
				sta->local->hw.conf.channel->band];
		sinfo->txrate.legacy =
			sband->bitrates[sta->last_tx_rate.idx].bitrate;
	} else
		sinfo->txrate.mcs = sta->last_tx_rate.idx;

	if (ieee80211_vif_is_mesh(&sdata->vif)) {
#ifdef CONFIG_MAC80211_MESH
		sinfo->filled |= STATION_INFO_LLID |
				 STATION_INFO_PLID |
				 STATION_INFO_PLINK_STATE;

		sinfo->llid = le16_to_cpu(sta->llid);
		sinfo->plid = le16_to_cpu(sta->plid);
		sinfo->plink_state = sta->plink_state;
#endif
	}
}


static int ieee80211_dump_station(struct wiphy *wiphy, struct net_device *dev,
				 int idx, u8 *mac, struct station_info *sinfo)
{
	struct ieee80211_sub_if_data *sdata = IEEE80211_DEV_TO_SUB_IF(dev);
	struct sta_info *sta;
	int ret = -ENOENT;

	rcu_read_lock();

	sta = sta_info_get_by_idx(sdata, idx);
	if (sta) {
		ret = 0;
		memcpy(mac, sta->sta.addr, ETH_ALEN);
		sta_set_sinfo(sta, sinfo);
	}

	rcu_read_unlock();

	return ret;
}

static int ieee80211_dump_survey(struct wiphy *wiphy, struct net_device *dev,
				 int idx, struct survey_info *survey)
{
	struct ieee80211_local *local = wdev_priv(dev->ieee80211_ptr);

	return drv_get_survey(local, idx, survey);
}

static int ieee80211_get_station(struct wiphy *wiphy, struct net_device *dev,
				 u8 *mac, struct station_info *sinfo)
{
	struct ieee80211_sub_if_data *sdata = IEEE80211_DEV_TO_SUB_IF(dev);
	struct sta_info *sta;
	int ret = -ENOENT;

	rcu_read_lock();

	sta = sta_info_get_bss(sdata, mac);
	if (sta) {
		ret = 0;
		sta_set_sinfo(sta, sinfo);
	}

	rcu_read_unlock();

	return ret;
}

/*
 * This handles both adding a beacon and setting new beacon info
 */
static int ieee80211_config_beacon(struct ieee80211_sub_if_data *sdata,
				   struct beacon_parameters *params)
{
	struct beacon_data *new, *old;
	int new_head_len, new_tail_len;
	int size;
	int err = -EINVAL;

	old = sdata->u.ap.beacon;

	/* head must not be zero-length */
	if (params->head && !params->head_len)
		return -EINVAL;

	/*
	 * This is a kludge. beacon interval should really be part
	 * of the beacon information.
	 */
	if (params->interval &&
	    (sdata->vif.bss_conf.beacon_int != params->interval)) {
		sdata->vif.bss_conf.beacon_int = params->interval;
		ieee80211_bss_info_change_notify(sdata,
						 BSS_CHANGED_BEACON_INT);
	}

	/* Need to have a beacon head if we don't have one yet */
	if (!params->head && !old)
		return err;

	/* sorry, no way to start beaconing without dtim period */
	if (!params->dtim_period && !old)
		return err;

	/* new or old head? */
	if (params->head)
		new_head_len = params->head_len;
	else
		new_head_len = old->head_len;

	/* new or old tail? */
	if (params->tail || !old)
		/* params->tail_len will be zero for !params->tail */
		new_tail_len = params->tail_len;
	else
		new_tail_len = old->tail_len;

	size = sizeof(*new) + new_head_len + new_tail_len;

	new = kzalloc(size, GFP_KERNEL);
	if (!new)
		return -ENOMEM;

	/* start filling the new info now */

	/* new or old dtim period? */
	if (params->dtim_period)
		new->dtim_period = params->dtim_period;
	else
		new->dtim_period = old->dtim_period;

	/*
	 * pointers go into the block we allocated,
	 * memory is | beacon_data | head | tail |
	 */
	new->head = ((u8 *) new) + sizeof(*new);
	new->tail = new->head + new_head_len;
	new->head_len = new_head_len;
	new->tail_len = new_tail_len;

	/* copy in head */
	if (params->head)
		memcpy(new->head, params->head, new_head_len);
	else
		memcpy(new->head, old->head, new_head_len);

	/* copy in optional tail */
	if (params->tail)
		memcpy(new->tail, params->tail, new_tail_len);
	else
		if (old)
			memcpy(new->tail, old->tail, new_tail_len);

	sdata->vif.bss_conf.dtim_period = new->dtim_period;

	rcu_assign_pointer(sdata->u.ap.beacon, new);

	synchronize_rcu();

	kfree(old);

	ieee80211_bss_info_change_notify(sdata, BSS_CHANGED_BEACON_ENABLED |
						BSS_CHANGED_BEACON);
	return 0;
}

static int ieee80211_add_beacon(struct wiphy *wiphy, struct net_device *dev,
				struct beacon_parameters *params)
{
	struct ieee80211_sub_if_data *sdata;
	struct beacon_data *old;

	sdata = IEEE80211_DEV_TO_SUB_IF(dev);

	old = sdata->u.ap.beacon;

	if (old)
		return -EALREADY;

	return ieee80211_config_beacon(sdata, params);
}

static int ieee80211_set_beacon(struct wiphy *wiphy, struct net_device *dev,
				struct beacon_parameters *params)
{
	struct ieee80211_sub_if_data *sdata;
	struct beacon_data *old;

	sdata = IEEE80211_DEV_TO_SUB_IF(dev);

	old = sdata->u.ap.beacon;

	if (!old)
		return -ENOENT;

	return ieee80211_config_beacon(sdata, params);
}

static int ieee80211_del_beacon(struct wiphy *wiphy, struct net_device *dev)
{
	struct ieee80211_sub_if_data *sdata;
	struct beacon_data *old;

	sdata = IEEE80211_DEV_TO_SUB_IF(dev);

	old = sdata->u.ap.beacon;

	if (!old)
		return -ENOENT;

	rcu_assign_pointer(sdata->u.ap.beacon, NULL);
	synchronize_rcu();
	kfree(old);

	ieee80211_bss_info_change_notify(sdata, BSS_CHANGED_BEACON_ENABLED);
	return 0;
}

/* Layer 2 Update frame (802.2 Type 1 LLC XID Update response) */
struct iapp_layer2_update {
	u8 da[ETH_ALEN];	/* broadcast */
	u8 sa[ETH_ALEN];	/* STA addr */
	__be16 len;		/* 6 */
	u8 dsap;		/* 0 */
	u8 ssap;		/* 0 */
	u8 control;
	u8 xid_info[3];
} __packed;

static void ieee80211_send_layer2_update(struct sta_info *sta)
{
	struct iapp_layer2_update *msg;
	struct sk_buff *skb;

	/* Send Level 2 Update Frame to update forwarding tables in layer 2
	 * bridge devices */

	skb = dev_alloc_skb(sizeof(*msg));
	if (!skb)
		return;
	msg = (struct iapp_layer2_update *)skb_put(skb, sizeof(*msg));

	/* 802.2 Type 1 Logical Link Control (LLC) Exchange Identifier (XID)
	 * Update response frame; IEEE Std 802.2-1998, 5.4.1.2.1 */

	memset(msg->da, 0xff, ETH_ALEN);
	memcpy(msg->sa, sta->sta.addr, ETH_ALEN);
	msg->len = htons(6);
	msg->dsap = 0;
	msg->ssap = 0x01;	/* NULL LSAP, CR Bit: Response */
	msg->control = 0xaf;	/* XID response lsb.1111F101.
				 * F=0 (no poll command; unsolicited frame) */
	msg->xid_info[0] = 0x81;	/* XID format identifier */
	msg->xid_info[1] = 1;	/* LLC types/classes: Type 1 LLC */
	msg->xid_info[2] = 0;	/* XID sender's receive window size (RW) */

	skb->dev = sta->sdata->dev;
	skb->protocol = eth_type_trans(skb, sta->sdata->dev);
	memset(skb->cb, 0, sizeof(skb->cb));
	netif_rx_ni(skb);
}

static void sta_apply_parameters(struct ieee80211_local *local,
				 struct sta_info *sta,
				 struct station_parameters *params)
{
	unsigned long flags;
	u32 rates;
	int i, j;
	struct ieee80211_supported_band *sband;
	struct ieee80211_sub_if_data *sdata = sta->sdata;
	u32 mask, set;

	sband = local->hw.wiphy->bands[local->oper_channel->band];

	spin_lock_irqsave(&sta->flaglock, flags);
	mask = params->sta_flags_mask;
	set = params->sta_flags_set;

	if (mask & BIT(NL80211_STA_FLAG_AUTHORIZED)) {
		sta->flags &= ~WLAN_STA_AUTHORIZED;
		if (set & BIT(NL80211_STA_FLAG_AUTHORIZED))
			sta->flags |= WLAN_STA_AUTHORIZED;
	}

	if (mask & BIT(NL80211_STA_FLAG_SHORT_PREAMBLE)) {
		sta->flags &= ~WLAN_STA_SHORT_PREAMBLE;
		if (set & BIT(NL80211_STA_FLAG_SHORT_PREAMBLE))
			sta->flags |= WLAN_STA_SHORT_PREAMBLE;
	}

	if (mask & BIT(NL80211_STA_FLAG_WME)) {
		sta->flags &= ~WLAN_STA_WME;
		if (set & BIT(NL80211_STA_FLAG_WME))
			sta->flags |= WLAN_STA_WME;
	}

	if (mask & BIT(NL80211_STA_FLAG_MFP)) {
		sta->flags &= ~WLAN_STA_MFP;
		if (set & BIT(NL80211_STA_FLAG_MFP))
			sta->flags |= WLAN_STA_MFP;
	}
	spin_unlock_irqrestore(&sta->flaglock, flags);

	/*
	 * cfg80211 validates this (1-2007) and allows setting the AID
	 * only when creating a new station entry
	 */
	if (params->aid)
		sta->sta.aid = params->aid;

	/*
	 * FIXME: updating the following information is racy when this
	 *	  function is called from ieee80211_change_station().
	 *	  However, all this information should be static so
	 *	  maybe we should just reject attemps to change it.
	 */

	if (params->listen_interval >= 0)
		sta->listen_interval = params->listen_interval;

	if (params->supported_rates) {
		rates = 0;

		for (i = 0; i < params->supported_rates_len; i++) {
			int rate = (params->supported_rates[i] & 0x7f) * 5;
			for (j = 0; j < sband->n_bitrates; j++) {
				if (sband->bitrates[j].bitrate == rate)
					rates |= BIT(j);
			}
		}
		sta->sta.supp_rates[local->oper_channel->band] = rates;
	}

	if (params->ht_capa)
		ieee80211_ht_cap_ie_to_sta_ht_cap(sband,
						  params->ht_capa,
						  &sta->sta.ht_cap);

	if (ieee80211_vif_is_mesh(&sdata->vif) && params->plink_action) {
		switch (params->plink_action) {
		case PLINK_ACTION_OPEN:
			mesh_plink_open(sta);
			break;
		case PLINK_ACTION_BLOCK:
			mesh_plink_block(sta);
			break;
		}
	}
}

static int ieee80211_add_station(struct wiphy *wiphy, struct net_device *dev,
				 u8 *mac, struct station_parameters *params)
{
	struct ieee80211_local *local = wiphy_priv(wiphy);
	struct sta_info *sta;
	struct ieee80211_sub_if_data *sdata;
	int err;
	int layer2_update;

	if (params->vlan) {
		sdata = IEEE80211_DEV_TO_SUB_IF(params->vlan);

		if (sdata->vif.type != NL80211_IFTYPE_AP_VLAN &&
		    sdata->vif.type != NL80211_IFTYPE_AP)
			return -EINVAL;
	} else
		sdata = IEEE80211_DEV_TO_SUB_IF(dev);

	if (compare_ether_addr(mac, sdata->vif.addr) == 0)
		return -EINVAL;

	if (is_multicast_ether_addr(mac))
		return -EINVAL;

	sta = sta_info_alloc(sdata, mac, GFP_KERNEL);
	if (!sta)
		return -ENOMEM;

	sta->flags = WLAN_STA_AUTH | WLAN_STA_ASSOC;

	sta_apply_parameters(local, sta, params);

	rate_control_rate_init(sta);

	layer2_update = sdata->vif.type == NL80211_IFTYPE_AP_VLAN ||
		sdata->vif.type == NL80211_IFTYPE_AP;

	err = sta_info_insert_rcu(sta);
	if (err) {
		rcu_read_unlock();
		return err;
	}

	if (layer2_update)
		ieee80211_send_layer2_update(sta);

	rcu_read_unlock();

	return 0;
}

static int ieee80211_del_station(struct wiphy *wiphy, struct net_device *dev,
				 u8 *mac)
{
	struct ieee80211_local *local = wiphy_priv(wiphy);
	struct ieee80211_sub_if_data *sdata;

	sdata = IEEE80211_DEV_TO_SUB_IF(dev);

	if (mac)
		return sta_info_destroy_addr_bss(sdata, mac);

	sta_info_flush(local, sdata);
	return 0;
}

static int ieee80211_change_station(struct wiphy *wiphy,
				    struct net_device *dev,
				    u8 *mac,
				    struct station_parameters *params)
{
	struct ieee80211_sub_if_data *sdata = IEEE80211_DEV_TO_SUB_IF(dev);
	struct ieee80211_local *local = wiphy_priv(wiphy);
	struct sta_info *sta;
	struct ieee80211_sub_if_data *vlansdata;

	rcu_read_lock();

	sta = sta_info_get_bss(sdata, mac);
	if (!sta) {
		rcu_read_unlock();
		return -ENOENT;
	}

	if (params->vlan && params->vlan != sta->sdata->dev) {
		vlansdata = IEEE80211_DEV_TO_SUB_IF(params->vlan);

		if (vlansdata->vif.type != NL80211_IFTYPE_AP_VLAN &&
		    vlansdata->vif.type != NL80211_IFTYPE_AP) {
			rcu_read_unlock();
			return -EINVAL;
		}

		if (params->vlan->ieee80211_ptr->use_4addr) {
			if (vlansdata->u.vlan.sta) {
				rcu_read_unlock();
				return -EBUSY;
			}

			rcu_assign_pointer(vlansdata->u.vlan.sta, sta);
		}

		sta->sdata = vlansdata;
		ieee80211_send_layer2_update(sta);
	}

	sta_apply_parameters(local, sta, params);

	rcu_read_unlock();

	return 0;
}

#ifdef CONFIG_MAC80211_MESH
static int ieee80211_add_mpath(struct wiphy *wiphy, struct net_device *dev,
				 u8 *dst, u8 *next_hop)
{
	struct ieee80211_sub_if_data *sdata;
	struct mesh_path *mpath;
	struct sta_info *sta;
	int err;

	sdata = IEEE80211_DEV_TO_SUB_IF(dev);

	rcu_read_lock();
	sta = sta_info_get(sdata, next_hop);
	if (!sta) {
		rcu_read_unlock();
		return -ENOENT;
	}

	err = mesh_path_add(dst, sdata);
	if (err) {
		rcu_read_unlock();
		return err;
	}

	mpath = mesh_path_lookup(dst, sdata);
	if (!mpath) {
		rcu_read_unlock();
		return -ENXIO;
	}
	mesh_path_fix_nexthop(mpath, sta);

	rcu_read_unlock();
	return 0;
}

static int ieee80211_del_mpath(struct wiphy *wiphy, struct net_device *dev,
				 u8 *dst)
{
	struct ieee80211_sub_if_data *sdata = IEEE80211_DEV_TO_SUB_IF(dev);

	if (dst)
		return mesh_path_del(dst, sdata);

	mesh_path_flush(sdata);
	return 0;
}

static int ieee80211_change_mpath(struct wiphy *wiphy,
				    struct net_device *dev,
				    u8 *dst, u8 *next_hop)
{
	struct ieee80211_sub_if_data *sdata;
	struct mesh_path *mpath;
	struct sta_info *sta;

	sdata = IEEE80211_DEV_TO_SUB_IF(dev);

	rcu_read_lock();

	sta = sta_info_get(sdata, next_hop);
	if (!sta) {
		rcu_read_unlock();
		return -ENOENT;
	}

	mpath = mesh_path_lookup(dst, sdata);
	if (!mpath) {
		rcu_read_unlock();
		return -ENOENT;
	}

	mesh_path_fix_nexthop(mpath, sta);

	rcu_read_unlock();
	return 0;
}

static void mpath_set_pinfo(struct mesh_path *mpath, u8 *next_hop,
			    struct mpath_info *pinfo)
{
	if (mpath->next_hop)
		memcpy(next_hop, mpath->next_hop->sta.addr, ETH_ALEN);
	else
		memset(next_hop, 0, ETH_ALEN);

	pinfo->generation = mesh_paths_generation;

	pinfo->filled = MPATH_INFO_FRAME_QLEN |
			MPATH_INFO_SN |
			MPATH_INFO_METRIC |
			MPATH_INFO_EXPTIME |
			MPATH_INFO_DISCOVERY_TIMEOUT |
			MPATH_INFO_DISCOVERY_RETRIES |
			MPATH_INFO_FLAGS;

	pinfo->frame_qlen = mpath->frame_queue.qlen;
	pinfo->sn = mpath->sn;
	pinfo->metric = mpath->metric;
	if (time_before(jiffies, mpath->exp_time))
		pinfo->exptime = jiffies_to_msecs(mpath->exp_time - jiffies);
	pinfo->discovery_timeout =
			jiffies_to_msecs(mpath->discovery_timeout);
	pinfo->discovery_retries = mpath->discovery_retries;
	pinfo->flags = 0;
	if (mpath->flags & MESH_PATH_ACTIVE)
		pinfo->flags |= NL80211_MPATH_FLAG_ACTIVE;
	if (mpath->flags & MESH_PATH_RESOLVING)
		pinfo->flags |= NL80211_MPATH_FLAG_RESOLVING;
	if (mpath->flags & MESH_PATH_SN_VALID)
		pinfo->flags |= NL80211_MPATH_FLAG_SN_VALID;
	if (mpath->flags & MESH_PATH_FIXED)
		pinfo->flags |= NL80211_MPATH_FLAG_FIXED;
	if (mpath->flags & MESH_PATH_RESOLVING)
		pinfo->flags |= NL80211_MPATH_FLAG_RESOLVING;

	pinfo->flags = mpath->flags;
}

static int ieee80211_get_mpath(struct wiphy *wiphy, struct net_device *dev,
			       u8 *dst, u8 *next_hop, struct mpath_info *pinfo)

{
	struct ieee80211_sub_if_data *sdata;
	struct mesh_path *mpath;

	sdata = IEEE80211_DEV_TO_SUB_IF(dev);

	rcu_read_lock();
	mpath = mesh_path_lookup(dst, sdata);
	if (!mpath) {
		rcu_read_unlock();
		return -ENOENT;
	}
	memcpy(dst, mpath->dst, ETH_ALEN);
	mpath_set_pinfo(mpath, next_hop, pinfo);
	rcu_read_unlock();
	return 0;
}

static int ieee80211_dump_mpath(struct wiphy *wiphy, struct net_device *dev,
				 int idx, u8 *dst, u8 *next_hop,
				 struct mpath_info *pinfo)
{
	struct ieee80211_sub_if_data *sdata;
	struct mesh_path *mpath;

	sdata = IEEE80211_DEV_TO_SUB_IF(dev);

	rcu_read_lock();
	mpath = mesh_path_lookup_by_idx(idx, sdata);
	if (!mpath) {
		rcu_read_unlock();
		return -ENOENT;
	}
	memcpy(dst, mpath->dst, ETH_ALEN);
	mpath_set_pinfo(mpath, next_hop, pinfo);
	rcu_read_unlock();
	return 0;
}

static int ieee80211_get_mesh_params(struct wiphy *wiphy,
				struct net_device *dev,
				struct mesh_config *conf)
{
	struct ieee80211_sub_if_data *sdata;
	sdata = IEEE80211_DEV_TO_SUB_IF(dev);

	memcpy(conf, &(sdata->u.mesh.mshcfg), sizeof(struct mesh_config));
	return 0;
}

static inline bool _chg_mesh_attr(enum nl80211_meshconf_params parm, u32 mask)
{
	return (mask >> (parm-1)) & 0x1;
}

static int ieee80211_set_mesh_params(struct wiphy *wiphy,
				struct net_device *dev,
				const struct mesh_config *nconf, u32 mask)
{
	struct mesh_config *conf;
	struct ieee80211_sub_if_data *sdata;
	struct ieee80211_if_mesh *ifmsh;

	sdata = IEEE80211_DEV_TO_SUB_IF(dev);
	ifmsh = &sdata->u.mesh;

	/* Set the config options which we are interested in setting */
	conf = &(sdata->u.mesh.mshcfg);
	if (_chg_mesh_attr(NL80211_MESHCONF_RETRY_TIMEOUT, mask))
		conf->dot11MeshRetryTimeout = nconf->dot11MeshRetryTimeout;
	if (_chg_mesh_attr(NL80211_MESHCONF_CONFIRM_TIMEOUT, mask))
		conf->dot11MeshConfirmTimeout = nconf->dot11MeshConfirmTimeout;
	if (_chg_mesh_attr(NL80211_MESHCONF_HOLDING_TIMEOUT, mask))
		conf->dot11MeshHoldingTimeout = nconf->dot11MeshHoldingTimeout;
	if (_chg_mesh_attr(NL80211_MESHCONF_MAX_PEER_LINKS, mask))
		conf->dot11MeshMaxPeerLinks = nconf->dot11MeshMaxPeerLinks;
	if (_chg_mesh_attr(NL80211_MESHCONF_MAX_RETRIES, mask))
		conf->dot11MeshMaxRetries = nconf->dot11MeshMaxRetries;
	if (_chg_mesh_attr(NL80211_MESHCONF_TTL, mask))
		conf->dot11MeshTTL = nconf->dot11MeshTTL;
	if (_chg_mesh_attr(NL80211_MESHCONF_AUTO_OPEN_PLINKS, mask))
		conf->auto_open_plinks = nconf->auto_open_plinks;
	if (_chg_mesh_attr(NL80211_MESHCONF_HWMP_MAX_PREQ_RETRIES, mask))
		conf->dot11MeshHWMPmaxPREQretries =
			nconf->dot11MeshHWMPmaxPREQretries;
	if (_chg_mesh_attr(NL80211_MESHCONF_PATH_REFRESH_TIME, mask))
		conf->path_refresh_time = nconf->path_refresh_time;
	if (_chg_mesh_attr(NL80211_MESHCONF_MIN_DISCOVERY_TIMEOUT, mask))
		conf->min_discovery_timeout = nconf->min_discovery_timeout;
	if (_chg_mesh_attr(NL80211_MESHCONF_HWMP_ACTIVE_PATH_TIMEOUT, mask))
		conf->dot11MeshHWMPactivePathTimeout =
			nconf->dot11MeshHWMPactivePathTimeout;
	if (_chg_mesh_attr(NL80211_MESHCONF_HWMP_PREQ_MIN_INTERVAL, mask))
		conf->dot11MeshHWMPpreqMinInterval =
			nconf->dot11MeshHWMPpreqMinInterval;
	if (_chg_mesh_attr(NL80211_MESHCONF_HWMP_NET_DIAM_TRVS_TIME,
			   mask))
		conf->dot11MeshHWMPnetDiameterTraversalTime =
			nconf->dot11MeshHWMPnetDiameterTraversalTime;
	if (_chg_mesh_attr(NL80211_MESHCONF_HWMP_ROOTMODE, mask)) {
		conf->dot11MeshHWMPRootMode = nconf->dot11MeshHWMPRootMode;
		ieee80211_mesh_root_setup(ifmsh);
	}
	return 0;
}

#endif

static int ieee80211_change_bss(struct wiphy *wiphy,
				struct net_device *dev,
				struct bss_parameters *params)
{
	struct ieee80211_sub_if_data *sdata;
	u32 changed = 0;

	sdata = IEEE80211_DEV_TO_SUB_IF(dev);

	if (params->use_cts_prot >= 0) {
		sdata->vif.bss_conf.use_cts_prot = params->use_cts_prot;
		changed |= BSS_CHANGED_ERP_CTS_PROT;
	}
	if (params->use_short_preamble >= 0) {
		sdata->vif.bss_conf.use_short_preamble =
			params->use_short_preamble;
		changed |= BSS_CHANGED_ERP_PREAMBLE;
	}

	if (!sdata->vif.bss_conf.use_short_slot &&
	    sdata->local->hw.conf.channel->band == IEEE80211_BAND_5GHZ) {
		sdata->vif.bss_conf.use_short_slot = true;
		changed |= BSS_CHANGED_ERP_SLOT;
	}

	if (params->use_short_slot_time >= 0) {
		sdata->vif.bss_conf.use_short_slot =
			params->use_short_slot_time;
		changed |= BSS_CHANGED_ERP_SLOT;
	}

	if (params->basic_rates) {
		int i, j;
		u32 rates = 0;
		struct ieee80211_local *local = wiphy_priv(wiphy);
		struct ieee80211_supported_band *sband =
			wiphy->bands[local->oper_channel->band];

		for (i = 0; i < params->basic_rates_len; i++) {
			int rate = (params->basic_rates[i] & 0x7f) * 5;
			for (j = 0; j < sband->n_bitrates; j++) {
				if (sband->bitrates[j].bitrate == rate)
					rates |= BIT(j);
			}
		}
		sdata->vif.bss_conf.basic_rates = rates;
		changed |= BSS_CHANGED_BASIC_RATES;
	}

	if (params->ap_isolate >= 0) {
		if (params->ap_isolate)
			sdata->flags |= IEEE80211_SDATA_DONT_BRIDGE_PACKETS;
		else
			sdata->flags &= ~IEEE80211_SDATA_DONT_BRIDGE_PACKETS;
	}

	ieee80211_bss_info_change_notify(sdata, changed);

	return 0;
}

static int ieee80211_set_txq_params(struct wiphy *wiphy,
				    struct ieee80211_txq_params *params)
{
	struct ieee80211_local *local = wiphy_priv(wiphy);
	struct ieee80211_tx_queue_params p;

	if (!local->ops->conf_tx)
		return -EOPNOTSUPP;

	memset(&p, 0, sizeof(p));
	p.aifs = params->aifs;
	p.cw_max = params->cwmax;
	p.cw_min = params->cwmin;
	p.txop = params->txop;

	/*
	 * Setting tx queue params disables u-apsd because it's only
	 * called in master mode.
	 */
	p.uapsd = false;

	if (drv_conf_tx(local, params->queue, &p)) {
		wiphy_debug(local->hw.wiphy,
			    "failed to set TX queue parameters for queue %d\n",
			    params->queue);
		return -EINVAL;
	}

	return 0;
}

static int ieee80211_set_channel(struct wiphy *wiphy,
				 struct net_device *netdev,
				 struct ieee80211_channel *chan,
				 enum nl80211_channel_type channel_type)
{
	struct ieee80211_local *local = wiphy_priv(wiphy);
	struct ieee80211_sub_if_data *sdata = NULL;

	if (netdev)
		sdata = IEEE80211_DEV_TO_SUB_IF(netdev);

	switch (ieee80211_get_channel_mode(local, NULL)) {
	case CHAN_MODE_HOPPING:
		return -EBUSY;
	case CHAN_MODE_FIXED:
		if (local->oper_channel != chan)
			return -EBUSY;
		if (!sdata && local->_oper_channel_type == channel_type)
			return 0;
		break;
	case CHAN_MODE_UNDEFINED:
		break;
	}

	local->oper_channel = chan;

	if (!ieee80211_set_channel_type(local, sdata, channel_type))
		return -EBUSY;

	ieee80211_hw_config(local, IEEE80211_CONF_CHANGE_CHANNEL);
	if (sdata && sdata->vif.type != NL80211_IFTYPE_MONITOR)
		ieee80211_bss_info_change_notify(sdata, BSS_CHANGED_HT);

	return 0;
}

#ifdef CONFIG_PM
static int ieee80211_suspend(struct wiphy *wiphy)
{
	return __ieee80211_suspend(wiphy_priv(wiphy));
}

static int ieee80211_resume(struct wiphy *wiphy)
{
	return __ieee80211_resume(wiphy_priv(wiphy));
}
#else
#define ieee80211_suspend NULL
#define ieee80211_resume NULL
#endif

static int ieee80211_scan(struct wiphy *wiphy,
			  struct net_device *dev,
			  struct cfg80211_scan_request *req)
{
	struct ieee80211_sub_if_data *sdata = IEEE80211_DEV_TO_SUB_IF(dev);

	switch (ieee80211_vif_type_p2p(&sdata->vif)) {
	case NL80211_IFTYPE_STATION:
	case NL80211_IFTYPE_ADHOC:
	case NL80211_IFTYPE_MESH_POINT:
	case NL80211_IFTYPE_P2P_CLIENT:
		break;
	case NL80211_IFTYPE_P2P_GO:
		if (sdata->local->ops->hw_scan)
			break;
		/* FIXME: implement NoA while scanning in software */
		return -EOPNOTSUPP;
	case NL80211_IFTYPE_AP:
		if (sdata->u.ap.beacon)
			return -EOPNOTSUPP;
		break;
	default:
		return -EOPNOTSUPP;
	}

	return ieee80211_request_scan(sdata, req);
}

static int ieee80211_auth(struct wiphy *wiphy, struct net_device *dev,
			  struct cfg80211_auth_request *req)
{
	return ieee80211_mgd_auth(IEEE80211_DEV_TO_SUB_IF(dev), req);
}

static int ieee80211_assoc(struct wiphy *wiphy, struct net_device *dev,
			   struct cfg80211_assoc_request *req)
{
	struct ieee80211_local *local = wiphy_priv(wiphy);
	struct ieee80211_sub_if_data *sdata = IEEE80211_DEV_TO_SUB_IF(dev);

	switch (ieee80211_get_channel_mode(local, sdata)) {
	case CHAN_MODE_HOPPING:
		return -EBUSY;
	case CHAN_MODE_FIXED:
		if (local->oper_channel == req->bss->channel)
			break;
		return -EBUSY;
	case CHAN_MODE_UNDEFINED:
		break;
	}

	return ieee80211_mgd_assoc(IEEE80211_DEV_TO_SUB_IF(dev), req);
}

static int ieee80211_deauth(struct wiphy *wiphy, struct net_device *dev,
			    struct cfg80211_deauth_request *req,
			    void *cookie)
{
	return ieee80211_mgd_deauth(IEEE80211_DEV_TO_SUB_IF(dev),
				    req, cookie);
}

static int ieee80211_disassoc(struct wiphy *wiphy, struct net_device *dev,
			      struct cfg80211_disassoc_request *req,
			      void *cookie)
{
	return ieee80211_mgd_disassoc(IEEE80211_DEV_TO_SUB_IF(dev),
				      req, cookie);
}

static int ieee80211_join_ibss(struct wiphy *wiphy, struct net_device *dev,
			       struct cfg80211_ibss_params *params)
{
	struct ieee80211_local *local = wiphy_priv(wiphy);
	struct ieee80211_sub_if_data *sdata = IEEE80211_DEV_TO_SUB_IF(dev);

	switch (ieee80211_get_channel_mode(local, sdata)) {
	case CHAN_MODE_HOPPING:
		return -EBUSY;
	case CHAN_MODE_FIXED:
		if (!params->channel_fixed)
			return -EBUSY;
		if (local->oper_channel == params->channel)
			break;
		return -EBUSY;
	case CHAN_MODE_UNDEFINED:
		break;
	}

	return ieee80211_ibss_join(sdata, params);
}

static int ieee80211_leave_ibss(struct wiphy *wiphy, struct net_device *dev)
{
	struct ieee80211_sub_if_data *sdata = IEEE80211_DEV_TO_SUB_IF(dev);

	return ieee80211_ibss_leave(sdata);
}

static int ieee80211_set_wiphy_params(struct wiphy *wiphy, u32 changed)
{
	struct ieee80211_local *local = wiphy_priv(wiphy);
	int err;

	if (changed & WIPHY_PARAM_COVERAGE_CLASS) {
		err = drv_set_coverage_class(local, wiphy->coverage_class);

		if (err)
			return err;
	}

	if (changed & WIPHY_PARAM_RTS_THRESHOLD) {
		err = drv_set_rts_threshold(local, wiphy->rts_threshold);

		if (err)
			return err;
	}

	if (changed & WIPHY_PARAM_RETRY_SHORT)
		local->hw.conf.short_frame_max_tx_count = wiphy->retry_short;
	if (changed & WIPHY_PARAM_RETRY_LONG)
		local->hw.conf.long_frame_max_tx_count = wiphy->retry_long;
	if (changed &
	    (WIPHY_PARAM_RETRY_SHORT | WIPHY_PARAM_RETRY_LONG))
		ieee80211_hw_config(local, IEEE80211_CONF_CHANGE_RETRY_LIMITS);

	return 0;
}

static int ieee80211_set_tx_power(struct wiphy *wiphy,
				  enum nl80211_tx_power_setting type, int mbm)
{
	struct ieee80211_local *local = wiphy_priv(wiphy);
	struct ieee80211_channel *chan = local->hw.conf.channel;
	u32 changes = 0;

	switch (type) {
	case NL80211_TX_POWER_AUTOMATIC:
		local->user_power_level = -1;
		break;
	case NL80211_TX_POWER_LIMITED:
		if (mbm < 0 || (mbm % 100))
			return -EOPNOTSUPP;
		local->user_power_level = MBM_TO_DBM(mbm);
		break;
	case NL80211_TX_POWER_FIXED:
		if (mbm < 0 || (mbm % 100))
			return -EOPNOTSUPP;
		/* TODO: move to cfg80211 when it knows the channel */
		if (MBM_TO_DBM(mbm) > chan->max_power)
			return -EINVAL;
		local->user_power_level = MBM_TO_DBM(mbm);
		break;
	}

	ieee80211_hw_config(local, changes);

	return 0;
}

static int ieee80211_get_tx_power(struct wiphy *wiphy, int *dbm)
{
	struct ieee80211_local *local = wiphy_priv(wiphy);

	*dbm = local->hw.conf.power_level;

	return 0;
}

static int ieee80211_set_wds_peer(struct wiphy *wiphy, struct net_device *dev,
				  const u8 *addr)
{
	struct ieee80211_sub_if_data *sdata = IEEE80211_DEV_TO_SUB_IF(dev);

	memcpy(&sdata->u.wds.remote_addr, addr, ETH_ALEN);

	return 0;
}

static void ieee80211_rfkill_poll(struct wiphy *wiphy)
{
	struct ieee80211_local *local = wiphy_priv(wiphy);

	drv_rfkill_poll(local);
}

#ifdef CONFIG_NL80211_TESTMODE
static int ieee80211_testmode_cmd(struct wiphy *wiphy, void *data, int len)
{
	struct ieee80211_local *local = wiphy_priv(wiphy);

	if (!local->ops->testmode_cmd)
		return -EOPNOTSUPP;

	return local->ops->testmode_cmd(&local->hw, data, len);
}
#endif

int __ieee80211_request_smps(struct ieee80211_sub_if_data *sdata,
			     enum ieee80211_smps_mode smps_mode)
{
	const u8 *ap;
	enum ieee80211_smps_mode old_req;
	int err;

	old_req = sdata->u.mgd.req_smps;
	sdata->u.mgd.req_smps = smps_mode;

	if (old_req == smps_mode &&
	    smps_mode != IEEE80211_SMPS_AUTOMATIC)
		return 0;

	/*
	 * If not associated, or current association is not an HT
	 * association, there's no need to send an action frame.
	 */
	if (!sdata->u.mgd.associated ||
	    sdata->vif.bss_conf.channel_type == NL80211_CHAN_NO_HT) {
		mutex_lock(&sdata->local->iflist_mtx);
		ieee80211_recalc_smps(sdata->local);
		mutex_unlock(&sdata->local->iflist_mtx);
		return 0;
	}

	ap = sdata->u.mgd.associated->bssid;

	if (smps_mode == IEEE80211_SMPS_AUTOMATIC) {
		if (sdata->u.mgd.powersave)
			smps_mode = IEEE80211_SMPS_DYNAMIC;
		else
			smps_mode = IEEE80211_SMPS_OFF;
	}

	/* send SM PS frame to AP */
	err = ieee80211_send_smps_action(sdata, smps_mode,
					 ap, ap);
	if (err)
		sdata->u.mgd.req_smps = old_req;

	return err;
}

static int ieee80211_set_power_mgmt(struct wiphy *wiphy, struct net_device *dev,
				    bool enabled, int timeout)
{
	struct ieee80211_sub_if_data *sdata = IEEE80211_DEV_TO_SUB_IF(dev);
	struct ieee80211_local *local = wdev_priv(dev->ieee80211_ptr);

	if (sdata->vif.type != NL80211_IFTYPE_STATION)
		return -EOPNOTSUPP;

	if (!(local->hw.flags & IEEE80211_HW_SUPPORTS_PS))
		return -EOPNOTSUPP;

	if (enabled == sdata->u.mgd.powersave &&
	    timeout == local->dynamic_ps_forced_timeout)
		return 0;

	sdata->u.mgd.powersave = enabled;
	local->dynamic_ps_forced_timeout = timeout;

	/* no change, but if automatic follow powersave */
	mutex_lock(&sdata->u.mgd.mtx);
	__ieee80211_request_smps(sdata, sdata->u.mgd.req_smps);
	mutex_unlock(&sdata->u.mgd.mtx);

	if (local->hw.flags & IEEE80211_HW_SUPPORTS_DYNAMIC_PS)
		ieee80211_hw_config(local, IEEE80211_CONF_CHANGE_PS);

	ieee80211_recalc_ps(local, -1);

	return 0;
}

static int ieee80211_set_cqm_rssi_config(struct wiphy *wiphy,
					 struct net_device *dev,
					 s32 rssi_thold, u32 rssi_hyst)
{
	struct ieee80211_sub_if_data *sdata = IEEE80211_DEV_TO_SUB_IF(dev);
	struct ieee80211_local *local = wdev_priv(dev->ieee80211_ptr);
	struct ieee80211_vif *vif = &sdata->vif;
	struct ieee80211_bss_conf *bss_conf = &vif->bss_conf;

	if (rssi_thold == bss_conf->cqm_rssi_thold &&
	    rssi_hyst == bss_conf->cqm_rssi_hyst)
		return 0;

	bss_conf->cqm_rssi_thold = rssi_thold;
	bss_conf->cqm_rssi_hyst = rssi_hyst;

	if (!(local->hw.flags & IEEE80211_HW_SUPPORTS_CQM_RSSI)) {
		if (sdata->vif.type != NL80211_IFTYPE_STATION)
			return -EOPNOTSUPP;
		return 0;
	}

	/* tell the driver upon association, unless already associated */
	if (sdata->u.mgd.associated)
		ieee80211_bss_info_change_notify(sdata, BSS_CHANGED_CQM);

	return 0;
}

static int ieee80211_set_bitrate_mask(struct wiphy *wiphy,
				      struct net_device *dev,
				      const u8 *addr,
				      const struct cfg80211_bitrate_mask *mask)
{
	struct ieee80211_sub_if_data *sdata = IEEE80211_DEV_TO_SUB_IF(dev);
	struct ieee80211_local *local = wdev_priv(dev->ieee80211_ptr);
	int i;

	/*
	 * This _could_ be supported by providing a hook for
	 * drivers for this function, but at this point it
	 * doesn't seem worth bothering.
	 */
	if (local->hw.flags & IEEE80211_HW_HAS_RATE_CONTROL)
		return -EOPNOTSUPP;


	for (i = 0; i < IEEE80211_NUM_BANDS; i++)
		sdata->rc_rateidx_mask[i] = mask->control[i].legacy;

	return 0;
}

static int ieee80211_remain_on_channel(struct wiphy *wiphy,
				       struct net_device *dev,
				       struct ieee80211_channel *chan,
				       enum nl80211_channel_type channel_type,
				       unsigned int duration,
				       u64 *cookie)
{
	struct ieee80211_sub_if_data *sdata = IEEE80211_DEV_TO_SUB_IF(dev);

	return ieee80211_wk_remain_on_channel(sdata, chan, channel_type,
					      duration, cookie);
}

static int ieee80211_cancel_remain_on_channel(struct wiphy *wiphy,
					      struct net_device *dev,
					      u64 cookie)
{
	struct ieee80211_sub_if_data *sdata = IEEE80211_DEV_TO_SUB_IF(dev);

	return ieee80211_wk_cancel_remain_on_channel(sdata, cookie);
}

<<<<<<< HEAD
static int ieee80211_action(struct wiphy *wiphy, struct net_device *dev,
			    struct ieee80211_channel *chan,
			    enum nl80211_channel_type channel_type,
			    bool channel_type_valid,
			    const u8 *buf, size_t len, u64 *cookie)
{
	struct ieee80211_sub_if_data *sdata = IEEE80211_DEV_TO_SUB_IF(dev);
	struct ieee80211_local *local = sdata->local;
	struct sk_buff *skb;
	struct sta_info *sta;
	const struct ieee80211_mgmt *mgmt = (void *)buf;
	u32 flags = IEEE80211_TX_INTFL_NL80211_FRAME_TX |
		    IEEE80211_TX_CTL_REQ_TX_STATUS;

	/* Check that we are on the requested channel for transmission */
	if (chan != local->tmp_channel &&
	    chan != local->oper_channel)
		return -EBUSY;
	if (channel_type_valid &&
	    (channel_type != local->tmp_channel_type &&
	     channel_type != local->_oper_channel_type))
		return -EBUSY;

	switch (sdata->vif.type) {
	case NL80211_IFTYPE_ADHOC:
		if (mgmt->u.action.category == WLAN_CATEGORY_PUBLIC)
			break;
		rcu_read_lock();
		sta = sta_info_get(sdata, mgmt->da);
		rcu_read_unlock();
		if (!sta)
			return -ENOLINK;
		break;
	case NL80211_IFTYPE_STATION:
		if (!(sdata->u.mgd.flags & IEEE80211_STA_MFP_ENABLED))
			flags |= IEEE80211_TX_INTFL_DONT_ENCRYPT;
		break;
	default:
		return -EOPNOTSUPP;
	}

	skb = dev_alloc_skb(local->hw.extra_tx_headroom + len);
	if (!skb)
		return -ENOMEM;
	skb_reserve(skb, local->hw.extra_tx_headroom);

	memcpy(skb_put(skb, len), buf, len);

	IEEE80211_SKB_CB(skb)->flags = flags;

	skb->dev = sdata->dev;
	ieee80211_tx_skb(sdata, skb);

	*cookie = (unsigned long) skb;
	return 0;
=======
static int ieee80211_mgmt_tx(struct wiphy *wiphy, struct net_device *dev,
			     struct ieee80211_channel *chan,
			     enum nl80211_channel_type channel_type,
			     bool channel_type_valid,
			     const u8 *buf, size_t len, u64 *cookie)
{
	struct ieee80211_sub_if_data *sdata = IEEE80211_DEV_TO_SUB_IF(dev);
	struct ieee80211_local *local = sdata->local;
	struct sk_buff *skb;
	struct sta_info *sta;
	const struct ieee80211_mgmt *mgmt = (void *)buf;
	u32 flags = IEEE80211_TX_INTFL_NL80211_FRAME_TX |
		    IEEE80211_TX_CTL_REQ_TX_STATUS;

	/* Check that we are on the requested channel for transmission */
	if (chan != local->tmp_channel &&
	    chan != local->oper_channel)
		return -EBUSY;
	if (channel_type_valid &&
	    (channel_type != local->tmp_channel_type &&
	     channel_type != local->_oper_channel_type))
		return -EBUSY;

	switch (sdata->vif.type) {
	case NL80211_IFTYPE_ADHOC:
	case NL80211_IFTYPE_AP:
	case NL80211_IFTYPE_AP_VLAN:
	case NL80211_IFTYPE_P2P_GO:
		if (!ieee80211_is_action(mgmt->frame_control) ||
		    mgmt->u.action.category == WLAN_CATEGORY_PUBLIC)
			break;
		rcu_read_lock();
		sta = sta_info_get(sdata, mgmt->da);
		rcu_read_unlock();
		if (!sta)
			return -ENOLINK;
		break;
	case NL80211_IFTYPE_STATION:
	case NL80211_IFTYPE_P2P_CLIENT:
		break;
	default:
		return -EOPNOTSUPP;
	}

	skb = dev_alloc_skb(local->hw.extra_tx_headroom + len);
	if (!skb)
		return -ENOMEM;
	skb_reserve(skb, local->hw.extra_tx_headroom);

	memcpy(skb_put(skb, len), buf, len);

	IEEE80211_SKB_CB(skb)->flags = flags;

	skb->dev = sdata->dev;
	ieee80211_tx_skb(sdata, skb);

	*cookie = (unsigned long) skb;
	return 0;
}

static void ieee80211_mgmt_frame_register(struct wiphy *wiphy,
					  struct net_device *dev,
					  u16 frame_type, bool reg)
{
	struct ieee80211_local *local = wiphy_priv(wiphy);

	if (frame_type != (IEEE80211_FTYPE_MGMT | IEEE80211_STYPE_PROBE_REQ))
		return;

	if (reg)
		local->probe_req_reg++;
	else
		local->probe_req_reg--;

	ieee80211_queue_work(&local->hw, &local->reconfig_filter);
>>>>>>> 45f53cc9
}

struct cfg80211_ops mac80211_config_ops = {
	.add_virtual_intf = ieee80211_add_iface,
	.del_virtual_intf = ieee80211_del_iface,
	.change_virtual_intf = ieee80211_change_iface,
	.add_key = ieee80211_add_key,
	.del_key = ieee80211_del_key,
	.get_key = ieee80211_get_key,
	.set_default_key = ieee80211_config_default_key,
	.set_default_mgmt_key = ieee80211_config_default_mgmt_key,
	.add_beacon = ieee80211_add_beacon,
	.set_beacon = ieee80211_set_beacon,
	.del_beacon = ieee80211_del_beacon,
	.add_station = ieee80211_add_station,
	.del_station = ieee80211_del_station,
	.change_station = ieee80211_change_station,
	.get_station = ieee80211_get_station,
	.dump_station = ieee80211_dump_station,
	.dump_survey = ieee80211_dump_survey,
#ifdef CONFIG_MAC80211_MESH
	.add_mpath = ieee80211_add_mpath,
	.del_mpath = ieee80211_del_mpath,
	.change_mpath = ieee80211_change_mpath,
	.get_mpath = ieee80211_get_mpath,
	.dump_mpath = ieee80211_dump_mpath,
	.set_mesh_params = ieee80211_set_mesh_params,
	.get_mesh_params = ieee80211_get_mesh_params,
#endif
	.change_bss = ieee80211_change_bss,
	.set_txq_params = ieee80211_set_txq_params,
	.set_channel = ieee80211_set_channel,
	.suspend = ieee80211_suspend,
	.resume = ieee80211_resume,
	.scan = ieee80211_scan,
	.auth = ieee80211_auth,
	.assoc = ieee80211_assoc,
	.deauth = ieee80211_deauth,
	.disassoc = ieee80211_disassoc,
	.join_ibss = ieee80211_join_ibss,
	.leave_ibss = ieee80211_leave_ibss,
	.set_wiphy_params = ieee80211_set_wiphy_params,
	.set_tx_power = ieee80211_set_tx_power,
	.get_tx_power = ieee80211_get_tx_power,
	.set_wds_peer = ieee80211_set_wds_peer,
	.rfkill_poll = ieee80211_rfkill_poll,
	CFG80211_TESTMODE_CMD(ieee80211_testmode_cmd)
	.set_power_mgmt = ieee80211_set_power_mgmt,
	.set_bitrate_mask = ieee80211_set_bitrate_mask,
	.remain_on_channel = ieee80211_remain_on_channel,
	.cancel_remain_on_channel = ieee80211_cancel_remain_on_channel,
	.mgmt_tx = ieee80211_mgmt_tx,
	.set_cqm_rssi_config = ieee80211_set_cqm_rssi_config,
	.mgmt_frame_register = ieee80211_mgmt_frame_register,
};<|MERGE_RESOLUTION|>--- conflicted
+++ resolved
@@ -111,15 +111,8 @@
 	struct ieee80211_key *key;
 	int err;
 
-<<<<<<< HEAD
-	if (!netif_running(dev))
-		return -ENETDOWN;
-
-	sdata = IEEE80211_DEV_TO_SUB_IF(dev);
-=======
 	if (!ieee80211_sdata_running(sdata))
 		return -ENETDOWN;
->>>>>>> 45f53cc9
 
 	/* reject WEP and TKIP keys if WEP failed to initialize */
 	switch (params->cipher) {
@@ -133,18 +126,6 @@
 		break;
 	}
 
-<<<<<<< HEAD
-	/* reject WEP and TKIP keys if WEP failed to initialize */
-	if ((alg == ALG_WEP || alg == ALG_TKIP) &&
-	    IS_ERR(sdata->local->wep_tx_tfm))
-		return -EINVAL;
-
-	key = ieee80211_key_alloc(alg, key_idx, params->key_len, params->key,
-				  params->seq_len, params->seq);
-	if (!key)
-		return -ENOMEM;
-
-=======
 	key = ieee80211_key_alloc(params->cipher, key_idx, params->key_len,
 				  params->key, params->seq_len, params->seq);
 	if (IS_ERR(key))
@@ -153,7 +134,6 @@
 	if (pairwise)
 		key->conf.flags |= IEEE80211_KEY_FLAG_PAIRWISE;
 
->>>>>>> 45f53cc9
 	mutex_lock(&sdata->local->sta_mtx);
 
 	if (mac_addr) {
@@ -193,12 +173,6 @@
 		if (!sta)
 			goto out_unlock;
 
-<<<<<<< HEAD
-		if (sta->key) {
-			ieee80211_key_free(sdata->local, sta->key);
-			WARN_ON(sta->key);
-			ret = 0;
-=======
 		if (pairwise) {
 			if (sta->ptk) {
 				ieee80211_key_free(sdata->local, sta->ptk);
@@ -210,7 +184,6 @@
 						   sta->gtk[key_idx]);
 				ret = 0;
 			}
->>>>>>> 45f53cc9
 		}
 
 		goto out_unlock;
@@ -1571,63 +1544,6 @@
 	return ieee80211_wk_cancel_remain_on_channel(sdata, cookie);
 }
 
-<<<<<<< HEAD
-static int ieee80211_action(struct wiphy *wiphy, struct net_device *dev,
-			    struct ieee80211_channel *chan,
-			    enum nl80211_channel_type channel_type,
-			    bool channel_type_valid,
-			    const u8 *buf, size_t len, u64 *cookie)
-{
-	struct ieee80211_sub_if_data *sdata = IEEE80211_DEV_TO_SUB_IF(dev);
-	struct ieee80211_local *local = sdata->local;
-	struct sk_buff *skb;
-	struct sta_info *sta;
-	const struct ieee80211_mgmt *mgmt = (void *)buf;
-	u32 flags = IEEE80211_TX_INTFL_NL80211_FRAME_TX |
-		    IEEE80211_TX_CTL_REQ_TX_STATUS;
-
-	/* Check that we are on the requested channel for transmission */
-	if (chan != local->tmp_channel &&
-	    chan != local->oper_channel)
-		return -EBUSY;
-	if (channel_type_valid &&
-	    (channel_type != local->tmp_channel_type &&
-	     channel_type != local->_oper_channel_type))
-		return -EBUSY;
-
-	switch (sdata->vif.type) {
-	case NL80211_IFTYPE_ADHOC:
-		if (mgmt->u.action.category == WLAN_CATEGORY_PUBLIC)
-			break;
-		rcu_read_lock();
-		sta = sta_info_get(sdata, mgmt->da);
-		rcu_read_unlock();
-		if (!sta)
-			return -ENOLINK;
-		break;
-	case NL80211_IFTYPE_STATION:
-		if (!(sdata->u.mgd.flags & IEEE80211_STA_MFP_ENABLED))
-			flags |= IEEE80211_TX_INTFL_DONT_ENCRYPT;
-		break;
-	default:
-		return -EOPNOTSUPP;
-	}
-
-	skb = dev_alloc_skb(local->hw.extra_tx_headroom + len);
-	if (!skb)
-		return -ENOMEM;
-	skb_reserve(skb, local->hw.extra_tx_headroom);
-
-	memcpy(skb_put(skb, len), buf, len);
-
-	IEEE80211_SKB_CB(skb)->flags = flags;
-
-	skb->dev = sdata->dev;
-	ieee80211_tx_skb(sdata, skb);
-
-	*cookie = (unsigned long) skb;
-	return 0;
-=======
 static int ieee80211_mgmt_tx(struct wiphy *wiphy, struct net_device *dev,
 			     struct ieee80211_channel *chan,
 			     enum nl80211_channel_type channel_type,
@@ -1703,7 +1619,6 @@
 		local->probe_req_reg--;
 
 	ieee80211_queue_work(&local->hw, &local->reconfig_filter);
->>>>>>> 45f53cc9
 }
 
 struct cfg80211_ops mac80211_config_ops = {
