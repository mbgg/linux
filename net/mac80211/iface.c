/*
 * Interface handling (except master interface)
 *
 * Copyright 2002-2005, Instant802 Networks, Inc.
 * Copyright 2005-2006, Devicescape Software, Inc.
 * Copyright (c) 2006 Jiri Benc <jbenc@suse.cz>
 * Copyright 2008, Johannes Berg <johannes@sipsolutions.net>
 *
 * This program is free software; you can redistribute it and/or modify
 * it under the terms of the GNU General Public License version 2 as
 * published by the Free Software Foundation.
 */
#include <linux/slab.h>
#include <linux/kernel.h>
#include <linux/if_arp.h>
#include <linux/netdevice.h>
#include <linux/rtnetlink.h>
#include <net/mac80211.h>
#include <net/ieee80211_radiotap.h>
#include "ieee80211_i.h"
#include "sta_info.h"
#include "debugfs_netdev.h"
#include "mesh.h"
#include "led.h"
#include "driver-ops.h"
#include "wme.h"

/**
 * DOC: Interface list locking
 *
 * The interface list in each struct ieee80211_local is protected
 * three-fold:
 *
 * (1) modifications may only be done under the RTNL
 * (2) modifications and readers are protected against each other by
 *     the iflist_mtx.
 * (3) modifications are done in an RCU manner so atomic readers
 *     can traverse the list in RCU-safe blocks.
 *
 * As a consequence, reads (traversals) of the list can be protected
 * by either the RTNL, the iflist_mtx or RCU.
 */


static int ieee80211_change_mtu(struct net_device *dev, int new_mtu)
{
	int meshhdrlen;
	struct ieee80211_sub_if_data *sdata = IEEE80211_DEV_TO_SUB_IF(dev);

	meshhdrlen = (sdata->vif.type == NL80211_IFTYPE_MESH_POINT) ? 5 : 0;

	/* FIX: what would be proper limits for MTU?
	 * This interface uses 802.3 frames. */
	if (new_mtu < 256 ||
	    new_mtu > IEEE80211_MAX_DATA_LEN - 24 - 6 - meshhdrlen) {
		return -EINVAL;
	}

#ifdef CONFIG_MAC80211_VERBOSE_DEBUG
	printk(KERN_DEBUG "%s: setting MTU %d\n", dev->name, new_mtu);
#endif /* CONFIG_MAC80211_VERBOSE_DEBUG */
	dev->mtu = new_mtu;
	return 0;
}

static int ieee80211_change_mac(struct net_device *dev, void *addr)
{
	struct ieee80211_sub_if_data *sdata = IEEE80211_DEV_TO_SUB_IF(dev);
	struct sockaddr *sa = addr;
	int ret;

	if (ieee80211_sdata_running(sdata))
		return -EBUSY;

	ret = eth_mac_addr(dev, sa);

	if (ret == 0)
		memcpy(sdata->vif.addr, sa->sa_data, ETH_ALEN);

	return ret;
}

static inline int identical_mac_addr_allowed(int type1, int type2)
{
	return type1 == NL80211_IFTYPE_MONITOR ||
		type2 == NL80211_IFTYPE_MONITOR ||
		(type1 == NL80211_IFTYPE_AP && type2 == NL80211_IFTYPE_WDS) ||
		(type1 == NL80211_IFTYPE_WDS &&
			(type2 == NL80211_IFTYPE_WDS ||
			 type2 == NL80211_IFTYPE_AP)) ||
		(type1 == NL80211_IFTYPE_AP && type2 == NL80211_IFTYPE_AP_VLAN) ||
		(type1 == NL80211_IFTYPE_AP_VLAN &&
			(type2 == NL80211_IFTYPE_AP ||
			 type2 == NL80211_IFTYPE_AP_VLAN));
}

static int ieee80211_open(struct net_device *dev)
{
	struct ieee80211_sub_if_data *sdata = IEEE80211_DEV_TO_SUB_IF(dev);
	struct ieee80211_sub_if_data *nsdata;
	struct ieee80211_local *local = sdata->local;
	struct sta_info *sta;
	u32 changed = 0;
	int res;
	u32 hw_reconf_flags = 0;
	u8 null_addr[ETH_ALEN] = {0};

	/* fail early if user set an invalid address */
	if (compare_ether_addr(dev->dev_addr, null_addr) &&
	    !is_valid_ether_addr(dev->dev_addr))
		return -EADDRNOTAVAIL;

	/* we hold the RTNL here so can safely walk the list */
	list_for_each_entry(nsdata, &local->interfaces, list) {
		struct net_device *ndev = nsdata->dev;

		if (ndev != dev && ieee80211_sdata_running(nsdata)) {
			/*
			 * Allow only a single IBSS interface to be up at any
			 * time. This is restricted because beacon distribution
			 * cannot work properly if both are in the same IBSS.
			 *
			 * To remove this restriction we'd have to disallow them
			 * from setting the same SSID on different IBSS interfaces
			 * belonging to the same hardware. Then, however, we're
			 * faced with having to adopt two different TSF timers...
			 */
			if (sdata->vif.type == NL80211_IFTYPE_ADHOC &&
			    nsdata->vif.type == NL80211_IFTYPE_ADHOC)
				return -EBUSY;

			/*
			 * The remaining checks are only performed for interfaces
			 * with the same MAC address.
			 */
			if (compare_ether_addr(dev->dev_addr, ndev->dev_addr))
				continue;

			/*
			 * check whether it may have the same address
			 */
			if (!identical_mac_addr_allowed(sdata->vif.type,
							nsdata->vif.type))
				return -ENOTUNIQ;

			/*
			 * can only add VLANs to enabled APs
			 */
			if (sdata->vif.type == NL80211_IFTYPE_AP_VLAN &&
			    nsdata->vif.type == NL80211_IFTYPE_AP)
				sdata->bss = &nsdata->u.ap;
		}
	}

	switch (sdata->vif.type) {
	case NL80211_IFTYPE_WDS:
		if (!is_valid_ether_addr(sdata->u.wds.remote_addr))
			return -ENOLINK;
		break;
	case NL80211_IFTYPE_AP_VLAN:
		if (!sdata->bss)
			return -ENOLINK;
		list_add(&sdata->u.vlan.list, &sdata->bss->vlans);
		break;
	case NL80211_IFTYPE_AP:
		sdata->bss = &sdata->u.ap;
		break;
	case NL80211_IFTYPE_MESH_POINT:
		if (!ieee80211_vif_is_mesh(&sdata->vif))
			break;
		/* mesh ifaces must set allmulti to forward mcast traffic */
		atomic_inc(&local->iff_allmultis);
		break;
	case NL80211_IFTYPE_STATION:
	case NL80211_IFTYPE_MONITOR:
	case NL80211_IFTYPE_ADHOC:
		/* no special treatment */
		break;
	case NL80211_IFTYPE_UNSPECIFIED:
	case __NL80211_IFTYPE_AFTER_LAST:
		/* cannot happen */
		WARN_ON(1);
		break;
	}

	if (local->open_count == 0) {
		res = drv_start(local);
		if (res)
			goto err_del_bss;
		/* we're brought up, everything changes */
		hw_reconf_flags = ~0;
		ieee80211_led_radio(local, true);
	}

	/*
	 * Check all interfaces and copy the hopefully now-present
	 * MAC address to those that have the special null one.
	 */
	list_for_each_entry(nsdata, &local->interfaces, list) {
		struct net_device *ndev = nsdata->dev;

		/*
		 * No need to check running since we do not allow
		 * it to start up with this invalid address.
		 */
		if (compare_ether_addr(null_addr, ndev->dev_addr) == 0) {
			memcpy(ndev->dev_addr,
			       local->hw.wiphy->perm_addr,
			       ETH_ALEN);
			memcpy(ndev->perm_addr, ndev->dev_addr, ETH_ALEN);
		}
	}

	/*
	 * Validate the MAC address for this device.
	 */
	if (!is_valid_ether_addr(dev->dev_addr)) {
		if (!local->open_count)
			drv_stop(local);
		return -EADDRNOTAVAIL;
	}

	switch (sdata->vif.type) {
	case NL80211_IFTYPE_AP_VLAN:
		/* no need to tell driver */
		break;
	case NL80211_IFTYPE_MONITOR:
		if (sdata->u.mntr_flags & MONITOR_FLAG_COOK_FRAMES) {
			local->cooked_mntrs++;
			break;
		}

		/* must be before the call to ieee80211_configure_filter */
		local->monitors++;
		if (local->monitors == 1) {
			local->hw.conf.flags |= IEEE80211_CONF_MONITOR;
			hw_reconf_flags |= IEEE80211_CONF_CHANGE_MONITOR;
		}

		if (sdata->u.mntr_flags & MONITOR_FLAG_FCSFAIL)
			local->fif_fcsfail++;
		if (sdata->u.mntr_flags & MONITOR_FLAG_PLCPFAIL)
			local->fif_plcpfail++;
		if (sdata->u.mntr_flags & MONITOR_FLAG_CONTROL) {
			local->fif_control++;
			local->fif_pspoll++;
		}
		if (sdata->u.mntr_flags & MONITOR_FLAG_OTHER_BSS)
			local->fif_other_bss++;

		ieee80211_configure_filter(local);
		break;
	default:
		res = drv_add_interface(local, &sdata->vif);
		if (res)
			goto err_stop;

		if (ieee80211_vif_is_mesh(&sdata->vif)) {
			local->fif_other_bss++;
			ieee80211_configure_filter(local);

			ieee80211_start_mesh(sdata);
		} else if (sdata->vif.type == NL80211_IFTYPE_AP) {
			local->fif_pspoll++;

			ieee80211_configure_filter(local);
		}

		changed |= ieee80211_reset_erp_info(sdata);
		ieee80211_bss_info_change_notify(sdata, changed);
		ieee80211_enable_keys(sdata);

		if (sdata->vif.type == NL80211_IFTYPE_STATION)
			netif_carrier_off(dev);
		else
			netif_carrier_on(dev);
	}

	if (sdata->vif.type == NL80211_IFTYPE_WDS) {
		/* Create STA entry for the WDS peer */
		sta = sta_info_alloc(sdata, sdata->u.wds.remote_addr,
				     GFP_KERNEL);
		if (!sta) {
			res = -ENOMEM;
			goto err_del_interface;
		}

		/* no locking required since STA is not live yet */
		sta->flags |= WLAN_STA_AUTHORIZED;

		res = sta_info_insert(sta);
		if (res) {
			/* STA has been freed */
			goto err_del_interface;
		}
	}

	/*
	 * set_multicast_list will be invoked by the networking core
	 * which will check whether any increments here were done in
	 * error and sync them down to the hardware as filter flags.
	 */
	if (sdata->flags & IEEE80211_SDATA_ALLMULTI)
		atomic_inc(&local->iff_allmultis);

	if (sdata->flags & IEEE80211_SDATA_PROMISC)
		atomic_inc(&local->iff_promiscs);

	hw_reconf_flags |= __ieee80211_recalc_idle(local);

	local->open_count++;
	if (hw_reconf_flags) {
		ieee80211_hw_config(local, hw_reconf_flags);
		/*
		 * set default queue parameters so drivers don't
		 * need to initialise the hardware if the hardware
		 * doesn't start up with sane defaults
		 */
		ieee80211_set_wmm_default(sdata);
	}

	ieee80211_recalc_ps(local, -1);

	/*
	 * ieee80211_sta_work is disabled while network interface
	 * is down. Therefore, some configuration changes may not
	 * yet be effective. Trigger execution of ieee80211_sta_work
	 * to fix this.
	 */
	if (sdata->vif.type == NL80211_IFTYPE_STATION)
		ieee80211_queue_work(&local->hw, &sdata->u.mgd.work);

	netif_tx_start_all_queues(dev);

	return 0;
 err_del_interface:
	drv_remove_interface(local, &sdata->vif);
 err_stop:
	if (!local->open_count)
		drv_stop(local);
 err_del_bss:
	sdata->bss = NULL;
	if (sdata->vif.type == NL80211_IFTYPE_AP_VLAN)
		list_del(&sdata->u.vlan.list);
	return res;
}

static int ieee80211_stop(struct net_device *dev)
{
	struct ieee80211_sub_if_data *sdata = IEEE80211_DEV_TO_SUB_IF(dev);
	struct ieee80211_local *local = sdata->local;
	struct sta_info *sta;
	unsigned long flags;
	struct sk_buff *skb, *tmp;
	u32 hw_reconf_flags = 0;
	int i;

	/*
	 * Stop TX on this interface first.
	 */
	netif_tx_stop_all_queues(dev);
<<<<<<< HEAD
=======

	/*
	 * Purge work for this interface.
	 */
	ieee80211_work_purge(sdata);
>>>>>>> 2da30e70

	/*
	 * Now delete all active aggregation sessions.
	 */
	rcu_read_lock();

	list_for_each_entry_rcu(sta, &local->sta_list, list) {
		if (sta->sdata == sdata)
			ieee80211_sta_tear_down_BA_sessions(sta);
	}

	rcu_read_unlock();

	/*
	 * Remove all stations associated with this interface.
	 *
	 * This must be done before calling ops->remove_interface()
	 * because otherwise we can later invoke ops->sta_notify()
	 * whenever the STAs are removed, and that invalidates driver
	 * assumptions about always getting a vif pointer that is valid
	 * (because if we remove a STA after ops->remove_interface()
	 * the driver will have removed the vif info already!)
	 *
	 * We could relax this and only unlink the stations from the
	 * hash table and list but keep them on a per-sdata list that
	 * will be inserted back again when the interface is brought
	 * up again, but I don't currently see a use case for that,
	 * except with WDS which gets a STA entry created when it is
	 * brought up.
	 */
	sta_info_flush(local, sdata);

	/*
	 * Don't count this interface for promisc/allmulti while it
	 * is down. dev_mc_unsync() will invoke set_multicast_list
	 * on the master interface which will sync these down to the
	 * hardware as filter flags.
	 */
	if (sdata->flags & IEEE80211_SDATA_ALLMULTI)
		atomic_dec(&local->iff_allmultis);

	if (sdata->flags & IEEE80211_SDATA_PROMISC)
		atomic_dec(&local->iff_promiscs);

	if (sdata->vif.type == NL80211_IFTYPE_AP)
		local->fif_pspoll--;

	netif_addr_lock_bh(dev);
	spin_lock_bh(&local->filter_lock);
	__hw_addr_unsync(&local->mc_list, &dev->mc, dev->addr_len);
	spin_unlock_bh(&local->filter_lock);
	netif_addr_unlock_bh(dev);

	ieee80211_configure_filter(local);

	del_timer_sync(&local->dynamic_ps_timer);
	cancel_work_sync(&local->dynamic_ps_enable_work);

	/* APs need special treatment */
	if (sdata->vif.type == NL80211_IFTYPE_AP) {
		struct ieee80211_sub_if_data *vlan, *tmpsdata;
		struct beacon_data *old_beacon = sdata->u.ap.beacon;

		/* remove beacon */
		rcu_assign_pointer(sdata->u.ap.beacon, NULL);
		synchronize_rcu();
		kfree(old_beacon);

		/* down all dependent devices, that is VLANs */
		list_for_each_entry_safe(vlan, tmpsdata, &sdata->u.ap.vlans,
					 u.vlan.list)
			dev_close(vlan->dev);
		WARN_ON(!list_empty(&sdata->u.ap.vlans));
	}

	local->open_count--;

	switch (sdata->vif.type) {
	case NL80211_IFTYPE_AP_VLAN:
		list_del(&sdata->u.vlan.list);
		/* no need to tell driver */
		break;
	case NL80211_IFTYPE_MONITOR:
		if (sdata->u.mntr_flags & MONITOR_FLAG_COOK_FRAMES) {
			local->cooked_mntrs--;
			break;
		}

		local->monitors--;
		if (local->monitors == 0) {
			local->hw.conf.flags &= ~IEEE80211_CONF_MONITOR;
			hw_reconf_flags |= IEEE80211_CONF_CHANGE_MONITOR;
		}

		if (sdata->u.mntr_flags & MONITOR_FLAG_FCSFAIL)
			local->fif_fcsfail--;
		if (sdata->u.mntr_flags & MONITOR_FLAG_PLCPFAIL)
			local->fif_plcpfail--;
		if (sdata->u.mntr_flags & MONITOR_FLAG_CONTROL) {
			local->fif_pspoll--;
			local->fif_control--;
		}
		if (sdata->u.mntr_flags & MONITOR_FLAG_OTHER_BSS)
			local->fif_other_bss--;

		ieee80211_configure_filter(local);
		break;
	case NL80211_IFTYPE_STATION:
		del_timer_sync(&sdata->u.mgd.chswitch_timer);
		del_timer_sync(&sdata->u.mgd.timer);
		del_timer_sync(&sdata->u.mgd.conn_mon_timer);
		del_timer_sync(&sdata->u.mgd.bcn_mon_timer);
		/*
		 * If any of the timers fired while we waited for it, it will
		 * have queued its work. Now the work will be running again
		 * but will not rearm the timer again because it checks
		 * whether the interface is running, which, at this point,
		 * it no longer is.
		 */
		cancel_work_sync(&sdata->u.mgd.work);
		cancel_work_sync(&sdata->u.mgd.chswitch_work);
		cancel_work_sync(&sdata->u.mgd.monitor_work);
		cancel_work_sync(&sdata->u.mgd.beacon_connection_loss_work);

		/*
		 * When we get here, the interface is marked down.
		 * Call synchronize_rcu() to wait for the RX path
		 * should it be using the interface and enqueuing
		 * frames at this very time on another CPU.
		 */
		synchronize_rcu();
		skb_queue_purge(&sdata->u.mgd.skb_queue);
		/* fall through */
	case NL80211_IFTYPE_ADHOC:
		if (sdata->vif.type == NL80211_IFTYPE_ADHOC) {
			del_timer_sync(&sdata->u.ibss.timer);
			cancel_work_sync(&sdata->u.ibss.work);
			synchronize_rcu();
			skb_queue_purge(&sdata->u.ibss.skb_queue);
		}
		/* fall through */
	case NL80211_IFTYPE_MESH_POINT:
		if (ieee80211_vif_is_mesh(&sdata->vif)) {
			/* other_bss and allmulti are always set on mesh
			 * ifaces */
			local->fif_other_bss--;
			atomic_dec(&local->iff_allmultis);

			ieee80211_configure_filter(local);

			ieee80211_stop_mesh(sdata);
		}
		/* fall through */
	default:
		if (local->scan_sdata == sdata)
			ieee80211_scan_cancel(local);

		/*
		 * Disable beaconing for AP and mesh, IBSS can't
		 * still be joined to a network at this point.
		 */
		if (sdata->vif.type == NL80211_IFTYPE_AP ||
		    sdata->vif.type == NL80211_IFTYPE_MESH_POINT) {
			ieee80211_bss_info_change_notify(sdata,
				BSS_CHANGED_BEACON_ENABLED);
		}

		/* disable all keys for as long as this netdev is down */
		ieee80211_disable_keys(sdata);
		drv_remove_interface(local, &sdata->vif);
	}

	sdata->bss = NULL;

	hw_reconf_flags |= __ieee80211_recalc_idle(local);

	ieee80211_recalc_ps(local, -1);

	if (local->open_count == 0) {
		ieee80211_clear_tx_pending(local);
		ieee80211_stop_device(local);

		/* no reconfiguring after stop! */
		hw_reconf_flags = 0;
	}

	/* do after stop to avoid reconfiguring when we stop anyway */
	if (hw_reconf_flags)
		ieee80211_hw_config(local, hw_reconf_flags);

	spin_lock_irqsave(&local->queue_stop_reason_lock, flags);
	for (i = 0; i < IEEE80211_MAX_QUEUES; i++) {
		skb_queue_walk_safe(&local->pending[i], skb, tmp) {
			struct ieee80211_tx_info *info = IEEE80211_SKB_CB(skb);
			if (info->control.vif == &sdata->vif) {
				__skb_unlink(skb, &local->pending[i]);
				dev_kfree_skb_irq(skb);
			}
		}
	}
	spin_unlock_irqrestore(&local->queue_stop_reason_lock, flags);

	return 0;
}

static void ieee80211_set_multicast_list(struct net_device *dev)
{
	struct ieee80211_sub_if_data *sdata = IEEE80211_DEV_TO_SUB_IF(dev);
	struct ieee80211_local *local = sdata->local;
	int allmulti, promisc, sdata_allmulti, sdata_promisc;

	allmulti = !!(dev->flags & IFF_ALLMULTI);
	promisc = !!(dev->flags & IFF_PROMISC);
	sdata_allmulti = !!(sdata->flags & IEEE80211_SDATA_ALLMULTI);
	sdata_promisc = !!(sdata->flags & IEEE80211_SDATA_PROMISC);

	if (allmulti != sdata_allmulti) {
		if (dev->flags & IFF_ALLMULTI)
			atomic_inc(&local->iff_allmultis);
		else
			atomic_dec(&local->iff_allmultis);
		sdata->flags ^= IEEE80211_SDATA_ALLMULTI;
	}

	if (promisc != sdata_promisc) {
		if (dev->flags & IFF_PROMISC)
			atomic_inc(&local->iff_promiscs);
		else
			atomic_dec(&local->iff_promiscs);
		sdata->flags ^= IEEE80211_SDATA_PROMISC;
	}
	spin_lock_bh(&local->filter_lock);
	__hw_addr_sync(&local->mc_list, &dev->mc, dev->addr_len);
	spin_unlock_bh(&local->filter_lock);
	ieee80211_queue_work(&local->hw, &local->reconfig_filter);
}

/*
 * Called when the netdev is removed or, by the code below, before
 * the interface type changes.
 */
static void ieee80211_teardown_sdata(struct net_device *dev)
{
	struct ieee80211_sub_if_data *sdata = IEEE80211_DEV_TO_SUB_IF(dev);
	struct ieee80211_local *local = sdata->local;
	struct beacon_data *beacon;
	struct sk_buff *skb;
	int flushed;
	int i;

	/* free extra data */
	ieee80211_free_keys(sdata);

	ieee80211_debugfs_remove_netdev(sdata);

	for (i = 0; i < IEEE80211_FRAGMENT_MAX; i++)
		__skb_queue_purge(&sdata->fragments[i].skb_list);
	sdata->fragment_next = 0;

	switch (sdata->vif.type) {
	case NL80211_IFTYPE_AP:
		beacon = sdata->u.ap.beacon;
		rcu_assign_pointer(sdata->u.ap.beacon, NULL);
		synchronize_rcu();
		kfree(beacon);

		while ((skb = skb_dequeue(&sdata->u.ap.ps_bc_buf))) {
			local->total_ps_buffered--;
			dev_kfree_skb(skb);
		}

		break;
	case NL80211_IFTYPE_MESH_POINT:
		if (ieee80211_vif_is_mesh(&sdata->vif))
			mesh_rmc_free(sdata);
		break;
	case NL80211_IFTYPE_ADHOC:
		if (WARN_ON(sdata->u.ibss.presp))
			kfree_skb(sdata->u.ibss.presp);
		break;
	case NL80211_IFTYPE_STATION:
	case NL80211_IFTYPE_WDS:
	case NL80211_IFTYPE_AP_VLAN:
	case NL80211_IFTYPE_MONITOR:
		break;
	case NL80211_IFTYPE_UNSPECIFIED:
	case __NL80211_IFTYPE_AFTER_LAST:
		BUG();
		break;
	}

	flushed = sta_info_flush(local, sdata);
	WARN_ON(flushed);
}

static u16 ieee80211_netdev_select_queue(struct net_device *dev,
					 struct sk_buff *skb)
{
	return ieee80211_select_queue(IEEE80211_DEV_TO_SUB_IF(dev), skb);
}

static const struct net_device_ops ieee80211_dataif_ops = {
	.ndo_open		= ieee80211_open,
	.ndo_stop		= ieee80211_stop,
	.ndo_uninit		= ieee80211_teardown_sdata,
	.ndo_start_xmit		= ieee80211_subif_start_xmit,
	.ndo_set_multicast_list = ieee80211_set_multicast_list,
	.ndo_change_mtu 	= ieee80211_change_mtu,
<<<<<<< HEAD
	.ndo_set_mac_address 	= eth_mac_addr,
=======
	.ndo_set_mac_address 	= ieee80211_change_mac,
>>>>>>> 2da30e70
	.ndo_select_queue	= ieee80211_netdev_select_queue,
};

static u16 ieee80211_monitor_select_queue(struct net_device *dev,
					  struct sk_buff *skb)
{
	struct ieee80211_sub_if_data *sdata = IEEE80211_DEV_TO_SUB_IF(dev);
	struct ieee80211_local *local = sdata->local;
	struct ieee80211_hdr *hdr;
	struct ieee80211_radiotap_header *rtap = (void *)skb->data;
	u8 *p;

	if (local->hw.queues < 4)
		return 0;

	if (skb->len < 4 ||
	    skb->len < le16_to_cpu(rtap->it_len) + 2 /* frame control */)
		return 0; /* doesn't matter, frame will be dropped */

	hdr = (void *)((u8 *)skb->data + le16_to_cpu(rtap->it_len));

<<<<<<< HEAD
	if (!ieee80211_is_data_qos(hdr->frame_control)) {
		skb->priority = 7;
		return ieee802_1d_to_ac[skb->priority];
	}
=======
	if (!ieee80211_is_data(hdr->frame_control)) {
		skb->priority = 7;
		return ieee802_1d_to_ac[skb->priority];
	}
	if (!ieee80211_is_data_qos(hdr->frame_control)) {
		skb->priority = 0;
		return ieee802_1d_to_ac[skb->priority];
	}
>>>>>>> 2da30e70

	p = ieee80211_get_qos_ctl(hdr);
	skb->priority = *p & IEEE80211_QOS_CTL_TAG1D_MASK;

	return ieee80211_downgrade_queue(local, skb);
}

static const struct net_device_ops ieee80211_monitorif_ops = {
	.ndo_open		= ieee80211_open,
	.ndo_stop		= ieee80211_stop,
	.ndo_uninit		= ieee80211_teardown_sdata,
	.ndo_start_xmit		= ieee80211_monitor_start_xmit,
	.ndo_set_multicast_list = ieee80211_set_multicast_list,
	.ndo_change_mtu 	= ieee80211_change_mtu,
	.ndo_set_mac_address 	= eth_mac_addr,
	.ndo_select_queue	= ieee80211_monitor_select_queue,
};

static void ieee80211_if_setup(struct net_device *dev)
{
	ether_setup(dev);
	dev->netdev_ops = &ieee80211_dataif_ops;
	dev->destructor = free_netdev;
}

/*
 * Helper function to initialise an interface to a specific type.
 */
static void ieee80211_setup_sdata(struct ieee80211_sub_if_data *sdata,
				  enum nl80211_iftype type)
{
	/* clear type-dependent union */
	memset(&sdata->u, 0, sizeof(sdata->u));

	/* and set some type-dependent values */
	sdata->vif.type = type;
	sdata->dev->netdev_ops = &ieee80211_dataif_ops;
	sdata->wdev.iftype = type;

	/* only monitor differs */
	sdata->dev->type = ARPHRD_ETHER;

	switch (type) {
	case NL80211_IFTYPE_AP:
		skb_queue_head_init(&sdata->u.ap.ps_bc_buf);
		INIT_LIST_HEAD(&sdata->u.ap.vlans);
		break;
	case NL80211_IFTYPE_STATION:
		ieee80211_sta_setup_sdata(sdata);
		break;
	case NL80211_IFTYPE_ADHOC:
		ieee80211_ibss_setup_sdata(sdata);
		break;
	case NL80211_IFTYPE_MESH_POINT:
		if (ieee80211_vif_is_mesh(&sdata->vif))
			ieee80211_mesh_init_sdata(sdata);
		break;
	case NL80211_IFTYPE_MONITOR:
		sdata->dev->type = ARPHRD_IEEE80211_RADIOTAP;
		sdata->dev->netdev_ops = &ieee80211_monitorif_ops;
		sdata->u.mntr_flags = MONITOR_FLAG_CONTROL |
				      MONITOR_FLAG_OTHER_BSS;
		break;
	case NL80211_IFTYPE_WDS:
	case NL80211_IFTYPE_AP_VLAN:
		break;
	case NL80211_IFTYPE_UNSPECIFIED:
	case __NL80211_IFTYPE_AFTER_LAST:
		BUG();
		break;
	}

	ieee80211_debugfs_add_netdev(sdata);
}

int ieee80211_if_change_type(struct ieee80211_sub_if_data *sdata,
			     enum nl80211_iftype type)
{
	ASSERT_RTNL();

	if (type == sdata->vif.type)
		return 0;

	/* Setting ad-hoc mode on non-IBSS channel is not supported. */
	if (sdata->local->oper_channel->flags & IEEE80211_CHAN_NO_IBSS &&
	    type == NL80211_IFTYPE_ADHOC)
		return -EOPNOTSUPP;

	/*
	 * We could, here, on changes between IBSS/STA/MESH modes,
	 * invoke an MLME function instead that disassociates etc.
	 * and goes into the requested mode.
	 */

	if (ieee80211_sdata_running(sdata))
		return -EBUSY;

	/* Purge and reset type-dependent state. */
	ieee80211_teardown_sdata(sdata->dev);
	ieee80211_setup_sdata(sdata, type);

	/* reset some values that shouldn't be kept across type changes */
	sdata->vif.bss_conf.basic_rates =
		ieee80211_mandatory_rates(sdata->local,
			sdata->local->hw.conf.channel->band);
	sdata->drop_unencrypted = 0;
	if (type == NL80211_IFTYPE_STATION)
		sdata->u.mgd.use_4addr = false;

	return 0;
}

static void ieee80211_assign_perm_addr(struct ieee80211_local *local,
				       struct net_device *dev,
				       enum nl80211_iftype type)
{
	struct ieee80211_sub_if_data *sdata;
	u64 mask, start, addr, val, inc;
	u8 *m;
	u8 tmp_addr[ETH_ALEN];
	int i;

	/* default ... something at least */
	memcpy(dev->perm_addr, local->hw.wiphy->perm_addr, ETH_ALEN);

	if (is_zero_ether_addr(local->hw.wiphy->addr_mask) &&
	    local->hw.wiphy->n_addresses <= 1)
		return;


	mutex_lock(&local->iflist_mtx);

	switch (type) {
	case NL80211_IFTYPE_MONITOR:
		/* doesn't matter */
		break;
	case NL80211_IFTYPE_WDS:
	case NL80211_IFTYPE_AP_VLAN:
		/* match up with an AP interface */
		list_for_each_entry(sdata, &local->interfaces, list) {
			if (sdata->vif.type != NL80211_IFTYPE_AP)
				continue;
			memcpy(dev->perm_addr, sdata->vif.addr, ETH_ALEN);
			break;
		}
		/* keep default if no AP interface present */
		break;
	default:
		/* assign a new address if possible -- try n_addresses first */
		for (i = 0; i < local->hw.wiphy->n_addresses; i++) {
			bool used = false;

			list_for_each_entry(sdata, &local->interfaces, list) {
				if (memcmp(local->hw.wiphy->addresses[i].addr,
					   sdata->vif.addr, ETH_ALEN) == 0) {
					used = true;
					break;
				}
			}

			if (!used) {
				memcpy(dev->perm_addr,
				       local->hw.wiphy->addresses[i].addr,
				       ETH_ALEN);
				break;
			}
		}

		/* try mask if available */
		if (is_zero_ether_addr(local->hw.wiphy->addr_mask))
			break;

		m = local->hw.wiphy->addr_mask;
		mask =	((u64)m[0] << 5*8) | ((u64)m[1] << 4*8) |
			((u64)m[2] << 3*8) | ((u64)m[3] << 2*8) |
			((u64)m[4] << 1*8) | ((u64)m[5] << 0*8);

		if (__ffs64(mask) + hweight64(mask) != fls64(mask)) {
			/* not a contiguous mask ... not handled now! */
			printk(KERN_DEBUG "not contiguous\n");
			break;
		}

		m = local->hw.wiphy->perm_addr;
		start = ((u64)m[0] << 5*8) | ((u64)m[1] << 4*8) |
			((u64)m[2] << 3*8) | ((u64)m[3] << 2*8) |
			((u64)m[4] << 1*8) | ((u64)m[5] << 0*8);

		inc = 1ULL<<__ffs64(mask);
		val = (start & mask);
		addr = (start & ~mask) | (val & mask);
		do {
			bool used = false;

			tmp_addr[5] = addr >> 0*8;
			tmp_addr[4] = addr >> 1*8;
			tmp_addr[3] = addr >> 2*8;
			tmp_addr[2] = addr >> 3*8;
			tmp_addr[1] = addr >> 4*8;
			tmp_addr[0] = addr >> 5*8;

			val += inc;

			list_for_each_entry(sdata, &local->interfaces, list) {
				if (memcmp(tmp_addr, sdata->vif.addr,
							ETH_ALEN) == 0) {
					used = true;
					break;
				}
			}

			if (!used) {
				memcpy(dev->perm_addr, tmp_addr, ETH_ALEN);
				break;
			}
			addr = (start & ~mask) | (val & mask);
		} while (addr != start);

		break;
	}

	mutex_unlock(&local->iflist_mtx);
}

int ieee80211_if_add(struct ieee80211_local *local, const char *name,
		     struct net_device **new_dev, enum nl80211_iftype type,
		     struct vif_params *params)
{
	struct net_device *ndev;
	struct ieee80211_sub_if_data *sdata = NULL;
	int ret, i;

	ASSERT_RTNL();

	ndev = alloc_netdev_mq(sizeof(*sdata) + local->hw.vif_data_size,
			       name, ieee80211_if_setup, local->hw.queues);
	if (!ndev)
		return -ENOMEM;
	dev_net_set(ndev, wiphy_net(local->hw.wiphy));

	ndev->needed_headroom = local->tx_headroom +
				4*6 /* four MAC addresses */
				+ 2 + 2 + 2 + 2 /* ctl, dur, seq, qos */
				+ 6 /* mesh */
				+ 8 /* rfc1042/bridge tunnel */
				- ETH_HLEN /* ethernet hard_header_len */
				+ IEEE80211_ENCRYPT_HEADROOM;
	ndev->needed_tailroom = IEEE80211_ENCRYPT_TAILROOM;

	ret = dev_alloc_name(ndev, ndev->name);
	if (ret < 0)
		goto fail;

	ieee80211_assign_perm_addr(local, ndev, type);
	memcpy(ndev->dev_addr, ndev->perm_addr, ETH_ALEN);
	SET_NETDEV_DEV(ndev, wiphy_dev(local->hw.wiphy));

	/* don't use IEEE80211_DEV_TO_SUB_IF because it checks too much */
	sdata = netdev_priv(ndev);
	ndev->ieee80211_ptr = &sdata->wdev;
	memcpy(sdata->vif.addr, ndev->dev_addr, ETH_ALEN);
	memcpy(sdata->name, ndev->name, IFNAMSIZ);

	/* initialise type-independent data */
	sdata->wdev.wiphy = local->hw.wiphy;
	sdata->local = local;
	sdata->dev = ndev;

	for (i = 0; i < IEEE80211_FRAGMENT_MAX; i++)
		skb_queue_head_init(&sdata->fragments[i].skb_list);

	INIT_LIST_HEAD(&sdata->key_list);

	for (i = 0; i < IEEE80211_NUM_BANDS; i++) {
		struct ieee80211_supported_band *sband;
		sband = local->hw.wiphy->bands[i];
		sdata->rc_rateidx_mask[i] =
			sband ? (1 << sband->n_bitrates) - 1 : 0;
	}

	/* setup type-dependent data */
	ieee80211_setup_sdata(sdata, type);

	if (params) {
		ndev->ieee80211_ptr->use_4addr = params->use_4addr;
		if (type == NL80211_IFTYPE_STATION)
			sdata->u.mgd.use_4addr = params->use_4addr;
	}

	ret = register_netdevice(ndev);
	if (ret)
		goto fail;

	if (ieee80211_vif_is_mesh(&sdata->vif) &&
	    params && params->mesh_id_len)
		ieee80211_sdata_set_mesh_id(sdata,
					    params->mesh_id_len,
					    params->mesh_id);

	mutex_lock(&local->iflist_mtx);
	list_add_tail_rcu(&sdata->list, &local->interfaces);
	mutex_unlock(&local->iflist_mtx);

	if (new_dev)
		*new_dev = ndev;

	return 0;

 fail:
	free_netdev(ndev);
	return ret;
}

void ieee80211_if_remove(struct ieee80211_sub_if_data *sdata)
{
	ASSERT_RTNL();

	mutex_lock(&sdata->local->iflist_mtx);
	list_del_rcu(&sdata->list);
	mutex_unlock(&sdata->local->iflist_mtx);

	synchronize_rcu();
	unregister_netdevice(sdata->dev);
}

/*
 * Remove all interfaces, may only be called at hardware unregistration
 * time because it doesn't do RCU-safe list removals.
 */
void ieee80211_remove_interfaces(struct ieee80211_local *local)
{
	struct ieee80211_sub_if_data *sdata, *tmp;
	LIST_HEAD(unreg_list);

	ASSERT_RTNL();

	mutex_lock(&local->iflist_mtx);
	list_for_each_entry_safe(sdata, tmp, &local->interfaces, list) {
		list_del(&sdata->list);

		unregister_netdevice_queue(sdata->dev, &unreg_list);
	}
	mutex_unlock(&local->iflist_mtx);
	unregister_netdevice_many(&unreg_list);
}

static u32 ieee80211_idle_off(struct ieee80211_local *local,
			      const char *reason)
{
	if (!(local->hw.conf.flags & IEEE80211_CONF_IDLE))
		return 0;

#ifdef CONFIG_MAC80211_VERBOSE_DEBUG
	printk(KERN_DEBUG "%s: device no longer idle - %s\n",
	       wiphy_name(local->hw.wiphy), reason);
#endif

	local->hw.conf.flags &= ~IEEE80211_CONF_IDLE;
	return IEEE80211_CONF_CHANGE_IDLE;
}

static u32 ieee80211_idle_on(struct ieee80211_local *local)
{
	if (local->hw.conf.flags & IEEE80211_CONF_IDLE)
		return 0;

#ifdef CONFIG_MAC80211_VERBOSE_DEBUG
	printk(KERN_DEBUG "%s: device now idle\n",
	       wiphy_name(local->hw.wiphy));
#endif

	drv_flush(local, false);

	local->hw.conf.flags |= IEEE80211_CONF_IDLE;
	return IEEE80211_CONF_CHANGE_IDLE;
}

u32 __ieee80211_recalc_idle(struct ieee80211_local *local)
{
	struct ieee80211_sub_if_data *sdata;
	int count = 0;

	if (!list_empty(&local->work_list))
		return ieee80211_idle_off(local, "working");

	if (local->scanning)
		return ieee80211_idle_off(local, "scanning");

	list_for_each_entry(sdata, &local->interfaces, list) {
		if (!ieee80211_sdata_running(sdata))
			continue;
		/* do not count disabled managed interfaces */
		if (sdata->vif.type == NL80211_IFTYPE_STATION &&
		    !sdata->u.mgd.associated)
			continue;
		/* do not count unused IBSS interfaces */
		if (sdata->vif.type == NL80211_IFTYPE_ADHOC &&
		    !sdata->u.ibss.ssid_len)
			continue;
		/* count everything else */
		count++;
	}

	if (!count)
		return ieee80211_idle_on(local);
	else
		return ieee80211_idle_off(local, "in use");

	return 0;
}

void ieee80211_recalc_idle(struct ieee80211_local *local)
{
	u32 chg;

	mutex_lock(&local->iflist_mtx);
	chg = __ieee80211_recalc_idle(local);
	mutex_unlock(&local->iflist_mtx);
	if (chg)
		ieee80211_hw_config(local, chg);
}

static int netdev_notify(struct notifier_block *nb,
			 unsigned long state,
			 void *ndev)
{
	struct net_device *dev = ndev;
	struct ieee80211_sub_if_data *sdata;

	if (state != NETDEV_CHANGENAME)
		return 0;

	if (!dev->ieee80211_ptr || !dev->ieee80211_ptr->wiphy)
		return 0;

	if (dev->ieee80211_ptr->wiphy->privid != mac80211_wiphy_privid)
		return 0;

	sdata = IEEE80211_DEV_TO_SUB_IF(dev);

	memcpy(sdata->name, dev->name, IFNAMSIZ);

	ieee80211_debugfs_rename_netdev(sdata);
	return 0;
}

static struct notifier_block mac80211_netdev_notifier = {
	.notifier_call = netdev_notify,
};

int ieee80211_iface_init(void)
{
	return register_netdevice_notifier(&mac80211_netdev_notifier);
}

void ieee80211_iface_exit(void)
{
	unregister_netdevice_notifier(&mac80211_netdev_notifier);
}<|MERGE_RESOLUTION|>--- conflicted
+++ resolved
@@ -359,14 +359,11 @@
 	 * Stop TX on this interface first.
 	 */
 	netif_tx_stop_all_queues(dev);
-<<<<<<< HEAD
-=======
 
 	/*
 	 * Purge work for this interface.
 	 */
 	ieee80211_work_purge(sdata);
->>>>>>> 2da30e70
 
 	/*
 	 * Now delete all active aggregation sessions.
@@ -675,11 +672,7 @@
 	.ndo_start_xmit		= ieee80211_subif_start_xmit,
 	.ndo_set_multicast_list = ieee80211_set_multicast_list,
 	.ndo_change_mtu 	= ieee80211_change_mtu,
-<<<<<<< HEAD
-	.ndo_set_mac_address 	= eth_mac_addr,
-=======
 	.ndo_set_mac_address 	= ieee80211_change_mac,
->>>>>>> 2da30e70
 	.ndo_select_queue	= ieee80211_netdev_select_queue,
 };
 
@@ -701,12 +694,6 @@
 
 	hdr = (void *)((u8 *)skb->data + le16_to_cpu(rtap->it_len));
 
-<<<<<<< HEAD
-	if (!ieee80211_is_data_qos(hdr->frame_control)) {
-		skb->priority = 7;
-		return ieee802_1d_to_ac[skb->priority];
-	}
-=======
 	if (!ieee80211_is_data(hdr->frame_control)) {
 		skb->priority = 7;
 		return ieee802_1d_to_ac[skb->priority];
@@ -715,7 +702,6 @@
 		skb->priority = 0;
 		return ieee802_1d_to_ac[skb->priority];
 	}
->>>>>>> 2da30e70
 
 	p = ieee80211_get_qos_ctl(hdr);
 	skb->priority = *p & IEEE80211_QOS_CTL_TAG1D_MASK;
