/*
 * net/9p/protocol.c
 *
 * 9P Protocol Support Code
 *
 *  Copyright (C) 2008 by Eric Van Hensbergen <ericvh@gmail.com>
 *
 *  Base on code from Anthony Liguori <aliguori@us.ibm.com>
 *  Copyright (C) 2008 by IBM, Corp.
 *
 *  This program is free software; you can redistribute it and/or modify
 *  it under the terms of the GNU General Public License version 2
 *  as published by the Free Software Foundation.
 *
 *  This program is distributed in the hope that it will be useful,
 *  but WITHOUT ANY WARRANTY; without even the implied warranty of
 *  MERCHANTABILITY or FITNESS FOR A PARTICULAR PURPOSE.  See the
 *  GNU General Public License for more details.
 *
 *  You should have received a copy of the GNU General Public License
 *  along with this program; if not, write to:
 *  Free Software Foundation
 *  51 Franklin Street, Fifth Floor
 *  Boston, MA  02111-1301  USA
 *
 */

#include <linux/module.h>
#include <linux/errno.h>
#include <linux/kernel.h>
#include <linux/uaccess.h>
#include <linux/slab.h>
#include <linux/sched.h>
#include <linux/stddef.h>
#include <linux/types.h>
#include <net/9p/9p.h>
#include <net/9p/client.h>
#include "protocol.h"

static int
p9pdu_writef(struct p9_fcall *pdu, int proto_version, const char *fmt, ...);

#ifdef CONFIG_NET_9P_DEBUG
void
p9pdu_dump(int way, struct p9_fcall *pdu)
{
	int i, n;
	u8 *data = pdu->sdata;
	int datalen = pdu->size;
	char buf[255];
	int buflen = 255;

	i = n = 0;
	if (datalen > (buflen-16))
		datalen = buflen-16;
	while (i < datalen) {
		n += scnprintf(buf + n, buflen - n, "%02x ", data[i]);
		if (i%4 == 3)
			n += scnprintf(buf + n, buflen - n, " ");
		if (i%32 == 31)
			n += scnprintf(buf + n, buflen - n, "\n");

		i++;
	}
	n += scnprintf(buf + n, buflen - n, "\n");

	if (way)
		P9_DPRINTK(P9_DEBUG_PKT, "[[[(%d) %s\n", datalen, buf);
	else
		P9_DPRINTK(P9_DEBUG_PKT, "]]](%d) %s\n", datalen, buf);
}
#else
void
p9pdu_dump(int way, struct p9_fcall *pdu)
{
}
#endif
EXPORT_SYMBOL(p9pdu_dump);

void p9stat_free(struct p9_wstat *stbuf)
{
	kfree(stbuf->name);
	kfree(stbuf->uid);
	kfree(stbuf->gid);
	kfree(stbuf->muid);
	kfree(stbuf->extension);
}
EXPORT_SYMBOL(p9stat_free);

static size_t pdu_read(struct p9_fcall *pdu, void *data, size_t size)
{
	size_t len = min(pdu->size - pdu->offset, size);
	memcpy(data, &pdu->sdata[pdu->offset], len);
	pdu->offset += len;
	return size - len;
}

static size_t pdu_write(struct p9_fcall *pdu, const void *data, size_t size)
{
	size_t len = min(pdu->capacity - pdu->size, size);
	memcpy(&pdu->sdata[pdu->size], data, len);
	pdu->size += len;
	return size - len;
}

static size_t
pdu_write_u(struct p9_fcall *pdu, const char __user *udata, size_t size)
{
<<<<<<< HEAD
	size_t len = MIN(pdu->capacity - pdu->size, size);
=======
	size_t len = min(pdu->capacity - pdu->size, size);
>>>>>>> 3cbea436
	if (copy_from_user(&pdu->sdata[pdu->size], udata, len))
		len = 0;

	pdu->size += len;
	return size - len;
}

/*
	b - int8_t
	w - int16_t
	d - int32_t
	q - int64_t
	s - string
	S - stat
	Q - qid
	D - data blob (int32_t size followed by void *, results are not freed)
	T - array of strings (int16_t count, followed by strings)
	R - array of qids (int16_t count, followed by qids)
	A - stat for 9p2000.L (p9_stat_dotl)
	? - if optional = 1, continue parsing
*/

static int
p9pdu_vreadf(struct p9_fcall *pdu, int proto_version, const char *fmt,
	va_list ap)
{
	const char *ptr;
	int errcode = 0;

	for (ptr = fmt; *ptr; ptr++) {
		switch (*ptr) {
		case 'b':{
				int8_t *val = va_arg(ap, int8_t *);
				if (pdu_read(pdu, val, sizeof(*val))) {
					errcode = -EFAULT;
					break;
				}
			}
			break;
		case 'w':{
				int16_t *val = va_arg(ap, int16_t *);
				__le16 le_val;
				if (pdu_read(pdu, &le_val, sizeof(le_val))) {
					errcode = -EFAULT;
					break;
				}
				*val = le16_to_cpu(le_val);
			}
			break;
		case 'd':{
				int32_t *val = va_arg(ap, int32_t *);
				__le32 le_val;
				if (pdu_read(pdu, &le_val, sizeof(le_val))) {
					errcode = -EFAULT;
					break;
				}
				*val = le32_to_cpu(le_val);
			}
			break;
		case 'q':{
				int64_t *val = va_arg(ap, int64_t *);
				__le64 le_val;
				if (pdu_read(pdu, &le_val, sizeof(le_val))) {
					errcode = -EFAULT;
					break;
				}
				*val = le64_to_cpu(le_val);
			}
			break;
		case 's':{
				char **sptr = va_arg(ap, char **);
				uint16_t len;

				errcode = p9pdu_readf(pdu, proto_version,
								"w", &len);
				if (errcode)
					break;

				*sptr = kmalloc(len + 1, GFP_KERNEL);
				if (*sptr == NULL) {
					errcode = -EFAULT;
					break;
				}
				if (pdu_read(pdu, *sptr, len)) {
					errcode = -EFAULT;
					kfree(*sptr);
					*sptr = NULL;
				} else
					(*sptr)[len] = 0;
			}
			break;
		case 'Q':{
				struct p9_qid *qid =
				    va_arg(ap, struct p9_qid *);

				errcode = p9pdu_readf(pdu, proto_version, "bdq",
						      &qid->type, &qid->version,
						      &qid->path);
			}
			break;
		case 'S':{
				struct p9_wstat *stbuf =
				    va_arg(ap, struct p9_wstat *);

				memset(stbuf, 0, sizeof(struct p9_wstat));
				stbuf->n_uid = stbuf->n_gid = stbuf->n_muid =
									-1;
				errcode =
				    p9pdu_readf(pdu, proto_version,
						"wwdQdddqssss?sddd",
						&stbuf->size, &stbuf->type,
						&stbuf->dev, &stbuf->qid,
						&stbuf->mode, &stbuf->atime,
						&stbuf->mtime, &stbuf->length,
						&stbuf->name, &stbuf->uid,
						&stbuf->gid, &stbuf->muid,
						&stbuf->extension,
						&stbuf->n_uid, &stbuf->n_gid,
						&stbuf->n_muid);
				if (errcode)
					p9stat_free(stbuf);
			}
			break;
		case 'D':{
				uint32_t *count = va_arg(ap, uint32_t *);
				void **data = va_arg(ap, void **);

				errcode =
				    p9pdu_readf(pdu, proto_version, "d", count);
				if (!errcode) {
					*count =
					    min_t(uint32_t, *count,
						  pdu->size - pdu->offset);
					*data = &pdu->sdata[pdu->offset];
				}
			}
			break;
		case 'T':{
				int16_t *nwname = va_arg(ap, int16_t *);
				char ***wnames = va_arg(ap, char ***);

				errcode = p9pdu_readf(pdu, proto_version,
								"w", nwname);
				if (!errcode) {
					*wnames =
					    kmalloc(sizeof(char *) * *nwname,
						    GFP_KERNEL);
					if (!*wnames)
						errcode = -ENOMEM;
				}

				if (!errcode) {
					int i;

					for (i = 0; i < *nwname; i++) {
						errcode =
						    p9pdu_readf(pdu,
								proto_version,
								"s",
								&(*wnames)[i]);
						if (errcode)
							break;
					}
				}

				if (errcode) {
					if (*wnames) {
						int i;

						for (i = 0; i < *nwname; i++)
							kfree((*wnames)[i]);
					}
					kfree(*wnames);
					*wnames = NULL;
				}
			}
			break;
		case 'R':{
				int16_t *nwqid = va_arg(ap, int16_t *);
				struct p9_qid **wqids =
				    va_arg(ap, struct p9_qid **);

				*wqids = NULL;

				errcode =
				    p9pdu_readf(pdu, proto_version, "w", nwqid);
				if (!errcode) {
					*wqids =
					    kmalloc(*nwqid *
						    sizeof(struct p9_qid),
						    GFP_KERNEL);
					if (*wqids == NULL)
						errcode = -ENOMEM;
				}

				if (!errcode) {
					int i;

					for (i = 0; i < *nwqid; i++) {
						errcode =
						    p9pdu_readf(pdu,
								proto_version,
								"Q",
								&(*wqids)[i]);
						if (errcode)
							break;
					}
				}

				if (errcode) {
					kfree(*wqids);
					*wqids = NULL;
				}
			}
			break;
		case 'A': {
				struct p9_stat_dotl *stbuf =
				    va_arg(ap, struct p9_stat_dotl *);

				memset(stbuf, 0, sizeof(struct p9_stat_dotl));
				errcode =
				    p9pdu_readf(pdu, proto_version,
					"qQdddqqqqqqqqqqqqqqq",
					&stbuf->st_result_mask,
					&stbuf->qid,
					&stbuf->st_mode,
					&stbuf->st_uid, &stbuf->st_gid,
					&stbuf->st_nlink,
					&stbuf->st_rdev, &stbuf->st_size,
					&stbuf->st_blksize, &stbuf->st_blocks,
					&stbuf->st_atime_sec,
					&stbuf->st_atime_nsec,
					&stbuf->st_mtime_sec,
					&stbuf->st_mtime_nsec,
					&stbuf->st_ctime_sec,
					&stbuf->st_ctime_nsec,
					&stbuf->st_btime_sec,
					&stbuf->st_btime_nsec,
					&stbuf->st_gen,
					&stbuf->st_data_version);
			}
			break;
		case '?':
			if ((proto_version != p9_proto_2000u) &&
				(proto_version != p9_proto_2000L))
				return 0;
			break;
		default:
			BUG();
			break;
		}

		if (errcode)
			break;
	}

	return errcode;
}

int
p9pdu_vwritef(struct p9_fcall *pdu, int proto_version, const char *fmt,
	va_list ap)
{
	const char *ptr;
	int errcode = 0;

	for (ptr = fmt; *ptr; ptr++) {
		switch (*ptr) {
		case 'b':{
				int8_t val = va_arg(ap, int);
				if (pdu_write(pdu, &val, sizeof(val)))
					errcode = -EFAULT;
			}
			break;
		case 'w':{
				__le16 val = cpu_to_le16(va_arg(ap, int));
				if (pdu_write(pdu, &val, sizeof(val)))
					errcode = -EFAULT;
			}
			break;
		case 'd':{
				__le32 val = cpu_to_le32(va_arg(ap, int32_t));
				if (pdu_write(pdu, &val, sizeof(val)))
					errcode = -EFAULT;
			}
			break;
		case 'q':{
				__le64 val = cpu_to_le64(va_arg(ap, int64_t));
				if (pdu_write(pdu, &val, sizeof(val)))
					errcode = -EFAULT;
			}
			break;
		case 's':{
				const char *sptr = va_arg(ap, const char *);
				uint16_t len = 0;
				if (sptr)
<<<<<<< HEAD
					len = MIN(strlen(sptr), USHRT_MAX);
=======
					len = min_t(uint16_t, strlen(sptr),
								USHRT_MAX);
>>>>>>> 3cbea436

				errcode = p9pdu_writef(pdu, proto_version,
								"w", len);
				if (!errcode && pdu_write(pdu, sptr, len))
					errcode = -EFAULT;
			}
			break;
		case 'Q':{
				const struct p9_qid *qid =
				    va_arg(ap, const struct p9_qid *);
				errcode =
				    p9pdu_writef(pdu, proto_version, "bdq",
						 qid->type, qid->version,
						 qid->path);
			} break;
		case 'S':{
				const struct p9_wstat *stbuf =
				    va_arg(ap, const struct p9_wstat *);
				errcode =
				    p9pdu_writef(pdu, proto_version,
						 "wwdQdddqssss?sddd",
						 stbuf->size, stbuf->type,
						 stbuf->dev, &stbuf->qid,
						 stbuf->mode, stbuf->atime,
						 stbuf->mtime, stbuf->length,
						 stbuf->name, stbuf->uid,
						 stbuf->gid, stbuf->muid,
						 stbuf->extension, stbuf->n_uid,
						 stbuf->n_gid, stbuf->n_muid);
			} break;
		case 'D':{
				uint32_t count = va_arg(ap, uint32_t);
				const void *data = va_arg(ap, const void *);

				errcode = p9pdu_writef(pdu, proto_version, "d",
									count);
				if (!errcode && pdu_write(pdu, data, count))
					errcode = -EFAULT;
			}
			break;
		case 'U':{
				int32_t count = va_arg(ap, int32_t);
				const char __user *udata =
						va_arg(ap, const void __user *);
				errcode = p9pdu_writef(pdu, proto_version, "d",
									count);
				if (!errcode && pdu_write_u(pdu, udata, count))
					errcode = -EFAULT;
			}
			break;
		case 'T':{
				int16_t nwname = va_arg(ap, int);
				const char **wnames = va_arg(ap, const char **);

				errcode = p9pdu_writef(pdu, proto_version, "w",
									nwname);
				if (!errcode) {
					int i;

					for (i = 0; i < nwname; i++) {
						errcode =
						    p9pdu_writef(pdu,
								proto_version,
								 "s",
								 wnames[i]);
						if (errcode)
							break;
					}
				}
			}
			break;
		case 'R':{
				int16_t nwqid = va_arg(ap, int);
				struct p9_qid *wqids =
				    va_arg(ap, struct p9_qid *);

				errcode = p9pdu_writef(pdu, proto_version, "w",
									nwqid);
				if (!errcode) {
					int i;

					for (i = 0; i < nwqid; i++) {
						errcode =
						    p9pdu_writef(pdu,
								proto_version,
								 "Q",
								 &wqids[i]);
						if (errcode)
							break;
					}
				}
			}
			break;
		case 'I':{
				struct p9_iattr_dotl *p9attr = va_arg(ap,
							struct p9_iattr_dotl *);

				errcode = p9pdu_writef(pdu, proto_version,
							"ddddqqqqq",
							p9attr->valid,
							p9attr->mode,
							p9attr->uid,
							p9attr->gid,
							p9attr->size,
							p9attr->atime_sec,
							p9attr->atime_nsec,
							p9attr->mtime_sec,
							p9attr->mtime_nsec);
			}
			break;
		case '?':
			if ((proto_version != p9_proto_2000u) &&
				(proto_version != p9_proto_2000L))
				return 0;
			break;
		default:
			BUG();
			break;
		}

		if (errcode)
			break;
	}

	return errcode;
}

int p9pdu_readf(struct p9_fcall *pdu, int proto_version, const char *fmt, ...)
{
	va_list ap;
	int ret;

	va_start(ap, fmt);
	ret = p9pdu_vreadf(pdu, proto_version, fmt, ap);
	va_end(ap);

	return ret;
}

static int
p9pdu_writef(struct p9_fcall *pdu, int proto_version, const char *fmt, ...)
{
	va_list ap;
	int ret;

	va_start(ap, fmt);
	ret = p9pdu_vwritef(pdu, proto_version, fmt, ap);
	va_end(ap);

	return ret;
}

int p9stat_read(char *buf, int len, struct p9_wstat *st, int proto_version)
{
	struct p9_fcall fake_pdu;
	int ret;

	fake_pdu.size = len;
	fake_pdu.capacity = len;
	fake_pdu.sdata = buf;
	fake_pdu.offset = 0;

	ret = p9pdu_readf(&fake_pdu, proto_version, "S", st);
	if (ret) {
		P9_DPRINTK(P9_DEBUG_9P, "<<< p9stat_read failed: %d\n", ret);
		p9pdu_dump(1, &fake_pdu);
	}

	return ret;
}
EXPORT_SYMBOL(p9stat_read);

int p9pdu_prepare(struct p9_fcall *pdu, int16_t tag, int8_t type)
{
	return p9pdu_writef(pdu, 0, "dbw", 0, type, tag);
}

int p9pdu_finalize(struct p9_fcall *pdu)
{
	int size = pdu->size;
	int err;

	pdu->size = 0;
	err = p9pdu_writef(pdu, 0, "d", size);
	pdu->size = size;

#ifdef CONFIG_NET_9P_DEBUG
	if ((p9_debug_level & P9_DEBUG_PKT) == P9_DEBUG_PKT)
		p9pdu_dump(0, pdu);
#endif

	P9_DPRINTK(P9_DEBUG_9P, ">>> size=%d type: %d tag: %d\n", pdu->size,
							pdu->id, pdu->tag);

	return err;
}

void p9pdu_reset(struct p9_fcall *pdu)
{
	pdu->offset = 0;
	pdu->size = 0;
}

int p9dirent_read(char *buf, int len, struct p9_dirent *dirent,
						int proto_version)
{
	struct p9_fcall fake_pdu;
	int ret;
	char *nameptr;

	fake_pdu.size = len;
	fake_pdu.capacity = len;
	fake_pdu.sdata = buf;
	fake_pdu.offset = 0;

	ret = p9pdu_readf(&fake_pdu, proto_version, "Qqbs", &dirent->qid,
			&dirent->d_off, &dirent->d_type, &nameptr);
	if (ret) {
		P9_DPRINTK(P9_DEBUG_9P, "<<< p9dirent_read failed: %d\n", ret);
		p9pdu_dump(1, &fake_pdu);
		goto out;
	}

	strcpy(dirent->d_name, nameptr);

out:
	return fake_pdu.offset;
}
EXPORT_SYMBOL(p9dirent_read);<|MERGE_RESOLUTION|>--- conflicted
+++ resolved
@@ -106,11 +106,7 @@
 static size_t
 pdu_write_u(struct p9_fcall *pdu, const char __user *udata, size_t size)
 {
-<<<<<<< HEAD
-	size_t len = MIN(pdu->capacity - pdu->size, size);
-=======
 	size_t len = min(pdu->capacity - pdu->size, size);
->>>>>>> 3cbea436
 	if (copy_from_user(&pdu->sdata[pdu->size], udata, len))
 		len = 0;
 
@@ -407,12 +403,8 @@
 				const char *sptr = va_arg(ap, const char *);
 				uint16_t len = 0;
 				if (sptr)
-<<<<<<< HEAD
-					len = MIN(strlen(sptr), USHRT_MAX);
-=======
 					len = min_t(uint16_t, strlen(sptr),
 								USHRT_MAX);
->>>>>>> 3cbea436
 
 				errcode = p9pdu_writef(pdu, proto_version,
 								"w", len);
