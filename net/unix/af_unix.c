/*
 * NET4:	Implementation of BSD Unix domain sockets.
 *
 * Authors:	Alan Cox, <alan@lxorguk.ukuu.org.uk>
 *
 *		This program is free software; you can redistribute it and/or
 *		modify it under the terms of the GNU General Public License
 *		as published by the Free Software Foundation; either version
 *		2 of the License, or (at your option) any later version.
 *
 * Fixes:
 *		Linus Torvalds	:	Assorted bug cures.
 *		Niibe Yutaka	:	async I/O support.
 *		Carsten Paeth	:	PF_UNIX check, address fixes.
 *		Alan Cox	:	Limit size of allocated blocks.
 *		Alan Cox	:	Fixed the stupid socketpair bug.
 *		Alan Cox	:	BSD compatibility fine tuning.
 *		Alan Cox	:	Fixed a bug in connect when interrupted.
 *		Alan Cox	:	Sorted out a proper draft version of
 *					file descriptor passing hacked up from
 *					Mike Shaver's work.
 *		Marty Leisner	:	Fixes to fd passing
 *		Nick Nevin	:	recvmsg bugfix.
 *		Alan Cox	:	Started proper garbage collector
 *		Heiko EiBfeldt	:	Missing verify_area check
 *		Alan Cox	:	Started POSIXisms
 *		Andreas Schwab	:	Replace inode by dentry for proper
 *					reference counting
 *		Kirk Petersen	:	Made this a module
 *	    Christoph Rohland	:	Elegant non-blocking accept/connect algorithm.
 *					Lots of bug fixes.
 *	     Alexey Kuznetosv	:	Repaired (I hope) bugs introduces
 *					by above two patches.
 *	     Andrea Arcangeli	:	If possible we block in connect(2)
 *					if the max backlog of the listen socket
 *					is been reached. This won't break
 *					old apps and it will avoid huge amount
 *					of socks hashed (this for unix_gc()
 *					performances reasons).
 *					Security fix that limits the max
 *					number of socks to 2*max_files and
 *					the number of skb queueable in the
 *					dgram receiver.
 *		Artur Skawina   :	Hash function optimizations
 *	     Alexey Kuznetsov   :	Full scale SMP. Lot of bugs are introduced 8)
 *	      Malcolm Beattie   :	Set peercred for socketpair
 *	     Michal Ostrowski   :       Module initialization cleanup.
 *	     Arnaldo C. Melo	:	Remove MOD_{INC,DEC}_USE_COUNT,
 *	     				the core infrastructure is doing that
 *	     				for all net proto families now (2.5.69+)
 *
 *
 * Known differences from reference BSD that was tested:
 *
 *	[TO FIX]
 *	ECONNREFUSED is not returned from one end of a connected() socket to the
 *		other the moment one end closes.
 *	fstat() doesn't return st_dev=0, and give the blksize as high water mark
 *		and a fake inode identifier (nor the BSD first socket fstat twice bug).
 *	[NOT TO FIX]
 *	accept() returns a path name even if the connecting socket has closed
 *		in the meantime (BSD loses the path and gives up).
 *	accept() returns 0 length path for an unbound connector. BSD returns 16
 *		and a null first byte in the path (but not for gethost/peername - BSD bug ??)
 *	socketpair(...SOCK_RAW..) doesn't panic the kernel.
 *	BSD af_unix apparently has connect forgetting to block properly.
 *		(need to check this with the POSIX spec in detail)
 *
 * Differences from 2.0.0-11-... (ANK)
 *	Bug fixes and improvements.
 *		- client shutdown killed server socket.
 *		- removed all useless cli/sti pairs.
 *
 *	Semantic changes/extensions.
 *		- generic control message passing.
 *		- SCM_CREDENTIALS control message.
 *		- "Abstract" (not FS based) socket bindings.
 *		  Abstract names are sequences of bytes (not zero terminated)
 *		  started by 0, so that this name space does not intersect
 *		  with BSD names.
 */

#include <linux/module.h>
#include <linux/kernel.h>
#include <linux/signal.h>
#include <linux/sched.h>
#include <linux/errno.h>
#include <linux/string.h>
#include <linux/stat.h>
#include <linux/dcache.h>
#include <linux/namei.h>
#include <linux/socket.h>
#include <linux/un.h>
#include <linux/fcntl.h>
#include <linux/termios.h>
#include <linux/sockios.h>
#include <linux/net.h>
#include <linux/in.h>
#include <linux/fs.h>
#include <linux/slab.h>
#include <asm/uaccess.h>
#include <linux/skbuff.h>
#include <linux/netdevice.h>
#include <net/net_namespace.h>
#include <net/sock.h>
#include <net/tcp_states.h>
#include <net/af_unix.h>
#include <linux/proc_fs.h>
#include <linux/seq_file.h>
#include <net/scm.h>
#include <linux/init.h>
#include <linux/poll.h>
#include <linux/rtnetlink.h>
#include <linux/mount.h>
#include <net/checksum.h>
#include <linux/security.h>

static struct hlist_head unix_socket_table[UNIX_HASH_SIZE + 1];
static DEFINE_SPINLOCK(unix_table_lock);
static atomic_long_t unix_nr_socks;

#define unix_sockets_unbound	(&unix_socket_table[UNIX_HASH_SIZE])

#define UNIX_ABSTRACT(sk)	(unix_sk(sk)->addr->hash != UNIX_HASH_SIZE)

#ifdef CONFIG_SECURITY_NETWORK
static void unix_get_secdata(struct scm_cookie *scm, struct sk_buff *skb)
{
	memcpy(UNIXSID(skb), &scm->secid, sizeof(u32));
}

static inline void unix_set_secdata(struct scm_cookie *scm, struct sk_buff *skb)
{
	scm->secid = *UNIXSID(skb);
}
#else
static inline void unix_get_secdata(struct scm_cookie *scm, struct sk_buff *skb)
{ }

static inline void unix_set_secdata(struct scm_cookie *scm, struct sk_buff *skb)
{ }
#endif /* CONFIG_SECURITY_NETWORK */

/*
 *  SMP locking strategy:
 *    hash table is protected with spinlock unix_table_lock
 *    each socket state is protected by separate spin lock.
 */

static inline unsigned unix_hash_fold(__wsum n)
{
	unsigned hash = (__force unsigned)n;
	hash ^= hash>>16;
	hash ^= hash>>8;
	return hash&(UNIX_HASH_SIZE-1);
}

#define unix_peer(sk) (unix_sk(sk)->peer)

static inline int unix_our_peer(struct sock *sk, struct sock *osk)
{
	return unix_peer(osk) == sk;
}

static inline int unix_may_send(struct sock *sk, struct sock *osk)
{
	return unix_peer(osk) == NULL || unix_our_peer(sk, osk);
}

static inline int unix_recvq_full(struct sock const *sk)
{
	return skb_queue_len(&sk->sk_receive_queue) > sk->sk_max_ack_backlog;
}

static struct sock *unix_peer_get(struct sock *s)
{
	struct sock *peer;

	unix_state_lock(s);
	peer = unix_peer(s);
	if (peer)
		sock_hold(peer);
	unix_state_unlock(s);
	return peer;
}

static inline void unix_release_addr(struct unix_address *addr)
{
	if (atomic_dec_and_test(&addr->refcnt))
		kfree(addr);
}

/*
 *	Check unix socket name:
 *		- should be not zero length.
 *	        - if started by not zero, should be NULL terminated (FS object)
 *		- if started by zero, it is abstract name.
 */

static int unix_mkname(struct sockaddr_un *sunaddr, int len, unsigned *hashp)
{
	if (len <= sizeof(short) || len > sizeof(*sunaddr))
		return -EINVAL;
	if (!sunaddr || sunaddr->sun_family != AF_UNIX)
		return -EINVAL;
	if (sunaddr->sun_path[0]) {
		/*
		 * This may look like an off by one error but it is a bit more
		 * subtle. 108 is the longest valid AF_UNIX path for a binding.
		 * sun_path[108] doesnt as such exist.  However in kernel space
		 * we are guaranteed that it is a valid memory location in our
		 * kernel address buffer.
		 */
		((char *)sunaddr)[len] = 0;
		len = strlen(sunaddr->sun_path)+1+sizeof(short);
		return len;
	}

	*hashp = unix_hash_fold(csum_partial(sunaddr, len, 0));
	return len;
}

static void __unix_remove_socket(struct sock *sk)
{
	sk_del_node_init(sk);
}

static void __unix_insert_socket(struct hlist_head *list, struct sock *sk)
{
	WARN_ON(!sk_unhashed(sk));
	sk_add_node(sk, list);
}

static inline void unix_remove_socket(struct sock *sk)
{
	spin_lock(&unix_table_lock);
	__unix_remove_socket(sk);
	spin_unlock(&unix_table_lock);
}

static inline void unix_insert_socket(struct hlist_head *list, struct sock *sk)
{
	spin_lock(&unix_table_lock);
	__unix_insert_socket(list, sk);
	spin_unlock(&unix_table_lock);
}

static struct sock *__unix_find_socket_byname(struct net *net,
					      struct sockaddr_un *sunname,
					      int len, int type, unsigned hash)
{
	struct sock *s;
	struct hlist_node *node;

	sk_for_each(s, node, &unix_socket_table[hash ^ type]) {
		struct unix_sock *u = unix_sk(s);

		if (!net_eq(sock_net(s), net))
			continue;

		if (u->addr->len == len &&
		    !memcmp(u->addr->name, sunname, len))
			goto found;
	}
	s = NULL;
found:
	return s;
}

static inline struct sock *unix_find_socket_byname(struct net *net,
						   struct sockaddr_un *sunname,
						   int len, int type,
						   unsigned hash)
{
	struct sock *s;

	spin_lock(&unix_table_lock);
	s = __unix_find_socket_byname(net, sunname, len, type, hash);
	if (s)
		sock_hold(s);
	spin_unlock(&unix_table_lock);
	return s;
}

static struct sock *unix_find_socket_byinode(struct inode *i)
{
	struct sock *s;
	struct hlist_node *node;

	spin_lock(&unix_table_lock);
	sk_for_each(s, node,
		    &unix_socket_table[i->i_ino & (UNIX_HASH_SIZE - 1)]) {
		struct dentry *dentry = unix_sk(s)->dentry;

		if (dentry && dentry->d_inode == i) {
			sock_hold(s);
			goto found;
		}
	}
	s = NULL;
found:
	spin_unlock(&unix_table_lock);
	return s;
}

static inline int unix_writable(struct sock *sk)
{
	return (atomic_read(&sk->sk_wmem_alloc) << 2) <= sk->sk_sndbuf;
}

static void unix_write_space(struct sock *sk)
{
	struct socket_wq *wq;

	rcu_read_lock();
	if (unix_writable(sk)) {
		wq = rcu_dereference(sk->sk_wq);
		if (wq_has_sleeper(wq))
<<<<<<< HEAD
			wake_up_interruptible_sync(&wq->wait);
=======
			wake_up_interruptible_sync_poll(&wq->wait,
				POLLOUT | POLLWRNORM | POLLWRBAND);
>>>>>>> 3cbea436
		sk_wake_async(sk, SOCK_WAKE_SPACE, POLL_OUT);
	}
	rcu_read_unlock();
}

/* When dgram socket disconnects (or changes its peer), we clear its receive
 * queue of packets arrived from previous peer. First, it allows to do
 * flow control based only on wmem_alloc; second, sk connected to peer
 * may receive messages only from that peer. */
static void unix_dgram_disconnected(struct sock *sk, struct sock *other)
{
	if (!skb_queue_empty(&sk->sk_receive_queue)) {
		skb_queue_purge(&sk->sk_receive_queue);
		wake_up_interruptible_all(&unix_sk(sk)->peer_wait);

		/* If one link of bidirectional dgram pipe is disconnected,
		 * we signal error. Messages are lost. Do not make this,
		 * when peer was not connected to us.
		 */
		if (!sock_flag(other, SOCK_DEAD) && unix_peer(other) == sk) {
			other->sk_err = ECONNRESET;
			other->sk_error_report(other);
		}
	}
}

static void unix_sock_destructor(struct sock *sk)
{
	struct unix_sock *u = unix_sk(sk);

	skb_queue_purge(&sk->sk_receive_queue);

	WARN_ON(atomic_read(&sk->sk_wmem_alloc));
	WARN_ON(!sk_unhashed(sk));
	WARN_ON(sk->sk_socket);
	if (!sock_flag(sk, SOCK_DEAD)) {
		printk(KERN_INFO "Attempt to release alive unix socket: %p\n", sk);
		return;
	}

	if (u->addr)
		unix_release_addr(u->addr);

	atomic_long_dec(&unix_nr_socks);
	local_bh_disable();
	sock_prot_inuse_add(sock_net(sk), sk->sk_prot, -1);
	local_bh_enable();
#ifdef UNIX_REFCNT_DEBUG
	printk(KERN_DEBUG "UNIX %p is destroyed, %ld are still alive.\n", sk,
		atomic_long_read(&unix_nr_socks));
#endif
}

static int unix_release_sock(struct sock *sk, int embrion)
{
	struct unix_sock *u = unix_sk(sk);
	struct dentry *dentry;
	struct vfsmount *mnt;
	struct sock *skpair;
	struct sk_buff *skb;
	int state;

	unix_remove_socket(sk);

	/* Clear state */
	unix_state_lock(sk);
	sock_orphan(sk);
	sk->sk_shutdown = SHUTDOWN_MASK;
	dentry	     = u->dentry;
	u->dentry    = NULL;
	mnt	     = u->mnt;
	u->mnt	     = NULL;
	state = sk->sk_state;
	sk->sk_state = TCP_CLOSE;
	unix_state_unlock(sk);

	wake_up_interruptible_all(&u->peer_wait);

	skpair = unix_peer(sk);

	if (skpair != NULL) {
		if (sk->sk_type == SOCK_STREAM || sk->sk_type == SOCK_SEQPACKET) {
			unix_state_lock(skpair);
			/* No more writes */
			skpair->sk_shutdown = SHUTDOWN_MASK;
			if (!skb_queue_empty(&sk->sk_receive_queue) || embrion)
				skpair->sk_err = ECONNRESET;
			unix_state_unlock(skpair);
			skpair->sk_state_change(skpair);
			sk_wake_async(skpair, SOCK_WAKE_WAITD, POLL_HUP);
		}
		sock_put(skpair); /* It may now die */
		unix_peer(sk) = NULL;
	}

	/* Try to flush out this socket. Throw out buffers at least */

	while ((skb = skb_dequeue(&sk->sk_receive_queue)) != NULL) {
		if (state == TCP_LISTEN)
			unix_release_sock(skb->sk, 1);
		/* passed fds are erased in the kfree_skb hook	      */
		kfree_skb(skb);
	}

	if (dentry) {
		dput(dentry);
		mntput(mnt);
	}

	sock_put(sk);

	/* ---- Socket is dead now and most probably destroyed ---- */

	/*
	 * Fixme: BSD difference: In BSD all sockets connected to use get
	 *	  ECONNRESET and we die on the spot. In Linux we behave
	 *	  like files and pipes do and wait for the last
	 *	  dereference.
	 *
	 * Can't we simply set sock->err?
	 *
	 *	  What the above comment does talk about? --ANK(980817)
	 */

	if (unix_tot_inflight)
		unix_gc();		/* Garbage collect fds */

	return 0;
}

static void init_peercred(struct sock *sk)
{
	put_pid(sk->sk_peer_pid);
	if (sk->sk_peer_cred)
		put_cred(sk->sk_peer_cred);
	sk->sk_peer_pid  = get_pid(task_tgid(current));
	sk->sk_peer_cred = get_current_cred();
}

static void copy_peercred(struct sock *sk, struct sock *peersk)
{
	put_pid(sk->sk_peer_pid);
	if (sk->sk_peer_cred)
		put_cred(sk->sk_peer_cred);
	sk->sk_peer_pid  = get_pid(peersk->sk_peer_pid);
	sk->sk_peer_cred = get_cred(peersk->sk_peer_cred);
}

static int unix_listen(struct socket *sock, int backlog)
{
	int err;
	struct sock *sk = sock->sk;
	struct unix_sock *u = unix_sk(sk);
	struct pid *old_pid = NULL;
	const struct cred *old_cred = NULL;

	err = -EOPNOTSUPP;
	if (sock->type != SOCK_STREAM && sock->type != SOCK_SEQPACKET)
		goto out;	/* Only stream/seqpacket sockets accept */
	err = -EINVAL;
	if (!u->addr)
		goto out;	/* No listens on an unbound socket */
	unix_state_lock(sk);
	if (sk->sk_state != TCP_CLOSE && sk->sk_state != TCP_LISTEN)
		goto out_unlock;
	if (backlog > sk->sk_max_ack_backlog)
		wake_up_interruptible_all(&u->peer_wait);
	sk->sk_max_ack_backlog	= backlog;
	sk->sk_state		= TCP_LISTEN;
	/* set credentials so connect can copy them */
	init_peercred(sk);
	err = 0;

out_unlock:
	unix_state_unlock(sk);
	put_pid(old_pid);
	if (old_cred)
		put_cred(old_cred);
out:
	return err;
}

static int unix_release(struct socket *);
static int unix_bind(struct socket *, struct sockaddr *, int);
static int unix_stream_connect(struct socket *, struct sockaddr *,
			       int addr_len, int flags);
static int unix_socketpair(struct socket *, struct socket *);
static int unix_accept(struct socket *, struct socket *, int);
static int unix_getname(struct socket *, struct sockaddr *, int *, int);
static unsigned int unix_poll(struct file *, struct socket *, poll_table *);
static unsigned int unix_dgram_poll(struct file *, struct socket *,
				    poll_table *);
static int unix_ioctl(struct socket *, unsigned int, unsigned long);
static int unix_shutdown(struct socket *, int);
static int unix_stream_sendmsg(struct kiocb *, struct socket *,
			       struct msghdr *, size_t);
static int unix_stream_recvmsg(struct kiocb *, struct socket *,
			       struct msghdr *, size_t, int);
static int unix_dgram_sendmsg(struct kiocb *, struct socket *,
			      struct msghdr *, size_t);
static int unix_dgram_recvmsg(struct kiocb *, struct socket *,
			      struct msghdr *, size_t, int);
static int unix_dgram_connect(struct socket *, struct sockaddr *,
			      int, int);
static int unix_seqpacket_sendmsg(struct kiocb *, struct socket *,
				  struct msghdr *, size_t);

static const struct proto_ops unix_stream_ops = {
	.family =	PF_UNIX,
	.owner =	THIS_MODULE,
	.release =	unix_release,
	.bind =		unix_bind,
	.connect =	unix_stream_connect,
	.socketpair =	unix_socketpair,
	.accept =	unix_accept,
	.getname =	unix_getname,
	.poll =		unix_poll,
	.ioctl =	unix_ioctl,
	.listen =	unix_listen,
	.shutdown =	unix_shutdown,
	.setsockopt =	sock_no_setsockopt,
	.getsockopt =	sock_no_getsockopt,
	.sendmsg =	unix_stream_sendmsg,
	.recvmsg =	unix_stream_recvmsg,
	.mmap =		sock_no_mmap,
	.sendpage =	sock_no_sendpage,
};

static const struct proto_ops unix_dgram_ops = {
	.family =	PF_UNIX,
	.owner =	THIS_MODULE,
	.release =	unix_release,
	.bind =		unix_bind,
	.connect =	unix_dgram_connect,
	.socketpair =	unix_socketpair,
	.accept =	sock_no_accept,
	.getname =	unix_getname,
	.poll =		unix_dgram_poll,
	.ioctl =	unix_ioctl,
	.listen =	sock_no_listen,
	.shutdown =	unix_shutdown,
	.setsockopt =	sock_no_setsockopt,
	.getsockopt =	sock_no_getsockopt,
	.sendmsg =	unix_dgram_sendmsg,
	.recvmsg =	unix_dgram_recvmsg,
	.mmap =		sock_no_mmap,
	.sendpage =	sock_no_sendpage,
};

static const struct proto_ops unix_seqpacket_ops = {
	.family =	PF_UNIX,
	.owner =	THIS_MODULE,
	.release =	unix_release,
	.bind =		unix_bind,
	.connect =	unix_stream_connect,
	.socketpair =	unix_socketpair,
	.accept =	unix_accept,
	.getname =	unix_getname,
	.poll =		unix_dgram_poll,
	.ioctl =	unix_ioctl,
	.listen =	unix_listen,
	.shutdown =	unix_shutdown,
	.setsockopt =	sock_no_setsockopt,
	.getsockopt =	sock_no_getsockopt,
	.sendmsg =	unix_seqpacket_sendmsg,
	.recvmsg =	unix_dgram_recvmsg,
	.mmap =		sock_no_mmap,
	.sendpage =	sock_no_sendpage,
};

static struct proto unix_proto = {
	.name			= "UNIX",
	.owner			= THIS_MODULE,
	.obj_size		= sizeof(struct unix_sock),
};

/*
 * AF_UNIX sockets do not interact with hardware, hence they
 * dont trigger interrupts - so it's safe for them to have
 * bh-unsafe locking for their sk_receive_queue.lock. Split off
 * this special lock-class by reinitializing the spinlock key:
 */
static struct lock_class_key af_unix_sk_receive_queue_lock_key;

static struct sock *unix_create1(struct net *net, struct socket *sock)
{
	struct sock *sk = NULL;
	struct unix_sock *u;

	atomic_long_inc(&unix_nr_socks);
	if (atomic_long_read(&unix_nr_socks) > 2 * get_max_files())
		goto out;

	sk = sk_alloc(net, PF_UNIX, GFP_KERNEL, &unix_proto);
	if (!sk)
		goto out;

	sock_init_data(sock, sk);
	lockdep_set_class(&sk->sk_receive_queue.lock,
				&af_unix_sk_receive_queue_lock_key);

	sk->sk_write_space	= unix_write_space;
	sk->sk_max_ack_backlog	= net->unx.sysctl_max_dgram_qlen;
	sk->sk_destruct		= unix_sock_destructor;
	u	  = unix_sk(sk);
	u->dentry = NULL;
	u->mnt	  = NULL;
	spin_lock_init(&u->lock);
	atomic_long_set(&u->inflight, 0);
	INIT_LIST_HEAD(&u->link);
	mutex_init(&u->readlock); /* single task reading lock */
	init_waitqueue_head(&u->peer_wait);
	unix_insert_socket(unix_sockets_unbound, sk);
out:
	if (sk == NULL)
		atomic_long_dec(&unix_nr_socks);
	else {
		local_bh_disable();
		sock_prot_inuse_add(sock_net(sk), sk->sk_prot, 1);
		local_bh_enable();
	}
	return sk;
}

static int unix_create(struct net *net, struct socket *sock, int protocol,
		       int kern)
{
	if (protocol && protocol != PF_UNIX)
		return -EPROTONOSUPPORT;

	sock->state = SS_UNCONNECTED;

	switch (sock->type) {
	case SOCK_STREAM:
		sock->ops = &unix_stream_ops;
		break;
		/*
		 *	Believe it or not BSD has AF_UNIX, SOCK_RAW though
		 *	nothing uses it.
		 */
	case SOCK_RAW:
		sock->type = SOCK_DGRAM;
	case SOCK_DGRAM:
		sock->ops = &unix_dgram_ops;
		break;
	case SOCK_SEQPACKET:
		sock->ops = &unix_seqpacket_ops;
		break;
	default:
		return -ESOCKTNOSUPPORT;
	}

	return unix_create1(net, sock) ? 0 : -ENOMEM;
}

static int unix_release(struct socket *sock)
{
	struct sock *sk = sock->sk;

	if (!sk)
		return 0;

	sock->sk = NULL;

	return unix_release_sock(sk, 0);
}

static int unix_autobind(struct socket *sock)
{
	struct sock *sk = sock->sk;
	struct net *net = sock_net(sk);
	struct unix_sock *u = unix_sk(sk);
	static u32 ordernum = 1;
	struct unix_address *addr;
	int err;
	unsigned int retries = 0;

	mutex_lock(&u->readlock);

	err = 0;
	if (u->addr)
		goto out;

	err = -ENOMEM;
	addr = kzalloc(sizeof(*addr) + sizeof(short) + 16, GFP_KERNEL);
	if (!addr)
		goto out;

	addr->name->sun_family = AF_UNIX;
	atomic_set(&addr->refcnt, 1);

retry:
	addr->len = sprintf(addr->name->sun_path+1, "%05x", ordernum) + 1 + sizeof(short);
	addr->hash = unix_hash_fold(csum_partial(addr->name, addr->len, 0));

	spin_lock(&unix_table_lock);
	ordernum = (ordernum+1)&0xFFFFF;

	if (__unix_find_socket_byname(net, addr->name, addr->len, sock->type,
				      addr->hash)) {
		spin_unlock(&unix_table_lock);
		/*
		 * __unix_find_socket_byname() may take long time if many names
		 * are already in use.
		 */
		cond_resched();
		/* Give up if all names seems to be in use. */
		if (retries++ == 0xFFFFF) {
			err = -ENOSPC;
			kfree(addr);
			goto out;
		}
		goto retry;
	}
	addr->hash ^= sk->sk_type;

	__unix_remove_socket(sk);
	u->addr = addr;
	__unix_insert_socket(&unix_socket_table[addr->hash], sk);
	spin_unlock(&unix_table_lock);
	err = 0;

out:	mutex_unlock(&u->readlock);
	return err;
}

static struct sock *unix_find_other(struct net *net,
				    struct sockaddr_un *sunname, int len,
				    int type, unsigned hash, int *error)
{
	struct sock *u;
	struct path path;
	int err = 0;

	if (sunname->sun_path[0]) {
		struct inode *inode;
		err = kern_path(sunname->sun_path, LOOKUP_FOLLOW, &path);
		if (err)
			goto fail;
		inode = path.dentry->d_inode;
		err = inode_permission(inode, MAY_WRITE);
		if (err)
			goto put_fail;

		err = -ECONNREFUSED;
		if (!S_ISSOCK(inode->i_mode))
			goto put_fail;
		u = unix_find_socket_byinode(inode);
		if (!u)
			goto put_fail;

		if (u->sk_type == type)
			touch_atime(path.mnt, path.dentry);

		path_put(&path);

		err = -EPROTOTYPE;
		if (u->sk_type != type) {
			sock_put(u);
			goto fail;
		}
	} else {
		err = -ECONNREFUSED;
		u = unix_find_socket_byname(net, sunname, len, type, hash);
		if (u) {
			struct dentry *dentry;
			dentry = unix_sk(u)->dentry;
			if (dentry)
				touch_atime(unix_sk(u)->mnt, dentry);
		} else
			goto fail;
	}
	return u;

put_fail:
	path_put(&path);
fail:
	*error = err;
	return NULL;
}


static int unix_bind(struct socket *sock, struct sockaddr *uaddr, int addr_len)
{
	struct sock *sk = sock->sk;
	struct net *net = sock_net(sk);
	struct unix_sock *u = unix_sk(sk);
	struct sockaddr_un *sunaddr = (struct sockaddr_un *)uaddr;
	struct dentry *dentry = NULL;
	struct nameidata nd;
	int err;
	unsigned hash;
	struct unix_address *addr;
	struct hlist_head *list;

	err = -EINVAL;
	if (sunaddr->sun_family != AF_UNIX)
		goto out;

	if (addr_len == sizeof(short)) {
		err = unix_autobind(sock);
		goto out;
	}

	err = unix_mkname(sunaddr, addr_len, &hash);
	if (err < 0)
		goto out;
	addr_len = err;

	mutex_lock(&u->readlock);

	err = -EINVAL;
	if (u->addr)
		goto out_up;

	err = -ENOMEM;
	addr = kmalloc(sizeof(*addr)+addr_len, GFP_KERNEL);
	if (!addr)
		goto out_up;

	memcpy(addr->name, sunaddr, addr_len);
	addr->len = addr_len;
	addr->hash = hash ^ sk->sk_type;
	atomic_set(&addr->refcnt, 1);

	if (sunaddr->sun_path[0]) {
		unsigned int mode;
		err = 0;
		/*
		 * Get the parent directory, calculate the hash for last
		 * component.
		 */
		err = path_lookup(sunaddr->sun_path, LOOKUP_PARENT, &nd);
		if (err)
			goto out_mknod_parent;

		dentry = lookup_create(&nd, 0);
		err = PTR_ERR(dentry);
		if (IS_ERR(dentry))
			goto out_mknod_unlock;

		/*
		 * All right, let's create it.
		 */
		mode = S_IFSOCK |
		       (SOCK_INODE(sock)->i_mode & ~current_umask());
		err = mnt_want_write(nd.path.mnt);
		if (err)
			goto out_mknod_dput;
		err = security_path_mknod(&nd.path, dentry, mode, 0);
		if (err)
			goto out_mknod_drop_write;
		err = vfs_mknod(nd.path.dentry->d_inode, dentry, mode, 0);
out_mknod_drop_write:
		mnt_drop_write(nd.path.mnt);
		if (err)
			goto out_mknod_dput;
		mutex_unlock(&nd.path.dentry->d_inode->i_mutex);
		dput(nd.path.dentry);
		nd.path.dentry = dentry;

		addr->hash = UNIX_HASH_SIZE;
	}

	spin_lock(&unix_table_lock);

	if (!sunaddr->sun_path[0]) {
		err = -EADDRINUSE;
		if (__unix_find_socket_byname(net, sunaddr, addr_len,
					      sk->sk_type, hash)) {
			unix_release_addr(addr);
			goto out_unlock;
		}

		list = &unix_socket_table[addr->hash];
	} else {
		list = &unix_socket_table[dentry->d_inode->i_ino & (UNIX_HASH_SIZE-1)];
		u->dentry = nd.path.dentry;
		u->mnt    = nd.path.mnt;
	}

	err = 0;
	__unix_remove_socket(sk);
	u->addr = addr;
	__unix_insert_socket(list, sk);

out_unlock:
	spin_unlock(&unix_table_lock);
out_up:
	mutex_unlock(&u->readlock);
out:
	return err;

out_mknod_dput:
	dput(dentry);
out_mknod_unlock:
	mutex_unlock(&nd.path.dentry->d_inode->i_mutex);
	path_put(&nd.path);
out_mknod_parent:
	if (err == -EEXIST)
		err = -EADDRINUSE;
	unix_release_addr(addr);
	goto out_up;
}

static void unix_state_double_lock(struct sock *sk1, struct sock *sk2)
{
	if (unlikely(sk1 == sk2) || !sk2) {
		unix_state_lock(sk1);
		return;
	}
	if (sk1 < sk2) {
		unix_state_lock(sk1);
		unix_state_lock_nested(sk2);
	} else {
		unix_state_lock(sk2);
		unix_state_lock_nested(sk1);
	}
}

static void unix_state_double_unlock(struct sock *sk1, struct sock *sk2)
{
	if (unlikely(sk1 == sk2) || !sk2) {
		unix_state_unlock(sk1);
		return;
	}
	unix_state_unlock(sk1);
	unix_state_unlock(sk2);
}

static int unix_dgram_connect(struct socket *sock, struct sockaddr *addr,
			      int alen, int flags)
{
	struct sock *sk = sock->sk;
	struct net *net = sock_net(sk);
	struct sockaddr_un *sunaddr = (struct sockaddr_un *)addr;
	struct sock *other;
	unsigned hash;
	int err;

	if (addr->sa_family != AF_UNSPEC) {
		err = unix_mkname(sunaddr, alen, &hash);
		if (err < 0)
			goto out;
		alen = err;

		if (test_bit(SOCK_PASSCRED, &sock->flags) &&
		    !unix_sk(sk)->addr && (err = unix_autobind(sock)) != 0)
			goto out;

restart:
		other = unix_find_other(net, sunaddr, alen, sock->type, hash, &err);
		if (!other)
			goto out;

		unix_state_double_lock(sk, other);

		/* Apparently VFS overslept socket death. Retry. */
		if (sock_flag(other, SOCK_DEAD)) {
			unix_state_double_unlock(sk, other);
			sock_put(other);
			goto restart;
		}

		err = -EPERM;
		if (!unix_may_send(sk, other))
			goto out_unlock;

		err = security_unix_may_send(sk->sk_socket, other->sk_socket);
		if (err)
			goto out_unlock;

	} else {
		/*
		 *	1003.1g breaking connected state with AF_UNSPEC
		 */
		other = NULL;
		unix_state_double_lock(sk, other);
	}

	/*
	 * If it was connected, reconnect.
	 */
	if (unix_peer(sk)) {
		struct sock *old_peer = unix_peer(sk);
		unix_peer(sk) = other;
		unix_state_double_unlock(sk, other);

		if (other != old_peer)
			unix_dgram_disconnected(sk, old_peer);
		sock_put(old_peer);
	} else {
		unix_peer(sk) = other;
		unix_state_double_unlock(sk, other);
	}
	return 0;

out_unlock:
	unix_state_double_unlock(sk, other);
	sock_put(other);
out:
	return err;
}

static long unix_wait_for_peer(struct sock *other, long timeo)
{
	struct unix_sock *u = unix_sk(other);
	int sched;
	DEFINE_WAIT(wait);

	prepare_to_wait_exclusive(&u->peer_wait, &wait, TASK_INTERRUPTIBLE);

	sched = !sock_flag(other, SOCK_DEAD) &&
		!(other->sk_shutdown & RCV_SHUTDOWN) &&
		unix_recvq_full(other);

	unix_state_unlock(other);

	if (sched)
		timeo = schedule_timeout(timeo);

	finish_wait(&u->peer_wait, &wait);
	return timeo;
}

static int unix_stream_connect(struct socket *sock, struct sockaddr *uaddr,
			       int addr_len, int flags)
{
	struct sockaddr_un *sunaddr = (struct sockaddr_un *)uaddr;
	struct sock *sk = sock->sk;
	struct net *net = sock_net(sk);
	struct unix_sock *u = unix_sk(sk), *newu, *otheru;
	struct sock *newsk = NULL;
	struct sock *other = NULL;
	struct sk_buff *skb = NULL;
	unsigned hash;
	int st;
	int err;
	long timeo;

	err = unix_mkname(sunaddr, addr_len, &hash);
	if (err < 0)
		goto out;
	addr_len = err;

	if (test_bit(SOCK_PASSCRED, &sock->flags) && !u->addr &&
	    (err = unix_autobind(sock)) != 0)
		goto out;

	timeo = sock_sndtimeo(sk, flags & O_NONBLOCK);

	/* First of all allocate resources.
	   If we will make it after state is locked,
	   we will have to recheck all again in any case.
	 */

	err = -ENOMEM;

	/* create new sock for complete connection */
	newsk = unix_create1(sock_net(sk), NULL);
	if (newsk == NULL)
		goto out;

	/* Allocate skb for sending to listening sock */
	skb = sock_wmalloc(newsk, 1, 0, GFP_KERNEL);
	if (skb == NULL)
		goto out;

restart:
	/*  Find listening sock. */
	other = unix_find_other(net, sunaddr, addr_len, sk->sk_type, hash, &err);
	if (!other)
		goto out;

	/* Latch state of peer */
	unix_state_lock(other);

	/* Apparently VFS overslept socket death. Retry. */
	if (sock_flag(other, SOCK_DEAD)) {
		unix_state_unlock(other);
		sock_put(other);
		goto restart;
	}

	err = -ECONNREFUSED;
	if (other->sk_state != TCP_LISTEN)
		goto out_unlock;
	if (other->sk_shutdown & RCV_SHUTDOWN)
		goto out_unlock;

	if (unix_recvq_full(other)) {
		err = -EAGAIN;
		if (!timeo)
			goto out_unlock;

		timeo = unix_wait_for_peer(other, timeo);

		err = sock_intr_errno(timeo);
		if (signal_pending(current))
			goto out;
		sock_put(other);
		goto restart;
	}

	/* Latch our state.

	   It is tricky place. We need to grab write lock and cannot
	   drop lock on peer. It is dangerous because deadlock is
	   possible. Connect to self case and simultaneous
	   attempt to connect are eliminated by checking socket
	   state. other is TCP_LISTEN, if sk is TCP_LISTEN we
	   check this before attempt to grab lock.

	   Well, and we have to recheck the state after socket locked.
	 */
	st = sk->sk_state;

	switch (st) {
	case TCP_CLOSE:
		/* This is ok... continue with connect */
		break;
	case TCP_ESTABLISHED:
		/* Socket is already connected */
		err = -EISCONN;
		goto out_unlock;
	default:
		err = -EINVAL;
		goto out_unlock;
	}

	unix_state_lock_nested(sk);

	if (sk->sk_state != st) {
		unix_state_unlock(sk);
		unix_state_unlock(other);
		sock_put(other);
		goto restart;
	}

	err = security_unix_stream_connect(sk, other, newsk);
	if (err) {
		unix_state_unlock(sk);
		goto out_unlock;
	}

	/* The way is open! Fastly set all the necessary fields... */

	sock_hold(sk);
	unix_peer(newsk)	= sk;
	newsk->sk_state		= TCP_ESTABLISHED;
	newsk->sk_type		= sk->sk_type;
	init_peercred(newsk);
	newu = unix_sk(newsk);
	newsk->sk_wq		= &newu->peer_wq;
	otheru = unix_sk(other);

	/* copy address information from listening to new sock*/
	if (otheru->addr) {
		atomic_inc(&otheru->addr->refcnt);
		newu->addr = otheru->addr;
	}
	if (otheru->dentry) {
		newu->dentry	= dget(otheru->dentry);
		newu->mnt	= mntget(otheru->mnt);
	}

	/* Set credentials */
	copy_peercred(sk, other);

	sock->state	= SS_CONNECTED;
	sk->sk_state	= TCP_ESTABLISHED;
	sock_hold(newsk);

	smp_mb__after_atomic_inc();	/* sock_hold() does an atomic_inc() */
	unix_peer(sk)	= newsk;

	unix_state_unlock(sk);

	/* take ten and and send info to listening sock */
	spin_lock(&other->sk_receive_queue.lock);
	__skb_queue_tail(&other->sk_receive_queue, skb);
	spin_unlock(&other->sk_receive_queue.lock);
	unix_state_unlock(other);
	other->sk_data_ready(other, 0);
	sock_put(other);
	return 0;

out_unlock:
	if (other)
		unix_state_unlock(other);

out:
	kfree_skb(skb);
	if (newsk)
		unix_release_sock(newsk, 0);
	if (other)
		sock_put(other);
	return err;
}

static int unix_socketpair(struct socket *socka, struct socket *sockb)
{
	struct sock *ska = socka->sk, *skb = sockb->sk;

	/* Join our sockets back to back */
	sock_hold(ska);
	sock_hold(skb);
	unix_peer(ska) = skb;
	unix_peer(skb) = ska;
	init_peercred(ska);
	init_peercred(skb);

	if (ska->sk_type != SOCK_DGRAM) {
		ska->sk_state = TCP_ESTABLISHED;
		skb->sk_state = TCP_ESTABLISHED;
		socka->state  = SS_CONNECTED;
		sockb->state  = SS_CONNECTED;
	}
	return 0;
}

static int unix_accept(struct socket *sock, struct socket *newsock, int flags)
{
	struct sock *sk = sock->sk;
	struct sock *tsk;
	struct sk_buff *skb;
	int err;

	err = -EOPNOTSUPP;
	if (sock->type != SOCK_STREAM && sock->type != SOCK_SEQPACKET)
		goto out;

	err = -EINVAL;
	if (sk->sk_state != TCP_LISTEN)
		goto out;

	/* If socket state is TCP_LISTEN it cannot change (for now...),
	 * so that no locks are necessary.
	 */

	skb = skb_recv_datagram(sk, 0, flags&O_NONBLOCK, &err);
	if (!skb) {
		/* This means receive shutdown. */
		if (err == 0)
			err = -EINVAL;
		goto out;
	}

	tsk = skb->sk;
	skb_free_datagram(sk, skb);
	wake_up_interruptible(&unix_sk(sk)->peer_wait);

	/* attach accepted sock to socket */
	unix_state_lock(tsk);
	newsock->state = SS_CONNECTED;
	sock_graft(tsk, newsock);
	unix_state_unlock(tsk);
	return 0;

out:
	return err;
}


static int unix_getname(struct socket *sock, struct sockaddr *uaddr, int *uaddr_len, int peer)
{
	struct sock *sk = sock->sk;
	struct unix_sock *u;
	DECLARE_SOCKADDR(struct sockaddr_un *, sunaddr, uaddr);
	int err = 0;

	if (peer) {
		sk = unix_peer_get(sk);

		err = -ENOTCONN;
		if (!sk)
			goto out;
		err = 0;
	} else {
		sock_hold(sk);
	}

	u = unix_sk(sk);
	unix_state_lock(sk);
	if (!u->addr) {
		sunaddr->sun_family = AF_UNIX;
		sunaddr->sun_path[0] = 0;
		*uaddr_len = sizeof(short);
	} else {
		struct unix_address *addr = u->addr;

		*uaddr_len = addr->len;
		memcpy(sunaddr, addr->name, *uaddr_len);
	}
	unix_state_unlock(sk);
	sock_put(sk);
out:
	return err;
}

static void unix_detach_fds(struct scm_cookie *scm, struct sk_buff *skb)
{
	int i;

	scm->fp = UNIXCB(skb).fp;
	UNIXCB(skb).fp = NULL;

	for (i = scm->fp->count-1; i >= 0; i--)
		unix_notinflight(scm->fp->fp[i]);
}

static void unix_destruct_scm(struct sk_buff *skb)
{
	struct scm_cookie scm;
	memset(&scm, 0, sizeof(scm));
	scm.pid  = UNIXCB(skb).pid;
	scm.cred = UNIXCB(skb).cred;
	if (UNIXCB(skb).fp)
		unix_detach_fds(&scm, skb);

	/* Alas, it calls VFS */
	/* So fscking what? fput() had been SMP-safe since the last Summer */
	scm_destroy(&scm);
	sock_wfree(skb);
}

#define MAX_RECURSION_LEVEL 4

static int unix_attach_fds(struct scm_cookie *scm, struct sk_buff *skb)
{
	int i;
	unsigned char max_level = 0;
	int unix_sock_count = 0;

	for (i = scm->fp->count - 1; i >= 0; i--) {
		struct sock *sk = unix_get_socket(scm->fp->fp[i]);

		if (sk) {
			unix_sock_count++;
			max_level = max(max_level,
					unix_sk(sk)->recursion_level);
		}
	}
	if (unlikely(max_level > MAX_RECURSION_LEVEL))
		return -ETOOMANYREFS;

	/*
	 * Need to duplicate file references for the sake of garbage
	 * collection.  Otherwise a socket in the fps might become a
	 * candidate for GC while the skb is not yet queued.
	 */
	UNIXCB(skb).fp = scm_fp_dup(scm->fp);
	if (!UNIXCB(skb).fp)
		return -ENOMEM;

<<<<<<< HEAD
	for (i = scm->fp->count-1; i >= 0; i--)
		unix_inflight(scm->fp->fp[i]);
	return 0;
=======
	if (unix_sock_count) {
		for (i = scm->fp->count - 1; i >= 0; i--)
			unix_inflight(scm->fp->fp[i]);
	}
	return max_level;
}

static int unix_scm_to_skb(struct scm_cookie *scm, struct sk_buff *skb, bool send_fds)
{
	int err = 0;
	UNIXCB(skb).pid  = get_pid(scm->pid);
	UNIXCB(skb).cred = get_cred(scm->cred);
	UNIXCB(skb).fp = NULL;
	if (scm->fp && send_fds)
		err = unix_attach_fds(scm, skb);

	skb->destructor = unix_destruct_scm;
	return err;
>>>>>>> 3cbea436
}

static int unix_scm_to_skb(struct scm_cookie *scm, struct sk_buff *skb, bool send_fds)
{
	int err = 0;
	UNIXCB(skb).pid  = get_pid(scm->pid);
	UNIXCB(skb).cred = get_cred(scm->cred);
	UNIXCB(skb).fp = NULL;
	if (scm->fp && send_fds)
		err = unix_attach_fds(scm, skb);

	skb->destructor = unix_destruct_scm;
	return err;
}

/*
 *	Send AF_UNIX data.
 */

static int unix_dgram_sendmsg(struct kiocb *kiocb, struct socket *sock,
			      struct msghdr *msg, size_t len)
{
	struct sock_iocb *siocb = kiocb_to_siocb(kiocb);
	struct sock *sk = sock->sk;
	struct net *net = sock_net(sk);
	struct unix_sock *u = unix_sk(sk);
	struct sockaddr_un *sunaddr = msg->msg_name;
	struct sock *other = NULL;
	int namelen = 0; /* fake GCC */
	int err;
	unsigned hash;
	struct sk_buff *skb;
	long timeo;
	struct scm_cookie tmp_scm;
	int max_level;

	if (NULL == siocb->scm)
		siocb->scm = &tmp_scm;
	wait_for_unix_gc();
	err = scm_send(sock, msg, siocb->scm);
	if (err < 0)
		return err;

	err = -EOPNOTSUPP;
	if (msg->msg_flags&MSG_OOB)
		goto out;

	if (msg->msg_namelen) {
		err = unix_mkname(sunaddr, msg->msg_namelen, &hash);
		if (err < 0)
			goto out;
		namelen = err;
	} else {
		sunaddr = NULL;
		err = -ENOTCONN;
		other = unix_peer_get(sk);
		if (!other)
			goto out;
	}

	if (test_bit(SOCK_PASSCRED, &sock->flags) && !u->addr
	    && (err = unix_autobind(sock)) != 0)
		goto out;

	err = -EMSGSIZE;
	if (len > sk->sk_sndbuf - 32)
		goto out;

	skb = sock_alloc_send_skb(sk, len, msg->msg_flags&MSG_DONTWAIT, &err);
	if (skb == NULL)
		goto out;

	err = unix_scm_to_skb(siocb->scm, skb, true);
<<<<<<< HEAD
	if (err)
		goto out_free;
=======
	if (err < 0)
		goto out_free;
	max_level = err + 1;
>>>>>>> 3cbea436
	unix_get_secdata(siocb->scm, skb);

	skb_reset_transport_header(skb);
	err = memcpy_fromiovec(skb_put(skb, len), msg->msg_iov, len);
	if (err)
		goto out_free;

	timeo = sock_sndtimeo(sk, msg->msg_flags & MSG_DONTWAIT);

restart:
	if (!other) {
		err = -ECONNRESET;
		if (sunaddr == NULL)
			goto out_free;

		other = unix_find_other(net, sunaddr, namelen, sk->sk_type,
					hash, &err);
		if (other == NULL)
			goto out_free;
	}

	unix_state_lock(other);
	err = -EPERM;
	if (!unix_may_send(sk, other))
		goto out_unlock;

	if (sock_flag(other, SOCK_DEAD)) {
		/*
		 *	Check with 1003.1g - what should
		 *	datagram error
		 */
		unix_state_unlock(other);
		sock_put(other);

		err = 0;
		unix_state_lock(sk);
		if (unix_peer(sk) == other) {
			unix_peer(sk) = NULL;
			unix_state_unlock(sk);

			unix_dgram_disconnected(sk, other);
			sock_put(other);
			err = -ECONNREFUSED;
		} else {
			unix_state_unlock(sk);
		}

		other = NULL;
		if (err)
			goto out_free;
		goto restart;
	}

	err = -EPIPE;
	if (other->sk_shutdown & RCV_SHUTDOWN)
		goto out_unlock;

	if (sk->sk_type != SOCK_SEQPACKET) {
		err = security_unix_may_send(sk->sk_socket, other->sk_socket);
		if (err)
			goto out_unlock;
	}

	if (unix_peer(other) != sk && unix_recvq_full(other)) {
		if (!timeo) {
			err = -EAGAIN;
			goto out_unlock;
		}

		timeo = unix_wait_for_peer(other, timeo);

		err = sock_intr_errno(timeo);
		if (signal_pending(current))
			goto out_free;

		goto restart;
	}

	if (sock_flag(other, SOCK_RCVTSTAMP))
		__net_timestamp(skb);
	skb_queue_tail(&other->sk_receive_queue, skb);
	if (max_level > unix_sk(other)->recursion_level)
		unix_sk(other)->recursion_level = max_level;
	unix_state_unlock(other);
	other->sk_data_ready(other, len);
	sock_put(other);
	scm_destroy(siocb->scm);
	return len;

out_unlock:
	unix_state_unlock(other);
out_free:
	kfree_skb(skb);
out:
	if (other)
		sock_put(other);
	scm_destroy(siocb->scm);
	return err;
}


static int unix_stream_sendmsg(struct kiocb *kiocb, struct socket *sock,
			       struct msghdr *msg, size_t len)
{
	struct sock_iocb *siocb = kiocb_to_siocb(kiocb);
	struct sock *sk = sock->sk;
	struct sock *other = NULL;
	struct sockaddr_un *sunaddr = msg->msg_name;
	int err, size;
	struct sk_buff *skb;
	int sent = 0;
	struct scm_cookie tmp_scm;
	bool fds_sent = false;
	int max_level;

	if (NULL == siocb->scm)
		siocb->scm = &tmp_scm;
	wait_for_unix_gc();
	err = scm_send(sock, msg, siocb->scm);
	if (err < 0)
		return err;

	err = -EOPNOTSUPP;
	if (msg->msg_flags&MSG_OOB)
		goto out_err;

	if (msg->msg_namelen) {
		err = sk->sk_state == TCP_ESTABLISHED ? -EISCONN : -EOPNOTSUPP;
		goto out_err;
	} else {
		sunaddr = NULL;
		err = -ENOTCONN;
		other = unix_peer(sk);
		if (!other)
			goto out_err;
	}

	if (sk->sk_shutdown & SEND_SHUTDOWN)
		goto pipe_err;

	while (sent < len) {
		/*
		 *	Optimisation for the fact that under 0.01% of X
		 *	messages typically need breaking up.
		 */

		size = len-sent;

		/* Keep two messages in the pipe so it schedules better */
		if (size > ((sk->sk_sndbuf >> 1) - 64))
			size = (sk->sk_sndbuf >> 1) - 64;

		if (size > SKB_MAX_ALLOC)
			size = SKB_MAX_ALLOC;

		/*
		 *	Grab a buffer
		 */

		skb = sock_alloc_send_skb(sk, size, msg->msg_flags&MSG_DONTWAIT,
					  &err);

		if (skb == NULL)
			goto out_err;

		/*
		 *	If you pass two values to the sock_alloc_send_skb
		 *	it tries to grab the large buffer with GFP_NOFS
		 *	(which can fail easily), and if it fails grab the
		 *	fallback size buffer which is under a page and will
		 *	succeed. [Alan]
		 */
		size = min_t(int, size, skb_tailroom(skb));


		/* Only send the fds in the first buffer */
		err = unix_scm_to_skb(siocb->scm, skb, !fds_sent);
<<<<<<< HEAD
		if (err) {
			kfree_skb(skb);
			goto out_err;
		}
=======
		if (err < 0) {
			kfree_skb(skb);
			goto out_err;
		}
		max_level = err + 1;
>>>>>>> 3cbea436
		fds_sent = true;

		err = memcpy_fromiovec(skb_put(skb, size), msg->msg_iov, size);
		if (err) {
			kfree_skb(skb);
			goto out_err;
		}

		unix_state_lock(other);

		if (sock_flag(other, SOCK_DEAD) ||
		    (other->sk_shutdown & RCV_SHUTDOWN))
			goto pipe_err_free;

		skb_queue_tail(&other->sk_receive_queue, skb);
		if (max_level > unix_sk(other)->recursion_level)
			unix_sk(other)->recursion_level = max_level;
		unix_state_unlock(other);
		other->sk_data_ready(other, size);
		sent += size;
	}

	scm_destroy(siocb->scm);
	siocb->scm = NULL;

	return sent;

pipe_err_free:
	unix_state_unlock(other);
	kfree_skb(skb);
pipe_err:
	if (sent == 0 && !(msg->msg_flags&MSG_NOSIGNAL))
		send_sig(SIGPIPE, current, 0);
	err = -EPIPE;
out_err:
	scm_destroy(siocb->scm);
	siocb->scm = NULL;
	return sent ? : err;
}

static int unix_seqpacket_sendmsg(struct kiocb *kiocb, struct socket *sock,
				  struct msghdr *msg, size_t len)
{
	int err;
	struct sock *sk = sock->sk;

	err = sock_error(sk);
	if (err)
		return err;

	if (sk->sk_state != TCP_ESTABLISHED)
		return -ENOTCONN;

	if (msg->msg_namelen)
		msg->msg_namelen = 0;

	return unix_dgram_sendmsg(kiocb, sock, msg, len);
}

static void unix_copy_addr(struct msghdr *msg, struct sock *sk)
{
	struct unix_sock *u = unix_sk(sk);

	msg->msg_namelen = 0;
	if (u->addr) {
		msg->msg_namelen = u->addr->len;
		memcpy(msg->msg_name, u->addr->name, u->addr->len);
	}
}

static int unix_dgram_recvmsg(struct kiocb *iocb, struct socket *sock,
			      struct msghdr *msg, size_t size,
			      int flags)
{
	struct sock_iocb *siocb = kiocb_to_siocb(iocb);
	struct scm_cookie tmp_scm;
	struct sock *sk = sock->sk;
	struct unix_sock *u = unix_sk(sk);
	int noblock = flags & MSG_DONTWAIT;
	struct sk_buff *skb;
	int err;

	err = -EOPNOTSUPP;
	if (flags&MSG_OOB)
		goto out;

	msg->msg_namelen = 0;

	mutex_lock(&u->readlock);

	skb = skb_recv_datagram(sk, flags, noblock, &err);
	if (!skb) {
		unix_state_lock(sk);
		/* Signal EOF on disconnected non-blocking SEQPACKET socket. */
		if (sk->sk_type == SOCK_SEQPACKET && err == -EAGAIN &&
		    (sk->sk_shutdown & RCV_SHUTDOWN))
			err = 0;
		unix_state_unlock(sk);
		goto out_unlock;
	}

	wake_up_interruptible_sync_poll(&u->peer_wait,
					POLLOUT | POLLWRNORM | POLLWRBAND);

	if (msg->msg_name)
		unix_copy_addr(msg, skb->sk);

	if (size > skb->len)
		size = skb->len;
	else if (size < skb->len)
		msg->msg_flags |= MSG_TRUNC;

	err = skb_copy_datagram_iovec(skb, 0, msg->msg_iov, size);
	if (err)
		goto out_free;

	if (sock_flag(sk, SOCK_RCVTSTAMP))
		__sock_recv_timestamp(msg, sk, skb);

	if (!siocb->scm) {
		siocb->scm = &tmp_scm;
		memset(&tmp_scm, 0, sizeof(tmp_scm));
	}
	scm_set_cred(siocb->scm, UNIXCB(skb).pid, UNIXCB(skb).cred);
	unix_set_secdata(siocb->scm, skb);

	if (!(flags & MSG_PEEK)) {
		if (UNIXCB(skb).fp)
			unix_detach_fds(siocb->scm, skb);
	} else {
		/* It is questionable: on PEEK we could:
		   - do not return fds - good, but too simple 8)
		   - return fds, and do not return them on read (old strategy,
		     apparently wrong)
		   - clone fds (I chose it for now, it is the most universal
		     solution)

		   POSIX 1003.1g does not actually define this clearly
		   at all. POSIX 1003.1g doesn't define a lot of things
		   clearly however!

		*/
		if (UNIXCB(skb).fp)
			siocb->scm->fp = scm_fp_dup(UNIXCB(skb).fp);
	}
	err = size;

	scm_recv(sock, msg, siocb->scm, flags);

out_free:
	skb_free_datagram(sk, skb);
out_unlock:
	mutex_unlock(&u->readlock);
out:
	return err;
}

/*
 *	Sleep until data has arrive. But check for races..
 */

static long unix_stream_data_wait(struct sock *sk, long timeo)
{
	DEFINE_WAIT(wait);

	unix_state_lock(sk);

	for (;;) {
		prepare_to_wait(sk_sleep(sk), &wait, TASK_INTERRUPTIBLE);

		if (!skb_queue_empty(&sk->sk_receive_queue) ||
		    sk->sk_err ||
		    (sk->sk_shutdown & RCV_SHUTDOWN) ||
		    signal_pending(current) ||
		    !timeo)
			break;

		set_bit(SOCK_ASYNC_WAITDATA, &sk->sk_socket->flags);
		unix_state_unlock(sk);
		timeo = schedule_timeout(timeo);
		unix_state_lock(sk);
		clear_bit(SOCK_ASYNC_WAITDATA, &sk->sk_socket->flags);
	}

	finish_wait(sk_sleep(sk), &wait);
	unix_state_unlock(sk);
	return timeo;
}



static int unix_stream_recvmsg(struct kiocb *iocb, struct socket *sock,
			       struct msghdr *msg, size_t size,
			       int flags)
{
	struct sock_iocb *siocb = kiocb_to_siocb(iocb);
	struct scm_cookie tmp_scm;
	struct sock *sk = sock->sk;
	struct unix_sock *u = unix_sk(sk);
	struct sockaddr_un *sunaddr = msg->msg_name;
	int copied = 0;
	int check_creds = 0;
	int target;
	int err = 0;
	long timeo;

	err = -EINVAL;
	if (sk->sk_state != TCP_ESTABLISHED)
		goto out;

	err = -EOPNOTSUPP;
	if (flags&MSG_OOB)
		goto out;

	target = sock_rcvlowat(sk, flags&MSG_WAITALL, size);
	timeo = sock_rcvtimeo(sk, flags&MSG_DONTWAIT);

	msg->msg_namelen = 0;

	/* Lock the socket to prevent queue disordering
	 * while sleeps in memcpy_tomsg
	 */

	if (!siocb->scm) {
		siocb->scm = &tmp_scm;
		memset(&tmp_scm, 0, sizeof(tmp_scm));
	}

	mutex_lock(&u->readlock);

	do {
		int chunk;
		struct sk_buff *skb;

		unix_state_lock(sk);
		skb = skb_dequeue(&sk->sk_receive_queue);
		if (skb == NULL) {
			unix_sk(sk)->recursion_level = 0;
			if (copied >= target)
				goto unlock;

			/*
			 *	POSIX 1003.1g mandates this order.
			 */

			err = sock_error(sk);
			if (err)
				goto unlock;
			if (sk->sk_shutdown & RCV_SHUTDOWN)
				goto unlock;

			unix_state_unlock(sk);
			err = -EAGAIN;
			if (!timeo)
				break;
			mutex_unlock(&u->readlock);

			timeo = unix_stream_data_wait(sk, timeo);

			if (signal_pending(current)) {
				err = sock_intr_errno(timeo);
				goto out;
			}
			mutex_lock(&u->readlock);
			continue;
 unlock:
			unix_state_unlock(sk);
			break;
		}
		unix_state_unlock(sk);

		if (check_creds) {
			/* Never glue messages from different writers */
			if ((UNIXCB(skb).pid  != siocb->scm->pid) ||
			    (UNIXCB(skb).cred != siocb->scm->cred)) {
				skb_queue_head(&sk->sk_receive_queue, skb);
				break;
			}
		} else {
			/* Copy credentials */
			scm_set_cred(siocb->scm, UNIXCB(skb).pid, UNIXCB(skb).cred);
			check_creds = 1;
		}

		/* Copy address just once */
		if (sunaddr) {
			unix_copy_addr(msg, skb->sk);
			sunaddr = NULL;
		}

		chunk = min_t(unsigned int, skb->len, size);
		if (memcpy_toiovec(msg->msg_iov, skb->data, chunk)) {
			skb_queue_head(&sk->sk_receive_queue, skb);
			if (copied == 0)
				copied = -EFAULT;
			break;
		}
		copied += chunk;
		size -= chunk;

		/* Mark read part of skb as used */
		if (!(flags & MSG_PEEK)) {
			skb_pull(skb, chunk);

			if (UNIXCB(skb).fp)
				unix_detach_fds(siocb->scm, skb);

			/* put the skb back if we didn't use it up.. */
			if (skb->len) {
				skb_queue_head(&sk->sk_receive_queue, skb);
				break;
			}

			consume_skb(skb);

			if (siocb->scm->fp)
				break;
		} else {
			/* It is questionable, see note in unix_dgram_recvmsg.
			 */
			if (UNIXCB(skb).fp)
				siocb->scm->fp = scm_fp_dup(UNIXCB(skb).fp);

			/* put message back and return */
			skb_queue_head(&sk->sk_receive_queue, skb);
			break;
		}
	} while (size);

	mutex_unlock(&u->readlock);
	scm_recv(sock, msg, siocb->scm, flags);
out:
	return copied ? : err;
}

static int unix_shutdown(struct socket *sock, int mode)
{
	struct sock *sk = sock->sk;
	struct sock *other;

	mode = (mode+1)&(RCV_SHUTDOWN|SEND_SHUTDOWN);

	if (mode) {
		unix_state_lock(sk);
		sk->sk_shutdown |= mode;
		other = unix_peer(sk);
		if (other)
			sock_hold(other);
		unix_state_unlock(sk);
		sk->sk_state_change(sk);

		if (other &&
			(sk->sk_type == SOCK_STREAM || sk->sk_type == SOCK_SEQPACKET)) {

			int peer_mode = 0;

			if (mode&RCV_SHUTDOWN)
				peer_mode |= SEND_SHUTDOWN;
			if (mode&SEND_SHUTDOWN)
				peer_mode |= RCV_SHUTDOWN;
			unix_state_lock(other);
			other->sk_shutdown |= peer_mode;
			unix_state_unlock(other);
			other->sk_state_change(other);
			if (peer_mode == SHUTDOWN_MASK)
				sk_wake_async(other, SOCK_WAKE_WAITD, POLL_HUP);
			else if (peer_mode & RCV_SHUTDOWN)
				sk_wake_async(other, SOCK_WAKE_WAITD, POLL_IN);
		}
		if (other)
			sock_put(other);
	}
	return 0;
}

static int unix_ioctl(struct socket *sock, unsigned int cmd, unsigned long arg)
{
	struct sock *sk = sock->sk;
	long amount = 0;
	int err;

	switch (cmd) {
	case SIOCOUTQ:
		amount = sk_wmem_alloc_get(sk);
		err = put_user(amount, (int __user *)arg);
		break;
	case SIOCINQ:
		{
			struct sk_buff *skb;

			if (sk->sk_state == TCP_LISTEN) {
				err = -EINVAL;
				break;
			}

			spin_lock(&sk->sk_receive_queue.lock);
			if (sk->sk_type == SOCK_STREAM ||
			    sk->sk_type == SOCK_SEQPACKET) {
				skb_queue_walk(&sk->sk_receive_queue, skb)
					amount += skb->len;
			} else {
				skb = skb_peek(&sk->sk_receive_queue);
				if (skb)
					amount = skb->len;
			}
			spin_unlock(&sk->sk_receive_queue.lock);
			err = put_user(amount, (int __user *)arg);
			break;
		}

	default:
		err = -ENOIOCTLCMD;
		break;
	}
	return err;
}

static unsigned int unix_poll(struct file *file, struct socket *sock, poll_table *wait)
{
	struct sock *sk = sock->sk;
	unsigned int mask;

	sock_poll_wait(file, sk_sleep(sk), wait);
	mask = 0;

	/* exceptional events? */
	if (sk->sk_err)
		mask |= POLLERR;
	if (sk->sk_shutdown == SHUTDOWN_MASK)
		mask |= POLLHUP;
	if (sk->sk_shutdown & RCV_SHUTDOWN)
		mask |= POLLRDHUP | POLLIN | POLLRDNORM;

	/* readable? */
	if (!skb_queue_empty(&sk->sk_receive_queue))
		mask |= POLLIN | POLLRDNORM;

	/* Connection-based need to check for termination and startup */
	if ((sk->sk_type == SOCK_STREAM || sk->sk_type == SOCK_SEQPACKET) &&
	    sk->sk_state == TCP_CLOSE)
		mask |= POLLHUP;

	/*
	 * we set writable also when the other side has shut down the
	 * connection. This prevents stuck sockets.
	 */
	if (unix_writable(sk))
		mask |= POLLOUT | POLLWRNORM | POLLWRBAND;

	return mask;
}

static unsigned int unix_dgram_poll(struct file *file, struct socket *sock,
				    poll_table *wait)
{
	struct sock *sk = sock->sk, *other;
	unsigned int mask, writable;

	sock_poll_wait(file, sk_sleep(sk), wait);
	mask = 0;

	/* exceptional events? */
	if (sk->sk_err || !skb_queue_empty(&sk->sk_error_queue))
		mask |= POLLERR;
	if (sk->sk_shutdown & RCV_SHUTDOWN)
		mask |= POLLRDHUP | POLLIN | POLLRDNORM;
	if (sk->sk_shutdown == SHUTDOWN_MASK)
		mask |= POLLHUP;

	/* readable? */
	if (!skb_queue_empty(&sk->sk_receive_queue))
		mask |= POLLIN | POLLRDNORM;

	/* Connection-based need to check for termination and startup */
	if (sk->sk_type == SOCK_SEQPACKET) {
		if (sk->sk_state == TCP_CLOSE)
			mask |= POLLHUP;
		/* connection hasn't started yet? */
		if (sk->sk_state == TCP_SYN_SENT)
			return mask;
	}

	/* No write status requested, avoid expensive OUT tests. */
	if (wait && !(wait->key & (POLLWRBAND | POLLWRNORM | POLLOUT)))
		return mask;

	writable = unix_writable(sk);
	other = unix_peer_get(sk);
	if (other) {
		if (unix_peer(other) != sk) {
			sock_poll_wait(file, &unix_sk(other)->peer_wait, wait);
			if (unix_recvq_full(other))
				writable = 0;
		}
		sock_put(other);
	}

	if (writable)
		mask |= POLLOUT | POLLWRNORM | POLLWRBAND;
	else
		set_bit(SOCK_ASYNC_NOSPACE, &sk->sk_socket->flags);

	return mask;
}

#ifdef CONFIG_PROC_FS
static struct sock *first_unix_socket(int *i)
{
	for (*i = 0; *i <= UNIX_HASH_SIZE; (*i)++) {
		if (!hlist_empty(&unix_socket_table[*i]))
			return __sk_head(&unix_socket_table[*i]);
	}
	return NULL;
}

static struct sock *next_unix_socket(int *i, struct sock *s)
{
	struct sock *next = sk_next(s);
	/* More in this chain? */
	if (next)
		return next;
	/* Look for next non-empty chain. */
	for ((*i)++; *i <= UNIX_HASH_SIZE; (*i)++) {
		if (!hlist_empty(&unix_socket_table[*i]))
			return __sk_head(&unix_socket_table[*i]);
	}
	return NULL;
}

struct unix_iter_state {
	struct seq_net_private p;
	int i;
};

static struct sock *unix_seq_idx(struct seq_file *seq, loff_t pos)
{
	struct unix_iter_state *iter = seq->private;
	loff_t off = 0;
	struct sock *s;

	for (s = first_unix_socket(&iter->i); s; s = next_unix_socket(&iter->i, s)) {
		if (sock_net(s) != seq_file_net(seq))
			continue;
		if (off == pos)
			return s;
		++off;
	}
	return NULL;
}

static void *unix_seq_start(struct seq_file *seq, loff_t *pos)
	__acquires(unix_table_lock)
{
	spin_lock(&unix_table_lock);
	return *pos ? unix_seq_idx(seq, *pos - 1) : SEQ_START_TOKEN;
}

static void *unix_seq_next(struct seq_file *seq, void *v, loff_t *pos)
{
	struct unix_iter_state *iter = seq->private;
	struct sock *sk = v;
	++*pos;

	if (v == SEQ_START_TOKEN)
		sk = first_unix_socket(&iter->i);
	else
		sk = next_unix_socket(&iter->i, sk);
	while (sk && (sock_net(sk) != seq_file_net(seq)))
		sk = next_unix_socket(&iter->i, sk);
	return sk;
}

static void unix_seq_stop(struct seq_file *seq, void *v)
	__releases(unix_table_lock)
{
	spin_unlock(&unix_table_lock);
}

static int unix_seq_show(struct seq_file *seq, void *v)
{

	if (v == SEQ_START_TOKEN)
		seq_puts(seq, "Num       RefCount Protocol Flags    Type St "
			 "Inode Path\n");
	else {
		struct sock *s = v;
		struct unix_sock *u = unix_sk(s);
		unix_state_lock(s);

		seq_printf(seq, "%p: %08X %08X %08X %04X %02X %5lu",
			s,
			atomic_read(&s->sk_refcnt),
			0,
			s->sk_state == TCP_LISTEN ? __SO_ACCEPTCON : 0,
			s->sk_type,
			s->sk_socket ?
			(s->sk_state == TCP_ESTABLISHED ? SS_CONNECTED : SS_UNCONNECTED) :
			(s->sk_state == TCP_ESTABLISHED ? SS_CONNECTING : SS_DISCONNECTING),
			sock_i_ino(s));

		if (u->addr) {
			int i, len;
			seq_putc(seq, ' ');

			i = 0;
			len = u->addr->len - sizeof(short);
			if (!UNIX_ABSTRACT(s))
				len--;
			else {
				seq_putc(seq, '@');
				i++;
			}
			for ( ; i < len; i++)
				seq_putc(seq, u->addr->name->sun_path[i]);
		}
		unix_state_unlock(s);
		seq_putc(seq, '\n');
	}

	return 0;
}

static const struct seq_operations unix_seq_ops = {
	.start  = unix_seq_start,
	.next   = unix_seq_next,
	.stop   = unix_seq_stop,
	.show   = unix_seq_show,
};

static int unix_seq_open(struct inode *inode, struct file *file)
{
	return seq_open_net(inode, file, &unix_seq_ops,
			    sizeof(struct unix_iter_state));
}

static const struct file_operations unix_seq_fops = {
	.owner		= THIS_MODULE,
	.open		= unix_seq_open,
	.read		= seq_read,
	.llseek		= seq_lseek,
	.release	= seq_release_net,
};

#endif

static const struct net_proto_family unix_family_ops = {
	.family = PF_UNIX,
	.create = unix_create,
	.owner	= THIS_MODULE,
};


static int __net_init unix_net_init(struct net *net)
{
	int error = -ENOMEM;

	net->unx.sysctl_max_dgram_qlen = 10;
	if (unix_sysctl_register(net))
		goto out;

#ifdef CONFIG_PROC_FS
	if (!proc_net_fops_create(net, "unix", 0, &unix_seq_fops)) {
		unix_sysctl_unregister(net);
		goto out;
	}
#endif
	error = 0;
out:
	return error;
}

static void __net_exit unix_net_exit(struct net *net)
{
	unix_sysctl_unregister(net);
	proc_net_remove(net, "unix");
}

static struct pernet_operations unix_net_ops = {
	.init = unix_net_init,
	.exit = unix_net_exit,
};

static int __init af_unix_init(void)
{
	int rc = -1;
	struct sk_buff *dummy_skb;

	BUILD_BUG_ON(sizeof(struct unix_skb_parms) > sizeof(dummy_skb->cb));

	rc = proto_register(&unix_proto, 1);
	if (rc != 0) {
		printk(KERN_CRIT "%s: Cannot create unix_sock SLAB cache!\n",
		       __func__);
		goto out;
	}

	sock_register(&unix_family_ops);
	register_pernet_subsys(&unix_net_ops);
out:
	return rc;
}

static void __exit af_unix_exit(void)
{
	sock_unregister(PF_UNIX);
	proto_unregister(&unix_proto);
	unregister_pernet_subsys(&unix_net_ops);
}

/* Earlier than device_initcall() so that other drivers invoking
   request_module() don't end up in a loop when modprobe tries
   to use a UNIX socket. But later than subsys_initcall() because
   we depend on stuff initialised there */
fs_initcall(af_unix_init);
module_exit(af_unix_exit);

MODULE_LICENSE("GPL");
MODULE_ALIAS_NETPROTO(PF_UNIX);<|MERGE_RESOLUTION|>--- conflicted
+++ resolved
@@ -316,12 +316,8 @@
 	if (unix_writable(sk)) {
 		wq = rcu_dereference(sk->sk_wq);
 		if (wq_has_sleeper(wq))
-<<<<<<< HEAD
-			wake_up_interruptible_sync(&wq->wait);
-=======
 			wake_up_interruptible_sync_poll(&wq->wait,
 				POLLOUT | POLLWRNORM | POLLWRBAND);
->>>>>>> 3cbea436
 		sk_wake_async(sk, SOCK_WAKE_SPACE, POLL_OUT);
 	}
 	rcu_read_unlock();
@@ -1377,30 +1373,11 @@
 	if (!UNIXCB(skb).fp)
 		return -ENOMEM;
 
-<<<<<<< HEAD
-	for (i = scm->fp->count-1; i >= 0; i--)
-		unix_inflight(scm->fp->fp[i]);
-	return 0;
-=======
 	if (unix_sock_count) {
 		for (i = scm->fp->count - 1; i >= 0; i--)
 			unix_inflight(scm->fp->fp[i]);
 	}
 	return max_level;
-}
-
-static int unix_scm_to_skb(struct scm_cookie *scm, struct sk_buff *skb, bool send_fds)
-{
-	int err = 0;
-	UNIXCB(skb).pid  = get_pid(scm->pid);
-	UNIXCB(skb).cred = get_cred(scm->cred);
-	UNIXCB(skb).fp = NULL;
-	if (scm->fp && send_fds)
-		err = unix_attach_fds(scm, skb);
-
-	skb->destructor = unix_destruct_scm;
-	return err;
->>>>>>> 3cbea436
 }
 
 static int unix_scm_to_skb(struct scm_cookie *scm, struct sk_buff *skb, bool send_fds)
@@ -1474,14 +1451,9 @@
 		goto out;
 
 	err = unix_scm_to_skb(siocb->scm, skb, true);
-<<<<<<< HEAD
-	if (err)
-		goto out_free;
-=======
 	if (err < 0)
 		goto out_free;
 	max_level = err + 1;
->>>>>>> 3cbea436
 	unix_get_secdata(siocb->scm, skb);
 
 	skb_reset_transport_header(skb);
@@ -1659,18 +1631,11 @@
 
 		/* Only send the fds in the first buffer */
 		err = unix_scm_to_skb(siocb->scm, skb, !fds_sent);
-<<<<<<< HEAD
-		if (err) {
-			kfree_skb(skb);
-			goto out_err;
-		}
-=======
 		if (err < 0) {
 			kfree_skb(skb);
 			goto out_err;
 		}
 		max_level = err + 1;
->>>>>>> 3cbea436
 		fds_sent = true;
 
 		err = memcpy_fromiovec(skb_put(skb, size), msg->msg_iov, size);
