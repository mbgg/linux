// SPDX-License-Identifier: GPL-2.0-or-later
/* RxRPC packet transmission
 *
 * Copyright (C) 2007 Red Hat, Inc. All Rights Reserved.
 * Written by David Howells (dhowells@redhat.com)
 */

#define pr_fmt(fmt) KBUILD_MODNAME ": " fmt

#include <linux/net.h>
#include <linux/gfp.h>
#include <linux/skbuff.h>
#include <linux/export.h>
#include <net/sock.h>
#include <net/af_rxrpc.h>
#include <net/udp.h>
#include "ar-internal.h"

extern int udpv6_sendmsg(struct sock *sk, struct msghdr *msg, size_t len);

static ssize_t do_udp_sendmsg(struct socket *socket, struct msghdr *msg, size_t len)
{
	struct sockaddr *sa = msg->msg_name;
	struct sock *sk = socket->sk;

	if (IS_ENABLED(CONFIG_AF_RXRPC_IPV6)) {
		if (sa->sa_family == AF_INET6) {
			if (sk->sk_family != AF_INET6) {
				pr_warn("AF_INET6 address on AF_INET socket\n");
				return -ENOPROTOOPT;
			}
			return udpv6_sendmsg(sk, msg, len);
		}
	}
	return udp_sendmsg(sk, msg, len);
}

struct rxrpc_abort_buffer {
	struct rxrpc_wire_header whdr;
	__be32 abort_code;
};

static const char rxrpc_keepalive_string[] = "";

/*
 * Increase Tx backoff on transmission failure and clear it on success.
 */
static void rxrpc_tx_backoff(struct rxrpc_call *call, int ret)
{
	if (ret < 0) {
		u16 tx_backoff = READ_ONCE(call->tx_backoff);

		if (tx_backoff < HZ)
			WRITE_ONCE(call->tx_backoff, tx_backoff + 1);
	} else {
		WRITE_ONCE(call->tx_backoff, 0);
	}
}

/*
 * Arrange for a keepalive ping a certain time after we last transmitted.  This
 * lets the far side know we're still interested in this call and helps keep
 * the route through any intervening firewall open.
 *
 * Receiving a response to the ping will prevent the ->expect_rx_by timer from
 * expiring.
 */
static void rxrpc_set_keepalive(struct rxrpc_call *call)
{
	unsigned long now = jiffies, keepalive_at = call->next_rx_timo / 6;

	keepalive_at += now;
	WRITE_ONCE(call->keepalive_at, keepalive_at);
	rxrpc_reduce_call_timer(call, keepalive_at, now,
				rxrpc_timer_set_for_keepalive);
}

/*
 * Fill out an ACK packet.
 */
static size_t rxrpc_fill_out_ack(struct rxrpc_connection *conn,
				 struct rxrpc_call *call,
				 struct rxrpc_txbuf *txb)
{
	struct rxrpc_ackinfo ackinfo;
	unsigned int qsize;
	rxrpc_seq_t window, wtop, wrap_point, ix, first;
	int rsize;
	u64 wtmp;
	u32 mtu, jmax;
	u8 *ackp = txb->acks;
	u8 sack_buffer[sizeof(call->ackr_sack_table)] __aligned(8);

	atomic_set(&call->ackr_nr_unacked, 0);
	atomic_set(&call->ackr_nr_consumed, 0);
	rxrpc_inc_stat(call->rxnet, stat_tx_ack_fill);

	/* Barrier against rxrpc_input_data(). */
retry:
	wtmp   = atomic64_read_acquire(&call->ackr_window);
	window = lower_32_bits(wtmp);
	wtop   = upper_32_bits(wtmp);
	txb->ack.firstPacket = htonl(window);
	txb->ack.nAcks = 0;

	if (after(wtop, window)) {
		/* Try to copy the SACK ring locklessly.  We can use the copy,
		 * only if the now-current top of the window didn't go past the
		 * previously read base - otherwise we can't know whether we
		 * have old data or new data.
		 */
		memcpy(sack_buffer, call->ackr_sack_table, sizeof(sack_buffer));
		wrap_point = window + RXRPC_SACK_SIZE - 1;
		wtmp   = atomic64_read_acquire(&call->ackr_window);
		window = lower_32_bits(wtmp);
		wtop   = upper_32_bits(wtmp);
		if (after(wtop, wrap_point)) {
			cond_resched();
			goto retry;
		}

		/* The buffer is maintained as a ring with an invariant mapping
		 * between bit position and sequence number, so we'll probably
		 * need to rotate it.
		 */
		txb->ack.nAcks = wtop - window;
		ix = window % RXRPC_SACK_SIZE;
		first = sizeof(sack_buffer) - ix;

		if (ix + txb->ack.nAcks <= RXRPC_SACK_SIZE) {
			memcpy(txb->acks, sack_buffer + ix, txb->ack.nAcks);
		} else {
			memcpy(txb->acks, sack_buffer + ix, first);
			memcpy(txb->acks + first, sack_buffer,
			       txb->ack.nAcks - first);
		}

		ackp += txb->ack.nAcks;
	} else if (before(wtop, window)) {
		pr_warn("ack window backward %x %x", window, wtop);
	} else if (txb->ack.reason == RXRPC_ACK_DELAY) {
		txb->ack.reason = RXRPC_ACK_IDLE;
	}

	mtu = conn->peer->if_mtu;
	mtu -= conn->peer->hdrsize;
	jmax = rxrpc_rx_jumbo_max;
	qsize = (window - 1) - call->rx_consumed;
	rsize = max_t(int, call->rx_winsize - qsize, 0);
	ackinfo.rxMTU		= htonl(rxrpc_rx_mtu);
	ackinfo.maxMTU		= htonl(mtu);
	ackinfo.rwind		= htonl(rsize);
	ackinfo.jumbo_max	= htonl(jmax);

	*ackp++ = 0;
	*ackp++ = 0;
	*ackp++ = 0;
	memcpy(ackp, &ackinfo, sizeof(ackinfo));
	return txb->ack.nAcks + 3 + sizeof(ackinfo);
}

/*
 * Record the beginning of an RTT probe.
 */
static int rxrpc_begin_rtt_probe(struct rxrpc_call *call, rxrpc_serial_t serial,
				 enum rxrpc_rtt_tx_trace why)
{
	unsigned long avail = call->rtt_avail;
	int rtt_slot = 9;

	if (!(avail & RXRPC_CALL_RTT_AVAIL_MASK))
		goto no_slot;

	rtt_slot = __ffs(avail & RXRPC_CALL_RTT_AVAIL_MASK);
	if (!test_and_clear_bit(rtt_slot, &call->rtt_avail))
		goto no_slot;

	call->rtt_serial[rtt_slot] = serial;
	call->rtt_sent_at[rtt_slot] = ktime_get_real();
	smp_wmb(); /* Write data before avail bit */
	set_bit(rtt_slot + RXRPC_CALL_RTT_PEND_SHIFT, &call->rtt_avail);

	trace_rxrpc_rtt_tx(call, why, rtt_slot, serial);
	return rtt_slot;

no_slot:
	trace_rxrpc_rtt_tx(call, rxrpc_rtt_tx_no_slot, rtt_slot, serial);
	return -1;
}

/*
 * Cancel an RTT probe.
 */
static void rxrpc_cancel_rtt_probe(struct rxrpc_call *call,
				   rxrpc_serial_t serial, int rtt_slot)
{
	if (rtt_slot != -1) {
		clear_bit(rtt_slot + RXRPC_CALL_RTT_PEND_SHIFT, &call->rtt_avail);
		smp_wmb(); /* Clear pending bit before setting slot */
		set_bit(rtt_slot, &call->rtt_avail);
		trace_rxrpc_rtt_tx(call, rxrpc_rtt_tx_cancel, rtt_slot, serial);
	}
}

/*
 * Transmit an ACK packet.
 */
int rxrpc_send_ack_packet(struct rxrpc_call *call, struct rxrpc_txbuf *txb)
{
	struct rxrpc_connection *conn;
	struct msghdr msg;
	struct kvec iov[1];
	rxrpc_serial_t serial;
	size_t len, n;
	int ret, rtt_slot = -1;

	if (test_bit(RXRPC_CALL_DISCONNECTED, &call->flags))
		return -ECONNRESET;

	conn = call->conn;

	msg.msg_name	= &call->peer->srx.transport;
	msg.msg_namelen	= call->peer->srx.transport_len;
	msg.msg_control	= NULL;
	msg.msg_controllen = 0;
	msg.msg_flags	= 0;

	if (txb->ack.reason == RXRPC_ACK_PING)
		txb->wire.flags |= RXRPC_REQUEST_ACK;

	n = rxrpc_fill_out_ack(conn, call, txb);
	if (n == 0)
		return 0;

	iov[0].iov_base	= &txb->wire;
	iov[0].iov_len	= sizeof(txb->wire) + sizeof(txb->ack) + n;
	len = iov[0].iov_len;

	serial = atomic_inc_return(&conn->serial);
	txb->wire.serial = htonl(serial);
	trace_rxrpc_tx_ack(call->debug_id, serial,
			   ntohl(txb->ack.firstPacket),
			   ntohl(txb->ack.serial), txb->ack.reason, txb->ack.nAcks);

	if (txb->ack.reason == RXRPC_ACK_PING)
		rtt_slot = rxrpc_begin_rtt_probe(call, serial, rxrpc_rtt_tx_ping);

	rxrpc_inc_stat(call->rxnet, stat_tx_ack_send);

	/* Grab the highest received seq as late as possible */
	txb->ack.previousPacket	= htonl(call->rx_highest_seq);

	iov_iter_kvec(&msg.msg_iter, WRITE, iov, 1, len);
	ret = do_udp_sendmsg(conn->local->socket, &msg, len);
	call->peer->last_tx_at = ktime_get_seconds();
	if (ret < 0)
		trace_rxrpc_tx_fail(call->debug_id, serial, ret,
				    rxrpc_tx_point_call_ack);
	else
		trace_rxrpc_tx_packet(call->debug_id, &txb->wire,
				      rxrpc_tx_point_call_ack);
	rxrpc_tx_backoff(call, ret);

<<<<<<< HEAD
	if (call->state < RXRPC_CALL_COMPLETE) {
=======
	if (!__rxrpc_call_is_complete(call)) {
>>>>>>> e7a909d5
		if (ret < 0)
			rxrpc_cancel_rtt_probe(call, serial, rtt_slot);
		rxrpc_set_keepalive(call);
	}

	return ret;
}

/*
 * Send an ABORT call packet.
 */
int rxrpc_send_abort_packet(struct rxrpc_call *call)
{
	struct rxrpc_connection *conn;
	struct rxrpc_abort_buffer pkt;
	struct msghdr msg;
	struct kvec iov[1];
	rxrpc_serial_t serial;
	int ret;

	/* Don't bother sending aborts for a client call once the server has
	 * hard-ACK'd all of its request data.  After that point, we're not
	 * going to stop the operation proceeding, and whilst we might limit
	 * the reply, it's not worth it if we can send a new call on the same
	 * channel instead, thereby closing off this call.
	 */
	if (rxrpc_is_client_call(call) &&
	    test_bit(RXRPC_CALL_TX_ALL_ACKED, &call->flags))
		return 0;

	if (test_bit(RXRPC_CALL_DISCONNECTED, &call->flags))
		return -ECONNRESET;

	conn = call->conn;

	msg.msg_name	= &call->peer->srx.transport;
	msg.msg_namelen	= call->peer->srx.transport_len;
	msg.msg_control	= NULL;
	msg.msg_controllen = 0;
	msg.msg_flags	= 0;

	pkt.whdr.epoch		= htonl(conn->proto.epoch);
	pkt.whdr.cid		= htonl(call->cid);
	pkt.whdr.callNumber	= htonl(call->call_id);
	pkt.whdr.seq		= 0;
	pkt.whdr.type		= RXRPC_PACKET_TYPE_ABORT;
	pkt.whdr.flags		= conn->out_clientflag;
	pkt.whdr.userStatus	= 0;
	pkt.whdr.securityIndex	= call->security_ix;
	pkt.whdr._rsvd		= 0;
	pkt.whdr.serviceId	= htons(call->dest_srx.srx_service);
	pkt.abort_code		= htonl(call->abort_code);

	iov[0].iov_base	= &pkt;
	iov[0].iov_len	= sizeof(pkt);

	serial = atomic_inc_return(&conn->serial);
	pkt.whdr.serial = htonl(serial);

	iov_iter_kvec(&msg.msg_iter, WRITE, iov, 1, sizeof(pkt));
	ret = do_udp_sendmsg(conn->local->socket, &msg, sizeof(pkt));
	conn->peer->last_tx_at = ktime_get_seconds();
	if (ret < 0)
		trace_rxrpc_tx_fail(call->debug_id, serial, ret,
				    rxrpc_tx_point_call_abort);
	else
		trace_rxrpc_tx_packet(call->debug_id, &pkt.whdr,
				      rxrpc_tx_point_call_abort);
	rxrpc_tx_backoff(call, ret);
	return ret;
}

/*
 * send a packet through the transport endpoint
 */
int rxrpc_send_data_packet(struct rxrpc_call *call, struct rxrpc_txbuf *txb)
{
	enum rxrpc_req_ack_trace why;
	struct rxrpc_connection *conn = call->conn;
	struct msghdr msg;
	struct kvec iov[1];
	rxrpc_serial_t serial;
	size_t len;
	int ret, rtt_slot = -1;

	_enter("%x,{%d}", txb->seq, txb->len);

	/* Each transmission of a Tx packet needs a new serial number */
	serial = atomic_inc_return(&conn->serial);
	txb->wire.serial = htonl(serial);

	if (test_bit(RXRPC_CONN_PROBING_FOR_UPGRADE, &conn->flags) &&
	    txb->seq == 1)
		txb->wire.userStatus = RXRPC_USERSTATUS_SERVICE_UPGRADE;

	iov[0].iov_base = &txb->wire;
	iov[0].iov_len = sizeof(txb->wire) + txb->len;
	len = iov[0].iov_len;
	iov_iter_kvec(&msg.msg_iter, WRITE, iov, 1, len);

	msg.msg_name = &call->peer->srx.transport;
	msg.msg_namelen = call->peer->srx.transport_len;
	msg.msg_control = NULL;
	msg.msg_controllen = 0;
	msg.msg_flags = 0;

	/* If our RTT cache needs working on, request an ACK.  Also request
	 * ACKs if a DATA packet appears to have been lost.
	 *
	 * However, we mustn't request an ACK on the last reply packet of a
	 * service call, lest OpenAFS incorrectly send us an ACK with some
	 * soft-ACKs in it and then never follow up with a proper hard ACK.
	 */
	if (txb->wire.flags & RXRPC_REQUEST_ACK)
		why = rxrpc_reqack_already_on;
	else if (test_bit(RXRPC_TXBUF_LAST, &txb->flags) && rxrpc_sending_to_client(txb))
		why = rxrpc_reqack_no_srv_last;
	else if (test_and_clear_bit(RXRPC_CALL_EV_ACK_LOST, &call->events))
		why = rxrpc_reqack_ack_lost;
	else if (test_bit(RXRPC_TXBUF_RESENT, &txb->flags))
		why = rxrpc_reqack_retrans;
	else if (call->cong_mode == RXRPC_CALL_SLOW_START && call->cong_cwnd <= 2)
		why = rxrpc_reqack_slow_start;
	else if (call->tx_winsize <= 2)
		why = rxrpc_reqack_small_txwin;
	else if (call->peer->rtt_count < 3 && txb->seq & 1)
		why = rxrpc_reqack_more_rtt;
	else if (ktime_before(ktime_add_ms(call->peer->rtt_last_req, 1000), ktime_get_real()))
		why = rxrpc_reqack_old_rtt;
	else
		goto dont_set_request_ack;

	rxrpc_inc_stat(call->rxnet, stat_why_req_ack[why]);
	trace_rxrpc_req_ack(call->debug_id, txb->seq, why);
	if (why != rxrpc_reqack_no_srv_last)
		txb->wire.flags |= RXRPC_REQUEST_ACK;
dont_set_request_ack:

	if (IS_ENABLED(CONFIG_AF_RXRPC_INJECT_LOSS)) {
		static int lose;
		if ((lose++ & 7) == 7) {
			ret = 0;
			trace_rxrpc_tx_data(call, txb->seq, serial,
					    txb->wire.flags,
					    test_bit(RXRPC_TXBUF_RESENT, &txb->flags),
					    true);
			goto done;
		}
	}

	trace_rxrpc_tx_data(call, txb->seq, serial, txb->wire.flags,
			    test_bit(RXRPC_TXBUF_RESENT, &txb->flags), false);

	/* Track what we've attempted to transmit at least once so that the
	 * retransmission algorithm doesn't try to resend what we haven't sent
	 * yet.  However, this can race as we can receive an ACK before we get
	 * to this point.  But, OTOH, if we won't get an ACK mentioning this
	 * packet unless the far side received it (though it could have
	 * discarded it anyway and NAK'd it).
	 */
	cmpxchg(&call->tx_transmitted, txb->seq - 1, txb->seq);

	/* send the packet with the don't fragment bit set if we currently
	 * think it's small enough */
	if (txb->len >= call->peer->maxdata)
		goto send_fragmentable;

	down_read(&conn->local->defrag_sem);

	txb->last_sent = ktime_get_real();
	if (txb->wire.flags & RXRPC_REQUEST_ACK)
		rtt_slot = rxrpc_begin_rtt_probe(call, serial, rxrpc_rtt_tx_data);

	/* send the packet by UDP
	 * - returns -EMSGSIZE if UDP would have to fragment the packet
	 *   to go out of the interface
	 *   - in which case, we'll have processed the ICMP error
	 *     message and update the peer record
	 */
	rxrpc_inc_stat(call->rxnet, stat_tx_data_send);
	ret = do_udp_sendmsg(conn->local->socket, &msg, len);
	conn->peer->last_tx_at = ktime_get_seconds();

	up_read(&conn->local->defrag_sem);
	if (ret < 0) {
		rxrpc_inc_stat(call->rxnet, stat_tx_data_send_fail);
		rxrpc_cancel_rtt_probe(call, serial, rtt_slot);
		trace_rxrpc_tx_fail(call->debug_id, serial, ret,
				    rxrpc_tx_point_call_data_nofrag);
	} else {
		trace_rxrpc_tx_packet(call->debug_id, &txb->wire,
				      rxrpc_tx_point_call_data_nofrag);
	}

	rxrpc_tx_backoff(call, ret);
	if (ret == -EMSGSIZE)
		goto send_fragmentable;

done:
	if (ret >= 0) {
		call->tx_last_sent = txb->last_sent;
		if (txb->wire.flags & RXRPC_REQUEST_ACK) {
			call->peer->rtt_last_req = txb->last_sent;
			if (call->peer->rtt_count > 1) {
				unsigned long nowj = jiffies, ack_lost_at;

				ack_lost_at = rxrpc_get_rto_backoff(call->peer, false);
				ack_lost_at += nowj;
				WRITE_ONCE(call->ack_lost_at, ack_lost_at);
				rxrpc_reduce_call_timer(call, ack_lost_at, nowj,
							rxrpc_timer_set_for_lost_ack);
			}
		}

		if (txb->seq == 1 &&
		    !test_and_set_bit(RXRPC_CALL_BEGAN_RX_TIMER,
				      &call->flags)) {
			unsigned long nowj = jiffies, expect_rx_by;

			expect_rx_by = nowj + call->next_rx_timo;
			WRITE_ONCE(call->expect_rx_by, expect_rx_by);
			rxrpc_reduce_call_timer(call, expect_rx_by, nowj,
						rxrpc_timer_set_for_normal);
		}

		rxrpc_set_keepalive(call);
	} else {
		/* Cancel the call if the initial transmission fails,
		 * particularly if that's due to network routing issues that
		 * aren't going away anytime soon.  The layer above can arrange
		 * the retransmission.
		 */
		if (!test_and_set_bit(RXRPC_CALL_BEGAN_RX_TIMER, &call->flags))
			rxrpc_set_call_completion(call, RXRPC_CALL_LOCAL_ERROR,
						  RX_USER_ABORT, ret);
	}

	_leave(" = %d [%u]", ret, call->peer->maxdata);
	return ret;

send_fragmentable:
	/* attempt to send this message with fragmentation enabled */
	_debug("send fragment");

	down_write(&conn->local->defrag_sem);

	txb->last_sent = ktime_get_real();
	if (txb->wire.flags & RXRPC_REQUEST_ACK)
		rtt_slot = rxrpc_begin_rtt_probe(call, serial, rxrpc_rtt_tx_data);

	switch (conn->local->srx.transport.family) {
	case AF_INET6:
	case AF_INET:
		ip_sock_set_mtu_discover(conn->local->socket->sk,
					 IP_PMTUDISC_DONT);
		rxrpc_inc_stat(call->rxnet, stat_tx_data_send_frag);
		ret = do_udp_sendmsg(conn->local->socket, &msg, len);
		conn->peer->last_tx_at = ktime_get_seconds();

		ip_sock_set_mtu_discover(conn->local->socket->sk,
					 IP_PMTUDISC_DO);
		break;

	default:
		BUG();
	}

	if (ret < 0) {
		rxrpc_inc_stat(call->rxnet, stat_tx_data_send_fail);
		rxrpc_cancel_rtt_probe(call, serial, rtt_slot);
		trace_rxrpc_tx_fail(call->debug_id, serial, ret,
				    rxrpc_tx_point_call_data_frag);
	} else {
		trace_rxrpc_tx_packet(call->debug_id, &txb->wire,
				      rxrpc_tx_point_call_data_frag);
	}
	rxrpc_tx_backoff(call, ret);

	up_write(&conn->local->defrag_sem);
	goto done;
}

/*
<<<<<<< HEAD
 * Reject a packet through the local endpoint.
 */
void rxrpc_reject_packet(struct rxrpc_local *local, struct sk_buff *skb)
{
	struct rxrpc_wire_header whdr;
=======
 * Transmit a connection-level abort.
 */
void rxrpc_send_conn_abort(struct rxrpc_connection *conn)
{
	struct rxrpc_wire_header whdr;
	struct msghdr msg;
	struct kvec iov[2];
	__be32 word;
	size_t len;
	u32 serial;
	int ret;

	msg.msg_name	= &conn->peer->srx.transport;
	msg.msg_namelen	= conn->peer->srx.transport_len;
	msg.msg_control	= NULL;
	msg.msg_controllen = 0;
	msg.msg_flags	= 0;

	whdr.epoch	= htonl(conn->proto.epoch);
	whdr.cid	= htonl(conn->proto.cid);
	whdr.callNumber	= 0;
	whdr.seq	= 0;
	whdr.type	= RXRPC_PACKET_TYPE_ABORT;
	whdr.flags	= conn->out_clientflag;
	whdr.userStatus	= 0;
	whdr.securityIndex = conn->security_ix;
	whdr._rsvd	= 0;
	whdr.serviceId	= htons(conn->service_id);

	word		= htonl(conn->abort_code);

	iov[0].iov_base	= &whdr;
	iov[0].iov_len	= sizeof(whdr);
	iov[1].iov_base	= &word;
	iov[1].iov_len	= sizeof(word);

	len = iov[0].iov_len + iov[1].iov_len;

	serial = atomic_inc_return(&conn->serial);
	whdr.serial = htonl(serial);

	iov_iter_kvec(&msg.msg_iter, WRITE, iov, 2, len);
	ret = do_udp_sendmsg(conn->local->socket, &msg, len);
	if (ret < 0) {
		trace_rxrpc_tx_fail(conn->debug_id, serial, ret,
				    rxrpc_tx_point_conn_abort);
		_debug("sendmsg failed: %d", ret);
		return;
	}

	trace_rxrpc_tx_packet(conn->debug_id, &whdr, rxrpc_tx_point_conn_abort);

	conn->peer->last_tx_at = ktime_get_seconds();
}

/*
 * Reject a packet through the local endpoint.
 */
void rxrpc_reject_packet(struct rxrpc_local *local, struct sk_buff *skb)
{
	struct rxrpc_wire_header whdr;
>>>>>>> e7a909d5
	struct sockaddr_rxrpc srx;
	struct rxrpc_skb_priv *sp = rxrpc_skb(skb);
	struct msghdr msg;
	struct kvec iov[2];
	size_t size;
	__be32 code;
	int ret, ioc;

	rxrpc_see_skb(skb, rxrpc_skb_see_reject);

	iov[0].iov_base = &whdr;
	iov[0].iov_len = sizeof(whdr);
	iov[1].iov_base = &code;
	iov[1].iov_len = sizeof(code);

	msg.msg_name = &srx.transport;
	msg.msg_control = NULL;
	msg.msg_controllen = 0;
	msg.msg_flags = 0;

	memset(&whdr, 0, sizeof(whdr));

	switch (skb->mark) {
	case RXRPC_SKB_MARK_REJECT_BUSY:
		whdr.type = RXRPC_PACKET_TYPE_BUSY;
		size = sizeof(whdr);
		ioc = 1;
		break;
	case RXRPC_SKB_MARK_REJECT_ABORT:
		whdr.type = RXRPC_PACKET_TYPE_ABORT;
		code = htonl(skb->priority);
		size = sizeof(whdr) + sizeof(code);
		ioc = 2;
		break;
	default:
		return;
	}

	if (rxrpc_extract_addr_from_skb(&srx, skb) == 0) {
		msg.msg_namelen = srx.transport_len;

		whdr.epoch	= htonl(sp->hdr.epoch);
		whdr.cid	= htonl(sp->hdr.cid);
		whdr.callNumber	= htonl(sp->hdr.callNumber);
		whdr.serviceId	= htons(sp->hdr.serviceId);
		whdr.flags	= sp->hdr.flags;
		whdr.flags	^= RXRPC_CLIENT_INITIATED;
		whdr.flags	&= RXRPC_CLIENT_INITIATED;

		iov_iter_kvec(&msg.msg_iter, WRITE, iov, ioc, size);
		ret = do_udp_sendmsg(local->socket, &msg, size);
		if (ret < 0)
			trace_rxrpc_tx_fail(local->debug_id, 0, ret,
					    rxrpc_tx_point_reject);
		else
			trace_rxrpc_tx_packet(local->debug_id, &whdr,
					      rxrpc_tx_point_reject);
	}
}

/*
 * Send a VERSION reply to a peer as a keepalive.
 */
void rxrpc_send_keepalive(struct rxrpc_peer *peer)
{
	struct rxrpc_wire_header whdr;
	struct msghdr msg;
	struct kvec iov[2];
	size_t len;
	int ret;

	_enter("");

	msg.msg_name	= &peer->srx.transport;
	msg.msg_namelen	= peer->srx.transport_len;
	msg.msg_control	= NULL;
	msg.msg_controllen = 0;
	msg.msg_flags	= 0;

	whdr.epoch	= htonl(peer->local->rxnet->epoch);
	whdr.cid	= 0;
	whdr.callNumber	= 0;
	whdr.seq	= 0;
	whdr.serial	= 0;
	whdr.type	= RXRPC_PACKET_TYPE_VERSION; /* Not client-initiated */
	whdr.flags	= RXRPC_LAST_PACKET;
	whdr.userStatus	= 0;
	whdr.securityIndex = 0;
	whdr._rsvd	= 0;
	whdr.serviceId	= 0;

	iov[0].iov_base	= &whdr;
	iov[0].iov_len	= sizeof(whdr);
	iov[1].iov_base	= (char *)rxrpc_keepalive_string;
	iov[1].iov_len	= sizeof(rxrpc_keepalive_string);

	len = iov[0].iov_len + iov[1].iov_len;

	iov_iter_kvec(&msg.msg_iter, WRITE, iov, 2, len);
	ret = do_udp_sendmsg(peer->local->socket, &msg, len);
	if (ret < 0)
		trace_rxrpc_tx_fail(peer->debug_id, 0, ret,
				    rxrpc_tx_point_version_keepalive);
	else
		trace_rxrpc_tx_packet(peer->debug_id, &whdr,
				      rxrpc_tx_point_version_keepalive);

	peer->last_tx_at = ktime_get_seconds();
	_leave("");
}

/*
 * Schedule an instant Tx resend.
 */
static inline void rxrpc_instant_resend(struct rxrpc_call *call,
					struct rxrpc_txbuf *txb)
{
<<<<<<< HEAD
	if (call->state < RXRPC_CALL_COMPLETE)
=======
	if (!__rxrpc_call_is_complete(call))
>>>>>>> e7a909d5
		kdebug("resend");
}

/*
 * Transmit one packet.
 */
void rxrpc_transmit_one(struct rxrpc_call *call, struct rxrpc_txbuf *txb)
{
	int ret;

	ret = rxrpc_send_data_packet(call, txb);
	if (ret < 0) {
		switch (ret) {
		case -ENETUNREACH:
		case -EHOSTUNREACH:
		case -ECONNREFUSED:
			rxrpc_set_call_completion(call, RXRPC_CALL_LOCAL_ERROR,
						  0, ret);
			break;
		default:
			_debug("need instant resend %d", ret);
			rxrpc_instant_resend(call, txb);
		}
	} else {
		unsigned long now = jiffies;
		unsigned long resend_at = now + call->peer->rto_j;

		WRITE_ONCE(call->resend_at, resend_at);
		rxrpc_reduce_call_timer(call, resend_at, now,
					rxrpc_timer_set_for_send);
	}
}<|MERGE_RESOLUTION|>--- conflicted
+++ resolved
@@ -261,11 +261,7 @@
 				      rxrpc_tx_point_call_ack);
 	rxrpc_tx_backoff(call, ret);
 
-<<<<<<< HEAD
-	if (call->state < RXRPC_CALL_COMPLETE) {
-=======
 	if (!__rxrpc_call_is_complete(call)) {
->>>>>>> e7a909d5
 		if (ret < 0)
 			rxrpc_cancel_rtt_probe(call, serial, rtt_slot);
 		rxrpc_set_keepalive(call);
@@ -549,13 +545,6 @@
 }
 
 /*
-<<<<<<< HEAD
- * Reject a packet through the local endpoint.
- */
-void rxrpc_reject_packet(struct rxrpc_local *local, struct sk_buff *skb)
-{
-	struct rxrpc_wire_header whdr;
-=======
  * Transmit a connection-level abort.
  */
 void rxrpc_send_conn_abort(struct rxrpc_connection *conn)
@@ -617,7 +606,6 @@
 void rxrpc_reject_packet(struct rxrpc_local *local, struct sk_buff *skb)
 {
 	struct rxrpc_wire_header whdr;
->>>>>>> e7a909d5
 	struct sockaddr_rxrpc srx;
 	struct rxrpc_skb_priv *sp = rxrpc_skb(skb);
 	struct msghdr msg;
@@ -735,11 +723,7 @@
 static inline void rxrpc_instant_resend(struct rxrpc_call *call,
 					struct rxrpc_txbuf *txb)
 {
-<<<<<<< HEAD
-	if (call->state < RXRPC_CALL_COMPLETE)
-=======
 	if (!__rxrpc_call_is_complete(call))
->>>>>>> e7a909d5
 		kdebug("resend");
 }
 
