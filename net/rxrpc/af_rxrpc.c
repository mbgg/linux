--- conflicted
+++ resolved
@@ -328,10 +328,6 @@
 		mutex_unlock(&call->user_mutex);
 	}
 
-<<<<<<< HEAD
-	rxrpc_put_peer(cp.peer, rxrpc_peer_put_discard_tmp);
-=======
->>>>>>> e7a909d5
 	_leave(" = %p", call);
 	return call;
 }
