--- conflicted
+++ resolved
@@ -243,20 +243,11 @@
 			       struct rxrpc_txbuf *txb,
 			       rxrpc_notify_end_tx_t notify_end_tx)
 {
-<<<<<<< HEAD
-	unsigned long now;
 	rxrpc_seq_t seq = txb->seq;
 	bool last = test_bit(RXRPC_TXBUF_LAST, &txb->flags), poke;
 
 	rxrpc_inc_stat(call->rxnet, stat_tx_data);
 
-=======
-	rxrpc_seq_t seq = txb->seq;
-	bool last = test_bit(RXRPC_TXBUF_LAST, &txb->flags), poke;
-
-	rxrpc_inc_stat(call->rxnet, stat_tx_data);
-
->>>>>>> e7a909d5
 	ASSERTCMP(txb->seq, ==, call->tx_prepared + 1);
 
 	/* We have to set the timestamp before queueing as the retransmit
@@ -268,44 +259,6 @@
 		trace_rxrpc_txqueue(call, rxrpc_txqueue_queue_last);
 	else
 		trace_rxrpc_txqueue(call, rxrpc_txqueue_queue);
-<<<<<<< HEAD
-
-	/* Add the packet to the call's output buffer */
-	spin_lock(&call->tx_lock);
-	poke = list_empty(&call->tx_sendmsg);
-	list_add_tail(&txb->call_link, &call->tx_sendmsg);
-	call->tx_prepared = seq;
-	spin_unlock(&call->tx_lock);
-
-	if (last || call->state == RXRPC_CALL_SERVER_ACK_REQUEST) {
-		_debug("________awaiting reply/ACK__________");
-		write_lock(&call->state_lock);
-		switch (call->state) {
-		case RXRPC_CALL_CLIENT_SEND_REQUEST:
-			call->state = RXRPC_CALL_CLIENT_AWAIT_REPLY;
-			rxrpc_notify_end_tx(rx, call, notify_end_tx);
-			break;
-		case RXRPC_CALL_SERVER_ACK_REQUEST:
-			call->state = RXRPC_CALL_SERVER_SEND_REPLY;
-			now = jiffies;
-			WRITE_ONCE(call->delay_ack_at, now + MAX_JIFFY_OFFSET);
-			if (call->ackr_reason == RXRPC_ACK_DELAY)
-				call->ackr_reason = 0;
-			trace_rxrpc_timer(call, rxrpc_timer_init_for_send_reply, now);
-			if (!last)
-				break;
-			fallthrough;
-		case RXRPC_CALL_SERVER_SEND_REPLY:
-			call->state = RXRPC_CALL_SERVER_AWAIT_ACK;
-			rxrpc_notify_end_tx(rx, call, notify_end_tx);
-			break;
-		default:
-			break;
-		}
-		write_unlock(&call->state_lock);
-	}
-
-=======
 
 	/* Add the packet to the call's output buffer */
 	spin_lock(&call->tx_lock);
@@ -316,7 +269,6 @@
 		rxrpc_notify_end_tx(rx, call, notify_end_tx);
 	spin_unlock(&call->tx_lock);
 
->>>>>>> e7a909d5
 	if (poke)
 		rxrpc_poke_call(call, rxrpc_call_poke_start);
 }
@@ -465,18 +417,9 @@
 
 success:
 	ret = copied;
-<<<<<<< HEAD
-	if (READ_ONCE(call->state) == RXRPC_CALL_COMPLETE) {
-		read_lock(&call->state_lock);
-		if (call->error < 0)
-			ret = call->error;
-		read_unlock(&call->state_lock);
-	}
-=======
 	if (rxrpc_call_is_complete(call) &&
 	    call->error < 0)
 		ret = call->error;
->>>>>>> e7a909d5
 out:
 	call->tx_pending = txb;
 	_leave(" = %d", ret);
@@ -660,10 +603,6 @@
 				     atomic_inc_return(&rxrpc_debug_id));
 	/* The socket is now unlocked */
 
-<<<<<<< HEAD
-	rxrpc_put_peer(cp.peer, rxrpc_peer_put_discard_tmp);
-=======
->>>>>>> e7a909d5
 	_leave(" = %p\n", call);
 	return call;
 }
@@ -827,34 +766,10 @@
 
 	mutex_lock(&call->user_mutex);
 
-<<<<<<< HEAD
-	_debug("CALL %d USR %lx ST %d on CONN %p",
-	       call->debug_id, call->user_call_ID, call->state, call->conn);
-
-	switch (READ_ONCE(call->state)) {
-	case RXRPC_CALL_CLIENT_SEND_REQUEST:
-	case RXRPC_CALL_SERVER_ACK_REQUEST:
-	case RXRPC_CALL_SERVER_SEND_REPLY:
-		ret = rxrpc_send_data(rxrpc_sk(sock->sk), call, msg, len,
-				      notify_end_tx, &dropped_lock);
-		break;
-	case RXRPC_CALL_COMPLETE:
-		read_lock(&call->state_lock);
-		ret = call->error;
-		read_unlock(&call->state_lock);
-		break;
-	default:
-		/* Request phase complete for this client call */
-		trace_rxrpc_rx_eproto(call, 0, tracepoint_string("late_send"));
-		ret = -EPROTO;
-		break;
-	}
-=======
 	ret = rxrpc_send_data(rxrpc_sk(sock->sk), call, msg, len,
 			      notify_end_tx, &dropped_lock);
 	if (ret == -ESHUTDOWN)
 		ret = call->error;
->>>>>>> e7a909d5
 
 	if (!dropped_lock)
 		mutex_unlock(&call->user_mutex);
