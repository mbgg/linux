// SPDX-License-Identifier: GPL-2.0
/*
 * linux/net/sunrpc/xprtsock.c
 *
 * Client-side transport implementation for sockets.
 *
 * TCP callback races fixes (C) 1998 Red Hat
 * TCP send fixes (C) 1998 Red Hat
 * TCP NFS related read + write fixes
 *  (C) 1999 Dave Airlie, University of Limerick, Ireland <airlied@linux.ie>
 *
 * Rewrite of larges part of the code in order to stabilize TCP stuff.
 * Fix behaviour when socket buffer is full.
 *  (C) 1999 Trond Myklebust <trond.myklebust@fys.uio.no>
 *
 * IP socket transport implementation, (C) 2005 Chuck Lever <cel@netapp.com>
 *
 * IPv6 support contributed by Gilles Quillard, Bull Open Source, 2005.
 *   <gilles.quillard@bull.net>
 */

#include <linux/types.h>
#include <linux/string.h>
#include <linux/slab.h>
#include <linux/module.h>
#include <linux/capability.h>
#include <linux/pagemap.h>
#include <linux/errno.h>
#include <linux/socket.h>
#include <linux/in.h>
#include <linux/net.h>
#include <linux/mm.h>
#include <linux/un.h>
#include <linux/udp.h>
#include <linux/tcp.h>
#include <linux/sunrpc/clnt.h>
#include <linux/sunrpc/addr.h>
#include <linux/sunrpc/sched.h>
#include <linux/sunrpc/svcsock.h>
#include <linux/sunrpc/xprtsock.h>
#include <linux/file.h>
#ifdef CONFIG_SUNRPC_BACKCHANNEL
#include <linux/sunrpc/bc_xprt.h>
#endif

#include <net/sock.h>
#include <net/checksum.h>
#include <net/udp.h>
#include <net/tcp.h>
#include <linux/bvec.h>
#include <linux/highmem.h>
#include <linux/uio.h>
#include <linux/sched/mm.h>

#include <trace/events/sunrpc.h>

#include "socklib.h"
#include "sunrpc.h"

static void xs_close(struct rpc_xprt *xprt);
static void xs_set_srcport(struct sock_xprt *transport, struct socket *sock);
static void xs_tcp_set_socket_timeouts(struct rpc_xprt *xprt,
		struct socket *sock);

/*
 * xprtsock tunables
 */
static unsigned int xprt_udp_slot_table_entries = RPC_DEF_SLOT_TABLE;
static unsigned int xprt_tcp_slot_table_entries = RPC_MIN_SLOT_TABLE;
static unsigned int xprt_max_tcp_slot_table_entries = RPC_MAX_SLOT_TABLE;

static unsigned int xprt_min_resvport = RPC_DEF_MIN_RESVPORT;
static unsigned int xprt_max_resvport = RPC_DEF_MAX_RESVPORT;

#define XS_TCP_LINGER_TO	(15U * HZ)
static unsigned int xs_tcp_fin_timeout __read_mostly = XS_TCP_LINGER_TO;

/*
 * We can register our own files under /proc/sys/sunrpc by
 * calling register_sysctl_table() again.  The files in that
 * directory become the union of all files registered there.
 *
 * We simply need to make sure that we don't collide with
 * someone else's file names!
 */

static unsigned int min_slot_table_size = RPC_MIN_SLOT_TABLE;
static unsigned int max_slot_table_size = RPC_MAX_SLOT_TABLE;
static unsigned int max_tcp_slot_table_limit = RPC_MAX_SLOT_TABLE_LIMIT;
static unsigned int xprt_min_resvport_limit = RPC_MIN_RESVPORT;
static unsigned int xprt_max_resvport_limit = RPC_MAX_RESVPORT;

static struct ctl_table_header *sunrpc_table_header;

static struct xprt_class xs_local_transport;
static struct xprt_class xs_udp_transport;
static struct xprt_class xs_tcp_transport;
static struct xprt_class xs_bc_tcp_transport;

/*
 * FIXME: changing the UDP slot table size should also resize the UDP
 *        socket buffers for existing UDP transports
 */
static struct ctl_table xs_tunables_table[] = {
	{
		.procname	= "udp_slot_table_entries",
		.data		= &xprt_udp_slot_table_entries,
		.maxlen		= sizeof(unsigned int),
		.mode		= 0644,
		.proc_handler	= proc_dointvec_minmax,
		.extra1		= &min_slot_table_size,
		.extra2		= &max_slot_table_size
	},
	{
		.procname	= "tcp_slot_table_entries",
		.data		= &xprt_tcp_slot_table_entries,
		.maxlen		= sizeof(unsigned int),
		.mode		= 0644,
		.proc_handler	= proc_dointvec_minmax,
		.extra1		= &min_slot_table_size,
		.extra2		= &max_slot_table_size
	},
	{
		.procname	= "tcp_max_slot_table_entries",
		.data		= &xprt_max_tcp_slot_table_entries,
		.maxlen		= sizeof(unsigned int),
		.mode		= 0644,
		.proc_handler	= proc_dointvec_minmax,
		.extra1		= &min_slot_table_size,
		.extra2		= &max_tcp_slot_table_limit
	},
	{
		.procname	= "min_resvport",
		.data		= &xprt_min_resvport,
		.maxlen		= sizeof(unsigned int),
		.mode		= 0644,
		.proc_handler	= proc_dointvec_minmax,
		.extra1		= &xprt_min_resvport_limit,
		.extra2		= &xprt_max_resvport_limit
	},
	{
		.procname	= "max_resvport",
		.data		= &xprt_max_resvport,
		.maxlen		= sizeof(unsigned int),
		.mode		= 0644,
		.proc_handler	= proc_dointvec_minmax,
		.extra1		= &xprt_min_resvport_limit,
		.extra2		= &xprt_max_resvport_limit
	},
	{
		.procname	= "tcp_fin_timeout",
		.data		= &xs_tcp_fin_timeout,
		.maxlen		= sizeof(xs_tcp_fin_timeout),
		.mode		= 0644,
		.proc_handler	= proc_dointvec_jiffies,
	},
	{ },
};

static struct ctl_table sunrpc_table[] = {
	{
		.procname	= "sunrpc",
		.mode		= 0555,
		.child		= xs_tunables_table
	},
	{ },
};

/*
 * Wait duration for a reply from the RPC portmapper.
 */
#define XS_BIND_TO		(60U * HZ)

/*
 * Delay if a UDP socket connect error occurs.  This is most likely some
 * kind of resource problem on the local host.
 */
#define XS_UDP_REEST_TO		(2U * HZ)

/*
 * The reestablish timeout allows clients to delay for a bit before attempting
 * to reconnect to a server that just dropped our connection.
 *
 * We implement an exponential backoff when trying to reestablish a TCP
 * transport connection with the server.  Some servers like to drop a TCP
 * connection when they are overworked, so we start with a short timeout and
 * increase over time if the server is down or not responding.
 */
#define XS_TCP_INIT_REEST_TO	(3U * HZ)

/*
 * TCP idle timeout; client drops the transport socket if it is idle
 * for this long.  Note that we also timeout UDP sockets to prevent
 * holding port numbers when there is no RPC traffic.
 */
#define XS_IDLE_DISC_TO		(5U * 60 * HZ)

#if IS_ENABLED(CONFIG_SUNRPC_DEBUG)
# undef  RPC_DEBUG_DATA
# define RPCDBG_FACILITY	RPCDBG_TRANS
#endif

#ifdef RPC_DEBUG_DATA
static void xs_pktdump(char *msg, u32 *packet, unsigned int count)
{
	u8 *buf = (u8 *) packet;
	int j;

	dprintk("RPC:       %s\n", msg);
	for (j = 0; j < count && j < 128; j += 4) {
		if (!(j & 31)) {
			if (j)
				dprintk("\n");
			dprintk("0x%04x ", j);
		}
		dprintk("%02x%02x%02x%02x ",
			buf[j], buf[j+1], buf[j+2], buf[j+3]);
	}
	dprintk("\n");
}
#else
static inline void xs_pktdump(char *msg, u32 *packet, unsigned int count)
{
	/* NOP */
}
#endif

static inline struct rpc_xprt *xprt_from_sock(struct sock *sk)
{
	return (struct rpc_xprt *) sk->sk_user_data;
}

static inline struct sockaddr *xs_addr(struct rpc_xprt *xprt)
{
	return (struct sockaddr *) &xprt->addr;
}

static inline struct sockaddr_un *xs_addr_un(struct rpc_xprt *xprt)
{
	return (struct sockaddr_un *) &xprt->addr;
}

static inline struct sockaddr_in *xs_addr_in(struct rpc_xprt *xprt)
{
	return (struct sockaddr_in *) &xprt->addr;
}

static inline struct sockaddr_in6 *xs_addr_in6(struct rpc_xprt *xprt)
{
	return (struct sockaddr_in6 *) &xprt->addr;
}

static void xs_format_common_peer_addresses(struct rpc_xprt *xprt)
{
	struct sockaddr *sap = xs_addr(xprt);
	struct sockaddr_in6 *sin6;
	struct sockaddr_in *sin;
	struct sockaddr_un *sun;
	char buf[128];

	switch (sap->sa_family) {
	case AF_LOCAL:
		sun = xs_addr_un(xprt);
		strscpy(buf, sun->sun_path, sizeof(buf));
		xprt->address_strings[RPC_DISPLAY_ADDR] =
						kstrdup(buf, GFP_KERNEL);
		break;
	case AF_INET:
		(void)rpc_ntop(sap, buf, sizeof(buf));
		xprt->address_strings[RPC_DISPLAY_ADDR] =
						kstrdup(buf, GFP_KERNEL);
		sin = xs_addr_in(xprt);
		snprintf(buf, sizeof(buf), "%08x", ntohl(sin->sin_addr.s_addr));
		break;
	case AF_INET6:
		(void)rpc_ntop(sap, buf, sizeof(buf));
		xprt->address_strings[RPC_DISPLAY_ADDR] =
						kstrdup(buf, GFP_KERNEL);
		sin6 = xs_addr_in6(xprt);
		snprintf(buf, sizeof(buf), "%pi6", &sin6->sin6_addr);
		break;
	default:
		BUG();
	}

	xprt->address_strings[RPC_DISPLAY_HEX_ADDR] = kstrdup(buf, GFP_KERNEL);
}

static void xs_format_common_peer_ports(struct rpc_xprt *xprt)
{
	struct sockaddr *sap = xs_addr(xprt);
	char buf[128];

	snprintf(buf, sizeof(buf), "%u", rpc_get_port(sap));
	xprt->address_strings[RPC_DISPLAY_PORT] = kstrdup(buf, GFP_KERNEL);

	snprintf(buf, sizeof(buf), "%4hx", rpc_get_port(sap));
	xprt->address_strings[RPC_DISPLAY_HEX_PORT] = kstrdup(buf, GFP_KERNEL);
}

static void xs_format_peer_addresses(struct rpc_xprt *xprt,
				     const char *protocol,
				     const char *netid)
{
	xprt->address_strings[RPC_DISPLAY_PROTO] = protocol;
	xprt->address_strings[RPC_DISPLAY_NETID] = netid;
	xs_format_common_peer_addresses(xprt);
	xs_format_common_peer_ports(xprt);
}

static void xs_update_peer_port(struct rpc_xprt *xprt)
{
	kfree(xprt->address_strings[RPC_DISPLAY_HEX_PORT]);
	kfree(xprt->address_strings[RPC_DISPLAY_PORT]);

	xs_format_common_peer_ports(xprt);
}

static void xs_free_peer_addresses(struct rpc_xprt *xprt)
{
	unsigned int i;

	for (i = 0; i < RPC_DISPLAY_MAX; i++)
		switch (i) {
		case RPC_DISPLAY_PROTO:
		case RPC_DISPLAY_NETID:
			continue;
		default:
			kfree(xprt->address_strings[i]);
		}
}

static size_t
xs_alloc_sparse_pages(struct xdr_buf *buf, size_t want, gfp_t gfp)
{
	size_t i,n;

	if (!want || !(buf->flags & XDRBUF_SPARSE_PAGES))
		return want;
	n = (buf->page_base + want + PAGE_SIZE - 1) >> PAGE_SHIFT;
	for (i = 0; i < n; i++) {
		if (buf->pages[i])
			continue;
		buf->bvec[i].bv_page = buf->pages[i] = alloc_page(gfp);
		if (!buf->pages[i]) {
			i *= PAGE_SIZE;
			return i > buf->page_base ? i - buf->page_base : 0;
		}
	}
	return want;
}

static ssize_t
xs_sock_recvmsg(struct socket *sock, struct msghdr *msg, int flags, size_t seek)
{
	ssize_t ret;
	if (seek != 0)
		iov_iter_advance(&msg->msg_iter, seek);
	ret = sock_recvmsg(sock, msg, flags);
	return ret > 0 ? ret + seek : ret;
}

static ssize_t
xs_read_kvec(struct socket *sock, struct msghdr *msg, int flags,
		struct kvec *kvec, size_t count, size_t seek)
{
	iov_iter_kvec(&msg->msg_iter, ITER_DEST, kvec, 1, count);
	return xs_sock_recvmsg(sock, msg, flags, seek);
}

static ssize_t
xs_read_bvec(struct socket *sock, struct msghdr *msg, int flags,
		struct bio_vec *bvec, unsigned long nr, size_t count,
		size_t seek)
{
	iov_iter_bvec(&msg->msg_iter, ITER_DEST, bvec, nr, count);
	return xs_sock_recvmsg(sock, msg, flags, seek);
}

static ssize_t
xs_read_discard(struct socket *sock, struct msghdr *msg, int flags,
		size_t count)
{
	iov_iter_discard(&msg->msg_iter, ITER_DEST, count);
	return sock_recvmsg(sock, msg, flags);
}

#if ARCH_IMPLEMENTS_FLUSH_DCACHE_PAGE
static void
xs_flush_bvec(const struct bio_vec *bvec, size_t count, size_t seek)
{
	struct bvec_iter bi = {
		.bi_size = count,
	};
	struct bio_vec bv;

	bvec_iter_advance(bvec, &bi, seek & PAGE_MASK);
	for_each_bvec(bv, bvec, bi, bi)
		flush_dcache_page(bv.bv_page);
}
#else
static inline void
xs_flush_bvec(const struct bio_vec *bvec, size_t count, size_t seek)
{
}
#endif

static ssize_t
xs_read_xdr_buf(struct socket *sock, struct msghdr *msg, int flags,
		struct xdr_buf *buf, size_t count, size_t seek, size_t *read)
{
	size_t want, seek_init = seek, offset = 0;
	ssize_t ret;

	want = min_t(size_t, count, buf->head[0].iov_len);
	if (seek < want) {
		ret = xs_read_kvec(sock, msg, flags, &buf->head[0], want, seek);
		if (ret <= 0)
			goto sock_err;
		offset += ret;
		if (offset == count || msg->msg_flags & (MSG_EOR|MSG_TRUNC))
			goto out;
		if (ret != want)
			goto out;
		seek = 0;
	} else {
		seek -= want;
		offset += want;
	}

	want = xs_alloc_sparse_pages(
		buf, min_t(size_t, count - offset, buf->page_len),
		GFP_KERNEL | __GFP_NORETRY | __GFP_NOWARN);
	if (seek < want) {
		ret = xs_read_bvec(sock, msg, flags, buf->bvec,
				xdr_buf_pagecount(buf),
				want + buf->page_base,
				seek + buf->page_base);
		if (ret <= 0)
			goto sock_err;
		xs_flush_bvec(buf->bvec, ret, seek + buf->page_base);
		ret -= buf->page_base;
		offset += ret;
		if (offset == count || msg->msg_flags & (MSG_EOR|MSG_TRUNC))
			goto out;
		if (ret != want)
			goto out;
		seek = 0;
	} else {
		seek -= want;
		offset += want;
	}

	want = min_t(size_t, count - offset, buf->tail[0].iov_len);
	if (seek < want) {
		ret = xs_read_kvec(sock, msg, flags, &buf->tail[0], want, seek);
		if (ret <= 0)
			goto sock_err;
		offset += ret;
		if (offset == count || msg->msg_flags & (MSG_EOR|MSG_TRUNC))
			goto out;
		if (ret != want)
			goto out;
	} else if (offset < seek_init)
		offset = seek_init;
	ret = -EMSGSIZE;
out:
	*read = offset - seek_init;
	return ret;
sock_err:
	offset += seek;
	goto out;
}

static void
xs_read_header(struct sock_xprt *transport, struct xdr_buf *buf)
{
	if (!transport->recv.copied) {
		if (buf->head[0].iov_len >= transport->recv.offset)
			memcpy(buf->head[0].iov_base,
					&transport->recv.xid,
					transport->recv.offset);
		transport->recv.copied = transport->recv.offset;
	}
}

static bool
xs_read_stream_request_done(struct sock_xprt *transport)
{
	return transport->recv.fraghdr & cpu_to_be32(RPC_LAST_STREAM_FRAGMENT);
}

static void
xs_read_stream_check_eor(struct sock_xprt *transport,
		struct msghdr *msg)
{
	if (xs_read_stream_request_done(transport))
		msg->msg_flags |= MSG_EOR;
}

static ssize_t
xs_read_stream_request(struct sock_xprt *transport, struct msghdr *msg,
		int flags, struct rpc_rqst *req)
{
	struct xdr_buf *buf = &req->rq_private_buf;
	size_t want, read;
	ssize_t ret;

	xs_read_header(transport, buf);

	want = transport->recv.len - transport->recv.offset;
	if (want != 0) {
		ret = xs_read_xdr_buf(transport->sock, msg, flags, buf,
				transport->recv.copied + want,
				transport->recv.copied,
				&read);
		transport->recv.offset += read;
		transport->recv.copied += read;
	}

	if (transport->recv.offset == transport->recv.len)
		xs_read_stream_check_eor(transport, msg);

	if (want == 0)
		return 0;

	switch (ret) {
	default:
		break;
	case -EFAULT:
	case -EMSGSIZE:
		msg->msg_flags |= MSG_TRUNC;
		return read;
	case 0:
		return -ESHUTDOWN;
	}
	return ret < 0 ? ret : read;
}

static size_t
xs_read_stream_headersize(bool isfrag)
{
	if (isfrag)
		return sizeof(__be32);
	return 3 * sizeof(__be32);
}

static ssize_t
xs_read_stream_header(struct sock_xprt *transport, struct msghdr *msg,
		int flags, size_t want, size_t seek)
{
	struct kvec kvec = {
		.iov_base = &transport->recv.fraghdr,
		.iov_len = want,
	};
	return xs_read_kvec(transport->sock, msg, flags, &kvec, want, seek);
}

#if defined(CONFIG_SUNRPC_BACKCHANNEL)
static ssize_t
xs_read_stream_call(struct sock_xprt *transport, struct msghdr *msg, int flags)
{
	struct rpc_xprt *xprt = &transport->xprt;
	struct rpc_rqst *req;
	ssize_t ret;

	/* Is this transport associated with the backchannel? */
	if (!xprt->bc_serv)
		return -ESHUTDOWN;

	/* Look up and lock the request corresponding to the given XID */
	req = xprt_lookup_bc_request(xprt, transport->recv.xid);
	if (!req) {
		printk(KERN_WARNING "Callback slot table overflowed\n");
		return -ESHUTDOWN;
	}
	if (transport->recv.copied && !req->rq_private_buf.len)
		return -ESHUTDOWN;

	ret = xs_read_stream_request(transport, msg, flags, req);
	if (msg->msg_flags & (MSG_EOR|MSG_TRUNC))
		xprt_complete_bc_request(req, transport->recv.copied);
	else
		req->rq_private_buf.len = transport->recv.copied;

	return ret;
}
#else /* CONFIG_SUNRPC_BACKCHANNEL */
static ssize_t
xs_read_stream_call(struct sock_xprt *transport, struct msghdr *msg, int flags)
{
	return -ESHUTDOWN;
}
#endif /* CONFIG_SUNRPC_BACKCHANNEL */

static ssize_t
xs_read_stream_reply(struct sock_xprt *transport, struct msghdr *msg, int flags)
{
	struct rpc_xprt *xprt = &transport->xprt;
	struct rpc_rqst *req;
	ssize_t ret = 0;

	/* Look up and lock the request corresponding to the given XID */
	spin_lock(&xprt->queue_lock);
	req = xprt_lookup_rqst(xprt, transport->recv.xid);
	if (!req || (transport->recv.copied && !req->rq_private_buf.len)) {
		msg->msg_flags |= MSG_TRUNC;
		goto out;
	}
	xprt_pin_rqst(req);
	spin_unlock(&xprt->queue_lock);

	ret = xs_read_stream_request(transport, msg, flags, req);

	spin_lock(&xprt->queue_lock);
	if (msg->msg_flags & (MSG_EOR|MSG_TRUNC))
		xprt_complete_rqst(req->rq_task, transport->recv.copied);
	else
		req->rq_private_buf.len = transport->recv.copied;
	xprt_unpin_rqst(req);
out:
	spin_unlock(&xprt->queue_lock);
	return ret;
}

static ssize_t
xs_read_stream(struct sock_xprt *transport, int flags)
{
	struct msghdr msg = { 0 };
	size_t want, read = 0;
	ssize_t ret = 0;

	if (transport->recv.len == 0) {
		want = xs_read_stream_headersize(transport->recv.copied != 0);
		ret = xs_read_stream_header(transport, &msg, flags, want,
				transport->recv.offset);
		if (ret <= 0)
			goto out_err;
		transport->recv.offset = ret;
		if (transport->recv.offset != want)
			return transport->recv.offset;
		transport->recv.len = be32_to_cpu(transport->recv.fraghdr) &
			RPC_FRAGMENT_SIZE_MASK;
		transport->recv.offset -= sizeof(transport->recv.fraghdr);
		read = ret;
	}

	switch (be32_to_cpu(transport->recv.calldir)) {
	default:
		msg.msg_flags |= MSG_TRUNC;
		break;
	case RPC_CALL:
		ret = xs_read_stream_call(transport, &msg, flags);
		break;
	case RPC_REPLY:
		ret = xs_read_stream_reply(transport, &msg, flags);
	}
	if (msg.msg_flags & MSG_TRUNC) {
		transport->recv.calldir = cpu_to_be32(-1);
		transport->recv.copied = -1;
	}
	if (ret < 0)
		goto out_err;
	read += ret;
	if (transport->recv.offset < transport->recv.len) {
		if (!(msg.msg_flags & MSG_TRUNC))
			return read;
		msg.msg_flags = 0;
		ret = xs_read_discard(transport->sock, &msg, flags,
				transport->recv.len - transport->recv.offset);
		if (ret <= 0)
			goto out_err;
		transport->recv.offset += ret;
		read += ret;
		if (transport->recv.offset != transport->recv.len)
			return read;
	}
	if (xs_read_stream_request_done(transport)) {
		trace_xs_stream_read_request(transport);
		transport->recv.copied = 0;
	}
	transport->recv.offset = 0;
	transport->recv.len = 0;
	return read;
out_err:
	return ret != 0 ? ret : -ESHUTDOWN;
}

static __poll_t xs_poll_socket(struct sock_xprt *transport)
{
	return transport->sock->ops->poll(transport->file, transport->sock,
			NULL);
}

static bool xs_poll_socket_readable(struct sock_xprt *transport)
{
	__poll_t events = xs_poll_socket(transport);

	return (events & (EPOLLIN | EPOLLRDNORM)) && !(events & EPOLLRDHUP);
}

static void xs_poll_check_readable(struct sock_xprt *transport)
{

	clear_bit(XPRT_SOCK_DATA_READY, &transport->sock_state);
	if (!xs_poll_socket_readable(transport))
		return;
	if (!test_and_set_bit(XPRT_SOCK_DATA_READY, &transport->sock_state))
		queue_work(xprtiod_workqueue, &transport->recv_worker);
}

static void xs_stream_data_receive(struct sock_xprt *transport)
{
	size_t read = 0;
	ssize_t ret = 0;

	mutex_lock(&transport->recv_mutex);
	if (transport->sock == NULL)
		goto out;
	for (;;) {
		ret = xs_read_stream(transport, MSG_DONTWAIT);
		if (ret < 0)
			break;
		read += ret;
		cond_resched();
	}
	if (ret == -ESHUTDOWN)
		kernel_sock_shutdown(transport->sock, SHUT_RDWR);
	else
		xs_poll_check_readable(transport);
out:
	mutex_unlock(&transport->recv_mutex);
	trace_xs_stream_read_data(&transport->xprt, ret, read);
}

static void xs_stream_data_receive_workfn(struct work_struct *work)
{
	struct sock_xprt *transport =
		container_of(work, struct sock_xprt, recv_worker);
	unsigned int pflags = memalloc_nofs_save();

	xs_stream_data_receive(transport);
	memalloc_nofs_restore(pflags);
}

static void
xs_stream_reset_connect(struct sock_xprt *transport)
{
	transport->recv.offset = 0;
	transport->recv.len = 0;
	transport->recv.copied = 0;
	transport->xmit.offset = 0;
}

static void
xs_stream_start_connect(struct sock_xprt *transport)
{
	transport->xprt.stat.connect_count++;
	transport->xprt.stat.connect_start = jiffies;
}

#define XS_SENDMSG_FLAGS	(MSG_DONTWAIT | MSG_NOSIGNAL)

/**
 * xs_nospace - handle transmit was incomplete
 * @req: pointer to RPC request
 * @transport: pointer to struct sock_xprt
 *
 */
static int xs_nospace(struct rpc_rqst *req, struct sock_xprt *transport)
{
	struct rpc_xprt *xprt = &transport->xprt;
	struct sock *sk = transport->inet;
	int ret = -EAGAIN;

	trace_rpc_socket_nospace(req, transport);

	/* Protect against races with write_space */
	spin_lock(&xprt->transport_lock);

	/* Don't race with disconnect */
	if (xprt_connected(xprt)) {
		/* wait for more buffer space */
		set_bit(XPRT_SOCK_NOSPACE, &transport->sock_state);
		set_bit(SOCK_NOSPACE, &sk->sk_socket->flags);
		sk->sk_write_pending++;
		xprt_wait_for_buffer_space(xprt);
	} else
		ret = -ENOTCONN;

	spin_unlock(&xprt->transport_lock);
	return ret;
}

static int xs_sock_nospace(struct rpc_rqst *req)
{
	struct sock_xprt *transport =
		container_of(req->rq_xprt, struct sock_xprt, xprt);
	struct sock *sk = transport->inet;
	int ret = -EAGAIN;

	lock_sock(sk);
	if (!sock_writeable(sk))
		ret = xs_nospace(req, transport);
	release_sock(sk);
	return ret;
}

static int xs_stream_nospace(struct rpc_rqst *req, bool vm_wait)
{
	struct sock_xprt *transport =
		container_of(req->rq_xprt, struct sock_xprt, xprt);
	struct sock *sk = transport->inet;
	int ret = -EAGAIN;

	if (vm_wait)
		return -ENOBUFS;
	lock_sock(sk);
	if (!sk_stream_memory_free(sk))
		ret = xs_nospace(req, transport);
	release_sock(sk);
	return ret;
}

static int xs_stream_prepare_request(struct rpc_rqst *req, struct xdr_buf *buf)
{
	return xdr_alloc_bvec(buf, rpc_task_gfp_mask());
}

/*
 * Determine if the previous message in the stream was aborted before it
 * could complete transmission.
 */
static bool
xs_send_request_was_aborted(struct sock_xprt *transport, struct rpc_rqst *req)
{
	return transport->xmit.offset != 0 && req->rq_bytes_sent == 0;
}

/*
 * Return the stream record marker field for a record of length < 2^31-1
 */
static rpc_fraghdr
xs_stream_record_marker(struct xdr_buf *xdr)
{
	if (!xdr->len)
		return 0;
	return cpu_to_be32(RPC_LAST_STREAM_FRAGMENT | (u32)xdr->len);
}

/**
 * xs_local_send_request - write an RPC request to an AF_LOCAL socket
 * @req: pointer to RPC request
 *
 * Return values:
 *        0:	The request has been sent
 *   EAGAIN:	The socket was blocked, please call again later to
 *		complete the request
 * ENOTCONN:	Caller needs to invoke connect logic then call again
 *    other:	Some other error occurred, the request was not sent
 */
static int xs_local_send_request(struct rpc_rqst *req)
{
	struct rpc_xprt *xprt = req->rq_xprt;
	struct sock_xprt *transport =
				container_of(xprt, struct sock_xprt, xprt);
	struct xdr_buf *xdr = &req->rq_snd_buf;
	rpc_fraghdr rm = xs_stream_record_marker(xdr);
	unsigned int msglen = rm ? req->rq_slen + sizeof(rm) : req->rq_slen;
	struct msghdr msg = {
		.msg_flags	= XS_SENDMSG_FLAGS,
	};
	bool vm_wait;
	unsigned int sent;
	int status;

	/* Close the stream if the previous transmission was incomplete */
	if (xs_send_request_was_aborted(transport, req)) {
		xprt_force_disconnect(xprt);
		return -ENOTCONN;
	}

	xs_pktdump("packet data:",
			req->rq_svec->iov_base, req->rq_svec->iov_len);

	vm_wait = sk_stream_is_writeable(transport->inet) ? true : false;

	req->rq_xtime = ktime_get();
	status = xprt_sock_sendmsg(transport->sock, &msg, xdr,
				   transport->xmit.offset, rm, &sent);
	dprintk("RPC:       %s(%u) = %d\n",
			__func__, xdr->len - transport->xmit.offset, status);

	if (likely(sent > 0) || status == 0) {
		transport->xmit.offset += sent;
		req->rq_bytes_sent = transport->xmit.offset;
		if (likely(req->rq_bytes_sent >= msglen)) {
			req->rq_xmit_bytes_sent += transport->xmit.offset;
			transport->xmit.offset = 0;
			return 0;
		}
		status = -EAGAIN;
		vm_wait = false;
	}

	switch (status) {
	case -EAGAIN:
		status = xs_stream_nospace(req, vm_wait);
		break;
	default:
		dprintk("RPC:       sendmsg returned unrecognized error %d\n",
			-status);
		fallthrough;
	case -EPIPE:
		xprt_force_disconnect(xprt);
		status = -ENOTCONN;
	}

	return status;
}

/**
 * xs_udp_send_request - write an RPC request to a UDP socket
 * @req: pointer to RPC request
 *
 * Return values:
 *        0:	The request has been sent
 *   EAGAIN:	The socket was blocked, please call again later to
 *		complete the request
 * ENOTCONN:	Caller needs to invoke connect logic then call again
 *    other:	Some other error occurred, the request was not sent
 */
static int xs_udp_send_request(struct rpc_rqst *req)
{
	struct rpc_xprt *xprt = req->rq_xprt;
	struct sock_xprt *transport = container_of(xprt, struct sock_xprt, xprt);
	struct xdr_buf *xdr = &req->rq_snd_buf;
	struct msghdr msg = {
		.msg_name	= xs_addr(xprt),
		.msg_namelen	= xprt->addrlen,
		.msg_flags	= XS_SENDMSG_FLAGS,
	};
	unsigned int sent;
	int status;

	xs_pktdump("packet data:",
				req->rq_svec->iov_base,
				req->rq_svec->iov_len);

	if (!xprt_bound(xprt))
		return -ENOTCONN;

	if (!xprt_request_get_cong(xprt, req))
		return -EBADSLT;

	status = xdr_alloc_bvec(xdr, rpc_task_gfp_mask());
	if (status < 0)
		return status;
	req->rq_xtime = ktime_get();
	status = xprt_sock_sendmsg(transport->sock, &msg, xdr, 0, 0, &sent);

	dprintk("RPC:       xs_udp_send_request(%u) = %d\n",
			xdr->len, status);

	/* firewall is blocking us, don't return -EAGAIN or we end up looping */
	if (status == -EPERM)
		goto process_status;

	if (status == -EAGAIN && sock_writeable(transport->inet))
		status = -ENOBUFS;

	if (sent > 0 || status == 0) {
		req->rq_xmit_bytes_sent += sent;
		if (sent >= req->rq_slen)
			return 0;
		/* Still some bytes left; set up for a retry later. */
		status = -EAGAIN;
	}

process_status:
	switch (status) {
	case -ENOTSOCK:
		status = -ENOTCONN;
		/* Should we call xs_close() here? */
		break;
	case -EAGAIN:
		status = xs_sock_nospace(req);
		break;
	case -ENETUNREACH:
	case -ENOBUFS:
	case -EPIPE:
	case -ECONNREFUSED:
	case -EPERM:
		/* When the server has died, an ICMP port unreachable message
		 * prompts ECONNREFUSED. */
		break;
	default:
		dprintk("RPC:       sendmsg returned unrecognized error %d\n",
			-status);
	}

	return status;
}

/**
 * xs_tcp_send_request - write an RPC request to a TCP socket
 * @req: pointer to RPC request
 *
 * Return values:
 *        0:	The request has been sent
 *   EAGAIN:	The socket was blocked, please call again later to
 *		complete the request
 * ENOTCONN:	Caller needs to invoke connect logic then call again
 *    other:	Some other error occurred, the request was not sent
 *
 * XXX: In the case of soft timeouts, should we eventually give up
 *	if sendmsg is not able to make progress?
 */
static int xs_tcp_send_request(struct rpc_rqst *req)
{
	struct rpc_xprt *xprt = req->rq_xprt;
	struct sock_xprt *transport = container_of(xprt, struct sock_xprt, xprt);
	struct xdr_buf *xdr = &req->rq_snd_buf;
	rpc_fraghdr rm = xs_stream_record_marker(xdr);
	unsigned int msglen = rm ? req->rq_slen + sizeof(rm) : req->rq_slen;
	struct msghdr msg = {
		.msg_flags	= XS_SENDMSG_FLAGS,
	};
	bool vm_wait;
	unsigned int sent;
	int status;

	/* Close the stream if the previous transmission was incomplete */
	if (xs_send_request_was_aborted(transport, req)) {
		if (transport->sock != NULL)
			kernel_sock_shutdown(transport->sock, SHUT_RDWR);
		return -ENOTCONN;
	}
	if (!transport->inet)
		return -ENOTCONN;

	xs_pktdump("packet data:",
				req->rq_svec->iov_base,
				req->rq_svec->iov_len);

	if (test_bit(XPRT_SOCK_UPD_TIMEOUT, &transport->sock_state))
		xs_tcp_set_socket_timeouts(xprt, transport->sock);

	xs_set_srcport(transport, transport->sock);

	/* Continue transmitting the packet/record. We must be careful
	 * to cope with writespace callbacks arriving _after_ we have
	 * called sendmsg(). */
	req->rq_xtime = ktime_get();
	tcp_sock_set_cork(transport->inet, true);

	vm_wait = sk_stream_is_writeable(transport->inet) ? true : false;

	do {
		status = xprt_sock_sendmsg(transport->sock, &msg, xdr,
					   transport->xmit.offset, rm, &sent);

		dprintk("RPC:       xs_tcp_send_request(%u) = %d\n",
				xdr->len - transport->xmit.offset, status);

		/* If we've sent the entire packet, immediately
		 * reset the count of bytes sent. */
		transport->xmit.offset += sent;
		req->rq_bytes_sent = transport->xmit.offset;
		if (likely(req->rq_bytes_sent >= msglen)) {
			req->rq_xmit_bytes_sent += transport->xmit.offset;
			transport->xmit.offset = 0;
			if (atomic_long_read(&xprt->xmit_queuelen) == 1)
				tcp_sock_set_cork(transport->inet, false);
			return 0;
		}

		WARN_ON_ONCE(sent == 0 && status == 0);

		if (sent > 0)
			vm_wait = false;

	} while (status == 0);

	switch (status) {
	case -ENOTSOCK:
		status = -ENOTCONN;
		/* Should we call xs_close() here? */
		break;
	case -EAGAIN:
		status = xs_stream_nospace(req, vm_wait);
		break;
	case -ECONNRESET:
	case -ECONNREFUSED:
	case -ENOTCONN:
	case -EADDRINUSE:
	case -ENOBUFS:
	case -EPIPE:
		break;
	default:
		dprintk("RPC:       sendmsg returned unrecognized error %d\n",
			-status);
	}

	return status;
}

static void xs_save_old_callbacks(struct sock_xprt *transport, struct sock *sk)
{
	transport->old_data_ready = sk->sk_data_ready;
	transport->old_state_change = sk->sk_state_change;
	transport->old_write_space = sk->sk_write_space;
	transport->old_error_report = sk->sk_error_report;
}

static void xs_restore_old_callbacks(struct sock_xprt *transport, struct sock *sk)
{
	sk->sk_data_ready = transport->old_data_ready;
	sk->sk_state_change = transport->old_state_change;
	sk->sk_write_space = transport->old_write_space;
	sk->sk_error_report = transport->old_error_report;
}

static void xs_sock_reset_state_flags(struct rpc_xprt *xprt)
{
	struct sock_xprt *transport = container_of(xprt, struct sock_xprt, xprt);

	clear_bit(XPRT_SOCK_DATA_READY, &transport->sock_state);
	clear_bit(XPRT_SOCK_WAKE_ERROR, &transport->sock_state);
	clear_bit(XPRT_SOCK_WAKE_WRITE, &transport->sock_state);
	clear_bit(XPRT_SOCK_WAKE_DISCONNECT, &transport->sock_state);
	clear_bit(XPRT_SOCK_NOSPACE, &transport->sock_state);
}

static void xs_run_error_worker(struct sock_xprt *transport, unsigned int nr)
{
	set_bit(nr, &transport->sock_state);
	queue_work(xprtiod_workqueue, &transport->error_worker);
}

static void xs_sock_reset_connection_flags(struct rpc_xprt *xprt)
{
	xprt->connect_cookie++;
	smp_mb__before_atomic();
	clear_bit(XPRT_CLOSE_WAIT, &xprt->state);
	clear_bit(XPRT_CLOSING, &xprt->state);
	xs_sock_reset_state_flags(xprt);
	smp_mb__after_atomic();
}

/**
 * xs_error_report - callback to handle TCP socket state errors
 * @sk: socket
 *
 * Note: we don't call sock_error() since there may be a rpc_task
 * using the socket, and so we don't want to clear sk->sk_err.
 */
static void xs_error_report(struct sock *sk)
{
	struct sock_xprt *transport;
	struct rpc_xprt *xprt;

	if (!(xprt = xprt_from_sock(sk)))
		return;

	transport = container_of(xprt, struct sock_xprt, xprt);
	transport->xprt_err = -sk->sk_err;
	if (transport->xprt_err == 0)
		return;
	dprintk("RPC:       xs_error_report client %p, error=%d...\n",
			xprt, -transport->xprt_err);
	trace_rpc_socket_error(xprt, sk->sk_socket, transport->xprt_err);

	/* barrier ensures xprt_err is set before XPRT_SOCK_WAKE_ERROR */
	smp_mb__before_atomic();
	xs_run_error_worker(transport, XPRT_SOCK_WAKE_ERROR);
}

static void xs_reset_transport(struct sock_xprt *transport)
{
	struct socket *sock = transport->sock;
	struct sock *sk = transport->inet;
	struct rpc_xprt *xprt = &transport->xprt;
	struct file *filp = transport->file;

	if (sk == NULL)
		return;
	/*
	 * Make sure we're calling this in a context from which it is safe
	 * to call __fput_sync(). In practice that means rpciod and the
	 * system workqueue.
	 */
	if (!(current->flags & PF_WQ_WORKER)) {
		WARN_ON_ONCE(1);
		set_bit(XPRT_CLOSE_WAIT, &xprt->state);
		return;
	}

	if (atomic_read(&transport->xprt.swapper))
		sk_clear_memalloc(sk);

	kernel_sock_shutdown(sock, SHUT_RDWR);

	mutex_lock(&transport->recv_mutex);
	lock_sock(sk);
	transport->inet = NULL;
	transport->sock = NULL;
	transport->file = NULL;

	sk->sk_user_data = NULL;

	xs_restore_old_callbacks(transport, sk);
	xprt_clear_connected(xprt);
	xs_sock_reset_connection_flags(xprt);
	/* Reset stream record info */
	xs_stream_reset_connect(transport);
	release_sock(sk);
	mutex_unlock(&transport->recv_mutex);

	trace_rpc_socket_close(xprt, sock);
	__fput_sync(filp);

	xprt_disconnect_done(xprt);
}

/**
 * xs_close - close a socket
 * @xprt: transport
 *
 * This is used when all requests are complete; ie, no DRC state remains
 * on the server we want to save.
 *
 * The caller _must_ be holding XPRT_LOCKED in order to avoid issues with
 * xs_reset_transport() zeroing the socket from underneath a writer.
 */
static void xs_close(struct rpc_xprt *xprt)
{
	struct sock_xprt *transport = container_of(xprt, struct sock_xprt, xprt);

	dprintk("RPC:       xs_close xprt %p\n", xprt);

	xs_reset_transport(transport);
	xprt->reestablish_timeout = 0;
}

static void xs_inject_disconnect(struct rpc_xprt *xprt)
{
	dprintk("RPC:       injecting transport disconnect on xprt=%p\n",
		xprt);
	xprt_disconnect_done(xprt);
}

static void xs_xprt_free(struct rpc_xprt *xprt)
{
	xs_free_peer_addresses(xprt);
	xprt_free(xprt);
}

/**
 * xs_destroy - prepare to shutdown a transport
 * @xprt: doomed transport
 *
 */
static void xs_destroy(struct rpc_xprt *xprt)
{
	struct sock_xprt *transport = container_of(xprt,
			struct sock_xprt, xprt);
	dprintk("RPC:       xs_destroy xprt %p\n", xprt);

	cancel_delayed_work_sync(&transport->connect_worker);
	xs_close(xprt);
	cancel_work_sync(&transport->recv_worker);
	cancel_work_sync(&transport->error_worker);
	xs_xprt_free(xprt);
	module_put(THIS_MODULE);
}

/**
 * xs_udp_data_read_skb - receive callback for UDP sockets
 * @xprt: transport
 * @sk: socket
 * @skb: skbuff
 *
 */
static void xs_udp_data_read_skb(struct rpc_xprt *xprt,
		struct sock *sk,
		struct sk_buff *skb)
{
	struct rpc_task *task;
	struct rpc_rqst *rovr;
	int repsize, copied;
	u32 _xid;
	__be32 *xp;

	repsize = skb->len;
	if (repsize < 4) {
		dprintk("RPC:       impossible RPC reply size %d!\n", repsize);
		return;
	}

	/* Copy the XID from the skb... */
	xp = skb_header_pointer(skb, 0, sizeof(_xid), &_xid);
	if (xp == NULL)
		return;

	/* Look up and lock the request corresponding to the given XID */
	spin_lock(&xprt->queue_lock);
	rovr = xprt_lookup_rqst(xprt, *xp);
	if (!rovr)
		goto out_unlock;
	xprt_pin_rqst(rovr);
	xprt_update_rtt(rovr->rq_task);
	spin_unlock(&xprt->queue_lock);
	task = rovr->rq_task;

	if ((copied = rovr->rq_private_buf.buflen) > repsize)
		copied = repsize;

	/* Suck it into the iovec, verify checksum if not done by hw. */
	if (csum_partial_copy_to_xdr(&rovr->rq_private_buf, skb)) {
		spin_lock(&xprt->queue_lock);
		__UDPX_INC_STATS(sk, UDP_MIB_INERRORS);
		goto out_unpin;
	}


	spin_lock(&xprt->transport_lock);
	xprt_adjust_cwnd(xprt, task, copied);
	spin_unlock(&xprt->transport_lock);
	spin_lock(&xprt->queue_lock);
	xprt_complete_rqst(task, copied);
	__UDPX_INC_STATS(sk, UDP_MIB_INDATAGRAMS);
out_unpin:
	xprt_unpin_rqst(rovr);
 out_unlock:
	spin_unlock(&xprt->queue_lock);
}

static void xs_udp_data_receive(struct sock_xprt *transport)
{
	struct sk_buff *skb;
	struct sock *sk;
	int err;

	mutex_lock(&transport->recv_mutex);
	sk = transport->inet;
	if (sk == NULL)
		goto out;
	for (;;) {
		skb = skb_recv_udp(sk, MSG_DONTWAIT, &err);
		if (skb == NULL)
			break;
		xs_udp_data_read_skb(&transport->xprt, sk, skb);
		consume_skb(skb);
		cond_resched();
	}
	xs_poll_check_readable(transport);
out:
	mutex_unlock(&transport->recv_mutex);
}

static void xs_udp_data_receive_workfn(struct work_struct *work)
{
	struct sock_xprt *transport =
		container_of(work, struct sock_xprt, recv_worker);
	unsigned int pflags = memalloc_nofs_save();

	xs_udp_data_receive(transport);
	memalloc_nofs_restore(pflags);
}

/**
 * xs_data_ready - "data ready" callback for sockets
 * @sk: socket with data to read
 *
 */
static void xs_data_ready(struct sock *sk)
{
	struct rpc_xprt *xprt;

	xprt = xprt_from_sock(sk);
	if (xprt != NULL) {
		struct sock_xprt *transport = container_of(xprt,
				struct sock_xprt, xprt);

		trace_xs_data_ready(xprt);

		transport->old_data_ready(sk);
		/* Any data means we had a useful conversation, so
		 * then we don't need to delay the next reconnect
		 */
		if (xprt->reestablish_timeout)
			xprt->reestablish_timeout = 0;
		if (!test_and_set_bit(XPRT_SOCK_DATA_READY, &transport->sock_state))
			queue_work(xprtiod_workqueue, &transport->recv_worker);
	}
}

/*
 * Helper function to force a TCP close if the server is sending
 * junk and/or it has put us in CLOSE_WAIT
 */
static void xs_tcp_force_close(struct rpc_xprt *xprt)
{
	xprt_force_disconnect(xprt);
}

#if defined(CONFIG_SUNRPC_BACKCHANNEL)
static size_t xs_tcp_bc_maxpayload(struct rpc_xprt *xprt)
{
	return PAGE_SIZE;
}
#endif /* CONFIG_SUNRPC_BACKCHANNEL */

/**
 * xs_local_state_change - callback to handle AF_LOCAL socket state changes
 * @sk: socket whose state has changed
 *
 */
static void xs_local_state_change(struct sock *sk)
{
	struct rpc_xprt *xprt;
	struct sock_xprt *transport;

	if (!(xprt = xprt_from_sock(sk)))
		return;
	transport = container_of(xprt, struct sock_xprt, xprt);
	if (sk->sk_shutdown & SHUTDOWN_MASK) {
		clear_bit(XPRT_CONNECTED, &xprt->state);
		/* Trigger the socket release */
		xs_run_error_worker(transport, XPRT_SOCK_WAKE_DISCONNECT);
	}
}

/**
 * xs_tcp_state_change - callback to handle TCP socket state changes
 * @sk: socket whose state has changed
 *
 */
static void xs_tcp_state_change(struct sock *sk)
{
	struct rpc_xprt *xprt;
	struct sock_xprt *transport;

	if (!(xprt = xprt_from_sock(sk)))
		return;
	dprintk("RPC:       xs_tcp_state_change client %p...\n", xprt);
	dprintk("RPC:       state %x conn %d dead %d zapped %d sk_shutdown %d\n",
			sk->sk_state, xprt_connected(xprt),
			sock_flag(sk, SOCK_DEAD),
			sock_flag(sk, SOCK_ZAPPED),
			sk->sk_shutdown);

	transport = container_of(xprt, struct sock_xprt, xprt);
	trace_rpc_socket_state_change(xprt, sk->sk_socket);
	switch (sk->sk_state) {
	case TCP_ESTABLISHED:
		if (!xprt_test_and_set_connected(xprt)) {
			xprt->connect_cookie++;
			clear_bit(XPRT_SOCK_CONNECTING, &transport->sock_state);
			xprt_clear_connecting(xprt);

			xprt->stat.connect_count++;
			xprt->stat.connect_time += (long)jiffies -
						   xprt->stat.connect_start;
			xs_run_error_worker(transport, XPRT_SOCK_WAKE_PENDING);
		}
		break;
	case TCP_FIN_WAIT1:
		/* The client initiated a shutdown of the socket */
		xprt->connect_cookie++;
		xprt->reestablish_timeout = 0;
		set_bit(XPRT_CLOSING, &xprt->state);
		smp_mb__before_atomic();
		clear_bit(XPRT_CONNECTED, &xprt->state);
		clear_bit(XPRT_CLOSE_WAIT, &xprt->state);
		smp_mb__after_atomic();
		break;
	case TCP_CLOSE_WAIT:
		/* The server initiated a shutdown of the socket */
		xprt->connect_cookie++;
		clear_bit(XPRT_CONNECTED, &xprt->state);
		xs_run_error_worker(transport, XPRT_SOCK_WAKE_DISCONNECT);
		fallthrough;
	case TCP_CLOSING:
		/*
		 * If the server closed down the connection, make sure that
		 * we back off before reconnecting
		 */
		if (xprt->reestablish_timeout < XS_TCP_INIT_REEST_TO)
			xprt->reestablish_timeout = XS_TCP_INIT_REEST_TO;
		break;
	case TCP_LAST_ACK:
		set_bit(XPRT_CLOSING, &xprt->state);
		smp_mb__before_atomic();
		clear_bit(XPRT_CONNECTED, &xprt->state);
		smp_mb__after_atomic();
		break;
	case TCP_CLOSE:
		if (test_and_clear_bit(XPRT_SOCK_CONNECTING,
					&transport->sock_state))
			xprt_clear_connecting(xprt);
		clear_bit(XPRT_CLOSING, &xprt->state);
		/* Trigger the socket release */
		xs_run_error_worker(transport, XPRT_SOCK_WAKE_DISCONNECT);
	}
}

static void xs_write_space(struct sock *sk)
{
	struct sock_xprt *transport;
	struct rpc_xprt *xprt;

	if (!sk->sk_socket)
		return;
	clear_bit(SOCK_NOSPACE, &sk->sk_socket->flags);

	if (unlikely(!(xprt = xprt_from_sock(sk))))
		return;
	transport = container_of(xprt, struct sock_xprt, xprt);
	if (!test_and_clear_bit(XPRT_SOCK_NOSPACE, &transport->sock_state))
		return;
	xs_run_error_worker(transport, XPRT_SOCK_WAKE_WRITE);
	sk->sk_write_pending--;
}

/**
 * xs_udp_write_space - callback invoked when socket buffer space
 *                             becomes available
 * @sk: socket whose state has changed
 *
 * Called when more output buffer space is available for this socket.
 * We try not to wake our writers until they can make "significant"
 * progress, otherwise we'll waste resources thrashing kernel_sendmsg
 * with a bunch of small requests.
 */
static void xs_udp_write_space(struct sock *sk)
{
	/* from net/core/sock.c:sock_def_write_space */
	if (sock_writeable(sk))
		xs_write_space(sk);
}

/**
 * xs_tcp_write_space - callback invoked when socket buffer space
 *                             becomes available
 * @sk: socket whose state has changed
 *
 * Called when more output buffer space is available for this socket.
 * We try not to wake our writers until they can make "significant"
 * progress, otherwise we'll waste resources thrashing kernel_sendmsg
 * with a bunch of small requests.
 */
static void xs_tcp_write_space(struct sock *sk)
{
	/* from net/core/stream.c:sk_stream_write_space */
	if (sk_stream_is_writeable(sk))
		xs_write_space(sk);
}

static void xs_udp_do_set_buffer_size(struct rpc_xprt *xprt)
{
	struct sock_xprt *transport = container_of(xprt, struct sock_xprt, xprt);
	struct sock *sk = transport->inet;

	if (transport->rcvsize) {
		sk->sk_userlocks |= SOCK_RCVBUF_LOCK;
		sk->sk_rcvbuf = transport->rcvsize * xprt->max_reqs * 2;
	}
	if (transport->sndsize) {
		sk->sk_userlocks |= SOCK_SNDBUF_LOCK;
		sk->sk_sndbuf = transport->sndsize * xprt->max_reqs * 2;
		sk->sk_write_space(sk);
	}
}

/**
 * xs_udp_set_buffer_size - set send and receive limits
 * @xprt: generic transport
 * @sndsize: requested size of send buffer, in bytes
 * @rcvsize: requested size of receive buffer, in bytes
 *
 * Set socket send and receive buffer size limits.
 */
static void xs_udp_set_buffer_size(struct rpc_xprt *xprt, size_t sndsize, size_t rcvsize)
{
	struct sock_xprt *transport = container_of(xprt, struct sock_xprt, xprt);

	transport->sndsize = 0;
	if (sndsize)
		transport->sndsize = sndsize + 1024;
	transport->rcvsize = 0;
	if (rcvsize)
		transport->rcvsize = rcvsize + 1024;

	xs_udp_do_set_buffer_size(xprt);
}

/**
 * xs_udp_timer - called when a retransmit timeout occurs on a UDP transport
 * @xprt: controlling transport
 * @task: task that timed out
 *
 * Adjust the congestion window after a retransmit timeout has occurred.
 */
static void xs_udp_timer(struct rpc_xprt *xprt, struct rpc_task *task)
{
	spin_lock(&xprt->transport_lock);
	xprt_adjust_cwnd(xprt, task, -ETIMEDOUT);
	spin_unlock(&xprt->transport_lock);
}

static int xs_get_random_port(void)
{
	unsigned short min = xprt_min_resvport, max = xprt_max_resvport;
	unsigned short range;
	unsigned short rand;

	if (max < min)
		return -EADDRINUSE;
	range = max - min + 1;
<<<<<<< HEAD
	rand = prandom_u32_max(range);
=======
	rand = get_random_u32_below(range);
>>>>>>> 0ee29814
	return rand + min;
}

static unsigned short xs_sock_getport(struct socket *sock)
{
	struct sockaddr_storage buf;
	unsigned short port = 0;

	if (kernel_getsockname(sock, (struct sockaddr *)&buf) < 0)
		goto out;
	switch (buf.ss_family) {
	case AF_INET6:
		port = ntohs(((struct sockaddr_in6 *)&buf)->sin6_port);
		break;
	case AF_INET:
		port = ntohs(((struct sockaddr_in *)&buf)->sin_port);
	}
out:
	return port;
}

/**
 * xs_set_port - reset the port number in the remote endpoint address
 * @xprt: generic transport
 * @port: new port number
 *
 */
static void xs_set_port(struct rpc_xprt *xprt, unsigned short port)
{
	dprintk("RPC:       setting port for xprt %p to %u\n", xprt, port);

	rpc_set_port(xs_addr(xprt), port);
	xs_update_peer_port(xprt);
}

static void xs_set_srcport(struct sock_xprt *transport, struct socket *sock)
{
	if (transport->srcport == 0 && transport->xprt.reuseport)
		transport->srcport = xs_sock_getport(sock);
}

static int xs_get_srcport(struct sock_xprt *transport)
{
	int port = transport->srcport;

	if (port == 0 && transport->xprt.resvport)
		port = xs_get_random_port();
	return port;
}

static unsigned short xs_sock_srcport(struct rpc_xprt *xprt)
{
	struct sock_xprt *sock = container_of(xprt, struct sock_xprt, xprt);
	unsigned short ret = 0;
	mutex_lock(&sock->recv_mutex);
	if (sock->sock)
		ret = xs_sock_getport(sock->sock);
	mutex_unlock(&sock->recv_mutex);
	return ret;
}

static int xs_sock_srcaddr(struct rpc_xprt *xprt, char *buf, size_t buflen)
{
	struct sock_xprt *sock = container_of(xprt, struct sock_xprt, xprt);
	union {
		struct sockaddr sa;
		struct sockaddr_storage st;
	} saddr;
	int ret = -ENOTCONN;

	mutex_lock(&sock->recv_mutex);
	if (sock->sock) {
		ret = kernel_getsockname(sock->sock, &saddr.sa);
		if (ret >= 0)
			ret = snprintf(buf, buflen, "%pISc", &saddr.sa);
	}
	mutex_unlock(&sock->recv_mutex);
	return ret;
}

static unsigned short xs_next_srcport(struct sock_xprt *transport, unsigned short port)
{
	if (transport->srcport != 0)
		transport->srcport = 0;
	if (!transport->xprt.resvport)
		return 0;
	if (port <= xprt_min_resvport || port > xprt_max_resvport)
		return xprt_max_resvport;
	return --port;
}
static int xs_bind(struct sock_xprt *transport, struct socket *sock)
{
	struct sockaddr_storage myaddr;
	int err, nloop = 0;
	int port = xs_get_srcport(transport);
	unsigned short last;

	/*
	 * If we are asking for any ephemeral port (i.e. port == 0 &&
	 * transport->xprt.resvport == 0), don't bind.  Let the local
	 * port selection happen implicitly when the socket is used
	 * (for example at connect time).
	 *
	 * This ensures that we can continue to establish TCP
	 * connections even when all local ephemeral ports are already
	 * a part of some TCP connection.  This makes no difference
	 * for UDP sockets, but also doesn't harm them.
	 *
	 * If we're asking for any reserved port (i.e. port == 0 &&
	 * transport->xprt.resvport == 1) xs_get_srcport above will
	 * ensure that port is non-zero and we will bind as needed.
	 */
	if (port <= 0)
		return port;

	memcpy(&myaddr, &transport->srcaddr, transport->xprt.addrlen);
	do {
		rpc_set_port((struct sockaddr *)&myaddr, port);
		err = kernel_bind(sock, (struct sockaddr *)&myaddr,
				transport->xprt.addrlen);
		if (err == 0) {
			if (transport->xprt.reuseport)
				transport->srcport = port;
			break;
		}
		last = port;
		port = xs_next_srcport(transport, port);
		if (port > last)
			nloop++;
	} while (err == -EADDRINUSE && nloop != 2);

	if (myaddr.ss_family == AF_INET)
		dprintk("RPC:       %s %pI4:%u: %s (%d)\n", __func__,
				&((struct sockaddr_in *)&myaddr)->sin_addr,
				port, err ? "failed" : "ok", err);
	else
		dprintk("RPC:       %s %pI6:%u: %s (%d)\n", __func__,
				&((struct sockaddr_in6 *)&myaddr)->sin6_addr,
				port, err ? "failed" : "ok", err);
	return err;
}

/*
 * We don't support autobind on AF_LOCAL sockets
 */
static void xs_local_rpcbind(struct rpc_task *task)
{
	xprt_set_bound(task->tk_xprt);
}

static void xs_local_set_port(struct rpc_xprt *xprt, unsigned short port)
{
}

#ifdef CONFIG_DEBUG_LOCK_ALLOC
static struct lock_class_key xs_key[3];
static struct lock_class_key xs_slock_key[3];

static inline void xs_reclassify_socketu(struct socket *sock)
{
	struct sock *sk = sock->sk;

	sock_lock_init_class_and_name(sk, "slock-AF_LOCAL-RPC",
		&xs_slock_key[0], "sk_lock-AF_LOCAL-RPC", &xs_key[0]);
}

static inline void xs_reclassify_socket4(struct socket *sock)
{
	struct sock *sk = sock->sk;

	sock_lock_init_class_and_name(sk, "slock-AF_INET-RPC",
		&xs_slock_key[1], "sk_lock-AF_INET-RPC", &xs_key[1]);
}

static inline void xs_reclassify_socket6(struct socket *sock)
{
	struct sock *sk = sock->sk;

	sock_lock_init_class_and_name(sk, "slock-AF_INET6-RPC",
		&xs_slock_key[2], "sk_lock-AF_INET6-RPC", &xs_key[2]);
}

static inline void xs_reclassify_socket(int family, struct socket *sock)
{
	if (WARN_ON_ONCE(!sock_allow_reclassification(sock->sk)))
		return;

	switch (family) {
	case AF_LOCAL:
		xs_reclassify_socketu(sock);
		break;
	case AF_INET:
		xs_reclassify_socket4(sock);
		break;
	case AF_INET6:
		xs_reclassify_socket6(sock);
		break;
	}
}
#else
static inline void xs_reclassify_socket(int family, struct socket *sock)
{
}
#endif

static void xs_dummy_setup_socket(struct work_struct *work)
{
}

static struct socket *xs_create_sock(struct rpc_xprt *xprt,
		struct sock_xprt *transport, int family, int type,
		int protocol, bool reuseport)
{
	struct file *filp;
	struct socket *sock;
	int err;

	err = __sock_create(xprt->xprt_net, family, type, protocol, &sock, 1);
	if (err < 0) {
		dprintk("RPC:       can't create %d transport socket (%d).\n",
				protocol, -err);
		goto out;
	}
	xs_reclassify_socket(family, sock);

	if (reuseport)
		sock_set_reuseport(sock->sk);

	err = xs_bind(transport, sock);
	if (err) {
		sock_release(sock);
		goto out;
	}

	filp = sock_alloc_file(sock, O_NONBLOCK, NULL);
	if (IS_ERR(filp))
		return ERR_CAST(filp);
	transport->file = filp;

	return sock;
out:
	return ERR_PTR(err);
}

static int xs_local_finish_connecting(struct rpc_xprt *xprt,
				      struct socket *sock)
{
	struct sock_xprt *transport = container_of(xprt, struct sock_xprt,
									xprt);

	if (!transport->inet) {
		struct sock *sk = sock->sk;

		lock_sock(sk);

		xs_save_old_callbacks(transport, sk);

		sk->sk_user_data = xprt;
		sk->sk_data_ready = xs_data_ready;
		sk->sk_write_space = xs_udp_write_space;
		sk->sk_state_change = xs_local_state_change;
		sk->sk_error_report = xs_error_report;

		xprt_clear_connected(xprt);

		/* Reset to new socket */
		transport->sock = sock;
		transport->inet = sk;

		release_sock(sk);
	}

	xs_stream_start_connect(transport);

	return kernel_connect(sock, xs_addr(xprt), xprt->addrlen, 0);
}

/**
 * xs_local_setup_socket - create AF_LOCAL socket, connect to a local endpoint
 * @transport: socket transport to connect
 */
static int xs_local_setup_socket(struct sock_xprt *transport)
{
	struct rpc_xprt *xprt = &transport->xprt;
	struct file *filp;
	struct socket *sock;
	int status;

	status = __sock_create(xprt->xprt_net, AF_LOCAL,
					SOCK_STREAM, 0, &sock, 1);
	if (status < 0) {
		dprintk("RPC:       can't create AF_LOCAL "
			"transport socket (%d).\n", -status);
		goto out;
	}
	xs_reclassify_socket(AF_LOCAL, sock);

	filp = sock_alloc_file(sock, O_NONBLOCK, NULL);
	if (IS_ERR(filp)) {
		status = PTR_ERR(filp);
		goto out;
	}
	transport->file = filp;

	dprintk("RPC:       worker connecting xprt %p via AF_LOCAL to %s\n",
			xprt, xprt->address_strings[RPC_DISPLAY_ADDR]);

	status = xs_local_finish_connecting(xprt, sock);
	trace_rpc_socket_connect(xprt, sock, status);
	switch (status) {
	case 0:
		dprintk("RPC:       xprt %p connected to %s\n",
				xprt, xprt->address_strings[RPC_DISPLAY_ADDR]);
		xprt->stat.connect_count++;
		xprt->stat.connect_time += (long)jiffies -
					   xprt->stat.connect_start;
		xprt_set_connected(xprt);
		break;
	case -ENOBUFS:
		break;
	case -ENOENT:
		dprintk("RPC:       xprt %p: socket %s does not exist\n",
				xprt, xprt->address_strings[RPC_DISPLAY_ADDR]);
		break;
	case -ECONNREFUSED:
		dprintk("RPC:       xprt %p: connection refused for %s\n",
				xprt, xprt->address_strings[RPC_DISPLAY_ADDR]);
		break;
	default:
		printk(KERN_ERR "%s: unhandled error (%d) connecting to %s\n",
				__func__, -status,
				xprt->address_strings[RPC_DISPLAY_ADDR]);
	}

out:
	xprt_clear_connecting(xprt);
	xprt_wake_pending_tasks(xprt, status);
	return status;
}

static void xs_local_connect(struct rpc_xprt *xprt, struct rpc_task *task)
{
	struct sock_xprt *transport = container_of(xprt, struct sock_xprt, xprt);
	int ret;

	if (transport->file)
		goto force_disconnect;

	if (RPC_IS_ASYNC(task)) {
		/*
		 * We want the AF_LOCAL connect to be resolved in the
		 * filesystem namespace of the process making the rpc
		 * call.  Thus we connect synchronously.
		 *
		 * If we want to support asynchronous AF_LOCAL calls,
		 * we'll need to figure out how to pass a namespace to
		 * connect.
		 */
		rpc_task_set_rpc_status(task, -ENOTCONN);
		goto out_wake;
	}
	ret = xs_local_setup_socket(transport);
	if (ret && !RPC_IS_SOFTCONN(task))
		msleep_interruptible(15000);
	return;
force_disconnect:
	xprt_force_disconnect(xprt);
out_wake:
	xprt_clear_connecting(xprt);
	xprt_wake_pending_tasks(xprt, -ENOTCONN);
}

#if IS_ENABLED(CONFIG_SUNRPC_SWAP)
/*
 * Note that this should be called with XPRT_LOCKED held, or recv_mutex
 * held, or when we otherwise know that we have exclusive access to the
 * socket, to guard against races with xs_reset_transport.
 */
static void xs_set_memalloc(struct rpc_xprt *xprt)
{
	struct sock_xprt *transport = container_of(xprt, struct sock_xprt,
			xprt);

	/*
	 * If there's no sock, then we have nothing to set. The
	 * reconnecting process will get it for us.
	 */
	if (!transport->inet)
		return;
	if (atomic_read(&xprt->swapper))
		sk_set_memalloc(transport->inet);
}

/**
 * xs_enable_swap - Tag this transport as being used for swap.
 * @xprt: transport to tag
 *
 * Take a reference to this transport on behalf of the rpc_clnt, and
 * optionally mark it for swapping if it wasn't already.
 */
static int
xs_enable_swap(struct rpc_xprt *xprt)
{
	struct sock_xprt *xs = container_of(xprt, struct sock_xprt, xprt);

	mutex_lock(&xs->recv_mutex);
	if (atomic_inc_return(&xprt->swapper) == 1 &&
	    xs->inet)
		sk_set_memalloc(xs->inet);
	mutex_unlock(&xs->recv_mutex);
	return 0;
}

/**
 * xs_disable_swap - Untag this transport as being used for swap.
 * @xprt: transport to tag
 *
 * Drop a "swapper" reference to this xprt on behalf of the rpc_clnt. If the
 * swapper refcount goes to 0, untag the socket as a memalloc socket.
 */
static void
xs_disable_swap(struct rpc_xprt *xprt)
{
	struct sock_xprt *xs = container_of(xprt, struct sock_xprt, xprt);

	mutex_lock(&xs->recv_mutex);
	if (atomic_dec_and_test(&xprt->swapper) &&
	    xs->inet)
		sk_clear_memalloc(xs->inet);
	mutex_unlock(&xs->recv_mutex);
}
#else
static void xs_set_memalloc(struct rpc_xprt *xprt)
{
}

static int
xs_enable_swap(struct rpc_xprt *xprt)
{
	return -EINVAL;
}

static void
xs_disable_swap(struct rpc_xprt *xprt)
{
}
#endif

static void xs_udp_finish_connecting(struct rpc_xprt *xprt, struct socket *sock)
{
	struct sock_xprt *transport = container_of(xprt, struct sock_xprt, xprt);

	if (!transport->inet) {
		struct sock *sk = sock->sk;

		lock_sock(sk);

		xs_save_old_callbacks(transport, sk);

		sk->sk_user_data = xprt;
		sk->sk_data_ready = xs_data_ready;
		sk->sk_write_space = xs_udp_write_space;

		xprt_set_connected(xprt);

		/* Reset to new socket */
		transport->sock = sock;
		transport->inet = sk;

		xs_set_memalloc(xprt);

		release_sock(sk);
	}
	xs_udp_do_set_buffer_size(xprt);

	xprt->stat.connect_start = jiffies;
}

static void xs_udp_setup_socket(struct work_struct *work)
{
	struct sock_xprt *transport =
		container_of(work, struct sock_xprt, connect_worker.work);
	struct rpc_xprt *xprt = &transport->xprt;
	struct socket *sock;
	int status = -EIO;
	unsigned int pflags = current->flags;

	if (atomic_read(&xprt->swapper))
		current->flags |= PF_MEMALLOC;
	sock = xs_create_sock(xprt, transport,
			xs_addr(xprt)->sa_family, SOCK_DGRAM,
			IPPROTO_UDP, false);
	if (IS_ERR(sock))
		goto out;

	dprintk("RPC:       worker connecting xprt %p via %s to "
				"%s (port %s)\n", xprt,
			xprt->address_strings[RPC_DISPLAY_PROTO],
			xprt->address_strings[RPC_DISPLAY_ADDR],
			xprt->address_strings[RPC_DISPLAY_PORT]);

	xs_udp_finish_connecting(xprt, sock);
	trace_rpc_socket_connect(xprt, sock, 0);
	status = 0;
out:
	xprt_clear_connecting(xprt);
	xprt_unlock_connect(xprt, transport);
	xprt_wake_pending_tasks(xprt, status);
	current_restore_flags(pflags, PF_MEMALLOC);
}

/**
 * xs_tcp_shutdown - gracefully shut down a TCP socket
 * @xprt: transport
 *
 * Initiates a graceful shutdown of the TCP socket by calling the
 * equivalent of shutdown(SHUT_RDWR);
 */
static void xs_tcp_shutdown(struct rpc_xprt *xprt)
{
	struct sock_xprt *transport = container_of(xprt, struct sock_xprt, xprt);
	struct socket *sock = transport->sock;
	int skst = transport->inet ? transport->inet->sk_state : TCP_CLOSE;

	if (sock == NULL)
		return;
	if (!xprt->reuseport) {
		xs_close(xprt);
		return;
	}
	switch (skst) {
	case TCP_FIN_WAIT1:
	case TCP_FIN_WAIT2:
		break;
	case TCP_ESTABLISHED:
	case TCP_CLOSE_WAIT:
		kernel_sock_shutdown(sock, SHUT_RDWR);
		trace_rpc_socket_shutdown(xprt, sock);
		break;
	default:
		xs_reset_transport(transport);
	}
}

static void xs_tcp_set_socket_timeouts(struct rpc_xprt *xprt,
		struct socket *sock)
{
	struct sock_xprt *transport = container_of(xprt, struct sock_xprt, xprt);
	unsigned int keepidle;
	unsigned int keepcnt;
	unsigned int timeo;

	spin_lock(&xprt->transport_lock);
	keepidle = DIV_ROUND_UP(xprt->timeout->to_initval, HZ);
	keepcnt = xprt->timeout->to_retries + 1;
	timeo = jiffies_to_msecs(xprt->timeout->to_initval) *
		(xprt->timeout->to_retries + 1);
	clear_bit(XPRT_SOCK_UPD_TIMEOUT, &transport->sock_state);
	spin_unlock(&xprt->transport_lock);

	/* TCP Keepalive options */
	sock_set_keepalive(sock->sk);
	tcp_sock_set_keepidle(sock->sk, keepidle);
	tcp_sock_set_keepintvl(sock->sk, keepidle);
	tcp_sock_set_keepcnt(sock->sk, keepcnt);

	/* TCP user timeout (see RFC5482) */
	tcp_sock_set_user_timeout(sock->sk, timeo);
}

static void xs_tcp_set_connect_timeout(struct rpc_xprt *xprt,
		unsigned long connect_timeout,
		unsigned long reconnect_timeout)
{
	struct sock_xprt *transport = container_of(xprt, struct sock_xprt, xprt);
	struct rpc_timeout to;
	unsigned long initval;

	spin_lock(&xprt->transport_lock);
	if (reconnect_timeout < xprt->max_reconnect_timeout)
		xprt->max_reconnect_timeout = reconnect_timeout;
	if (connect_timeout < xprt->connect_timeout) {
		memcpy(&to, xprt->timeout, sizeof(to));
		initval = DIV_ROUND_UP(connect_timeout, to.to_retries + 1);
		/* Arbitrary lower limit */
		if (initval <  XS_TCP_INIT_REEST_TO << 1)
			initval = XS_TCP_INIT_REEST_TO << 1;
		to.to_initval = initval;
		to.to_maxval = initval;
		memcpy(&transport->tcp_timeout, &to,
				sizeof(transport->tcp_timeout));
		xprt->timeout = &transport->tcp_timeout;
		xprt->connect_timeout = connect_timeout;
	}
	set_bit(XPRT_SOCK_UPD_TIMEOUT, &transport->sock_state);
	spin_unlock(&xprt->transport_lock);
}

static int xs_tcp_finish_connecting(struct rpc_xprt *xprt, struct socket *sock)
{
	struct sock_xprt *transport = container_of(xprt, struct sock_xprt, xprt);

	if (!transport->inet) {
		struct sock *sk = sock->sk;

		/* Avoid temporary address, they are bad for long-lived
		 * connections such as NFS mounts.
		 * RFC4941, section 3.6 suggests that:
		 *    Individual applications, which have specific
		 *    knowledge about the normal duration of connections,
		 *    MAY override this as appropriate.
		 */
		if (xs_addr(xprt)->sa_family == PF_INET6) {
			ip6_sock_set_addr_preferences(sk,
				IPV6_PREFER_SRC_PUBLIC);
		}

		xs_tcp_set_socket_timeouts(xprt, sock);
		tcp_sock_set_nodelay(sk);

		lock_sock(sk);

		xs_save_old_callbacks(transport, sk);

		sk->sk_user_data = xprt;
		sk->sk_data_ready = xs_data_ready;
		sk->sk_state_change = xs_tcp_state_change;
		sk->sk_write_space = xs_tcp_write_space;
		sk->sk_error_report = xs_error_report;

		/* socket options */
		sock_reset_flag(sk, SOCK_LINGER);

		xprt_clear_connected(xprt);

		/* Reset to new socket */
		transport->sock = sock;
		transport->inet = sk;

		release_sock(sk);
	}

	if (!xprt_bound(xprt))
		return -ENOTCONN;

	xs_set_memalloc(xprt);

	xs_stream_start_connect(transport);

	/* Tell the socket layer to start connecting... */
	set_bit(XPRT_SOCK_CONNECTING, &transport->sock_state);
	return kernel_connect(sock, xs_addr(xprt), xprt->addrlen, O_NONBLOCK);
}

/**
 * xs_tcp_setup_socket - create a TCP socket and connect to a remote endpoint
 * @work: queued work item
 *
 * Invoked by a work queue tasklet.
 */
static void xs_tcp_setup_socket(struct work_struct *work)
{
	struct sock_xprt *transport =
		container_of(work, struct sock_xprt, connect_worker.work);
	struct socket *sock = transport->sock;
	struct rpc_xprt *xprt = &transport->xprt;
	int status;
	unsigned int pflags = current->flags;

	if (atomic_read(&xprt->swapper))
		current->flags |= PF_MEMALLOC;

	if (xprt_connected(xprt))
		goto out;
	if (test_and_clear_bit(XPRT_SOCK_CONNECT_SENT,
			       &transport->sock_state) ||
	    !sock) {
		xs_reset_transport(transport);
		sock = xs_create_sock(xprt, transport, xs_addr(xprt)->sa_family,
				      SOCK_STREAM, IPPROTO_TCP, true);
		if (IS_ERR(sock)) {
			xprt_wake_pending_tasks(xprt, PTR_ERR(sock));
			goto out;
		}
	}

	dprintk("RPC:       worker connecting xprt %p via %s to "
				"%s (port %s)\n", xprt,
			xprt->address_strings[RPC_DISPLAY_PROTO],
			xprt->address_strings[RPC_DISPLAY_ADDR],
			xprt->address_strings[RPC_DISPLAY_PORT]);

	status = xs_tcp_finish_connecting(xprt, sock);
	trace_rpc_socket_connect(xprt, sock, status);
	dprintk("RPC:       %p connect status %d connected %d sock state %d\n",
			xprt, -status, xprt_connected(xprt),
			sock->sk->sk_state);
	switch (status) {
	case 0:
	case -EINPROGRESS:
		/* SYN_SENT! */
		set_bit(XPRT_SOCK_CONNECT_SENT, &transport->sock_state);
		if (xprt->reestablish_timeout < XS_TCP_INIT_REEST_TO)
			xprt->reestablish_timeout = XS_TCP_INIT_REEST_TO;
		fallthrough;
	case -EALREADY:
		goto out_unlock;
	case -EADDRNOTAVAIL:
		/* Source port number is unavailable. Try a new one! */
		transport->srcport = 0;
		status = -EAGAIN;
		break;
	case -EINVAL:
		/* Happens, for instance, if the user specified a link
		 * local IPv6 address without a scope-id.
		 */
	case -ECONNREFUSED:
	case -ECONNRESET:
	case -ENETDOWN:
	case -ENETUNREACH:
	case -EHOSTUNREACH:
	case -EADDRINUSE:
	case -ENOBUFS:
		break;
	default:
		printk("%s: connect returned unhandled error %d\n",
			__func__, status);
		status = -EAGAIN;
	}

	/* xs_tcp_force_close() wakes tasks with a fixed error code.
	 * We need to wake them first to ensure the correct error code.
	 */
	xprt_wake_pending_tasks(xprt, status);
	xs_tcp_force_close(xprt);
out:
	xprt_clear_connecting(xprt);
out_unlock:
	xprt_unlock_connect(xprt, transport);
	current_restore_flags(pflags, PF_MEMALLOC);
}

/**
 * xs_connect - connect a socket to a remote endpoint
 * @xprt: pointer to transport structure
 * @task: address of RPC task that manages state of connect request
 *
 * TCP: If the remote end dropped the connection, delay reconnecting.
 *
 * UDP socket connects are synchronous, but we use a work queue anyway
 * to guarantee that even unprivileged user processes can set up a
 * socket on a privileged port.
 *
 * If a UDP socket connect fails, the delay behavior here prevents
 * retry floods (hard mounts).
 */
static void xs_connect(struct rpc_xprt *xprt, struct rpc_task *task)
{
	struct sock_xprt *transport = container_of(xprt, struct sock_xprt, xprt);
	unsigned long delay = 0;

	WARN_ON_ONCE(!xprt_lock_connect(xprt, task, transport));

	if (transport->sock != NULL) {
		dprintk("RPC:       xs_connect delayed xprt %p for %lu "
			"seconds\n", xprt, xprt->reestablish_timeout / HZ);

		delay = xprt_reconnect_delay(xprt);
		xprt_reconnect_backoff(xprt, XS_TCP_INIT_REEST_TO);

	} else
		dprintk("RPC:       xs_connect scheduled xprt %p\n", xprt);

	queue_delayed_work(xprtiod_workqueue,
			&transport->connect_worker,
			delay);
}

static void xs_wake_disconnect(struct sock_xprt *transport)
{
	if (test_and_clear_bit(XPRT_SOCK_WAKE_DISCONNECT, &transport->sock_state))
		xs_tcp_force_close(&transport->xprt);
}

static void xs_wake_write(struct sock_xprt *transport)
{
	if (test_and_clear_bit(XPRT_SOCK_WAKE_WRITE, &transport->sock_state))
		xprt_write_space(&transport->xprt);
}

static void xs_wake_error(struct sock_xprt *transport)
{
	int sockerr;

	if (!test_bit(XPRT_SOCK_WAKE_ERROR, &transport->sock_state))
		return;
	mutex_lock(&transport->recv_mutex);
	if (transport->sock == NULL)
		goto out;
	if (!test_and_clear_bit(XPRT_SOCK_WAKE_ERROR, &transport->sock_state))
		goto out;
	sockerr = xchg(&transport->xprt_err, 0);
	if (sockerr < 0)
		xprt_wake_pending_tasks(&transport->xprt, sockerr);
out:
	mutex_unlock(&transport->recv_mutex);
}

static void xs_wake_pending(struct sock_xprt *transport)
{
	if (test_and_clear_bit(XPRT_SOCK_WAKE_PENDING, &transport->sock_state))
		xprt_wake_pending_tasks(&transport->xprt, -EAGAIN);
}

static void xs_error_handle(struct work_struct *work)
{
	struct sock_xprt *transport = container_of(work,
			struct sock_xprt, error_worker);

	xs_wake_disconnect(transport);
	xs_wake_write(transport);
	xs_wake_error(transport);
	xs_wake_pending(transport);
}

/**
 * xs_local_print_stats - display AF_LOCAL socket-specific stats
 * @xprt: rpc_xprt struct containing statistics
 * @seq: output file
 *
 */
static void xs_local_print_stats(struct rpc_xprt *xprt, struct seq_file *seq)
{
	long idle_time = 0;

	if (xprt_connected(xprt))
		idle_time = (long)(jiffies - xprt->last_used) / HZ;

	seq_printf(seq, "\txprt:\tlocal %lu %lu %lu %ld %lu %lu %lu "
			"%llu %llu %lu %llu %llu\n",
			xprt->stat.bind_count,
			xprt->stat.connect_count,
			xprt->stat.connect_time / HZ,
			idle_time,
			xprt->stat.sends,
			xprt->stat.recvs,
			xprt->stat.bad_xids,
			xprt->stat.req_u,
			xprt->stat.bklog_u,
			xprt->stat.max_slots,
			xprt->stat.sending_u,
			xprt->stat.pending_u);
}

/**
 * xs_udp_print_stats - display UDP socket-specific stats
 * @xprt: rpc_xprt struct containing statistics
 * @seq: output file
 *
 */
static void xs_udp_print_stats(struct rpc_xprt *xprt, struct seq_file *seq)
{
	struct sock_xprt *transport = container_of(xprt, struct sock_xprt, xprt);

	seq_printf(seq, "\txprt:\tudp %u %lu %lu %lu %lu %llu %llu "
			"%lu %llu %llu\n",
			transport->srcport,
			xprt->stat.bind_count,
			xprt->stat.sends,
			xprt->stat.recvs,
			xprt->stat.bad_xids,
			xprt->stat.req_u,
			xprt->stat.bklog_u,
			xprt->stat.max_slots,
			xprt->stat.sending_u,
			xprt->stat.pending_u);
}

/**
 * xs_tcp_print_stats - display TCP socket-specific stats
 * @xprt: rpc_xprt struct containing statistics
 * @seq: output file
 *
 */
static void xs_tcp_print_stats(struct rpc_xprt *xprt, struct seq_file *seq)
{
	struct sock_xprt *transport = container_of(xprt, struct sock_xprt, xprt);
	long idle_time = 0;

	if (xprt_connected(xprt))
		idle_time = (long)(jiffies - xprt->last_used) / HZ;

	seq_printf(seq, "\txprt:\ttcp %u %lu %lu %lu %ld %lu %lu %lu "
			"%llu %llu %lu %llu %llu\n",
			transport->srcport,
			xprt->stat.bind_count,
			xprt->stat.connect_count,
			xprt->stat.connect_time / HZ,
			idle_time,
			xprt->stat.sends,
			xprt->stat.recvs,
			xprt->stat.bad_xids,
			xprt->stat.req_u,
			xprt->stat.bklog_u,
			xprt->stat.max_slots,
			xprt->stat.sending_u,
			xprt->stat.pending_u);
}

/*
 * Allocate a bunch of pages for a scratch buffer for the rpc code. The reason
 * we allocate pages instead doing a kmalloc like rpc_malloc is because we want
 * to use the server side send routines.
 */
static int bc_malloc(struct rpc_task *task)
{
	struct rpc_rqst *rqst = task->tk_rqstp;
	size_t size = rqst->rq_callsize;
	struct page *page;
	struct rpc_buffer *buf;

	if (size > PAGE_SIZE - sizeof(struct rpc_buffer)) {
		WARN_ONCE(1, "xprtsock: large bc buffer request (size %zu)\n",
			  size);
		return -EINVAL;
	}

	page = alloc_page(GFP_KERNEL | __GFP_NORETRY | __GFP_NOWARN);
	if (!page)
		return -ENOMEM;

	buf = page_address(page);
	buf->len = PAGE_SIZE;

	rqst->rq_buffer = buf->data;
	rqst->rq_rbuffer = (char *)rqst->rq_buffer + rqst->rq_callsize;
	return 0;
}

/*
 * Free the space allocated in the bc_alloc routine
 */
static void bc_free(struct rpc_task *task)
{
	void *buffer = task->tk_rqstp->rq_buffer;
	struct rpc_buffer *buf;

	buf = container_of(buffer, struct rpc_buffer, data);
	free_page((unsigned long)buf);
}

static int bc_sendto(struct rpc_rqst *req)
{
	struct xdr_buf *xdr = &req->rq_snd_buf;
	struct sock_xprt *transport =
			container_of(req->rq_xprt, struct sock_xprt, xprt);
	struct msghdr msg = {
		.msg_flags	= 0,
	};
	rpc_fraghdr marker = cpu_to_be32(RPC_LAST_STREAM_FRAGMENT |
					 (u32)xdr->len);
	unsigned int sent = 0;
	int err;

	req->rq_xtime = ktime_get();
	err = xdr_alloc_bvec(xdr, rpc_task_gfp_mask());
	if (err < 0)
		return err;
	err = xprt_sock_sendmsg(transport->sock, &msg, xdr, 0, marker, &sent);
	xdr_free_bvec(xdr);
	if (err < 0 || sent != (xdr->len + sizeof(marker)))
		return -EAGAIN;
	return sent;
}

/**
 * bc_send_request - Send a backchannel Call on a TCP socket
 * @req: rpc_rqst containing Call message to be sent
 *
 * xpt_mutex ensures @rqstp's whole message is written to the socket
 * without interruption.
 *
 * Return values:
 *   %0 if the message was sent successfully
 *   %ENOTCONN if the message was not sent
 */
static int bc_send_request(struct rpc_rqst *req)
{
	struct svc_xprt	*xprt;
	int len;

	/*
	 * Get the server socket associated with this callback xprt
	 */
	xprt = req->rq_xprt->bc_xprt;

	/*
	 * Grab the mutex to serialize data as the connection is shared
	 * with the fore channel
	 */
	mutex_lock(&xprt->xpt_mutex);
	if (test_bit(XPT_DEAD, &xprt->xpt_flags))
		len = -ENOTCONN;
	else
		len = bc_sendto(req);
	mutex_unlock(&xprt->xpt_mutex);

	if (len > 0)
		len = 0;

	return len;
}

/*
 * The close routine. Since this is client initiated, we do nothing
 */

static void bc_close(struct rpc_xprt *xprt)
{
	xprt_disconnect_done(xprt);
}

/*
 * The xprt destroy routine. Again, because this connection is client
 * initiated, we do nothing
 */

static void bc_destroy(struct rpc_xprt *xprt)
{
	dprintk("RPC:       bc_destroy xprt %p\n", xprt);

	xs_xprt_free(xprt);
	module_put(THIS_MODULE);
}

static const struct rpc_xprt_ops xs_local_ops = {
	.reserve_xprt		= xprt_reserve_xprt,
	.release_xprt		= xprt_release_xprt,
	.alloc_slot		= xprt_alloc_slot,
	.free_slot		= xprt_free_slot,
	.rpcbind		= xs_local_rpcbind,
	.set_port		= xs_local_set_port,
	.connect		= xs_local_connect,
	.buf_alloc		= rpc_malloc,
	.buf_free		= rpc_free,
	.prepare_request	= xs_stream_prepare_request,
	.send_request		= xs_local_send_request,
	.wait_for_reply_request	= xprt_wait_for_reply_request_def,
	.close			= xs_close,
	.destroy		= xs_destroy,
	.print_stats		= xs_local_print_stats,
	.enable_swap		= xs_enable_swap,
	.disable_swap		= xs_disable_swap,
};

static const struct rpc_xprt_ops xs_udp_ops = {
	.set_buffer_size	= xs_udp_set_buffer_size,
	.reserve_xprt		= xprt_reserve_xprt_cong,
	.release_xprt		= xprt_release_xprt_cong,
	.alloc_slot		= xprt_alloc_slot,
	.free_slot		= xprt_free_slot,
	.rpcbind		= rpcb_getport_async,
	.set_port		= xs_set_port,
	.connect		= xs_connect,
	.get_srcaddr		= xs_sock_srcaddr,
	.get_srcport		= xs_sock_srcport,
	.buf_alloc		= rpc_malloc,
	.buf_free		= rpc_free,
	.send_request		= xs_udp_send_request,
	.wait_for_reply_request	= xprt_wait_for_reply_request_rtt,
	.timer			= xs_udp_timer,
	.release_request	= xprt_release_rqst_cong,
	.close			= xs_close,
	.destroy		= xs_destroy,
	.print_stats		= xs_udp_print_stats,
	.enable_swap		= xs_enable_swap,
	.disable_swap		= xs_disable_swap,
	.inject_disconnect	= xs_inject_disconnect,
};

static const struct rpc_xprt_ops xs_tcp_ops = {
	.reserve_xprt		= xprt_reserve_xprt,
	.release_xprt		= xprt_release_xprt,
	.alloc_slot		= xprt_alloc_slot,
	.free_slot		= xprt_free_slot,
	.rpcbind		= rpcb_getport_async,
	.set_port		= xs_set_port,
	.connect		= xs_connect,
	.get_srcaddr		= xs_sock_srcaddr,
	.get_srcport		= xs_sock_srcport,
	.buf_alloc		= rpc_malloc,
	.buf_free		= rpc_free,
	.prepare_request	= xs_stream_prepare_request,
	.send_request		= xs_tcp_send_request,
	.wait_for_reply_request	= xprt_wait_for_reply_request_def,
	.close			= xs_tcp_shutdown,
	.destroy		= xs_destroy,
	.set_connect_timeout	= xs_tcp_set_connect_timeout,
	.print_stats		= xs_tcp_print_stats,
	.enable_swap		= xs_enable_swap,
	.disable_swap		= xs_disable_swap,
	.inject_disconnect	= xs_inject_disconnect,
#ifdef CONFIG_SUNRPC_BACKCHANNEL
	.bc_setup		= xprt_setup_bc,
	.bc_maxpayload		= xs_tcp_bc_maxpayload,
	.bc_num_slots		= xprt_bc_max_slots,
	.bc_free_rqst		= xprt_free_bc_rqst,
	.bc_destroy		= xprt_destroy_bc,
#endif
};

/*
 * The rpc_xprt_ops for the server backchannel
 */

static const struct rpc_xprt_ops bc_tcp_ops = {
	.reserve_xprt		= xprt_reserve_xprt,
	.release_xprt		= xprt_release_xprt,
	.alloc_slot		= xprt_alloc_slot,
	.free_slot		= xprt_free_slot,
	.buf_alloc		= bc_malloc,
	.buf_free		= bc_free,
	.send_request		= bc_send_request,
	.wait_for_reply_request	= xprt_wait_for_reply_request_def,
	.close			= bc_close,
	.destroy		= bc_destroy,
	.print_stats		= xs_tcp_print_stats,
	.enable_swap		= xs_enable_swap,
	.disable_swap		= xs_disable_swap,
	.inject_disconnect	= xs_inject_disconnect,
};

static int xs_init_anyaddr(const int family, struct sockaddr *sap)
{
	static const struct sockaddr_in sin = {
		.sin_family		= AF_INET,
		.sin_addr.s_addr	= htonl(INADDR_ANY),
	};
	static const struct sockaddr_in6 sin6 = {
		.sin6_family		= AF_INET6,
		.sin6_addr		= IN6ADDR_ANY_INIT,
	};

	switch (family) {
	case AF_LOCAL:
		break;
	case AF_INET:
		memcpy(sap, &sin, sizeof(sin));
		break;
	case AF_INET6:
		memcpy(sap, &sin6, sizeof(sin6));
		break;
	default:
		dprintk("RPC:       %s: Bad address family\n", __func__);
		return -EAFNOSUPPORT;
	}
	return 0;
}

static struct rpc_xprt *xs_setup_xprt(struct xprt_create *args,
				      unsigned int slot_table_size,
				      unsigned int max_slot_table_size)
{
	struct rpc_xprt *xprt;
	struct sock_xprt *new;

	if (args->addrlen > sizeof(xprt->addr)) {
		dprintk("RPC:       xs_setup_xprt: address too large\n");
		return ERR_PTR(-EBADF);
	}

	xprt = xprt_alloc(args->net, sizeof(*new), slot_table_size,
			max_slot_table_size);
	if (xprt == NULL) {
		dprintk("RPC:       xs_setup_xprt: couldn't allocate "
				"rpc_xprt\n");
		return ERR_PTR(-ENOMEM);
	}

	new = container_of(xprt, struct sock_xprt, xprt);
	mutex_init(&new->recv_mutex);
	memcpy(&xprt->addr, args->dstaddr, args->addrlen);
	xprt->addrlen = args->addrlen;
	if (args->srcaddr)
		memcpy(&new->srcaddr, args->srcaddr, args->addrlen);
	else {
		int err;
		err = xs_init_anyaddr(args->dstaddr->sa_family,
					(struct sockaddr *)&new->srcaddr);
		if (err != 0) {
			xprt_free(xprt);
			return ERR_PTR(err);
		}
	}

	return xprt;
}

static const struct rpc_timeout xs_local_default_timeout = {
	.to_initval = 10 * HZ,
	.to_maxval = 10 * HZ,
	.to_retries = 2,
};

/**
 * xs_setup_local - Set up transport to use an AF_LOCAL socket
 * @args: rpc transport creation arguments
 *
 * AF_LOCAL is a "tpi_cots_ord" transport, just like TCP
 */
static struct rpc_xprt *xs_setup_local(struct xprt_create *args)
{
	struct sockaddr_un *sun = (struct sockaddr_un *)args->dstaddr;
	struct sock_xprt *transport;
	struct rpc_xprt *xprt;
	struct rpc_xprt *ret;

	xprt = xs_setup_xprt(args, xprt_tcp_slot_table_entries,
			xprt_max_tcp_slot_table_entries);
	if (IS_ERR(xprt))
		return xprt;
	transport = container_of(xprt, struct sock_xprt, xprt);

	xprt->prot = 0;
	xprt->xprt_class = &xs_local_transport;
	xprt->max_payload = RPC_MAX_FRAGMENT_SIZE;

	xprt->bind_timeout = XS_BIND_TO;
	xprt->reestablish_timeout = XS_TCP_INIT_REEST_TO;
	xprt->idle_timeout = XS_IDLE_DISC_TO;

	xprt->ops = &xs_local_ops;
	xprt->timeout = &xs_local_default_timeout;

	INIT_WORK(&transport->recv_worker, xs_stream_data_receive_workfn);
	INIT_WORK(&transport->error_worker, xs_error_handle);
	INIT_DELAYED_WORK(&transport->connect_worker, xs_dummy_setup_socket);

	switch (sun->sun_family) {
	case AF_LOCAL:
		if (sun->sun_path[0] != '/') {
			dprintk("RPC:       bad AF_LOCAL address: %s\n",
					sun->sun_path);
			ret = ERR_PTR(-EINVAL);
			goto out_err;
		}
		xprt_set_bound(xprt);
		xs_format_peer_addresses(xprt, "local", RPCBIND_NETID_LOCAL);
		break;
	default:
		ret = ERR_PTR(-EAFNOSUPPORT);
		goto out_err;
	}

	dprintk("RPC:       set up xprt to %s via AF_LOCAL\n",
			xprt->address_strings[RPC_DISPLAY_ADDR]);

	if (try_module_get(THIS_MODULE))
		return xprt;
	ret = ERR_PTR(-EINVAL);
out_err:
	xs_xprt_free(xprt);
	return ret;
}

static const struct rpc_timeout xs_udp_default_timeout = {
	.to_initval = 5 * HZ,
	.to_maxval = 30 * HZ,
	.to_increment = 5 * HZ,
	.to_retries = 5,
};

/**
 * xs_setup_udp - Set up transport to use a UDP socket
 * @args: rpc transport creation arguments
 *
 */
static struct rpc_xprt *xs_setup_udp(struct xprt_create *args)
{
	struct sockaddr *addr = args->dstaddr;
	struct rpc_xprt *xprt;
	struct sock_xprt *transport;
	struct rpc_xprt *ret;

	xprt = xs_setup_xprt(args, xprt_udp_slot_table_entries,
			xprt_udp_slot_table_entries);
	if (IS_ERR(xprt))
		return xprt;
	transport = container_of(xprt, struct sock_xprt, xprt);

	xprt->prot = IPPROTO_UDP;
	xprt->xprt_class = &xs_udp_transport;
	/* XXX: header size can vary due to auth type, IPv6, etc. */
	xprt->max_payload = (1U << 16) - (MAX_HEADER << 3);

	xprt->bind_timeout = XS_BIND_TO;
	xprt->reestablish_timeout = XS_UDP_REEST_TO;
	xprt->idle_timeout = XS_IDLE_DISC_TO;

	xprt->ops = &xs_udp_ops;

	xprt->timeout = &xs_udp_default_timeout;

	INIT_WORK(&transport->recv_worker, xs_udp_data_receive_workfn);
	INIT_WORK(&transport->error_worker, xs_error_handle);
	INIT_DELAYED_WORK(&transport->connect_worker, xs_udp_setup_socket);

	switch (addr->sa_family) {
	case AF_INET:
		if (((struct sockaddr_in *)addr)->sin_port != htons(0))
			xprt_set_bound(xprt);

		xs_format_peer_addresses(xprt, "udp", RPCBIND_NETID_UDP);
		break;
	case AF_INET6:
		if (((struct sockaddr_in6 *)addr)->sin6_port != htons(0))
			xprt_set_bound(xprt);

		xs_format_peer_addresses(xprt, "udp", RPCBIND_NETID_UDP6);
		break;
	default:
		ret = ERR_PTR(-EAFNOSUPPORT);
		goto out_err;
	}

	if (xprt_bound(xprt))
		dprintk("RPC:       set up xprt to %s (port %s) via %s\n",
				xprt->address_strings[RPC_DISPLAY_ADDR],
				xprt->address_strings[RPC_DISPLAY_PORT],
				xprt->address_strings[RPC_DISPLAY_PROTO]);
	else
		dprintk("RPC:       set up xprt to %s (autobind) via %s\n",
				xprt->address_strings[RPC_DISPLAY_ADDR],
				xprt->address_strings[RPC_DISPLAY_PROTO]);

	if (try_module_get(THIS_MODULE))
		return xprt;
	ret = ERR_PTR(-EINVAL);
out_err:
	xs_xprt_free(xprt);
	return ret;
}

static const struct rpc_timeout xs_tcp_default_timeout = {
	.to_initval = 60 * HZ,
	.to_maxval = 60 * HZ,
	.to_retries = 2,
};

/**
 * xs_setup_tcp - Set up transport to use a TCP socket
 * @args: rpc transport creation arguments
 *
 */
static struct rpc_xprt *xs_setup_tcp(struct xprt_create *args)
{
	struct sockaddr *addr = args->dstaddr;
	struct rpc_xprt *xprt;
	struct sock_xprt *transport;
	struct rpc_xprt *ret;
	unsigned int max_slot_table_size = xprt_max_tcp_slot_table_entries;

	if (args->flags & XPRT_CREATE_INFINITE_SLOTS)
		max_slot_table_size = RPC_MAX_SLOT_TABLE_LIMIT;

	xprt = xs_setup_xprt(args, xprt_tcp_slot_table_entries,
			max_slot_table_size);
	if (IS_ERR(xprt))
		return xprt;
	transport = container_of(xprt, struct sock_xprt, xprt);

	xprt->prot = IPPROTO_TCP;
	xprt->xprt_class = &xs_tcp_transport;
	xprt->max_payload = RPC_MAX_FRAGMENT_SIZE;

	xprt->bind_timeout = XS_BIND_TO;
	xprt->reestablish_timeout = XS_TCP_INIT_REEST_TO;
	xprt->idle_timeout = XS_IDLE_DISC_TO;

	xprt->ops = &xs_tcp_ops;
	xprt->timeout = &xs_tcp_default_timeout;

	xprt->max_reconnect_timeout = xprt->timeout->to_maxval;
	xprt->connect_timeout = xprt->timeout->to_initval *
		(xprt->timeout->to_retries + 1);

	INIT_WORK(&transport->recv_worker, xs_stream_data_receive_workfn);
	INIT_WORK(&transport->error_worker, xs_error_handle);
	INIT_DELAYED_WORK(&transport->connect_worker, xs_tcp_setup_socket);

	switch (addr->sa_family) {
	case AF_INET:
		if (((struct sockaddr_in *)addr)->sin_port != htons(0))
			xprt_set_bound(xprt);

		xs_format_peer_addresses(xprt, "tcp", RPCBIND_NETID_TCP);
		break;
	case AF_INET6:
		if (((struct sockaddr_in6 *)addr)->sin6_port != htons(0))
			xprt_set_bound(xprt);

		xs_format_peer_addresses(xprt, "tcp", RPCBIND_NETID_TCP6);
		break;
	default:
		ret = ERR_PTR(-EAFNOSUPPORT);
		goto out_err;
	}

	if (xprt_bound(xprt))
		dprintk("RPC:       set up xprt to %s (port %s) via %s\n",
				xprt->address_strings[RPC_DISPLAY_ADDR],
				xprt->address_strings[RPC_DISPLAY_PORT],
				xprt->address_strings[RPC_DISPLAY_PROTO]);
	else
		dprintk("RPC:       set up xprt to %s (autobind) via %s\n",
				xprt->address_strings[RPC_DISPLAY_ADDR],
				xprt->address_strings[RPC_DISPLAY_PROTO]);

	if (try_module_get(THIS_MODULE))
		return xprt;
	ret = ERR_PTR(-EINVAL);
out_err:
	xs_xprt_free(xprt);
	return ret;
}

/**
 * xs_setup_bc_tcp - Set up transport to use a TCP backchannel socket
 * @args: rpc transport creation arguments
 *
 */
static struct rpc_xprt *xs_setup_bc_tcp(struct xprt_create *args)
{
	struct sockaddr *addr = args->dstaddr;
	struct rpc_xprt *xprt;
	struct sock_xprt *transport;
	struct svc_sock *bc_sock;
	struct rpc_xprt *ret;

	xprt = xs_setup_xprt(args, xprt_tcp_slot_table_entries,
			xprt_tcp_slot_table_entries);
	if (IS_ERR(xprt))
		return xprt;
	transport = container_of(xprt, struct sock_xprt, xprt);

	xprt->prot = IPPROTO_TCP;
	xprt->xprt_class = &xs_bc_tcp_transport;
	xprt->max_payload = RPC_MAX_FRAGMENT_SIZE;
	xprt->timeout = &xs_tcp_default_timeout;

	/* backchannel */
	xprt_set_bound(xprt);
	xprt->bind_timeout = 0;
	xprt->reestablish_timeout = 0;
	xprt->idle_timeout = 0;

	xprt->ops = &bc_tcp_ops;

	switch (addr->sa_family) {
	case AF_INET:
		xs_format_peer_addresses(xprt, "tcp",
					 RPCBIND_NETID_TCP);
		break;
	case AF_INET6:
		xs_format_peer_addresses(xprt, "tcp",
				   RPCBIND_NETID_TCP6);
		break;
	default:
		ret = ERR_PTR(-EAFNOSUPPORT);
		goto out_err;
	}

	dprintk("RPC:       set up xprt to %s (port %s) via %s\n",
			xprt->address_strings[RPC_DISPLAY_ADDR],
			xprt->address_strings[RPC_DISPLAY_PORT],
			xprt->address_strings[RPC_DISPLAY_PROTO]);

	/*
	 * Once we've associated a backchannel xprt with a connection,
	 * we want to keep it around as long as the connection lasts,
	 * in case we need to start using it for a backchannel again;
	 * this reference won't be dropped until bc_xprt is destroyed.
	 */
	xprt_get(xprt);
	args->bc_xprt->xpt_bc_xprt = xprt;
	xprt->bc_xprt = args->bc_xprt;
	bc_sock = container_of(args->bc_xprt, struct svc_sock, sk_xprt);
	transport->sock = bc_sock->sk_sock;
	transport->inet = bc_sock->sk_sk;

	/*
	 * Since we don't want connections for the backchannel, we set
	 * the xprt status to connected
	 */
	xprt_set_connected(xprt);

	if (try_module_get(THIS_MODULE))
		return xprt;

	args->bc_xprt->xpt_bc_xprt = NULL;
	args->bc_xprt->xpt_bc_xps = NULL;
	xprt_put(xprt);
	ret = ERR_PTR(-EINVAL);
out_err:
	xs_xprt_free(xprt);
	return ret;
}

static struct xprt_class	xs_local_transport = {
	.list		= LIST_HEAD_INIT(xs_local_transport.list),
	.name		= "named UNIX socket",
	.owner		= THIS_MODULE,
	.ident		= XPRT_TRANSPORT_LOCAL,
	.setup		= xs_setup_local,
	.netid		= { "" },
};

static struct xprt_class	xs_udp_transport = {
	.list		= LIST_HEAD_INIT(xs_udp_transport.list),
	.name		= "udp",
	.owner		= THIS_MODULE,
	.ident		= XPRT_TRANSPORT_UDP,
	.setup		= xs_setup_udp,
	.netid		= { "udp", "udp6", "" },
};

static struct xprt_class	xs_tcp_transport = {
	.list		= LIST_HEAD_INIT(xs_tcp_transport.list),
	.name		= "tcp",
	.owner		= THIS_MODULE,
	.ident		= XPRT_TRANSPORT_TCP,
	.setup		= xs_setup_tcp,
	.netid		= { "tcp", "tcp6", "" },
};

static struct xprt_class	xs_bc_tcp_transport = {
	.list		= LIST_HEAD_INIT(xs_bc_tcp_transport.list),
	.name		= "tcp NFSv4.1 backchannel",
	.owner		= THIS_MODULE,
	.ident		= XPRT_TRANSPORT_BC_TCP,
	.setup		= xs_setup_bc_tcp,
	.netid		= { "" },
};

/**
 * init_socket_xprt - set up xprtsock's sysctls, register with RPC client
 *
 */
int init_socket_xprt(void)
{
	if (!sunrpc_table_header)
		sunrpc_table_header = register_sysctl_table(sunrpc_table);

	xprt_register_transport(&xs_local_transport);
	xprt_register_transport(&xs_udp_transport);
	xprt_register_transport(&xs_tcp_transport);
	xprt_register_transport(&xs_bc_tcp_transport);

	return 0;
}

/**
 * cleanup_socket_xprt - remove xprtsock's sysctls, unregister
 *
 */
void cleanup_socket_xprt(void)
{
	if (sunrpc_table_header) {
		unregister_sysctl_table(sunrpc_table_header);
		sunrpc_table_header = NULL;
	}

	xprt_unregister_transport(&xs_local_transport);
	xprt_unregister_transport(&xs_udp_transport);
	xprt_unregister_transport(&xs_tcp_transport);
	xprt_unregister_transport(&xs_bc_tcp_transport);
}

static int param_set_portnr(const char *val, const struct kernel_param *kp)
{
	return param_set_uint_minmax(val, kp,
			RPC_MIN_RESVPORT,
			RPC_MAX_RESVPORT);
}

static const struct kernel_param_ops param_ops_portnr = {
	.set = param_set_portnr,
	.get = param_get_uint,
};

#define param_check_portnr(name, p) \
	__param_check(name, p, unsigned int);

module_param_named(min_resvport, xprt_min_resvport, portnr, 0644);
module_param_named(max_resvport, xprt_max_resvport, portnr, 0644);

static int param_set_slot_table_size(const char *val,
				     const struct kernel_param *kp)
{
	return param_set_uint_minmax(val, kp,
			RPC_MIN_SLOT_TABLE,
			RPC_MAX_SLOT_TABLE);
}

static const struct kernel_param_ops param_ops_slot_table_size = {
	.set = param_set_slot_table_size,
	.get = param_get_uint,
};

#define param_check_slot_table_size(name, p) \
	__param_check(name, p, unsigned int);

static int param_set_max_slot_table_size(const char *val,
				     const struct kernel_param *kp)
{
	return param_set_uint_minmax(val, kp,
			RPC_MIN_SLOT_TABLE,
			RPC_MAX_SLOT_TABLE_LIMIT);
}

static const struct kernel_param_ops param_ops_max_slot_table_size = {
	.set = param_set_max_slot_table_size,
	.get = param_get_uint,
};

#define param_check_max_slot_table_size(name, p) \
	__param_check(name, p, unsigned int);

module_param_named(tcp_slot_table_entries, xprt_tcp_slot_table_entries,
		   slot_table_size, 0644);
module_param_named(tcp_max_slot_table_entries, xprt_max_tcp_slot_table_entries,
		   max_slot_table_size, 0644);
module_param_named(udp_slot_table_entries, xprt_udp_slot_table_entries,
		   slot_table_size, 0644);<|MERGE_RESOLUTION|>--- conflicted
+++ resolved
@@ -1619,11 +1619,7 @@
 	if (max < min)
 		return -EADDRINUSE;
 	range = max - min + 1;
-<<<<<<< HEAD
-	rand = prandom_u32_max(range);
-=======
 	rand = get_random_u32_below(range);
->>>>>>> 0ee29814
 	return rand + min;
 }
 
