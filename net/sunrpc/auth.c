--- conflicted
+++ resolved
@@ -595,11 +595,7 @@
 int
 rpcauth_refreshcred(struct rpc_task *task)
 {
-<<<<<<< HEAD
-	struct rpc_cred	*cred = task->tk_rqstp->rq_cred;
-=======
 	struct rpc_cred	*cred;
->>>>>>> 45f53cc9
 	int err;
 
 	cred = task->tk_rqstp->rq_cred;
