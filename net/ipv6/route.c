--- conflicted
+++ resolved
@@ -252,15 +252,9 @@
 {
 	struct rt6_info *rt = dst_alloc(ops, dev, 0, 0, flags);
 
-<<<<<<< HEAD
-	if (rt != NULL)
-		memset(&rt->rt6i_table, 0,
-			sizeof(*rt) - sizeof(struct dst_entry));
-=======
 	if (rt)
 		memset(&rt->rt6i_table, 0,
 		       sizeof(*rt) - sizeof(struct dst_entry));
->>>>>>> dcd6c922
 
 	return rt;
 }
@@ -274,11 +268,7 @@
 	if (!(rt->dst.flags & DST_HOST))
 		dst_destroy_metrics_generic(dst);
 
-<<<<<<< HEAD
-	if (idev != NULL) {
-=======
 	if (idev) {
->>>>>>> dcd6c922
 		rt->rt6i_idev = NULL;
 		in6_dev_put(idev);
 	}
@@ -797,11 +787,7 @@
 
 	if (rt) {
 		rt->rt6i_flags |= RTF_CACHE;
-<<<<<<< HEAD
-		dst_set_neighbour(&rt->dst, neigh_clone(dst_get_neighbour_raw(&ort->dst)));
-=======
 		dst_set_neighbour(&rt->dst, neigh_clone(dst_get_neighbour_noref_raw(&ort->dst)));
->>>>>>> dcd6c922
 	}
 	return rt;
 }
@@ -1115,11 +1101,7 @@
 	rt->dst.output  = ip6_output;
 	dst_set_neighbour(&rt->dst, neigh);
 	atomic_set(&rt->dst.__refcnt, 1);
-<<<<<<< HEAD
-	ipv6_addr_copy(&rt->rt6i_dst.addr, addr);
-=======
 	rt->rt6i_dst.addr = fl6->daddr;
->>>>>>> dcd6c922
 	rt->rt6i_dst.plen = 128;
 	rt->rt6i_idev     = idev;
 	dst_metric_set(&rt->dst, RTAX_HOPLIMIT, 255);
@@ -1663,11 +1645,7 @@
 	if (on_link)
 		nrt->rt6i_flags &= ~RTF_GATEWAY;
 
-<<<<<<< HEAD
-	ipv6_addr_copy(&nrt->rt6i_gateway, (struct in6_addr*)neigh->primary_key);
-=======
 	nrt->rt6i_gateway = *(struct in6_addr *)neigh->primary_key;
->>>>>>> dcd6c922
 	dst_set_neighbour(&nrt->dst, neigh_clone(neigh));
 
 	if (ip6_ins_rt(nrt))
@@ -1813,11 +1791,7 @@
 		rt->dst.output = ort->dst.output;
 		rt->dst.flags |= DST_HOST;
 
-<<<<<<< HEAD
-		ipv6_addr_copy(&rt->rt6i_dst.addr, dest);
-=======
 		rt->rt6i_dst.addr = *dest;
->>>>>>> dcd6c922
 		rt->rt6i_dst.plen = 128;
 		dst_copy_metrics(&rt->dst, &ort->dst);
 		rt->dst.error = ort->dst.error;
