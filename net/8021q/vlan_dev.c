--- conflicted
+++ resolved
@@ -613,11 +613,7 @@
 static int vlan_ethtool_get_settings(struct net_device *dev,
 				     struct ethtool_cmd *cmd)
 {
-<<<<<<< HEAD
-	const struct vlan_dev_info *vlan = vlan_dev_info(dev);
-=======
 	const struct vlan_dev_priv *vlan = vlan_dev_priv(dev);
->>>>>>> dcd6c922
 
 	return __ethtool_get_settings(vlan->real_dev, cmd);
 }
