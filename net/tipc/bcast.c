--- conflicted
+++ resolved
@@ -108,12 +108,9 @@
 static struct link *bcl;
 static DEFINE_SPINLOCK(bc_lock);
 
-<<<<<<< HEAD
-=======
 /* broadcast-capable node map */
 struct tipc_node_map tipc_bcast_nmap;
 
->>>>>>> 3cbea436
 const char tipc_bclink_name[] = "broadcast-link";
 
 static void tipc_nmap_diff(struct tipc_node_map *nm_a,
