--- conflicted
+++ resolved
@@ -42,19 +42,6 @@
 	return !((addr ^ tipc_own_addr) >> 12);
 }
 
-<<<<<<< HEAD
-static inline int is_slave(u32 addr)
-{
-	return addr & 0x800;
-}
-
-static inline int may_route(u32 addr)
-{
-	return(addr ^ tipc_own_addr) >> 11;
-}
-
-=======
->>>>>>> 3cbea436
 /**
  * addr_domain - convert 2-bit scope value to equivalent message lookup domain
  *
