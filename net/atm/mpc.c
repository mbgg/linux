--- conflicted
+++ resolved
@@ -64,11 +64,6 @@
 	do { if (0) printk(KERN_CONT format, ##args); } while (0)
 #endif
 
-<<<<<<< HEAD
-#define MPOA_TAG_LEN 4
-
-=======
->>>>>>> 3cbea436
 /* mpc_daemon -> kernel */
 static void MPOA_trigger_rcvd(struct k_message *msg, struct mpoa_client *mpc);
 static void MPOA_res_reply_rcvd(struct k_message *msg, struct mpoa_client *mpc);
