/*
 * Copyright (C) ST-Ericsson AB 2010
 * Author:	Sjur Brendeland sjur.brandeland@stericsson.com
 * License terms: GNU General Public License (GPL) version 2
 */

#define pr_fmt(fmt) KBUILD_MODNAME ":%s(): " fmt, __func__

#include <linux/fs.h>
#include <linux/init.h>
#include <linux/module.h>
#include <linux/sched.h>
#include <linux/spinlock.h>
#include <linux/mutex.h>
#include <linux/list.h>
#include <linux/wait.h>
#include <linux/poll.h>
#include <linux/tcp.h>
#include <linux/uaccess.h>
#include <linux/debugfs.h>
#include <linux/caif/caif_socket.h>
#include <asm/atomic.h>
#include <net/sock.h>
#include <net/tcp_states.h>
#include <net/caif/caif_layer.h>
#include <net/caif/caif_dev.h>
#include <net/caif/cfpkt.h>

MODULE_LICENSE("GPL");
MODULE_ALIAS_NETPROTO(AF_CAIF);

<<<<<<< HEAD
#define CAIF_DEF_SNDBUF (4096*10)
#define CAIF_DEF_RCVBUF (4096*100)

=======
>>>>>>> 45f53cc9
/*
 * CAIF state is re-using the TCP socket states.
 * caif_states stored in sk_state reflect the state as reported by
 * the CAIF stack, while sk_socket->state is the state of the socket.
 */
enum caif_states {
	CAIF_CONNECTED		= TCP_ESTABLISHED,
	CAIF_CONNECTING	= TCP_SYN_SENT,
	CAIF_DISCONNECTED	= TCP_CLOSE
};

#define TX_FLOW_ON_BIT	1
#define RX_FLOW_ON_BIT	2

static struct dentry *debugfsdir;

#ifdef CONFIG_DEBUG_FS
struct debug_fs_counter {
	atomic_t caif_nr_socks;
	atomic_t num_connect_req;
	atomic_t num_connect_resp;
	atomic_t num_connect_fail_resp;
	atomic_t num_disconnect;
	atomic_t num_remote_shutdown_ind;
	atomic_t num_tx_flow_off_ind;
	atomic_t num_tx_flow_on_ind;
	atomic_t num_rx_flow_off;
	atomic_t num_rx_flow_on;
};
static struct debug_fs_counter cnt;
#define	dbfs_atomic_inc(v) atomic_inc(v)
#define	dbfs_atomic_dec(v) atomic_dec(v)
#else
#define	dbfs_atomic_inc(v)
#define	dbfs_atomic_dec(v)
#endif

struct caifsock {
	struct sock sk; /* must be first member */
	struct cflayer layer;
	char name[CAIF_LAYER_NAME_SZ]; /* Used for debugging */
	u32 flow_state;
	struct caif_connect_request conn_req;
	struct mutex readlock;
	struct dentry *debugfs_socket_dir;
	int headroom, tailroom, maxframe;
};

static int rx_flow_is_on(struct caifsock *cf_sk)
{
	return test_bit(RX_FLOW_ON_BIT,
			(void *) &cf_sk->flow_state);
}

static int tx_flow_is_on(struct caifsock *cf_sk)
{
	return test_bit(TX_FLOW_ON_BIT,
			(void *) &cf_sk->flow_state);
}

static void set_rx_flow_off(struct caifsock *cf_sk)
{
	 clear_bit(RX_FLOW_ON_BIT,
		 (void *) &cf_sk->flow_state);
}

static void set_rx_flow_on(struct caifsock *cf_sk)
{
	 set_bit(RX_FLOW_ON_BIT,
			(void *) &cf_sk->flow_state);
}

static void set_tx_flow_off(struct caifsock *cf_sk)
{
	 clear_bit(TX_FLOW_ON_BIT,
		(void *) &cf_sk->flow_state);
}

static void set_tx_flow_on(struct caifsock *cf_sk)
{
	 set_bit(TX_FLOW_ON_BIT,
		(void *) &cf_sk->flow_state);
}

static void caif_read_lock(struct sock *sk)
{
	struct caifsock *cf_sk;
	cf_sk = container_of(sk, struct caifsock, sk);
	mutex_lock(&cf_sk->readlock);
}

static void caif_read_unlock(struct sock *sk)
{
	struct caifsock *cf_sk;
	cf_sk = container_of(sk, struct caifsock, sk);
	mutex_unlock(&cf_sk->readlock);
}

static int sk_rcvbuf_lowwater(struct caifsock *cf_sk)
{
	/* A quarter of full buffer is used a low water mark */
	return cf_sk->sk.sk_rcvbuf / 4;
}

static void caif_flow_ctrl(struct sock *sk, int mode)
{
	struct caifsock *cf_sk;
	cf_sk = container_of(sk, struct caifsock, sk);
	if (cf_sk->layer.dn && cf_sk->layer.dn->modemcmd)
		cf_sk->layer.dn->modemcmd(cf_sk->layer.dn, mode);
}

/*
 * Copied from sock.c:sock_queue_rcv_skb(), but changed so packets are
 * not dropped, but CAIF is sending flow off instead.
 */
static int caif_queue_rcv_skb(struct sock *sk, struct sk_buff *skb)
{
	int err;
	int skb_len;
	unsigned long flags;
	struct sk_buff_head *list = &sk->sk_receive_queue;
	struct caifsock *cf_sk = container_of(sk, struct caifsock, sk);

	if (atomic_read(&sk->sk_rmem_alloc) + skb->truesize >=
		(unsigned)sk->sk_rcvbuf && rx_flow_is_on(cf_sk)) {
		pr_debug("sending flow OFF (queue len = %d %d)\n",
			atomic_read(&cf_sk->sk.sk_rmem_alloc),
			sk_rcvbuf_lowwater(cf_sk));
		set_rx_flow_off(cf_sk);
		dbfs_atomic_inc(&cnt.num_rx_flow_off);
		caif_flow_ctrl(sk, CAIF_MODEMCMD_FLOW_OFF_REQ);
	}

	err = sk_filter(sk, skb);
	if (err)
		return err;
	if (!sk_rmem_schedule(sk, skb->truesize) && rx_flow_is_on(cf_sk)) {
		set_rx_flow_off(cf_sk);
		pr_debug("sending flow OFF due to rmem_schedule\n");
		dbfs_atomic_inc(&cnt.num_rx_flow_off);
		caif_flow_ctrl(sk, CAIF_MODEMCMD_FLOW_OFF_REQ);
	}
	skb->dev = NULL;
	skb_set_owner_r(skb, sk);
	/* Cache the SKB length before we tack it onto the receive
	 * queue. Once it is added it no longer belongs to us and
	 * may be freed by other threads of control pulling packets
	 * from the queue.
	 */
	skb_len = skb->len;
	spin_lock_irqsave(&list->lock, flags);
	if (!sock_flag(sk, SOCK_DEAD))
		__skb_queue_tail(list, skb);
	spin_unlock_irqrestore(&list->lock, flags);

	if (!sock_flag(sk, SOCK_DEAD))
		sk->sk_data_ready(sk, skb_len);
	else
		kfree_skb(skb);
	return 0;
}

/* Packet Receive Callback function called from CAIF Stack */
static int caif_sktrecv_cb(struct cflayer *layr, struct cfpkt *pkt)
{
	struct caifsock *cf_sk;
	struct sk_buff *skb;

	cf_sk = container_of(layr, struct caifsock, layer);
	skb = cfpkt_tonative(pkt);

	if (unlikely(cf_sk->sk.sk_state != CAIF_CONNECTED)) {
		cfpkt_destroy(pkt);
		return 0;
	}
	caif_queue_rcv_skb(&cf_sk->sk, skb);
	return 0;
}

/* Packet Control Callback function called from CAIF */
static void caif_ctrl_cb(struct cflayer *layr,
				enum caif_ctrlcmd flow,
				int phyid)
{
	struct caifsock *cf_sk = container_of(layr, struct caifsock, layer);
	switch (flow) {
	case CAIF_CTRLCMD_FLOW_ON_IND:
		/* OK from modem to start sending again */
		dbfs_atomic_inc(&cnt.num_tx_flow_on_ind);
		set_tx_flow_on(cf_sk);
		cf_sk->sk.sk_state_change(&cf_sk->sk);
		break;

	case CAIF_CTRLCMD_FLOW_OFF_IND:
		/* Modem asks us to shut up */
		dbfs_atomic_inc(&cnt.num_tx_flow_off_ind);
		set_tx_flow_off(cf_sk);
		cf_sk->sk.sk_state_change(&cf_sk->sk);
		break;

	case CAIF_CTRLCMD_INIT_RSP:
		/* We're now connected */
		dbfs_atomic_inc(&cnt.num_connect_resp);
		cf_sk->sk.sk_state = CAIF_CONNECTED;
		set_tx_flow_on(cf_sk);
		cf_sk->sk.sk_state_change(&cf_sk->sk);
		break;

	case CAIF_CTRLCMD_DEINIT_RSP:
		/* We're now disconnected */
		cf_sk->sk.sk_state = CAIF_DISCONNECTED;
		cf_sk->sk.sk_state_change(&cf_sk->sk);
		cfcnfg_release_adap_layer(&cf_sk->layer);
		break;

	case CAIF_CTRLCMD_INIT_FAIL_RSP:
		/* Connect request failed */
		dbfs_atomic_inc(&cnt.num_connect_fail_resp);
		cf_sk->sk.sk_err = ECONNREFUSED;
		cf_sk->sk.sk_state = CAIF_DISCONNECTED;
		cf_sk->sk.sk_shutdown = SHUTDOWN_MASK;
		/*
		 * Socket "standards" seems to require POLLOUT to
		 * be set at connect failure.
		 */
		set_tx_flow_on(cf_sk);
		cf_sk->sk.sk_state_change(&cf_sk->sk);
		break;

	case CAIF_CTRLCMD_REMOTE_SHUTDOWN_IND:
		/* Modem has closed this connection, or device is down. */
		dbfs_atomic_inc(&cnt.num_remote_shutdown_ind);
		cf_sk->sk.sk_shutdown = SHUTDOWN_MASK;
		cf_sk->sk.sk_err = ECONNRESET;
		set_rx_flow_on(cf_sk);
		cf_sk->sk.sk_error_report(&cf_sk->sk);
		break;

	default:
		pr_debug("Unexpected flow command %d\n", flow);
	}
}

static void caif_check_flow_release(struct sock *sk)
{
	struct caifsock *cf_sk = container_of(sk, struct caifsock, sk);

	if (rx_flow_is_on(cf_sk))
		return;

	if (atomic_read(&sk->sk_rmem_alloc) <= sk_rcvbuf_lowwater(cf_sk)) {
			dbfs_atomic_inc(&cnt.num_rx_flow_on);
			set_rx_flow_on(cf_sk);
			caif_flow_ctrl(sk, CAIF_MODEMCMD_FLOW_ON_REQ);
	}
}

/*
 * Copied from unix_dgram_recvmsg, but removed credit checks,
 * changed locking, address handling and added MSG_TRUNC.
 */
static int caif_seqpkt_recvmsg(struct kiocb *iocb, struct socket *sock,
				struct msghdr *m, size_t len, int flags)

{
	struct sock *sk = sock->sk;
	struct sk_buff *skb;
	int ret;
	int copylen;

	ret = -EOPNOTSUPP;
	if (m->msg_flags&MSG_OOB)
		goto read_error;

	skb = skb_recv_datagram(sk, flags, 0 , &ret);
	if (!skb)
		goto read_error;
	copylen = skb->len;
	if (len < copylen) {
		m->msg_flags |= MSG_TRUNC;
		copylen = len;
	}

	ret = skb_copy_datagram_iovec(skb, 0, m->msg_iov, copylen);
	if (ret)
		goto out_free;

	ret = (flags & MSG_TRUNC) ? skb->len : copylen;
out_free:
	skb_free_datagram(sk, skb);
	caif_check_flow_release(sk);
	return ret;

read_error:
	return ret;
}


/* Copied from unix_stream_wait_data, identical except for lock call. */
static long caif_stream_data_wait(struct sock *sk, long timeo)
{
	DEFINE_WAIT(wait);
	lock_sock(sk);

	for (;;) {
		prepare_to_wait(sk_sleep(sk), &wait, TASK_INTERRUPTIBLE);

		if (!skb_queue_empty(&sk->sk_receive_queue) ||
			sk->sk_err ||
			sk->sk_state != CAIF_CONNECTED ||
			sock_flag(sk, SOCK_DEAD) ||
			(sk->sk_shutdown & RCV_SHUTDOWN) ||
			signal_pending(current) ||
			!timeo)
			break;

		set_bit(SOCK_ASYNC_WAITDATA, &sk->sk_socket->flags);
		release_sock(sk);
		timeo = schedule_timeout(timeo);
		lock_sock(sk);
		clear_bit(SOCK_ASYNC_WAITDATA, &sk->sk_socket->flags);
	}

	finish_wait(sk_sleep(sk), &wait);
	release_sock(sk);
	return timeo;
}


/*
 * Copied from unix_stream_recvmsg, but removed credit checks,
 * changed locking calls, changed address handling.
 */
static int caif_stream_recvmsg(struct kiocb *iocb, struct socket *sock,
				struct msghdr *msg, size_t size,
				int flags)
{
	struct sock *sk = sock->sk;
	int copied = 0;
	int target;
	int err = 0;
	long timeo;

	err = -EOPNOTSUPP;
	if (flags&MSG_OOB)
		goto out;

	msg->msg_namelen = 0;

	/*
	 * Lock the socket to prevent queue disordering
	 * while sleeps in memcpy_tomsg
	 */
	err = -EAGAIN;
	if (sk->sk_state == CAIF_CONNECTING)
		goto out;

	caif_read_lock(sk);
	target = sock_rcvlowat(sk, flags&MSG_WAITALL, size);
	timeo = sock_rcvtimeo(sk, flags&MSG_DONTWAIT);

	do {
		int chunk;
		struct sk_buff *skb;

		lock_sock(sk);
		skb = skb_dequeue(&sk->sk_receive_queue);
		caif_check_flow_release(sk);

		if (skb == NULL) {
			if (copied >= target)
				goto unlock;
			/*
			 *	POSIX 1003.1g mandates this order.
			 */
			err = sock_error(sk);
			if (err)
				goto unlock;
			err = -ECONNRESET;
			if (sk->sk_shutdown & RCV_SHUTDOWN)
				goto unlock;

			err = -EPIPE;
			if (sk->sk_state != CAIF_CONNECTED)
				goto unlock;
			if (sock_flag(sk, SOCK_DEAD))
				goto unlock;

			release_sock(sk);

			err = -EAGAIN;
			if (!timeo)
				break;

			caif_read_unlock(sk);

			timeo = caif_stream_data_wait(sk, timeo);

			if (signal_pending(current)) {
				err = sock_intr_errno(timeo);
				goto out;
			}
			caif_read_lock(sk);
			continue;
unlock:
			release_sock(sk);
			break;
		}
		release_sock(sk);
		chunk = min_t(unsigned int, skb->len, size);
		if (memcpy_toiovec(msg->msg_iov, skb->data, chunk)) {
			skb_queue_head(&sk->sk_receive_queue, skb);
			if (copied == 0)
				copied = -EFAULT;
			break;
		}
		copied += chunk;
		size -= chunk;

		/* Mark read part of skb as used */
		if (!(flags & MSG_PEEK)) {
			skb_pull(skb, chunk);

			/* put the skb back if we didn't use it up. */
			if (skb->len) {
				skb_queue_head(&sk->sk_receive_queue, skb);
				break;
			}
			kfree_skb(skb);

		} else {
			/*
			 * It is questionable, see note in unix_dgram_recvmsg.
			 */
			/* put message back and return */
			skb_queue_head(&sk->sk_receive_queue, skb);
			break;
		}
	} while (size);
	caif_read_unlock(sk);

out:
	return copied ? : err;
}

/*
 * Copied from sock.c:sock_wait_for_wmem, but change to wait for
 * CAIF flow-on and sock_writable.
 */
static long caif_wait_for_flow_on(struct caifsock *cf_sk,
				int wait_writeable, long timeo, int *err)
{
	struct sock *sk = &cf_sk->sk;
	DEFINE_WAIT(wait);
	for (;;) {
		*err = 0;
		if (tx_flow_is_on(cf_sk) &&
			(!wait_writeable || sock_writeable(&cf_sk->sk)))
			break;
		*err = -ETIMEDOUT;
		if (!timeo)
			break;
		*err = -ERESTARTSYS;
		if (signal_pending(current))
			break;
		prepare_to_wait(sk_sleep(sk), &wait, TASK_INTERRUPTIBLE);
		*err = -ECONNRESET;
		if (sk->sk_shutdown & SHUTDOWN_MASK)
			break;
		*err = -sk->sk_err;
		if (sk->sk_err)
			break;
		*err = -EPIPE;
		if (cf_sk->sk.sk_state != CAIF_CONNECTED)
			break;
		timeo = schedule_timeout(timeo);
	}
	finish_wait(sk_sleep(sk), &wait);
	return timeo;
}

/*
 * Transmit a SKB. The device may temporarily request re-transmission
 * by returning EAGAIN.
 */
static int transmit_skb(struct sk_buff *skb, struct caifsock *cf_sk,
			int noblock, long timeo)
{
	struct cfpkt *pkt;
	int ret, loopcnt = 0;

	pkt = cfpkt_fromnative(CAIF_DIR_OUT, skb);
	memset(cfpkt_info(pkt), 0, sizeof(struct caif_payload_info));
	do {

		ret = -ETIMEDOUT;

		/* Slight paranoia, probably not needed. */
		if (unlikely(loopcnt++ > 1000)) {
			pr_warn("transmit retries failed, error = %d\n", ret);
			break;
		}

		if (cf_sk->layer.dn != NULL)
			ret = cf_sk->layer.dn->transmit(cf_sk->layer.dn, pkt);
		if (likely(ret >= 0))
			break;
		/* if transmit return -EAGAIN, then retry */
		if (noblock && ret == -EAGAIN)
			break;
		timeo = caif_wait_for_flow_on(cf_sk, 0, timeo, &ret);
		if (signal_pending(current)) {
			ret = sock_intr_errno(timeo);
			break;
		}
		if (ret)
			break;
		if (cf_sk->sk.sk_state != CAIF_CONNECTED ||
			sock_flag(&cf_sk->sk, SOCK_DEAD) ||
			(cf_sk->sk.sk_shutdown & RCV_SHUTDOWN)) {
			ret = -EPIPE;
			cf_sk->sk.sk_err = EPIPE;
			break;
		}
	} while (ret == -EAGAIN);
	return ret;
}

/* Copied from af_unix:unix_dgram_sendmsg, and adapted to CAIF */
static int caif_seqpkt_sendmsg(struct kiocb *kiocb, struct socket *sock,
			struct msghdr *msg, size_t len)
{
	struct sock *sk = sock->sk;
	struct caifsock *cf_sk = container_of(sk, struct caifsock, sk);
	int buffer_size;
	int ret = 0;
	struct sk_buff *skb = NULL;
	int noblock;
	long timeo;
	caif_assert(cf_sk);
	ret = sock_error(sk);
	if (ret)
		goto err;

	ret = -EOPNOTSUPP;
	if (msg->msg_flags&MSG_OOB)
		goto err;

	ret = -EOPNOTSUPP;
	if (msg->msg_namelen)
		goto err;

	ret = -EINVAL;
	if (unlikely(msg->msg_iov->iov_base == NULL))
		goto err;
	noblock = msg->msg_flags & MSG_DONTWAIT;

	timeo = sock_sndtimeo(sk, noblock);
	timeo = caif_wait_for_flow_on(container_of(sk, struct caifsock, sk),
				1, timeo, &ret);

	if (ret)
		goto err;
	ret = -EPIPE;
	if (cf_sk->sk.sk_state != CAIF_CONNECTED ||
		sock_flag(sk, SOCK_DEAD) ||
		(sk->sk_shutdown & RCV_SHUTDOWN))
		goto err;

	/* Error if trying to write more than maximum frame size. */
	ret = -EMSGSIZE;
	if (len > cf_sk->maxframe && cf_sk->sk.sk_protocol != CAIFPROTO_RFM)
		goto err;

	buffer_size = len + cf_sk->headroom + cf_sk->tailroom;

	ret = -ENOMEM;
	skb = sock_alloc_send_skb(sk, buffer_size, noblock, &ret);

	if (!skb || skb_tailroom(skb) < buffer_size)
		goto err;

	skb_reserve(skb, cf_sk->headroom);

	ret = memcpy_fromiovec(skb_put(skb, len), msg->msg_iov, len);

	if (ret)
		goto err;
	ret = transmit_skb(skb, cf_sk, noblock, timeo);
	if (ret < 0)
		goto err;
	return len;
err:
	kfree_skb(skb);
	return ret;
}

/*
 * Copied from unix_stream_sendmsg and adapted to CAIF:
 * Changed removed permission handling and added waiting for flow on
 * and other minor adaptations.
 */
static int caif_stream_sendmsg(struct kiocb *kiocb, struct socket *sock,
				struct msghdr *msg, size_t len)
{
	struct sock *sk = sock->sk;
	struct caifsock *cf_sk = container_of(sk, struct caifsock, sk);
	int err, size;
	struct sk_buff *skb;
	int sent = 0;
	long timeo;

	err = -EOPNOTSUPP;
	if (unlikely(msg->msg_flags&MSG_OOB))
		goto out_err;

	if (unlikely(msg->msg_namelen))
		goto out_err;

	timeo = sock_sndtimeo(sk, msg->msg_flags & MSG_DONTWAIT);
	timeo = caif_wait_for_flow_on(cf_sk, 1, timeo, &err);

	if (unlikely(sk->sk_shutdown & SEND_SHUTDOWN))
		goto pipe_err;

	while (sent < len) {

		size = len-sent;

		if (size > cf_sk->maxframe)
			size = cf_sk->maxframe;

		/* If size is more than half of sndbuf, chop up message */
		if (size > ((sk->sk_sndbuf >> 1) - 64))
			size = (sk->sk_sndbuf >> 1) - 64;

		if (size > SKB_MAX_ALLOC)
			size = SKB_MAX_ALLOC;

		skb = sock_alloc_send_skb(sk,
					size + cf_sk->headroom +
					cf_sk->tailroom,
					msg->msg_flags&MSG_DONTWAIT,
					&err);
		if (skb == NULL)
			goto out_err;

		skb_reserve(skb, cf_sk->headroom);
		/*
		 *	If you pass two values to the sock_alloc_send_skb
		 *	it tries to grab the large buffer with GFP_NOFS
		 *	(which can fail easily), and if it fails grab the
		 *	fallback size buffer which is under a page and will
		 *	succeed. [Alan]
		 */
		size = min_t(int, size, skb_tailroom(skb));

		err = memcpy_fromiovec(skb_put(skb, size), msg->msg_iov, size);
		if (err) {
			kfree_skb(skb);
			goto out_err;
		}
		err = transmit_skb(skb, cf_sk,
				msg->msg_flags&MSG_DONTWAIT, timeo);
		if (err < 0) {
			kfree_skb(skb);
			goto pipe_err;
		}
		sent += size;
	}

	return sent;

pipe_err:
	if (sent == 0 && !(msg->msg_flags&MSG_NOSIGNAL))
		send_sig(SIGPIPE, current, 0);
	err = -EPIPE;
out_err:
	return sent ? : err;
}

static int setsockopt(struct socket *sock,
			int lvl, int opt, char __user *ov, unsigned int ol)
{
	struct sock *sk = sock->sk;
	struct caifsock *cf_sk = container_of(sk, struct caifsock, sk);
	int prio, linksel;
	struct ifreq ifreq;

	if (cf_sk->sk.sk_socket->state != SS_UNCONNECTED)
		return -ENOPROTOOPT;

	switch (opt) {
	case CAIFSO_LINK_SELECT:
		if (ol < sizeof(int))
			return -EINVAL;
		if (lvl != SOL_CAIF)
			goto bad_sol;
		if (copy_from_user(&linksel, ov, sizeof(int)))
			return -EINVAL;
		lock_sock(&(cf_sk->sk));
		cf_sk->conn_req.link_selector = linksel;
		release_sock(&cf_sk->sk);
		return 0;

	case SO_PRIORITY:
		if (lvl != SOL_SOCKET)
			goto bad_sol;
		if (ol < sizeof(int))
			return -EINVAL;
		if (copy_from_user(&prio, ov, sizeof(int)))
			return -EINVAL;
		lock_sock(&(cf_sk->sk));
		cf_sk->conn_req.priority = prio;
		release_sock(&cf_sk->sk);
		return 0;

	case SO_BINDTODEVICE:
		if (lvl != SOL_SOCKET)
			goto bad_sol;
		if (ol < sizeof(struct ifreq))
			return -EINVAL;
		if (copy_from_user(&ifreq, ov, sizeof(ifreq)))
			return -EFAULT;
		lock_sock(&(cf_sk->sk));
		strncpy(cf_sk->conn_req.link_name, ifreq.ifr_name,
			sizeof(cf_sk->conn_req.link_name));
		cf_sk->conn_req.link_name
			[sizeof(cf_sk->conn_req.link_name)-1] = 0;
		release_sock(&cf_sk->sk);
		return 0;

	case CAIFSO_REQ_PARAM:
		if (lvl != SOL_CAIF)
			goto bad_sol;
		if (cf_sk->sk.sk_protocol != CAIFPROTO_UTIL)
			return -ENOPROTOOPT;
		lock_sock(&(cf_sk->sk));
		cf_sk->conn_req.param.size = ol;
		if (ol > sizeof(cf_sk->conn_req.param.data) ||
			copy_from_user(&cf_sk->conn_req.param.data, ov, ol)) {
			release_sock(&cf_sk->sk);
			return -EINVAL;
		}
		release_sock(&cf_sk->sk);
		return 0;

	default:
		return -ENOPROTOOPT;
	}

	return 0;
bad_sol:
	return -ENOPROTOOPT;

}

/*
 * caif_connect() - Connect a CAIF Socket
 * Copied and modified af_irda.c:irda_connect().
 *
 * Note : by consulting "errno", the user space caller may learn the cause
 * of the failure. Most of them are visible in the function, others may come
 * from subroutines called and are listed here :
 *  o -EAFNOSUPPORT: bad socket family or type.
 *  o -ESOCKTNOSUPPORT: bad socket type or protocol
 *  o -EINVAL: bad socket address, or CAIF link type
 *  o -ECONNREFUSED: remote end refused the connection.
 *  o -EINPROGRESS: connect request sent but timed out (or non-blocking)
 *  o -EISCONN: already connected.
 *  o -ETIMEDOUT: Connection timed out (send timeout)
 *  o -ENODEV: No link layer to send request
 *  o -ECONNRESET: Received Shutdown indication or lost link layer
 *  o -ENOMEM: Out of memory
 *
 *  State Strategy:
 *  o sk_state: holds the CAIF_* protocol state, it's updated by
 *	caif_ctrl_cb.
 *  o sock->state: holds the SS_* socket state and is updated by connect and
 *	disconnect.
 */
static int caif_connect(struct socket *sock, struct sockaddr *uaddr,
			int addr_len, int flags)
{
	struct sock *sk = sock->sk;
	struct caifsock *cf_sk = container_of(sk, struct caifsock, sk);
	long timeo;
	int err;
	int ifindex, headroom, tailroom;
	unsigned int mtu;
	struct net_device *dev;

	lock_sock(sk);

	err = -EAFNOSUPPORT;
	if (uaddr->sa_family != AF_CAIF)
		goto out;

	switch (sock->state) {
	case SS_UNCONNECTED:
		/* Normal case, a fresh connect */
		caif_assert(sk->sk_state == CAIF_DISCONNECTED);
		break;
	case SS_CONNECTING:
		switch (sk->sk_state) {
		case CAIF_CONNECTED:
			sock->state = SS_CONNECTED;
			err = -EISCONN;
			goto out;
		case CAIF_DISCONNECTED:
			/* Reconnect allowed */
			break;
		case CAIF_CONNECTING:
			err = -EALREADY;
			if (flags & O_NONBLOCK)
				goto out;
			goto wait_connect;
		}
		break;
	case SS_CONNECTED:
		caif_assert(sk->sk_state == CAIF_CONNECTED ||
				sk->sk_state == CAIF_DISCONNECTED);
		if (sk->sk_shutdown & SHUTDOWN_MASK) {
			/* Allow re-connect after SHUTDOWN_IND */
			caif_disconnect_client(&cf_sk->layer);
			break;
		}
		/* No reconnect on a seqpacket socket */
		err = -EISCONN;
		goto out;
	case SS_DISCONNECTING:
	case SS_FREE:
		caif_assert(1); /*Should never happen */
		break;
	}
	sk->sk_state = CAIF_DISCONNECTED;
	sock->state = SS_UNCONNECTED;
	sk_stream_kill_queues(&cf_sk->sk);

	err = -EINVAL;
	if (addr_len != sizeof(struct sockaddr_caif))
		goto out;

	memcpy(&cf_sk->conn_req.sockaddr, uaddr,
		sizeof(struct sockaddr_caif));

	/* Move to connecting socket, start sending Connect Requests */
	sock->state = SS_CONNECTING;
	sk->sk_state = CAIF_CONNECTING;

	dbfs_atomic_inc(&cnt.num_connect_req);
	cf_sk->layer.receive = caif_sktrecv_cb;
	err = caif_connect_client(&cf_sk->conn_req,
				&cf_sk->layer, &ifindex, &headroom, &tailroom);
	if (err < 0) {
		cf_sk->sk.sk_socket->state = SS_UNCONNECTED;
		cf_sk->sk.sk_state = CAIF_DISCONNECTED;
		goto out;
	}

	err = -ENODEV;
	rcu_read_lock();
	dev = dev_get_by_index_rcu(sock_net(sk), ifindex);
	if (!dev) {
		rcu_read_unlock();
		goto out;
	}
	cf_sk->headroom = LL_RESERVED_SPACE_EXTRA(dev, headroom);
	mtu = dev->mtu;
	rcu_read_unlock();

	cf_sk->tailroom = tailroom;
	cf_sk->maxframe = mtu - (headroom + tailroom);
	if (cf_sk->maxframe < 1) {
<<<<<<< HEAD
		pr_warning("CAIF: %s(): CAIF Interface MTU too small (%u)\n",
			   __func__, mtu);
=======
		pr_warn("CAIF Interface MTU too small (%d)\n", dev->mtu);
>>>>>>> 45f53cc9
		goto out;
	}

	err = -EINPROGRESS;
wait_connect:

	if (sk->sk_state != CAIF_CONNECTED && (flags & O_NONBLOCK))
		goto out;

	timeo = sock_sndtimeo(sk, flags & O_NONBLOCK);

	release_sock(sk);
	err = -ERESTARTSYS;
	timeo = wait_event_interruptible_timeout(*sk_sleep(sk),
			sk->sk_state != CAIF_CONNECTING,
			timeo);
	lock_sock(sk);
	if (timeo < 0)
		goto out; /* -ERESTARTSYS */

	err = -ETIMEDOUT;
	if (timeo == 0 && sk->sk_state != CAIF_CONNECTED)
		goto out;
	if (sk->sk_state != CAIF_CONNECTED) {
		sock->state = SS_UNCONNECTED;
		err = sock_error(sk);
		if (!err)
			err = -ECONNREFUSED;
		goto out;
	}
	sock->state = SS_CONNECTED;
	err = 0;
out:
	release_sock(sk);
	return err;
}

/*
 * caif_release() - Disconnect a CAIF Socket
 * Copied and modified af_irda.c:irda_release().
 */
static int caif_release(struct socket *sock)
{
	struct sock *sk = sock->sk;
	struct caifsock *cf_sk = container_of(sk, struct caifsock, sk);
	int res = 0;

	if (!sk)
		return 0;

	set_tx_flow_off(cf_sk);

	/*
	 * Ensure that packets are not queued after this point in time.
	 * caif_queue_rcv_skb checks SOCK_DEAD holding the queue lock,
	 * this ensures no packets when sock is dead.
	 */
	spin_lock(&sk->sk_receive_queue.lock);
	sock_set_flag(sk, SOCK_DEAD);
	spin_unlock(&sk->sk_receive_queue.lock);
	sock->sk = NULL;

	dbfs_atomic_inc(&cnt.num_disconnect);

	if (cf_sk->debugfs_socket_dir != NULL)
		debugfs_remove_recursive(cf_sk->debugfs_socket_dir);

	lock_sock(&(cf_sk->sk));
	sk->sk_state = CAIF_DISCONNECTED;
	sk->sk_shutdown = SHUTDOWN_MASK;

	if (cf_sk->sk.sk_socket->state == SS_CONNECTED ||
		cf_sk->sk.sk_socket->state == SS_CONNECTING)
		res = caif_disconnect_client(&cf_sk->layer);

	cf_sk->sk.sk_socket->state = SS_DISCONNECTING;
	wake_up_interruptible_poll(sk_sleep(sk), POLLERR|POLLHUP);

	sock_orphan(sk);
	cf_sk->layer.dn = NULL;
	sk_stream_kill_queues(&cf_sk->sk);
	release_sock(sk);
	sock_put(sk);
	return res;
}

/* Copied from af_unix.c:unix_poll(), added CAIF tx_flow handling */
static unsigned int caif_poll(struct file *file,
				struct socket *sock, poll_table *wait)
{
	struct sock *sk = sock->sk;
	unsigned int mask;
	struct caifsock *cf_sk = container_of(sk, struct caifsock, sk);

	sock_poll_wait(file, sk_sleep(sk), wait);
	mask = 0;

	/* exceptional events? */
	if (sk->sk_err)
		mask |= POLLERR;
	if (sk->sk_shutdown == SHUTDOWN_MASK)
		mask |= POLLHUP;
	if (sk->sk_shutdown & RCV_SHUTDOWN)
		mask |= POLLRDHUP;

	/* readable? */
	if (!skb_queue_empty(&sk->sk_receive_queue) ||
		(sk->sk_shutdown & RCV_SHUTDOWN))
		mask |= POLLIN | POLLRDNORM;

	/*
	 * we set writable also when the other side has shut down the
	 * connection. This prevents stuck sockets.
	 */
	if (sock_writeable(sk) && tx_flow_is_on(cf_sk))
		mask |= POLLOUT | POLLWRNORM | POLLWRBAND;

	return mask;
}

static const struct proto_ops caif_seqpacket_ops = {
	.family = PF_CAIF,
	.owner = THIS_MODULE,
	.release = caif_release,
	.bind = sock_no_bind,
	.connect = caif_connect,
	.socketpair = sock_no_socketpair,
	.accept = sock_no_accept,
	.getname = sock_no_getname,
	.poll = caif_poll,
	.ioctl = sock_no_ioctl,
	.listen = sock_no_listen,
	.shutdown = sock_no_shutdown,
	.setsockopt = setsockopt,
	.getsockopt = sock_no_getsockopt,
	.sendmsg = caif_seqpkt_sendmsg,
	.recvmsg = caif_seqpkt_recvmsg,
	.mmap = sock_no_mmap,
	.sendpage = sock_no_sendpage,
};

static const struct proto_ops caif_stream_ops = {
	.family = PF_CAIF,
	.owner = THIS_MODULE,
	.release = caif_release,
	.bind = sock_no_bind,
	.connect = caif_connect,
	.socketpair = sock_no_socketpair,
	.accept = sock_no_accept,
	.getname = sock_no_getname,
	.poll = caif_poll,
	.ioctl = sock_no_ioctl,
	.listen = sock_no_listen,
	.shutdown = sock_no_shutdown,
	.setsockopt = setsockopt,
	.getsockopt = sock_no_getsockopt,
	.sendmsg = caif_stream_sendmsg,
	.recvmsg = caif_stream_recvmsg,
	.mmap = sock_no_mmap,
	.sendpage = sock_no_sendpage,
};

/* This function is called when a socket is finally destroyed. */
static void caif_sock_destructor(struct sock *sk)
{
	struct caifsock *cf_sk = container_of(sk, struct caifsock, sk);
	caif_assert(!atomic_read(&sk->sk_wmem_alloc));
	caif_assert(sk_unhashed(sk));
	caif_assert(!sk->sk_socket);
	if (!sock_flag(sk, SOCK_DEAD)) {
		pr_info("Attempt to release alive CAIF socket: %p\n", sk);
		return;
	}
	sk_stream_kill_queues(&cf_sk->sk);
	dbfs_atomic_dec(&cnt.caif_nr_socks);
}

static int caif_create(struct net *net, struct socket *sock, int protocol,
			int kern)
{
	struct sock *sk = NULL;
	struct caifsock *cf_sk = NULL;
	static struct proto prot = {.name = "PF_CAIF",
		.owner = THIS_MODULE,
		.obj_size = sizeof(struct caifsock),
	};

	if (!capable(CAP_SYS_ADMIN) && !capable(CAP_NET_ADMIN))
		return -EPERM;
	/*
	 * The sock->type specifies the socket type to use.
	 * The CAIF socket is a packet stream in the sense
	 * that it is packet based. CAIF trusts the reliability
	 * of the link, no resending is implemented.
	 */
	if (sock->type == SOCK_SEQPACKET)
		sock->ops = &caif_seqpacket_ops;
	else if (sock->type == SOCK_STREAM)
		sock->ops = &caif_stream_ops;
	else
		return -ESOCKTNOSUPPORT;

	if (protocol < 0 || protocol >= CAIFPROTO_MAX)
		return -EPROTONOSUPPORT;
	/*
	 * Set the socket state to unconnected.	 The socket state
	 * is really not used at all in the net/core or socket.c but the
	 * initialization makes sure that sock->state is not uninitialized.
	 */
	sk = sk_alloc(net, PF_CAIF, GFP_KERNEL, &prot);
	if (!sk)
		return -ENOMEM;

	cf_sk = container_of(sk, struct caifsock, sk);

	/* Store the protocol */
	sk->sk_protocol = (unsigned char) protocol;

	/*
	 * Lock in order to try to stop someone from opening the socket
	 * too early.
	 */
	lock_sock(&(cf_sk->sk));

	/* Initialize the nozero default sock structure data. */
	sock_init_data(sock, sk);
	sk->sk_destruct = caif_sock_destructor;

	mutex_init(&cf_sk->readlock); /* single task reading lock */
	cf_sk->layer.ctrlcmd = caif_ctrl_cb;
	cf_sk->sk.sk_socket->state = SS_UNCONNECTED;
	cf_sk->sk.sk_state = CAIF_DISCONNECTED;

	set_tx_flow_off(cf_sk);
	set_rx_flow_on(cf_sk);

	/* Set default options on configuration */
	cf_sk->conn_req.priority = CAIF_PRIO_NORMAL;
	cf_sk->conn_req.link_selector = CAIF_LINK_LOW_LATENCY;
	cf_sk->conn_req.protocol = protocol;
	/* Increase the number of sockets created. */
	dbfs_atomic_inc(&cnt.caif_nr_socks);
#ifdef CONFIG_DEBUG_FS
	if (!IS_ERR(debugfsdir)) {
		/* Fill in some information concerning the misc socket. */
		snprintf(cf_sk->name, sizeof(cf_sk->name), "cfsk%d",
				atomic_read(&cnt.caif_nr_socks));

		cf_sk->debugfs_socket_dir =
			debugfs_create_dir(cf_sk->name, debugfsdir);
		debugfs_create_u32("sk_state", S_IRUSR | S_IWUSR,
				cf_sk->debugfs_socket_dir,
				(u32 *) &cf_sk->sk.sk_state);
		debugfs_create_u32("flow_state", S_IRUSR | S_IWUSR,
				cf_sk->debugfs_socket_dir, &cf_sk->flow_state);
		debugfs_create_u32("sk_rmem_alloc", S_IRUSR | S_IWUSR,
				cf_sk->debugfs_socket_dir,
				(u32 *) &cf_sk->sk.sk_rmem_alloc);
		debugfs_create_u32("sk_wmem_alloc", S_IRUSR | S_IWUSR,
				cf_sk->debugfs_socket_dir,
				(u32 *) &cf_sk->sk.sk_wmem_alloc);
		debugfs_create_u32("identity", S_IRUSR | S_IWUSR,
				cf_sk->debugfs_socket_dir,
				(u32 *) &cf_sk->layer.id);
	}
#endif
	release_sock(&cf_sk->sk);
	return 0;
}


static struct net_proto_family caif_family_ops = {
	.family = PF_CAIF,
	.create = caif_create,
	.owner = THIS_MODULE,
};

static int af_caif_init(void)
{
	int err = sock_register(&caif_family_ops);
	if (!err)
		return err;
	return 0;
}

static int __init caif_sktinit_module(void)
{
#ifdef CONFIG_DEBUG_FS
	debugfsdir = debugfs_create_dir("caif_sk", NULL);
	if (!IS_ERR(debugfsdir)) {
		debugfs_create_u32("num_sockets", S_IRUSR | S_IWUSR,
				debugfsdir,
				(u32 *) &cnt.caif_nr_socks);
		debugfs_create_u32("num_connect_req", S_IRUSR | S_IWUSR,
				debugfsdir,
				(u32 *) &cnt.num_connect_req);
		debugfs_create_u32("num_connect_resp", S_IRUSR | S_IWUSR,
				debugfsdir,
				(u32 *) &cnt.num_connect_resp);
		debugfs_create_u32("num_connect_fail_resp", S_IRUSR | S_IWUSR,
				debugfsdir,
				(u32 *) &cnt.num_connect_fail_resp);
		debugfs_create_u32("num_disconnect", S_IRUSR | S_IWUSR,
				debugfsdir,
				(u32 *) &cnt.num_disconnect);
		debugfs_create_u32("num_remote_shutdown_ind",
				S_IRUSR | S_IWUSR, debugfsdir,
				(u32 *) &cnt.num_remote_shutdown_ind);
		debugfs_create_u32("num_tx_flow_off_ind", S_IRUSR | S_IWUSR,
				debugfsdir,
				(u32 *) &cnt.num_tx_flow_off_ind);
		debugfs_create_u32("num_tx_flow_on_ind", S_IRUSR | S_IWUSR,
				debugfsdir,
				(u32 *) &cnt.num_tx_flow_on_ind);
		debugfs_create_u32("num_rx_flow_off", S_IRUSR | S_IWUSR,
				debugfsdir,
				(u32 *) &cnt.num_rx_flow_off);
		debugfs_create_u32("num_rx_flow_on", S_IRUSR | S_IWUSR,
				debugfsdir,
				(u32 *) &cnt.num_rx_flow_on);
	}
#endif
	return af_caif_init();
}

static void __exit caif_sktexit_module(void)
{
	sock_unregister(PF_CAIF);
	if (debugfsdir != NULL)
		debugfs_remove_recursive(debugfsdir);
}
module_init(caif_sktinit_module);
module_exit(caif_sktexit_module);<|MERGE_RESOLUTION|>--- conflicted
+++ resolved
@@ -29,12 +29,6 @@
 MODULE_LICENSE("GPL");
 MODULE_ALIAS_NETPROTO(AF_CAIF);
 
-<<<<<<< HEAD
-#define CAIF_DEF_SNDBUF (4096*10)
-#define CAIF_DEF_RCVBUF (4096*100)
-
-=======
->>>>>>> 45f53cc9
 /*
  * CAIF state is re-using the TCP socket states.
  * caif_states stored in sk_state reflect the state as reported by
@@ -910,12 +904,7 @@
 	cf_sk->tailroom = tailroom;
 	cf_sk->maxframe = mtu - (headroom + tailroom);
 	if (cf_sk->maxframe < 1) {
-<<<<<<< HEAD
-		pr_warning("CAIF: %s(): CAIF Interface MTU too small (%u)\n",
-			   __func__, mtu);
-=======
 		pr_warn("CAIF Interface MTU too small (%d)\n", dev->mtu);
->>>>>>> 45f53cc9
 		goto out;
 	}
 
