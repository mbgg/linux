// SPDX-License-Identifier: GPL-2.0-only
/*
 * mm/page-writeback.c
 *
 * Copyright (C) 2002, Linus Torvalds.
 * Copyright (C) 2007 Red Hat, Inc., Peter Zijlstra
 *
 * Contains functions related to writing back dirty pages at the
 * address_space level.
 *
 * 10Apr2002	Andrew Morton
 *		Initial version
 */

#include <linux/kernel.h>
#include <linux/math64.h>
#include <linux/export.h>
#include <linux/spinlock.h>
#include <linux/fs.h>
#include <linux/mm.h>
#include <linux/swap.h>
#include <linux/slab.h>
#include <linux/pagemap.h>
#include <linux/writeback.h>
#include <linux/init.h>
#include <linux/backing-dev.h>
#include <linux/task_io_accounting_ops.h>
#include <linux/blkdev.h>
#include <linux/mpage.h>
#include <linux/rmap.h>
#include <linux/percpu.h>
#include <linux/smp.h>
#include <linux/sysctl.h>
#include <linux/cpu.h>
#include <linux/syscalls.h>
#include <linux/pagevec.h>
#include <linux/timer.h>
#include <linux/sched/rt.h>
#include <linux/sched/signal.h>
#include <linux/mm_inline.h>
#include <trace/events/writeback.h>

#include "internal.h"

/*
 * Sleep at most 200ms at a time in balance_dirty_pages().
 */
#define MAX_PAUSE		max(HZ/5, 1)

/*
 * Try to keep balance_dirty_pages() call intervals higher than this many pages
 * by raising pause time to max_pause when falls below it.
 */
#define DIRTY_POLL_THRESH	(128 >> (PAGE_SHIFT - 10))

/*
 * Estimate write bandwidth at 200ms intervals.
 */
#define BANDWIDTH_INTERVAL	max(HZ/5, 1)

#define RATELIMIT_CALC_SHIFT	10

/*
 * After a CPU has dirtied this many pages, balance_dirty_pages_ratelimited
 * will look to see if it needs to force writeback or throttling.
 */
static long ratelimit_pages = 32;

/* The following parameters are exported via /proc/sys/vm */

/*
 * Start background writeback (via writeback threads) at this percentage
 */
static int dirty_background_ratio = 10;

/*
 * dirty_background_bytes starts at 0 (disabled) so that it is a function of
 * dirty_background_ratio * the amount of dirtyable memory
 */
static unsigned long dirty_background_bytes;

/*
 * free highmem will not be subtracted from the total free memory
 * for calculating free ratios if vm_highmem_is_dirtyable is true
 */
static int vm_highmem_is_dirtyable;

/*
 * The generator of dirty data starts writeback at this percentage
 */
static int vm_dirty_ratio = 20;

/*
 * vm_dirty_bytes starts at 0 (disabled) so that it is a function of
 * vm_dirty_ratio * the amount of dirtyable memory
 */
static unsigned long vm_dirty_bytes;

/*
 * The interval between `kupdate'-style writebacks
 */
unsigned int dirty_writeback_interval = 5 * 100; /* centiseconds */

EXPORT_SYMBOL_GPL(dirty_writeback_interval);

/*
 * The longest time for which data is allowed to remain dirty
 */
unsigned int dirty_expire_interval = 30 * 100; /* centiseconds */

/*
 * Flag that puts the machine in "laptop mode". Doubles as a timeout in jiffies:
 * a full sync is triggered after this time elapses without any disk activity.
 */
int laptop_mode;

EXPORT_SYMBOL(laptop_mode);

/* End of sysctl-exported parameters */

struct wb_domain global_wb_domain;

/* consolidated parameters for balance_dirty_pages() and its subroutines */
struct dirty_throttle_control {
#ifdef CONFIG_CGROUP_WRITEBACK
	struct wb_domain	*dom;
	struct dirty_throttle_control *gdtc;	/* only set in memcg dtc's */
#endif
	struct bdi_writeback	*wb;
	struct fprop_local_percpu *wb_completions;

	unsigned long		avail;		/* dirtyable */
	unsigned long		dirty;		/* file_dirty + write + nfs */
	unsigned long		thresh;		/* dirty threshold */
	unsigned long		bg_thresh;	/* dirty background threshold */

	unsigned long		wb_dirty;	/* per-wb counterparts */
	unsigned long		wb_thresh;
	unsigned long		wb_bg_thresh;

	unsigned long		pos_ratio;
};

/*
 * Length of period for aging writeout fractions of bdis. This is an
 * arbitrarily chosen number. The longer the period, the slower fractions will
 * reflect changes in current writeout rate.
 */
#define VM_COMPLETIONS_PERIOD_LEN (3*HZ)

#ifdef CONFIG_CGROUP_WRITEBACK

#define GDTC_INIT(__wb)		.wb = (__wb),				\
				.dom = &global_wb_domain,		\
				.wb_completions = &(__wb)->completions

#define GDTC_INIT_NO_WB		.dom = &global_wb_domain

#define MDTC_INIT(__wb, __gdtc)	.wb = (__wb),				\
				.dom = mem_cgroup_wb_domain(__wb),	\
				.wb_completions = &(__wb)->memcg_completions, \
				.gdtc = __gdtc

static bool mdtc_valid(struct dirty_throttle_control *dtc)
{
	return dtc->dom;
}

static struct wb_domain *dtc_dom(struct dirty_throttle_control *dtc)
{
	return dtc->dom;
}

static struct dirty_throttle_control *mdtc_gdtc(struct dirty_throttle_control *mdtc)
{
	return mdtc->gdtc;
}

static struct fprop_local_percpu *wb_memcg_completions(struct bdi_writeback *wb)
{
	return &wb->memcg_completions;
}

static void wb_min_max_ratio(struct bdi_writeback *wb,
			     unsigned long *minp, unsigned long *maxp)
{
	unsigned long this_bw = READ_ONCE(wb->avg_write_bandwidth);
	unsigned long tot_bw = atomic_long_read(&wb->bdi->tot_write_bandwidth);
	unsigned long long min = wb->bdi->min_ratio;
	unsigned long long max = wb->bdi->max_ratio;

	/*
	 * @wb may already be clean by the time control reaches here and
	 * the total may not include its bw.
	 */
	if (this_bw < tot_bw) {
		if (min) {
			min *= this_bw;
			min = div64_ul(min, tot_bw);
		}
		if (max < 100 * BDI_RATIO_SCALE) {
			max *= this_bw;
			max = div64_ul(max, tot_bw);
		}
	}

	*minp = min;
	*maxp = max;
}

#else	/* CONFIG_CGROUP_WRITEBACK */

#define GDTC_INIT(__wb)		.wb = (__wb),                           \
				.wb_completions = &(__wb)->completions
#define GDTC_INIT_NO_WB
#define MDTC_INIT(__wb, __gdtc)

static bool mdtc_valid(struct dirty_throttle_control *dtc)
{
	return false;
}

static struct wb_domain *dtc_dom(struct dirty_throttle_control *dtc)
{
	return &global_wb_domain;
}

static struct dirty_throttle_control *mdtc_gdtc(struct dirty_throttle_control *mdtc)
{
	return NULL;
}

static struct fprop_local_percpu *wb_memcg_completions(struct bdi_writeback *wb)
{
	return NULL;
}

static void wb_min_max_ratio(struct bdi_writeback *wb,
			     unsigned long *minp, unsigned long *maxp)
{
	*minp = wb->bdi->min_ratio;
	*maxp = wb->bdi->max_ratio;
}

#endif	/* CONFIG_CGROUP_WRITEBACK */

/*
 * In a memory zone, there is a certain amount of pages we consider
 * available for the page cache, which is essentially the number of
 * free and reclaimable pages, minus some zone reserves to protect
 * lowmem and the ability to uphold the zone's watermarks without
 * requiring writeback.
 *
 * This number of dirtyable pages is the base value of which the
 * user-configurable dirty ratio is the effective number of pages that
 * are allowed to be actually dirtied.  Per individual zone, or
 * globally by using the sum of dirtyable pages over all zones.
 *
 * Because the user is allowed to specify the dirty limit globally as
 * absolute number of bytes, calculating the per-zone dirty limit can
 * require translating the configured limit into a percentage of
 * global dirtyable memory first.
 */

/**
 * node_dirtyable_memory - number of dirtyable pages in a node
 * @pgdat: the node
 *
 * Return: the node's number of pages potentially available for dirty
 * page cache.  This is the base value for the per-node dirty limits.
 */
static unsigned long node_dirtyable_memory(struct pglist_data *pgdat)
{
	unsigned long nr_pages = 0;
	int z;

	for (z = 0; z < MAX_NR_ZONES; z++) {
		struct zone *zone = pgdat->node_zones + z;

		if (!populated_zone(zone))
			continue;

		nr_pages += zone_page_state(zone, NR_FREE_PAGES);
	}

	/*
	 * Pages reserved for the kernel should not be considered
	 * dirtyable, to prevent a situation where reclaim has to
	 * clean pages in order to balance the zones.
	 */
	nr_pages -= min(nr_pages, pgdat->totalreserve_pages);

	nr_pages += node_page_state(pgdat, NR_INACTIVE_FILE);
	nr_pages += node_page_state(pgdat, NR_ACTIVE_FILE);

	return nr_pages;
}

static unsigned long highmem_dirtyable_memory(unsigned long total)
{
#ifdef CONFIG_HIGHMEM
	int node;
	unsigned long x = 0;
	int i;

	for_each_node_state(node, N_HIGH_MEMORY) {
		for (i = ZONE_NORMAL + 1; i < MAX_NR_ZONES; i++) {
			struct zone *z;
			unsigned long nr_pages;

			if (!is_highmem_idx(i))
				continue;

			z = &NODE_DATA(node)->node_zones[i];
			if (!populated_zone(z))
				continue;

			nr_pages = zone_page_state(z, NR_FREE_PAGES);
			/* watch for underflows */
			nr_pages -= min(nr_pages, high_wmark_pages(z));
			nr_pages += zone_page_state(z, NR_ZONE_INACTIVE_FILE);
			nr_pages += zone_page_state(z, NR_ZONE_ACTIVE_FILE);
			x += nr_pages;
		}
	}

	/*
	 * Make sure that the number of highmem pages is never larger
	 * than the number of the total dirtyable memory. This can only
	 * occur in very strange VM situations but we want to make sure
	 * that this does not occur.
	 */
	return min(x, total);
#else
	return 0;
#endif
}

/**
 * global_dirtyable_memory - number of globally dirtyable pages
 *
 * Return: the global number of pages potentially available for dirty
 * page cache.  This is the base value for the global dirty limits.
 */
static unsigned long global_dirtyable_memory(void)
{
	unsigned long x;

	x = global_zone_page_state(NR_FREE_PAGES);
	/*
	 * Pages reserved for the kernel should not be considered
	 * dirtyable, to prevent a situation where reclaim has to
	 * clean pages in order to balance the zones.
	 */
	x -= min(x, totalreserve_pages);

	x += global_node_page_state(NR_INACTIVE_FILE);
	x += global_node_page_state(NR_ACTIVE_FILE);

	if (!vm_highmem_is_dirtyable)
		x -= highmem_dirtyable_memory(x);

	return x + 1;	/* Ensure that we never return 0 */
}

/**
 * domain_dirty_limits - calculate thresh and bg_thresh for a wb_domain
 * @dtc: dirty_throttle_control of interest
 *
 * Calculate @dtc->thresh and ->bg_thresh considering
 * vm_dirty_{bytes|ratio} and dirty_background_{bytes|ratio}.  The caller
 * must ensure that @dtc->avail is set before calling this function.  The
 * dirty limits will be lifted by 1/4 for real-time tasks.
 */
static void domain_dirty_limits(struct dirty_throttle_control *dtc)
{
	const unsigned long available_memory = dtc->avail;
	struct dirty_throttle_control *gdtc = mdtc_gdtc(dtc);
	unsigned long bytes = vm_dirty_bytes;
	unsigned long bg_bytes = dirty_background_bytes;
	/* convert ratios to per-PAGE_SIZE for higher precision */
	unsigned long ratio = (vm_dirty_ratio * PAGE_SIZE) / 100;
	unsigned long bg_ratio = (dirty_background_ratio * PAGE_SIZE) / 100;
	unsigned long thresh;
	unsigned long bg_thresh;
	struct task_struct *tsk;

	/* gdtc is !NULL iff @dtc is for memcg domain */
	if (gdtc) {
		unsigned long global_avail = gdtc->avail;

		/*
		 * The byte settings can't be applied directly to memcg
		 * domains.  Convert them to ratios by scaling against
		 * globally available memory.  As the ratios are in
		 * per-PAGE_SIZE, they can be obtained by dividing bytes by
		 * number of pages.
		 */
		if (bytes)
			ratio = min(DIV_ROUND_UP(bytes, global_avail),
				    PAGE_SIZE);
		if (bg_bytes)
			bg_ratio = min(DIV_ROUND_UP(bg_bytes, global_avail),
				       PAGE_SIZE);
		bytes = bg_bytes = 0;
	}

	if (bytes)
		thresh = DIV_ROUND_UP(bytes, PAGE_SIZE);
	else
		thresh = (ratio * available_memory) / PAGE_SIZE;

	if (bg_bytes)
		bg_thresh = DIV_ROUND_UP(bg_bytes, PAGE_SIZE);
	else
		bg_thresh = (bg_ratio * available_memory) / PAGE_SIZE;

	if (bg_thresh >= thresh)
		bg_thresh = thresh / 2;
	tsk = current;
	if (rt_task(tsk)) {
		bg_thresh += bg_thresh / 4 + global_wb_domain.dirty_limit / 32;
		thresh += thresh / 4 + global_wb_domain.dirty_limit / 32;
	}
	dtc->thresh = thresh;
	dtc->bg_thresh = bg_thresh;

	/* we should eventually report the domain in the TP */
	if (!gdtc)
		trace_global_dirty_state(bg_thresh, thresh);
}

/**
 * global_dirty_limits - background-writeback and dirty-throttling thresholds
 * @pbackground: out parameter for bg_thresh
 * @pdirty: out parameter for thresh
 *
 * Calculate bg_thresh and thresh for global_wb_domain.  See
 * domain_dirty_limits() for details.
 */
void global_dirty_limits(unsigned long *pbackground, unsigned long *pdirty)
{
	struct dirty_throttle_control gdtc = { GDTC_INIT_NO_WB };

	gdtc.avail = global_dirtyable_memory();
	domain_dirty_limits(&gdtc);

	*pbackground = gdtc.bg_thresh;
	*pdirty = gdtc.thresh;
}

/**
 * node_dirty_limit - maximum number of dirty pages allowed in a node
 * @pgdat: the node
 *
 * Return: the maximum number of dirty pages allowed in a node, based
 * on the node's dirtyable memory.
 */
static unsigned long node_dirty_limit(struct pglist_data *pgdat)
{
	unsigned long node_memory = node_dirtyable_memory(pgdat);
	struct task_struct *tsk = current;
	unsigned long dirty;

	if (vm_dirty_bytes)
		dirty = DIV_ROUND_UP(vm_dirty_bytes, PAGE_SIZE) *
			node_memory / global_dirtyable_memory();
	else
		dirty = vm_dirty_ratio * node_memory / 100;

	if (rt_task(tsk))
		dirty += dirty / 4;

	return dirty;
}

/**
 * node_dirty_ok - tells whether a node is within its dirty limits
 * @pgdat: the node to check
 *
 * Return: %true when the dirty pages in @pgdat are within the node's
 * dirty limit, %false if the limit is exceeded.
 */
bool node_dirty_ok(struct pglist_data *pgdat)
{
	unsigned long limit = node_dirty_limit(pgdat);
	unsigned long nr_pages = 0;

	nr_pages += node_page_state(pgdat, NR_FILE_DIRTY);
	nr_pages += node_page_state(pgdat, NR_WRITEBACK);

	return nr_pages <= limit;
}

#ifdef CONFIG_SYSCTL
static int dirty_background_ratio_handler(struct ctl_table *table, int write,
		void *buffer, size_t *lenp, loff_t *ppos)
{
	int ret;

	ret = proc_dointvec_minmax(table, write, buffer, lenp, ppos);
	if (ret == 0 && write)
		dirty_background_bytes = 0;
	return ret;
}

static int dirty_background_bytes_handler(struct ctl_table *table, int write,
		void *buffer, size_t *lenp, loff_t *ppos)
{
	int ret;

	ret = proc_doulongvec_minmax(table, write, buffer, lenp, ppos);
	if (ret == 0 && write)
		dirty_background_ratio = 0;
	return ret;
}

static int dirty_ratio_handler(struct ctl_table *table, int write, void *buffer,
		size_t *lenp, loff_t *ppos)
{
	int old_ratio = vm_dirty_ratio;
	int ret;

	ret = proc_dointvec_minmax(table, write, buffer, lenp, ppos);
	if (ret == 0 && write && vm_dirty_ratio != old_ratio) {
		writeback_set_ratelimit();
		vm_dirty_bytes = 0;
	}
	return ret;
}

static int dirty_bytes_handler(struct ctl_table *table, int write,
		void *buffer, size_t *lenp, loff_t *ppos)
{
	unsigned long old_bytes = vm_dirty_bytes;
	int ret;

	ret = proc_doulongvec_minmax(table, write, buffer, lenp, ppos);
	if (ret == 0 && write && vm_dirty_bytes != old_bytes) {
		writeback_set_ratelimit();
		vm_dirty_ratio = 0;
	}
	return ret;
}
#endif

static unsigned long wp_next_time(unsigned long cur_time)
{
	cur_time += VM_COMPLETIONS_PERIOD_LEN;
	/* 0 has a special meaning... */
	if (!cur_time)
		return 1;
	return cur_time;
}

static void wb_domain_writeout_add(struct wb_domain *dom,
				   struct fprop_local_percpu *completions,
				   unsigned int max_prop_frac, long nr)
{
	__fprop_add_percpu_max(&dom->completions, completions,
			       max_prop_frac, nr);
	/* First event after period switching was turned off? */
	if (unlikely(!dom->period_time)) {
		/*
		 * We can race with other __bdi_writeout_inc calls here but
		 * it does not cause any harm since the resulting time when
		 * timer will fire and what is in writeout_period_time will be
		 * roughly the same.
		 */
		dom->period_time = wp_next_time(jiffies);
		mod_timer(&dom->period_timer, dom->period_time);
	}
}

/*
 * Increment @wb's writeout completion count and the global writeout
 * completion count. Called from __folio_end_writeback().
 */
static inline void __wb_writeout_add(struct bdi_writeback *wb, long nr)
{
	struct wb_domain *cgdom;

	wb_stat_mod(wb, WB_WRITTEN, nr);
	wb_domain_writeout_add(&global_wb_domain, &wb->completions,
			       wb->bdi->max_prop_frac, nr);

	cgdom = mem_cgroup_wb_domain(wb);
	if (cgdom)
		wb_domain_writeout_add(cgdom, wb_memcg_completions(wb),
				       wb->bdi->max_prop_frac, nr);
}

void wb_writeout_inc(struct bdi_writeback *wb)
{
	unsigned long flags;

	local_irq_save(flags);
	__wb_writeout_add(wb, 1);
	local_irq_restore(flags);
}
EXPORT_SYMBOL_GPL(wb_writeout_inc);

/*
 * On idle system, we can be called long after we scheduled because we use
 * deferred timers so count with missed periods.
 */
static void writeout_period(struct timer_list *t)
{
	struct wb_domain *dom = from_timer(dom, t, period_timer);
	int miss_periods = (jiffies - dom->period_time) /
						 VM_COMPLETIONS_PERIOD_LEN;

	if (fprop_new_period(&dom->completions, miss_periods + 1)) {
		dom->period_time = wp_next_time(dom->period_time +
				miss_periods * VM_COMPLETIONS_PERIOD_LEN);
		mod_timer(&dom->period_timer, dom->period_time);
	} else {
		/*
		 * Aging has zeroed all fractions. Stop wasting CPU on period
		 * updates.
		 */
		dom->period_time = 0;
	}
}

int wb_domain_init(struct wb_domain *dom, gfp_t gfp)
{
	memset(dom, 0, sizeof(*dom));

	spin_lock_init(&dom->lock);

	timer_setup(&dom->period_timer, writeout_period, TIMER_DEFERRABLE);

	dom->dirty_limit_tstamp = jiffies;

	return fprop_global_init(&dom->completions, gfp);
}

#ifdef CONFIG_CGROUP_WRITEBACK
void wb_domain_exit(struct wb_domain *dom)
{
	del_timer_sync(&dom->period_timer);
	fprop_global_destroy(&dom->completions);
}
#endif

/*
 * bdi_min_ratio keeps the sum of the minimum dirty shares of all
 * registered backing devices, which, for obvious reasons, can not
 * exceed 100%.
 */
static unsigned int bdi_min_ratio;

static int bdi_check_pages_limit(unsigned long pages)
{
	unsigned long max_dirty_pages = global_dirtyable_memory();

	if (pages > max_dirty_pages)
		return -EINVAL;

	return 0;
}

static unsigned long bdi_ratio_from_pages(unsigned long pages)
{
	unsigned long background_thresh;
	unsigned long dirty_thresh;
	unsigned long ratio;

	global_dirty_limits(&background_thresh, &dirty_thresh);
	ratio = div64_u64(pages * 100ULL * BDI_RATIO_SCALE, dirty_thresh);

	return ratio;
}

static u64 bdi_get_bytes(unsigned int ratio)
{
	unsigned long background_thresh;
	unsigned long dirty_thresh;
	u64 bytes;

	global_dirty_limits(&background_thresh, &dirty_thresh);
	bytes = (dirty_thresh * PAGE_SIZE * ratio) / BDI_RATIO_SCALE / 100;

	return bytes;
}

static int __bdi_set_min_ratio(struct backing_dev_info *bdi, unsigned int min_ratio)
{
	unsigned int delta;
	int ret = 0;

	if (min_ratio > 100 * BDI_RATIO_SCALE)
		return -EINVAL;
	min_ratio *= BDI_RATIO_SCALE;

	spin_lock_bh(&bdi_lock);
	if (min_ratio > bdi->max_ratio) {
		ret = -EINVAL;
	} else {
		if (min_ratio < bdi->min_ratio) {
			delta = bdi->min_ratio - min_ratio;
			bdi_min_ratio -= delta;
			bdi->min_ratio = min_ratio;
		} else {
			delta = min_ratio - bdi->min_ratio;
			if (bdi_min_ratio + delta < 100 * BDI_RATIO_SCALE) {
				bdi_min_ratio += delta;
				bdi->min_ratio = min_ratio;
			} else {
				ret = -EINVAL;
			}
		}
	}
	spin_unlock_bh(&bdi_lock);

	return ret;
}

static int __bdi_set_max_ratio(struct backing_dev_info *bdi, unsigned int max_ratio)
{
	int ret = 0;

	if (max_ratio > 100 * BDI_RATIO_SCALE)
		return -EINVAL;

	spin_lock_bh(&bdi_lock);
	if (bdi->min_ratio > max_ratio) {
		ret = -EINVAL;
	} else {
		bdi->max_ratio = max_ratio;
		bdi->max_prop_frac = (FPROP_FRAC_BASE * max_ratio) / 100;
	}
	spin_unlock_bh(&bdi_lock);

	return ret;
}

int bdi_set_min_ratio_no_scale(struct backing_dev_info *bdi, unsigned int min_ratio)
{
	return __bdi_set_min_ratio(bdi, min_ratio);
}

int bdi_set_max_ratio_no_scale(struct backing_dev_info *bdi, unsigned int max_ratio)
{
	return __bdi_set_max_ratio(bdi, max_ratio);
}

int bdi_set_min_ratio(struct backing_dev_info *bdi, unsigned int min_ratio)
{
	return __bdi_set_min_ratio(bdi, min_ratio * BDI_RATIO_SCALE);
}

int bdi_set_max_ratio(struct backing_dev_info *bdi, unsigned int max_ratio)
{
	return __bdi_set_max_ratio(bdi, max_ratio * BDI_RATIO_SCALE);
}
EXPORT_SYMBOL(bdi_set_max_ratio);

u64 bdi_get_min_bytes(struct backing_dev_info *bdi)
{
	return bdi_get_bytes(bdi->min_ratio);
}

int bdi_set_min_bytes(struct backing_dev_info *bdi, u64 min_bytes)
{
	int ret;
	unsigned long pages = min_bytes >> PAGE_SHIFT;
	unsigned long min_ratio;

	ret = bdi_check_pages_limit(pages);
	if (ret)
		return ret;

	min_ratio = bdi_ratio_from_pages(pages);
	return __bdi_set_min_ratio(bdi, min_ratio);
}

u64 bdi_get_max_bytes(struct backing_dev_info *bdi)
{
	return bdi_get_bytes(bdi->max_ratio);
}

int bdi_set_max_bytes(struct backing_dev_info *bdi, u64 max_bytes)
{
	int ret;
	unsigned long pages = max_bytes >> PAGE_SHIFT;
	unsigned long max_ratio;

	ret = bdi_check_pages_limit(pages);
	if (ret)
		return ret;

	max_ratio = bdi_ratio_from_pages(pages);
	return __bdi_set_max_ratio(bdi, max_ratio);
}

int bdi_set_strict_limit(struct backing_dev_info *bdi, unsigned int strict_limit)
{
	if (strict_limit > 1)
		return -EINVAL;

	spin_lock_bh(&bdi_lock);
	if (strict_limit)
		bdi->capabilities |= BDI_CAP_STRICTLIMIT;
	else
		bdi->capabilities &= ~BDI_CAP_STRICTLIMIT;
	spin_unlock_bh(&bdi_lock);

	return 0;
}

static unsigned long dirty_freerun_ceiling(unsigned long thresh,
					   unsigned long bg_thresh)
{
	return (thresh + bg_thresh) / 2;
}

static unsigned long hard_dirty_limit(struct wb_domain *dom,
				      unsigned long thresh)
{
	return max(thresh, dom->dirty_limit);
}

/*
 * Memory which can be further allocated to a memcg domain is capped by
 * system-wide clean memory excluding the amount being used in the domain.
 */
static void mdtc_calc_avail(struct dirty_throttle_control *mdtc,
			    unsigned long filepages, unsigned long headroom)
{
	struct dirty_throttle_control *gdtc = mdtc_gdtc(mdtc);
	unsigned long clean = filepages - min(filepages, mdtc->dirty);
	unsigned long global_clean = gdtc->avail - min(gdtc->avail, gdtc->dirty);
	unsigned long other_clean = global_clean - min(global_clean, clean);

	mdtc->avail = filepages + min(headroom, other_clean);
}

/**
 * __wb_calc_thresh - @wb's share of dirty throttling threshold
 * @dtc: dirty_throttle_context of interest
 *
 * Note that balance_dirty_pages() will only seriously take it as a hard limit
 * when sleeping max_pause per page is not enough to keep the dirty pages under
 * control. For example, when the device is completely stalled due to some error
 * conditions, or when there are 1000 dd tasks writing to a slow 10MB/s USB key.
 * In the other normal situations, it acts more gently by throttling the tasks
 * more (rather than completely block them) when the wb dirty pages go high.
 *
 * It allocates high/low dirty limits to fast/slow devices, in order to prevent
 * - starving fast devices
 * - piling up dirty pages (that will take long time to sync) on slow devices
 *
 * The wb's share of dirty limit will be adapting to its throughput and
 * bounded by the bdi->min_ratio and/or bdi->max_ratio parameters, if set.
 *
 * Return: @wb's dirty limit in pages. The term "dirty" in the context of
 * dirty balancing includes all PG_dirty and PG_writeback pages.
 */
static unsigned long __wb_calc_thresh(struct dirty_throttle_control *dtc)
{
	struct wb_domain *dom = dtc_dom(dtc);
	unsigned long thresh = dtc->thresh;
	u64 wb_thresh;
	unsigned long numerator, denominator;
	unsigned long wb_min_ratio, wb_max_ratio;

	/*
	 * Calculate this BDI's share of the thresh ratio.
	 */
	fprop_fraction_percpu(&dom->completions, dtc->wb_completions,
			      &numerator, &denominator);

	wb_thresh = (thresh * (100 * BDI_RATIO_SCALE - bdi_min_ratio)) / (100 * BDI_RATIO_SCALE);
	wb_thresh *= numerator;
	wb_thresh = div64_ul(wb_thresh, denominator);

	wb_min_max_ratio(dtc->wb, &wb_min_ratio, &wb_max_ratio);

	wb_thresh += (thresh * wb_min_ratio) / (100 * BDI_RATIO_SCALE);
	if (wb_thresh > (thresh * wb_max_ratio) / (100 * BDI_RATIO_SCALE))
		wb_thresh = thresh * wb_max_ratio / (100 * BDI_RATIO_SCALE);

	return wb_thresh;
}

unsigned long wb_calc_thresh(struct bdi_writeback *wb, unsigned long thresh)
{
	struct dirty_throttle_control gdtc = { GDTC_INIT(wb),
					       .thresh = thresh };
	return __wb_calc_thresh(&gdtc);
}

/*
 *                           setpoint - dirty 3
 *        f(dirty) := 1.0 + (----------------)
 *                           limit - setpoint
 *
 * it's a 3rd order polynomial that subjects to
 *
 * (1) f(freerun)  = 2.0 => rampup dirty_ratelimit reasonably fast
 * (2) f(setpoint) = 1.0 => the balance point
 * (3) f(limit)    = 0   => the hard limit
 * (4) df/dx      <= 0	 => negative feedback control
 * (5) the closer to setpoint, the smaller |df/dx| (and the reverse)
 *     => fast response on large errors; small oscillation near setpoint
 */
static long long pos_ratio_polynom(unsigned long setpoint,
					  unsigned long dirty,
					  unsigned long limit)
{
	long long pos_ratio;
	long x;

	x = div64_s64(((s64)setpoint - (s64)dirty) << RATELIMIT_CALC_SHIFT,
		      (limit - setpoint) | 1);
	pos_ratio = x;
	pos_ratio = pos_ratio * x >> RATELIMIT_CALC_SHIFT;
	pos_ratio = pos_ratio * x >> RATELIMIT_CALC_SHIFT;
	pos_ratio += 1 << RATELIMIT_CALC_SHIFT;

	return clamp(pos_ratio, 0LL, 2LL << RATELIMIT_CALC_SHIFT);
}

/*
 * Dirty position control.
 *
 * (o) global/bdi setpoints
 *
 * We want the dirty pages be balanced around the global/wb setpoints.
 * When the number of dirty pages is higher/lower than the setpoint, the
 * dirty position control ratio (and hence task dirty ratelimit) will be
 * decreased/increased to bring the dirty pages back to the setpoint.
 *
 *     pos_ratio = 1 << RATELIMIT_CALC_SHIFT
 *
 *     if (dirty < setpoint) scale up   pos_ratio
 *     if (dirty > setpoint) scale down pos_ratio
 *
 *     if (wb_dirty < wb_setpoint) scale up   pos_ratio
 *     if (wb_dirty > wb_setpoint) scale down pos_ratio
 *
 *     task_ratelimit = dirty_ratelimit * pos_ratio >> RATELIMIT_CALC_SHIFT
 *
 * (o) global control line
 *
 *     ^ pos_ratio
 *     |
 *     |            |<===== global dirty control scope ======>|
 * 2.0  * * * * * * *
 *     |            .*
 *     |            . *
 *     |            .   *
 *     |            .     *
 *     |            .        *
 *     |            .            *
 * 1.0 ................................*
 *     |            .                  .     *
 *     |            .                  .          *
 *     |            .                  .              *
 *     |            .                  .                 *
 *     |            .                  .                    *
 *   0 +------------.------------------.----------------------*------------->
 *           freerun^          setpoint^                 limit^   dirty pages
 *
 * (o) wb control line
 *
 *     ^ pos_ratio
 *     |
 *     |            *
 *     |              *
 *     |                *
 *     |                  *
 *     |                    * |<=========== span ============>|
 * 1.0 .......................*
 *     |                      . *
 *     |                      .   *
 *     |                      .     *
 *     |                      .       *
 *     |                      .         *
 *     |                      .           *
 *     |                      .             *
 *     |                      .               *
 *     |                      .                 *
 *     |                      .                   *
 *     |                      .                     *
 * 1/4 ...............................................* * * * * * * * * * * *
 *     |                      .                         .
 *     |                      .                           .
 *     |                      .                             .
 *   0 +----------------------.-------------------------------.------------->
 *                wb_setpoint^                    x_intercept^
 *
 * The wb control line won't drop below pos_ratio=1/4, so that wb_dirty can
 * be smoothly throttled down to normal if it starts high in situations like
 * - start writing to a slow SD card and a fast disk at the same time. The SD
 *   card's wb_dirty may rush to many times higher than wb_setpoint.
 * - the wb dirty thresh drops quickly due to change of JBOD workload
 */
static void wb_position_ratio(struct dirty_throttle_control *dtc)
{
	struct bdi_writeback *wb = dtc->wb;
	unsigned long write_bw = READ_ONCE(wb->avg_write_bandwidth);
	unsigned long freerun = dirty_freerun_ceiling(dtc->thresh, dtc->bg_thresh);
	unsigned long limit = hard_dirty_limit(dtc_dom(dtc), dtc->thresh);
	unsigned long wb_thresh = dtc->wb_thresh;
	unsigned long x_intercept;
	unsigned long setpoint;		/* dirty pages' target balance point */
	unsigned long wb_setpoint;
	unsigned long span;
	long long pos_ratio;		/* for scaling up/down the rate limit */
	long x;

	dtc->pos_ratio = 0;

	if (unlikely(dtc->dirty >= limit))
		return;

	/*
	 * global setpoint
	 *
	 * See comment for pos_ratio_polynom().
	 */
	setpoint = (freerun + limit) / 2;
	pos_ratio = pos_ratio_polynom(setpoint, dtc->dirty, limit);

	/*
	 * The strictlimit feature is a tool preventing mistrusted filesystems
	 * from growing a large number of dirty pages before throttling. For
	 * such filesystems balance_dirty_pages always checks wb counters
	 * against wb limits. Even if global "nr_dirty" is under "freerun".
	 * This is especially important for fuse which sets bdi->max_ratio to
	 * 1% by default. Without strictlimit feature, fuse writeback may
	 * consume arbitrary amount of RAM because it is accounted in
	 * NR_WRITEBACK_TEMP which is not involved in calculating "nr_dirty".
	 *
	 * Here, in wb_position_ratio(), we calculate pos_ratio based on
	 * two values: wb_dirty and wb_thresh. Let's consider an example:
	 * total amount of RAM is 16GB, bdi->max_ratio is equal to 1%, global
	 * limits are set by default to 10% and 20% (background and throttle).
	 * Then wb_thresh is 1% of 20% of 16GB. This amounts to ~8K pages.
	 * wb_calc_thresh(wb, bg_thresh) is about ~4K pages. wb_setpoint is
	 * about ~6K pages (as the average of background and throttle wb
	 * limits). The 3rd order polynomial will provide positive feedback if
	 * wb_dirty is under wb_setpoint and vice versa.
	 *
	 * Note, that we cannot use global counters in these calculations
	 * because we want to throttle process writing to a strictlimit wb
	 * much earlier than global "freerun" is reached (~23MB vs. ~2.3GB
	 * in the example above).
	 */
	if (unlikely(wb->bdi->capabilities & BDI_CAP_STRICTLIMIT)) {
		long long wb_pos_ratio;

		if (dtc->wb_dirty < 8) {
			dtc->pos_ratio = min_t(long long, pos_ratio * 2,
					   2 << RATELIMIT_CALC_SHIFT);
			return;
		}

		if (dtc->wb_dirty >= wb_thresh)
			return;

		wb_setpoint = dirty_freerun_ceiling(wb_thresh,
						    dtc->wb_bg_thresh);

		if (wb_setpoint == 0 || wb_setpoint == wb_thresh)
			return;

		wb_pos_ratio = pos_ratio_polynom(wb_setpoint, dtc->wb_dirty,
						 wb_thresh);

		/*
		 * Typically, for strictlimit case, wb_setpoint << setpoint
		 * and pos_ratio >> wb_pos_ratio. In the other words global
		 * state ("dirty") is not limiting factor and we have to
		 * make decision based on wb counters. But there is an
		 * important case when global pos_ratio should get precedence:
		 * global limits are exceeded (e.g. due to activities on other
		 * wb's) while given strictlimit wb is below limit.
		 *
		 * "pos_ratio * wb_pos_ratio" would work for the case above,
		 * but it would look too non-natural for the case of all
		 * activity in the system coming from a single strictlimit wb
		 * with bdi->max_ratio == 100%.
		 *
		 * Note that min() below somewhat changes the dynamics of the
		 * control system. Normally, pos_ratio value can be well over 3
		 * (when globally we are at freerun and wb is well below wb
		 * setpoint). Now the maximum pos_ratio in the same situation
		 * is 2. We might want to tweak this if we observe the control
		 * system is too slow to adapt.
		 */
		dtc->pos_ratio = min(pos_ratio, wb_pos_ratio);
		return;
	}

	/*
	 * We have computed basic pos_ratio above based on global situation. If
	 * the wb is over/under its share of dirty pages, we want to scale
	 * pos_ratio further down/up. That is done by the following mechanism.
	 */

	/*
	 * wb setpoint
	 *
	 *        f(wb_dirty) := 1.0 + k * (wb_dirty - wb_setpoint)
	 *
	 *                        x_intercept - wb_dirty
	 *                     := --------------------------
	 *                        x_intercept - wb_setpoint
	 *
	 * The main wb control line is a linear function that subjects to
	 *
	 * (1) f(wb_setpoint) = 1.0
	 * (2) k = - 1 / (8 * write_bw)  (in single wb case)
	 *     or equally: x_intercept = wb_setpoint + 8 * write_bw
	 *
	 * For single wb case, the dirty pages are observed to fluctuate
	 * regularly within range
	 *        [wb_setpoint - write_bw/2, wb_setpoint + write_bw/2]
	 * for various filesystems, where (2) can yield in a reasonable 12.5%
	 * fluctuation range for pos_ratio.
	 *
	 * For JBOD case, wb_thresh (not wb_dirty!) could fluctuate up to its
	 * own size, so move the slope over accordingly and choose a slope that
	 * yields 100% pos_ratio fluctuation on suddenly doubled wb_thresh.
	 */
	if (unlikely(wb_thresh > dtc->thresh))
		wb_thresh = dtc->thresh;
	/*
	 * It's very possible that wb_thresh is close to 0 not because the
	 * device is slow, but that it has remained inactive for long time.
	 * Honour such devices a reasonable good (hopefully IO efficient)
	 * threshold, so that the occasional writes won't be blocked and active
	 * writes can rampup the threshold quickly.
	 */
	wb_thresh = max(wb_thresh, (limit - dtc->dirty) / 8);
	/*
	 * scale global setpoint to wb's:
	 *	wb_setpoint = setpoint * wb_thresh / thresh
	 */
	x = div_u64((u64)wb_thresh << 16, dtc->thresh | 1);
	wb_setpoint = setpoint * (u64)x >> 16;
	/*
	 * Use span=(8*write_bw) in single wb case as indicated by
	 * (thresh - wb_thresh ~= 0) and transit to wb_thresh in JBOD case.
	 *
	 *        wb_thresh                    thresh - wb_thresh
	 * span = --------- * (8 * write_bw) + ------------------ * wb_thresh
	 *         thresh                           thresh
	 */
	span = (dtc->thresh - wb_thresh + 8 * write_bw) * (u64)x >> 16;
	x_intercept = wb_setpoint + span;

	if (dtc->wb_dirty < x_intercept - span / 4) {
		pos_ratio = div64_u64(pos_ratio * (x_intercept - dtc->wb_dirty),
				      (x_intercept - wb_setpoint) | 1);
	} else
		pos_ratio /= 4;

	/*
	 * wb reserve area, safeguard against dirty pool underrun and disk idle
	 * It may push the desired control point of global dirty pages higher
	 * than setpoint.
	 */
	x_intercept = wb_thresh / 2;
	if (dtc->wb_dirty < x_intercept) {
		if (dtc->wb_dirty > x_intercept / 8)
			pos_ratio = div_u64(pos_ratio * x_intercept,
					    dtc->wb_dirty);
		else
			pos_ratio *= 8;
	}

	dtc->pos_ratio = pos_ratio;
}

static void wb_update_write_bandwidth(struct bdi_writeback *wb,
				      unsigned long elapsed,
				      unsigned long written)
{
	const unsigned long period = roundup_pow_of_two(3 * HZ);
	unsigned long avg = wb->avg_write_bandwidth;
	unsigned long old = wb->write_bandwidth;
	u64 bw;

	/*
	 * bw = written * HZ / elapsed
	 *
	 *                   bw * elapsed + write_bandwidth * (period - elapsed)
	 * write_bandwidth = ---------------------------------------------------
	 *                                          period
	 *
	 * @written may have decreased due to folio_account_redirty().
	 * Avoid underflowing @bw calculation.
	 */
	bw = written - min(written, wb->written_stamp);
	bw *= HZ;
	if (unlikely(elapsed > period)) {
		bw = div64_ul(bw, elapsed);
		avg = bw;
		goto out;
	}
	bw += (u64)wb->write_bandwidth * (period - elapsed);
	bw >>= ilog2(period);

	/*
	 * one more level of smoothing, for filtering out sudden spikes
	 */
	if (avg > old && old >= (unsigned long)bw)
		avg -= (avg - old) >> 3;

	if (avg < old && old <= (unsigned long)bw)
		avg += (old - avg) >> 3;

out:
	/* keep avg > 0 to guarantee that tot > 0 if there are dirty wbs */
	avg = max(avg, 1LU);
	if (wb_has_dirty_io(wb)) {
		long delta = avg - wb->avg_write_bandwidth;
		WARN_ON_ONCE(atomic_long_add_return(delta,
					&wb->bdi->tot_write_bandwidth) <= 0);
	}
	wb->write_bandwidth = bw;
	WRITE_ONCE(wb->avg_write_bandwidth, avg);
}

static void update_dirty_limit(struct dirty_throttle_control *dtc)
{
	struct wb_domain *dom = dtc_dom(dtc);
	unsigned long thresh = dtc->thresh;
	unsigned long limit = dom->dirty_limit;

	/*
	 * Follow up in one step.
	 */
	if (limit < thresh) {
		limit = thresh;
		goto update;
	}

	/*
	 * Follow down slowly. Use the higher one as the target, because thresh
	 * may drop below dirty. This is exactly the reason to introduce
	 * dom->dirty_limit which is guaranteed to lie above the dirty pages.
	 */
	thresh = max(thresh, dtc->dirty);
	if (limit > thresh) {
		limit -= (limit - thresh) >> 5;
		goto update;
	}
	return;
update:
	dom->dirty_limit = limit;
}

static void domain_update_dirty_limit(struct dirty_throttle_control *dtc,
				      unsigned long now)
{
	struct wb_domain *dom = dtc_dom(dtc);

	/*
	 * check locklessly first to optimize away locking for the most time
	 */
	if (time_before(now, dom->dirty_limit_tstamp + BANDWIDTH_INTERVAL))
		return;

	spin_lock(&dom->lock);
	if (time_after_eq(now, dom->dirty_limit_tstamp + BANDWIDTH_INTERVAL)) {
		update_dirty_limit(dtc);
		dom->dirty_limit_tstamp = now;
	}
	spin_unlock(&dom->lock);
}

/*
 * Maintain wb->dirty_ratelimit, the base dirty throttle rate.
 *
 * Normal wb tasks will be curbed at or below it in long term.
 * Obviously it should be around (write_bw / N) when there are N dd tasks.
 */
static void wb_update_dirty_ratelimit(struct dirty_throttle_control *dtc,
				      unsigned long dirtied,
				      unsigned long elapsed)
{
	struct bdi_writeback *wb = dtc->wb;
	unsigned long dirty = dtc->dirty;
	unsigned long freerun = dirty_freerun_ceiling(dtc->thresh, dtc->bg_thresh);
	unsigned long limit = hard_dirty_limit(dtc_dom(dtc), dtc->thresh);
	unsigned long setpoint = (freerun + limit) / 2;
	unsigned long write_bw = wb->avg_write_bandwidth;
	unsigned long dirty_ratelimit = wb->dirty_ratelimit;
	unsigned long dirty_rate;
	unsigned long task_ratelimit;
	unsigned long balanced_dirty_ratelimit;
	unsigned long step;
	unsigned long x;
	unsigned long shift;

	/*
	 * The dirty rate will match the writeout rate in long term, except
	 * when dirty pages are truncated by userspace or re-dirtied by FS.
	 */
	dirty_rate = (dirtied - wb->dirtied_stamp) * HZ / elapsed;

	/*
	 * task_ratelimit reflects each dd's dirty rate for the past 200ms.
	 */
	task_ratelimit = (u64)dirty_ratelimit *
					dtc->pos_ratio >> RATELIMIT_CALC_SHIFT;
	task_ratelimit++; /* it helps rampup dirty_ratelimit from tiny values */

	/*
	 * A linear estimation of the "balanced" throttle rate. The theory is,
	 * if there are N dd tasks, each throttled at task_ratelimit, the wb's
	 * dirty_rate will be measured to be (N * task_ratelimit). So the below
	 * formula will yield the balanced rate limit (write_bw / N).
	 *
	 * Note that the expanded form is not a pure rate feedback:
	 *	rate_(i+1) = rate_(i) * (write_bw / dirty_rate)		     (1)
	 * but also takes pos_ratio into account:
	 *	rate_(i+1) = rate_(i) * (write_bw / dirty_rate) * pos_ratio  (2)
	 *
	 * (1) is not realistic because pos_ratio also takes part in balancing
	 * the dirty rate.  Consider the state
	 *	pos_ratio = 0.5						     (3)
	 *	rate = 2 * (write_bw / N)				     (4)
	 * If (1) is used, it will stuck in that state! Because each dd will
	 * be throttled at
	 *	task_ratelimit = pos_ratio * rate = (write_bw / N)	     (5)
	 * yielding
	 *	dirty_rate = N * task_ratelimit = write_bw		     (6)
	 * put (6) into (1) we get
	 *	rate_(i+1) = rate_(i)					     (7)
	 *
	 * So we end up using (2) to always keep
	 *	rate_(i+1) ~= (write_bw / N)				     (8)
	 * regardless of the value of pos_ratio. As long as (8) is satisfied,
	 * pos_ratio is able to drive itself to 1.0, which is not only where
	 * the dirty count meet the setpoint, but also where the slope of
	 * pos_ratio is most flat and hence task_ratelimit is least fluctuated.
	 */
	balanced_dirty_ratelimit = div_u64((u64)task_ratelimit * write_bw,
					   dirty_rate | 1);
	/*
	 * balanced_dirty_ratelimit ~= (write_bw / N) <= write_bw
	 */
	if (unlikely(balanced_dirty_ratelimit > write_bw))
		balanced_dirty_ratelimit = write_bw;

	/*
	 * We could safely do this and return immediately:
	 *
	 *	wb->dirty_ratelimit = balanced_dirty_ratelimit;
	 *
	 * However to get a more stable dirty_ratelimit, the below elaborated
	 * code makes use of task_ratelimit to filter out singular points and
	 * limit the step size.
	 *
	 * The below code essentially only uses the relative value of
	 *
	 *	task_ratelimit - dirty_ratelimit
	 *	= (pos_ratio - 1) * dirty_ratelimit
	 *
	 * which reflects the direction and size of dirty position error.
	 */

	/*
	 * dirty_ratelimit will follow balanced_dirty_ratelimit iff
	 * task_ratelimit is on the same side of dirty_ratelimit, too.
	 * For example, when
	 * - dirty_ratelimit > balanced_dirty_ratelimit
	 * - dirty_ratelimit > task_ratelimit (dirty pages are above setpoint)
	 * lowering dirty_ratelimit will help meet both the position and rate
	 * control targets. Otherwise, don't update dirty_ratelimit if it will
	 * only help meet the rate target. After all, what the users ultimately
	 * feel and care are stable dirty rate and small position error.
	 *
	 * |task_ratelimit - dirty_ratelimit| is used to limit the step size
	 * and filter out the singular points of balanced_dirty_ratelimit. Which
	 * keeps jumping around randomly and can even leap far away at times
	 * due to the small 200ms estimation period of dirty_rate (we want to
	 * keep that period small to reduce time lags).
	 */
	step = 0;

	/*
	 * For strictlimit case, calculations above were based on wb counters
	 * and limits (starting from pos_ratio = wb_position_ratio() and up to
	 * balanced_dirty_ratelimit = task_ratelimit * write_bw / dirty_rate).
	 * Hence, to calculate "step" properly, we have to use wb_dirty as
	 * "dirty" and wb_setpoint as "setpoint".
	 *
	 * We rampup dirty_ratelimit forcibly if wb_dirty is low because
	 * it's possible that wb_thresh is close to zero due to inactivity
	 * of backing device.
	 */
	if (unlikely(wb->bdi->capabilities & BDI_CAP_STRICTLIMIT)) {
		dirty = dtc->wb_dirty;
		if (dtc->wb_dirty < 8)
			setpoint = dtc->wb_dirty + 1;
		else
			setpoint = (dtc->wb_thresh + dtc->wb_bg_thresh) / 2;
	}

	if (dirty < setpoint) {
		x = min3(wb->balanced_dirty_ratelimit,
			 balanced_dirty_ratelimit, task_ratelimit);
		if (dirty_ratelimit < x)
			step = x - dirty_ratelimit;
	} else {
		x = max3(wb->balanced_dirty_ratelimit,
			 balanced_dirty_ratelimit, task_ratelimit);
		if (dirty_ratelimit > x)
			step = dirty_ratelimit - x;
	}

	/*
	 * Don't pursue 100% rate matching. It's impossible since the balanced
	 * rate itself is constantly fluctuating. So decrease the track speed
	 * when it gets close to the target. Helps eliminate pointless tremors.
	 */
	shift = dirty_ratelimit / (2 * step + 1);
	if (shift < BITS_PER_LONG)
		step = DIV_ROUND_UP(step >> shift, 8);
	else
		step = 0;

	if (dirty_ratelimit < balanced_dirty_ratelimit)
		dirty_ratelimit += step;
	else
		dirty_ratelimit -= step;

	WRITE_ONCE(wb->dirty_ratelimit, max(dirty_ratelimit, 1UL));
	wb->balanced_dirty_ratelimit = balanced_dirty_ratelimit;

	trace_bdi_dirty_ratelimit(wb, dirty_rate, task_ratelimit);
}

static void __wb_update_bandwidth(struct dirty_throttle_control *gdtc,
				  struct dirty_throttle_control *mdtc,
				  bool update_ratelimit)
{
	struct bdi_writeback *wb = gdtc->wb;
	unsigned long now = jiffies;
	unsigned long elapsed;
	unsigned long dirtied;
	unsigned long written;

	spin_lock(&wb->list_lock);

	/*
	 * Lockless checks for elapsed time are racy and delayed update after
	 * IO completion doesn't do it at all (to make sure written pages are
	 * accounted reasonably quickly). Make sure elapsed >= 1 to avoid
	 * division errors.
	 */
	elapsed = max(now - wb->bw_time_stamp, 1UL);
	dirtied = percpu_counter_read(&wb->stat[WB_DIRTIED]);
	written = percpu_counter_read(&wb->stat[WB_WRITTEN]);

	if (update_ratelimit) {
		domain_update_dirty_limit(gdtc, now);
		wb_update_dirty_ratelimit(gdtc, dirtied, elapsed);

		/*
		 * @mdtc is always NULL if !CGROUP_WRITEBACK but the
		 * compiler has no way to figure that out.  Help it.
		 */
		if (IS_ENABLED(CONFIG_CGROUP_WRITEBACK) && mdtc) {
			domain_update_dirty_limit(mdtc, now);
			wb_update_dirty_ratelimit(mdtc, dirtied, elapsed);
		}
	}
	wb_update_write_bandwidth(wb, elapsed, written);

	wb->dirtied_stamp = dirtied;
	wb->written_stamp = written;
	WRITE_ONCE(wb->bw_time_stamp, now);
	spin_unlock(&wb->list_lock);
}

void wb_update_bandwidth(struct bdi_writeback *wb)
{
	struct dirty_throttle_control gdtc = { GDTC_INIT(wb) };

	__wb_update_bandwidth(&gdtc, NULL, false);
}

/* Interval after which we consider wb idle and don't estimate bandwidth */
#define WB_BANDWIDTH_IDLE_JIF (HZ)

static void wb_bandwidth_estimate_start(struct bdi_writeback *wb)
{
	unsigned long now = jiffies;
	unsigned long elapsed = now - READ_ONCE(wb->bw_time_stamp);

	if (elapsed > WB_BANDWIDTH_IDLE_JIF &&
	    !atomic_read(&wb->writeback_inodes)) {
		spin_lock(&wb->list_lock);
		wb->dirtied_stamp = wb_stat(wb, WB_DIRTIED);
		wb->written_stamp = wb_stat(wb, WB_WRITTEN);
		WRITE_ONCE(wb->bw_time_stamp, now);
		spin_unlock(&wb->list_lock);
	}
}

/*
 * After a task dirtied this many pages, balance_dirty_pages_ratelimited()
 * will look to see if it needs to start dirty throttling.
 *
 * If dirty_poll_interval is too low, big NUMA machines will call the expensive
 * global_zone_page_state() too often. So scale it near-sqrt to the safety margin
 * (the number of pages we may dirty without exceeding the dirty limits).
 */
static unsigned long dirty_poll_interval(unsigned long dirty,
					 unsigned long thresh)
{
	if (thresh > dirty)
		return 1UL << (ilog2(thresh - dirty) >> 1);

	return 1;
}

static unsigned long wb_max_pause(struct bdi_writeback *wb,
				  unsigned long wb_dirty)
{
	unsigned long bw = READ_ONCE(wb->avg_write_bandwidth);
	unsigned long t;

	/*
	 * Limit pause time for small memory systems. If sleeping for too long
	 * time, a small pool of dirty/writeback pages may go empty and disk go
	 * idle.
	 *
	 * 8 serves as the safety ratio.
	 */
	t = wb_dirty / (1 + bw / roundup_pow_of_two(1 + HZ / 8));
	t++;

	return min_t(unsigned long, t, MAX_PAUSE);
}

static long wb_min_pause(struct bdi_writeback *wb,
			 long max_pause,
			 unsigned long task_ratelimit,
			 unsigned long dirty_ratelimit,
			 int *nr_dirtied_pause)
{
	long hi = ilog2(READ_ONCE(wb->avg_write_bandwidth));
	long lo = ilog2(READ_ONCE(wb->dirty_ratelimit));
	long t;		/* target pause */
	long pause;	/* estimated next pause */
	int pages;	/* target nr_dirtied_pause */

	/* target for 10ms pause on 1-dd case */
	t = max(1, HZ / 100);

	/*
	 * Scale up pause time for concurrent dirtiers in order to reduce CPU
	 * overheads.
	 *
	 * (N * 10ms) on 2^N concurrent tasks.
	 */
	if (hi > lo)
		t += (hi - lo) * (10 * HZ) / 1024;

	/*
	 * This is a bit convoluted. We try to base the next nr_dirtied_pause
	 * on the much more stable dirty_ratelimit. However the next pause time
	 * will be computed based on task_ratelimit and the two rate limits may
	 * depart considerably at some time. Especially if task_ratelimit goes
	 * below dirty_ratelimit/2 and the target pause is max_pause, the next
	 * pause time will be max_pause*2 _trimmed down_ to max_pause.  As a
	 * result task_ratelimit won't be executed faithfully, which could
	 * eventually bring down dirty_ratelimit.
	 *
	 * We apply two rules to fix it up:
	 * 1) try to estimate the next pause time and if necessary, use a lower
	 *    nr_dirtied_pause so as not to exceed max_pause. When this happens,
	 *    nr_dirtied_pause will be "dancing" with task_ratelimit.
	 * 2) limit the target pause time to max_pause/2, so that the normal
	 *    small fluctuations of task_ratelimit won't trigger rule (1) and
	 *    nr_dirtied_pause will remain as stable as dirty_ratelimit.
	 */
	t = min(t, 1 + max_pause / 2);
	pages = dirty_ratelimit * t / roundup_pow_of_two(HZ);

	/*
	 * Tiny nr_dirtied_pause is found to hurt I/O performance in the test
	 * case fio-mmap-randwrite-64k, which does 16*{sync read, async write}.
	 * When the 16 consecutive reads are often interrupted by some dirty
	 * throttling pause during the async writes, cfq will go into idles
	 * (deadline is fine). So push nr_dirtied_pause as high as possible
	 * until reaches DIRTY_POLL_THRESH=32 pages.
	 */
	if (pages < DIRTY_POLL_THRESH) {
		t = max_pause;
		pages = dirty_ratelimit * t / roundup_pow_of_two(HZ);
		if (pages > DIRTY_POLL_THRESH) {
			pages = DIRTY_POLL_THRESH;
			t = HZ * DIRTY_POLL_THRESH / dirty_ratelimit;
		}
	}

	pause = HZ * pages / (task_ratelimit + 1);
	if (pause > max_pause) {
		t = max_pause;
		pages = task_ratelimit * t / roundup_pow_of_two(HZ);
	}

	*nr_dirtied_pause = pages;
	/*
	 * The minimal pause time will normally be half the target pause time.
	 */
	return pages >= DIRTY_POLL_THRESH ? 1 + t / 2 : t;
}

static inline void wb_dirty_limits(struct dirty_throttle_control *dtc)
{
	struct bdi_writeback *wb = dtc->wb;
	unsigned long wb_reclaimable;

	/*
	 * wb_thresh is not treated as some limiting factor as
	 * dirty_thresh, due to reasons
	 * - in JBOD setup, wb_thresh can fluctuate a lot
	 * - in a system with HDD and USB key, the USB key may somehow
	 *   go into state (wb_dirty >> wb_thresh) either because
	 *   wb_dirty starts high, or because wb_thresh drops low.
	 *   In this case we don't want to hard throttle the USB key
	 *   dirtiers for 100 seconds until wb_dirty drops under
	 *   wb_thresh. Instead the auxiliary wb control line in
	 *   wb_position_ratio() will let the dirtier task progress
	 *   at some rate <= (write_bw / 2) for bringing down wb_dirty.
	 */
	dtc->wb_thresh = __wb_calc_thresh(dtc);
	dtc->wb_bg_thresh = dtc->thresh ?
		div_u64((u64)dtc->wb_thresh * dtc->bg_thresh, dtc->thresh) : 0;

	/*
	 * In order to avoid the stacked BDI deadlock we need
	 * to ensure we accurately count the 'dirty' pages when
	 * the threshold is low.
	 *
	 * Otherwise it would be possible to get thresh+n pages
	 * reported dirty, even though there are thresh-m pages
	 * actually dirty; with m+n sitting in the percpu
	 * deltas.
	 */
	if (dtc->wb_thresh < 2 * wb_stat_error()) {
		wb_reclaimable = wb_stat_sum(wb, WB_RECLAIMABLE);
		dtc->wb_dirty = wb_reclaimable + wb_stat_sum(wb, WB_WRITEBACK);
	} else {
		wb_reclaimable = wb_stat(wb, WB_RECLAIMABLE);
		dtc->wb_dirty = wb_reclaimable + wb_stat(wb, WB_WRITEBACK);
	}
}

/*
 * balance_dirty_pages() must be called by processes which are generating dirty
 * data.  It looks at the number of dirty pages in the machine and will force
 * the caller to wait once crossing the (background_thresh + dirty_thresh) / 2.
 * If we're over `background_thresh' then the writeback threads are woken to
 * perform some writeout.
 */
static int balance_dirty_pages(struct bdi_writeback *wb,
			       unsigned long pages_dirtied, unsigned int flags)
{
	struct dirty_throttle_control gdtc_stor = { GDTC_INIT(wb) };
	struct dirty_throttle_control mdtc_stor = { MDTC_INIT(wb, &gdtc_stor) };
	struct dirty_throttle_control * const gdtc = &gdtc_stor;
	struct dirty_throttle_control * const mdtc = mdtc_valid(&mdtc_stor) ?
						     &mdtc_stor : NULL;
	struct dirty_throttle_control *sdtc;
	unsigned long nr_reclaimable;	/* = file_dirty */
	long period;
	long pause;
	long max_pause;
	long min_pause;
	int nr_dirtied_pause;
	bool dirty_exceeded = false;
	unsigned long task_ratelimit;
	unsigned long dirty_ratelimit;
	struct backing_dev_info *bdi = wb->bdi;
	bool strictlimit = bdi->capabilities & BDI_CAP_STRICTLIMIT;
	unsigned long start_time = jiffies;
	int ret = 0;

	for (;;) {
		unsigned long now = jiffies;
		unsigned long dirty, thresh, bg_thresh;
		unsigned long m_dirty = 0;	/* stop bogus uninit warnings */
		unsigned long m_thresh = 0;
		unsigned long m_bg_thresh = 0;

		nr_reclaimable = global_node_page_state(NR_FILE_DIRTY);
		gdtc->avail = global_dirtyable_memory();
		gdtc->dirty = nr_reclaimable + global_node_page_state(NR_WRITEBACK);

		domain_dirty_limits(gdtc);

		if (unlikely(strictlimit)) {
			wb_dirty_limits(gdtc);

			dirty = gdtc->wb_dirty;
			thresh = gdtc->wb_thresh;
			bg_thresh = gdtc->wb_bg_thresh;
		} else {
			dirty = gdtc->dirty;
			thresh = gdtc->thresh;
			bg_thresh = gdtc->bg_thresh;
		}

		if (mdtc) {
			unsigned long filepages, headroom, writeback;

			/*
			 * If @wb belongs to !root memcg, repeat the same
			 * basic calculations for the memcg domain.
			 */
			mem_cgroup_wb_stats(wb, &filepages, &headroom,
					    &mdtc->dirty, &writeback);
			mdtc->dirty += writeback;
			mdtc_calc_avail(mdtc, filepages, headroom);

			domain_dirty_limits(mdtc);

			if (unlikely(strictlimit)) {
				wb_dirty_limits(mdtc);
				m_dirty = mdtc->wb_dirty;
				m_thresh = mdtc->wb_thresh;
				m_bg_thresh = mdtc->wb_bg_thresh;
			} else {
				m_dirty = mdtc->dirty;
				m_thresh = mdtc->thresh;
				m_bg_thresh = mdtc->bg_thresh;
			}
		}

		/*
		 * In laptop mode, we wait until hitting the higher threshold
		 * before starting background writeout, and then write out all
		 * the way down to the lower threshold.  So slow writers cause
		 * minimal disk activity.
		 *
		 * In normal mode, we start background writeout at the lower
		 * background_thresh, to keep the amount of dirty memory low.
		 */
		if (!laptop_mode && nr_reclaimable > gdtc->bg_thresh &&
		    !writeback_in_progress(wb))
			wb_start_background_writeback(wb);

		/*
		 * Throttle it only when the background writeback cannot
		 * catch-up. This avoids (excessively) small writeouts
		 * when the wb limits are ramping up in case of !strictlimit.
		 *
		 * In strictlimit case make decision based on the wb counters
		 * and limits. Small writeouts when the wb limits are ramping
		 * up are the price we consciously pay for strictlimit-ing.
		 *
		 * If memcg domain is in effect, @dirty should be under
		 * both global and memcg freerun ceilings.
		 */
		if (dirty <= dirty_freerun_ceiling(thresh, bg_thresh) &&
		    (!mdtc ||
		     m_dirty <= dirty_freerun_ceiling(m_thresh, m_bg_thresh))) {
			unsigned long intv;
			unsigned long m_intv;

free_running:
			intv = dirty_poll_interval(dirty, thresh);
			m_intv = ULONG_MAX;

			current->dirty_paused_when = now;
			current->nr_dirtied = 0;
			if (mdtc)
				m_intv = dirty_poll_interval(m_dirty, m_thresh);
			current->nr_dirtied_pause = min(intv, m_intv);
			break;
		}

		/* Start writeback even when in laptop mode */
		if (unlikely(!writeback_in_progress(wb)))
			wb_start_background_writeback(wb);

		mem_cgroup_flush_foreign(wb);

		/*
		 * Calculate global domain's pos_ratio and select the
		 * global dtc by default.
		 */
		if (!strictlimit) {
			wb_dirty_limits(gdtc);

			if ((current->flags & PF_LOCAL_THROTTLE) &&
			    gdtc->wb_dirty <
			    dirty_freerun_ceiling(gdtc->wb_thresh,
						  gdtc->wb_bg_thresh))
				/*
				 * LOCAL_THROTTLE tasks must not be throttled
				 * when below the per-wb freerun ceiling.
				 */
				goto free_running;
		}

		dirty_exceeded = (gdtc->wb_dirty > gdtc->wb_thresh) &&
			((gdtc->dirty > gdtc->thresh) || strictlimit);

		wb_position_ratio(gdtc);
		sdtc = gdtc;

		if (mdtc) {
			/*
			 * If memcg domain is in effect, calculate its
			 * pos_ratio.  @wb should satisfy constraints from
			 * both global and memcg domains.  Choose the one
			 * w/ lower pos_ratio.
			 */
			if (!strictlimit) {
				wb_dirty_limits(mdtc);

				if ((current->flags & PF_LOCAL_THROTTLE) &&
				    mdtc->wb_dirty <
				    dirty_freerun_ceiling(mdtc->wb_thresh,
							  mdtc->wb_bg_thresh))
					/*
					 * LOCAL_THROTTLE tasks must not be
					 * throttled when below the per-wb
					 * freerun ceiling.
					 */
					goto free_running;
			}
			dirty_exceeded |= (mdtc->wb_dirty > mdtc->wb_thresh) &&
				((mdtc->dirty > mdtc->thresh) || strictlimit);

			wb_position_ratio(mdtc);
			if (mdtc->pos_ratio < gdtc->pos_ratio)
				sdtc = mdtc;
		}

		if (dirty_exceeded != wb->dirty_exceeded)
			wb->dirty_exceeded = dirty_exceeded;

		if (time_is_before_jiffies(READ_ONCE(wb->bw_time_stamp) +
					   BANDWIDTH_INTERVAL))
			__wb_update_bandwidth(gdtc, mdtc, true);

		/* throttle according to the chosen dtc */
		dirty_ratelimit = READ_ONCE(wb->dirty_ratelimit);
		task_ratelimit = ((u64)dirty_ratelimit * sdtc->pos_ratio) >>
							RATELIMIT_CALC_SHIFT;
		max_pause = wb_max_pause(wb, sdtc->wb_dirty);
		min_pause = wb_min_pause(wb, max_pause,
					 task_ratelimit, dirty_ratelimit,
					 &nr_dirtied_pause);

		if (unlikely(task_ratelimit == 0)) {
			period = max_pause;
			pause = max_pause;
			goto pause;
		}
		period = HZ * pages_dirtied / task_ratelimit;
		pause = period;
		if (current->dirty_paused_when)
			pause -= now - current->dirty_paused_when;
		/*
		 * For less than 1s think time (ext3/4 may block the dirtier
		 * for up to 800ms from time to time on 1-HDD; so does xfs,
		 * however at much less frequency), try to compensate it in
		 * future periods by updating the virtual time; otherwise just
		 * do a reset, as it may be a light dirtier.
		 */
		if (pause < min_pause) {
			trace_balance_dirty_pages(wb,
						  sdtc->thresh,
						  sdtc->bg_thresh,
						  sdtc->dirty,
						  sdtc->wb_thresh,
						  sdtc->wb_dirty,
						  dirty_ratelimit,
						  task_ratelimit,
						  pages_dirtied,
						  period,
						  min(pause, 0L),
						  start_time);
			if (pause < -HZ) {
				current->dirty_paused_when = now;
				current->nr_dirtied = 0;
			} else if (period) {
				current->dirty_paused_when += period;
				current->nr_dirtied = 0;
			} else if (current->nr_dirtied_pause <= pages_dirtied)
				current->nr_dirtied_pause += pages_dirtied;
			break;
		}
		if (unlikely(pause > max_pause)) {
			/* for occasional dropped task_ratelimit */
			now += min(pause - max_pause, max_pause);
			pause = max_pause;
		}

pause:
		trace_balance_dirty_pages(wb,
					  sdtc->thresh,
					  sdtc->bg_thresh,
					  sdtc->dirty,
					  sdtc->wb_thresh,
					  sdtc->wb_dirty,
					  dirty_ratelimit,
					  task_ratelimit,
					  pages_dirtied,
					  period,
					  pause,
					  start_time);
		if (flags & BDP_ASYNC) {
			ret = -EAGAIN;
			break;
		}
		__set_current_state(TASK_KILLABLE);
		wb->dirty_sleep = now;
		io_schedule_timeout(pause);

		current->dirty_paused_when = now + pause;
		current->nr_dirtied = 0;
		current->nr_dirtied_pause = nr_dirtied_pause;

		/*
		 * This is typically equal to (dirty < thresh) and can also
		 * keep "1000+ dd on a slow USB stick" under control.
		 */
		if (task_ratelimit)
			break;

		/*
		 * In the case of an unresponsive NFS server and the NFS dirty
		 * pages exceeds dirty_thresh, give the other good wb's a pipe
		 * to go through, so that tasks on them still remain responsive.
		 *
		 * In theory 1 page is enough to keep the consumer-producer
		 * pipe going: the flusher cleans 1 page => the task dirties 1
		 * more page. However wb_dirty has accounting errors.  So use
		 * the larger and more IO friendly wb_stat_error.
		 */
		if (sdtc->wb_dirty <= wb_stat_error())
			break;

		if (fatal_signal_pending(current))
			break;
	}
	return ret;
}

static DEFINE_PER_CPU(int, bdp_ratelimits);

/*
 * Normal tasks are throttled by
 *	loop {
 *		dirty tsk->nr_dirtied_pause pages;
 *		take a snap in balance_dirty_pages();
 *	}
 * However there is a worst case. If every task exit immediately when dirtied
 * (tsk->nr_dirtied_pause - 1) pages, balance_dirty_pages() will never be
 * called to throttle the page dirties. The solution is to save the not yet
 * throttled page dirties in dirty_throttle_leaks on task exit and charge them
 * randomly into the running tasks. This works well for the above worst case,
 * as the new task will pick up and accumulate the old task's leaked dirty
 * count and eventually get throttled.
 */
DEFINE_PER_CPU(int, dirty_throttle_leaks) = 0;

/**
 * balance_dirty_pages_ratelimited_flags - Balance dirty memory state.
 * @mapping: address_space which was dirtied.
 * @flags: BDP flags.
 *
 * Processes which are dirtying memory should call in here once for each page
 * which was newly dirtied.  The function will periodically check the system's
 * dirty state and will initiate writeback if needed.
 *
 * See balance_dirty_pages_ratelimited() for details.
 *
 * Return: If @flags contains BDP_ASYNC, it may return -EAGAIN to
 * indicate that memory is out of balance and the caller must wait
 * for I/O to complete.  Otherwise, it will return 0 to indicate
 * that either memory was already in balance, or it was able to sleep
 * until the amount of dirty memory returned to balance.
 */
int balance_dirty_pages_ratelimited_flags(struct address_space *mapping,
					unsigned int flags)
{
	struct inode *inode = mapping->host;
	struct backing_dev_info *bdi = inode_to_bdi(inode);
	struct bdi_writeback *wb = NULL;
	int ratelimit;
	int ret = 0;
	int *p;

	if (!(bdi->capabilities & BDI_CAP_WRITEBACK))
		return ret;

	if (inode_cgwb_enabled(inode))
		wb = wb_get_create_current(bdi, GFP_KERNEL);
	if (!wb)
		wb = &bdi->wb;

	ratelimit = current->nr_dirtied_pause;
	if (wb->dirty_exceeded)
		ratelimit = min(ratelimit, 32 >> (PAGE_SHIFT - 10));

	preempt_disable();
	/*
	 * This prevents one CPU to accumulate too many dirtied pages without
	 * calling into balance_dirty_pages(), which can happen when there are
	 * 1000+ tasks, all of them start dirtying pages at exactly the same
	 * time, hence all honoured too large initial task->nr_dirtied_pause.
	 */
	p =  this_cpu_ptr(&bdp_ratelimits);
	if (unlikely(current->nr_dirtied >= ratelimit))
		*p = 0;
	else if (unlikely(*p >= ratelimit_pages)) {
		*p = 0;
		ratelimit = 0;
	}
	/*
	 * Pick up the dirtied pages by the exited tasks. This avoids lots of
	 * short-lived tasks (eg. gcc invocations in a kernel build) escaping
	 * the dirty throttling and livelock other long-run dirtiers.
	 */
	p = this_cpu_ptr(&dirty_throttle_leaks);
	if (*p > 0 && current->nr_dirtied < ratelimit) {
		unsigned long nr_pages_dirtied;
		nr_pages_dirtied = min(*p, ratelimit - current->nr_dirtied);
		*p -= nr_pages_dirtied;
		current->nr_dirtied += nr_pages_dirtied;
	}
	preempt_enable();

	if (unlikely(current->nr_dirtied >= ratelimit))
		ret = balance_dirty_pages(wb, current->nr_dirtied, flags);

	wb_put(wb);
	return ret;
}
EXPORT_SYMBOL_GPL(balance_dirty_pages_ratelimited_flags);

/**
 * balance_dirty_pages_ratelimited - balance dirty memory state.
 * @mapping: address_space which was dirtied.
 *
 * Processes which are dirtying memory should call in here once for each page
 * which was newly dirtied.  The function will periodically check the system's
 * dirty state and will initiate writeback if needed.
 *
 * Once we're over the dirty memory limit we decrease the ratelimiting
 * by a lot, to prevent individual processes from overshooting the limit
 * by (ratelimit_pages) each.
 */
void balance_dirty_pages_ratelimited(struct address_space *mapping)
{
	balance_dirty_pages_ratelimited_flags(mapping, 0);
}
EXPORT_SYMBOL(balance_dirty_pages_ratelimited);

/**
 * wb_over_bg_thresh - does @wb need to be written back?
 * @wb: bdi_writeback of interest
 *
 * Determines whether background writeback should keep writing @wb or it's
 * clean enough.
 *
 * Return: %true if writeback should continue.
 */
bool wb_over_bg_thresh(struct bdi_writeback *wb)
{
	struct dirty_throttle_control gdtc_stor = { GDTC_INIT(wb) };
	struct dirty_throttle_control mdtc_stor = { MDTC_INIT(wb, &gdtc_stor) };
	struct dirty_throttle_control * const gdtc = &gdtc_stor;
	struct dirty_throttle_control * const mdtc = mdtc_valid(&mdtc_stor) ?
						     &mdtc_stor : NULL;
	unsigned long reclaimable;
	unsigned long thresh;

	/*
	 * Similar to balance_dirty_pages() but ignores pages being written
	 * as we're trying to decide whether to put more under writeback.
	 */
	gdtc->avail = global_dirtyable_memory();
	gdtc->dirty = global_node_page_state(NR_FILE_DIRTY);
	domain_dirty_limits(gdtc);

	if (gdtc->dirty > gdtc->bg_thresh)
		return true;

	thresh = wb_calc_thresh(gdtc->wb, gdtc->bg_thresh);
	if (thresh < 2 * wb_stat_error())
		reclaimable = wb_stat_sum(wb, WB_RECLAIMABLE);
	else
		reclaimable = wb_stat(wb, WB_RECLAIMABLE);

	if (reclaimable > thresh)
		return true;

	if (mdtc) {
		unsigned long filepages, headroom, writeback;

		mem_cgroup_wb_stats(wb, &filepages, &headroom, &mdtc->dirty,
				    &writeback);
		mdtc_calc_avail(mdtc, filepages, headroom);
		domain_dirty_limits(mdtc);	/* ditto, ignore writeback */

		if (mdtc->dirty > mdtc->bg_thresh)
			return true;

		thresh = wb_calc_thresh(mdtc->wb, mdtc->bg_thresh);
		if (thresh < 2 * wb_stat_error())
			reclaimable = wb_stat_sum(wb, WB_RECLAIMABLE);
		else
			reclaimable = wb_stat(wb, WB_RECLAIMABLE);

		if (reclaimable > thresh)
			return true;
	}

	return false;
}

#ifdef CONFIG_SYSCTL
/*
 * sysctl handler for /proc/sys/vm/dirty_writeback_centisecs
 */
static int dirty_writeback_centisecs_handler(struct ctl_table *table, int write,
		void *buffer, size_t *length, loff_t *ppos)
{
	unsigned int old_interval = dirty_writeback_interval;
	int ret;

	ret = proc_dointvec(table, write, buffer, length, ppos);

	/*
	 * Writing 0 to dirty_writeback_interval will disable periodic writeback
	 * and a different non-zero value will wakeup the writeback threads.
	 * wb_wakeup_delayed() would be more appropriate, but it's a pain to
	 * iterate over all bdis and wbs.
	 * The reason we do this is to make the change take effect immediately.
	 */
	if (!ret && write && dirty_writeback_interval &&
		dirty_writeback_interval != old_interval)
		wakeup_flusher_threads(WB_REASON_PERIODIC);

	return ret;
}
#endif

void laptop_mode_timer_fn(struct timer_list *t)
{
	struct backing_dev_info *backing_dev_info =
		from_timer(backing_dev_info, t, laptop_mode_wb_timer);

	wakeup_flusher_threads_bdi(backing_dev_info, WB_REASON_LAPTOP_TIMER);
}

/*
 * We've spun up the disk and we're in laptop mode: schedule writeback
 * of all dirty data a few seconds from now.  If the flush is already scheduled
 * then push it back - the user is still using the disk.
 */
void laptop_io_completion(struct backing_dev_info *info)
{
	mod_timer(&info->laptop_mode_wb_timer, jiffies + laptop_mode);
}

/*
 * We're in laptop mode and we've just synced. The sync's writes will have
 * caused another writeback to be scheduled by laptop_io_completion.
 * Nothing needs to be written back anymore, so we unschedule the writeback.
 */
void laptop_sync_completion(void)
{
	struct backing_dev_info *bdi;

	rcu_read_lock();

	list_for_each_entry_rcu(bdi, &bdi_list, bdi_list)
		del_timer(&bdi->laptop_mode_wb_timer);

	rcu_read_unlock();
}

/*
 * If ratelimit_pages is too high then we can get into dirty-data overload
 * if a large number of processes all perform writes at the same time.
 *
 * Here we set ratelimit_pages to a level which ensures that when all CPUs are
 * dirtying in parallel, we cannot go more than 3% (1/32) over the dirty memory
 * thresholds.
 */

void writeback_set_ratelimit(void)
{
	struct wb_domain *dom = &global_wb_domain;
	unsigned long background_thresh;
	unsigned long dirty_thresh;

	global_dirty_limits(&background_thresh, &dirty_thresh);
	dom->dirty_limit = dirty_thresh;
	ratelimit_pages = dirty_thresh / (num_online_cpus() * 32);
	if (ratelimit_pages < 16)
		ratelimit_pages = 16;
}

static int page_writeback_cpu_online(unsigned int cpu)
{
	writeback_set_ratelimit();
	return 0;
}

#ifdef CONFIG_SYSCTL

/* this is needed for the proc_doulongvec_minmax of vm_dirty_bytes */
static const unsigned long dirty_bytes_min = 2 * PAGE_SIZE;

static struct ctl_table vm_page_writeback_sysctls[] = {
	{
		.procname   = "dirty_background_ratio",
		.data       = &dirty_background_ratio,
		.maxlen     = sizeof(dirty_background_ratio),
		.mode       = 0644,
		.proc_handler   = dirty_background_ratio_handler,
		.extra1     = SYSCTL_ZERO,
		.extra2     = SYSCTL_ONE_HUNDRED,
	},
	{
		.procname   = "dirty_background_bytes",
		.data       = &dirty_background_bytes,
		.maxlen     = sizeof(dirty_background_bytes),
		.mode       = 0644,
		.proc_handler   = dirty_background_bytes_handler,
		.extra1     = SYSCTL_LONG_ONE,
	},
	{
		.procname   = "dirty_ratio",
		.data       = &vm_dirty_ratio,
		.maxlen     = sizeof(vm_dirty_ratio),
		.mode       = 0644,
		.proc_handler   = dirty_ratio_handler,
		.extra1     = SYSCTL_ZERO,
		.extra2     = SYSCTL_ONE_HUNDRED,
	},
	{
		.procname   = "dirty_bytes",
		.data       = &vm_dirty_bytes,
		.maxlen     = sizeof(vm_dirty_bytes),
		.mode       = 0644,
		.proc_handler   = dirty_bytes_handler,
		.extra1     = (void *)&dirty_bytes_min,
	},
	{
		.procname   = "dirty_writeback_centisecs",
		.data       = &dirty_writeback_interval,
		.maxlen     = sizeof(dirty_writeback_interval),
		.mode       = 0644,
		.proc_handler   = dirty_writeback_centisecs_handler,
	},
	{
		.procname   = "dirty_expire_centisecs",
		.data       = &dirty_expire_interval,
		.maxlen     = sizeof(dirty_expire_interval),
		.mode       = 0644,
		.proc_handler   = proc_dointvec_minmax,
		.extra1     = SYSCTL_ZERO,
	},
#ifdef CONFIG_HIGHMEM
	{
		.procname	= "highmem_is_dirtyable",
		.data		= &vm_highmem_is_dirtyable,
		.maxlen		= sizeof(vm_highmem_is_dirtyable),
		.mode		= 0644,
		.proc_handler	= proc_dointvec_minmax,
		.extra1		= SYSCTL_ZERO,
		.extra2		= SYSCTL_ONE,
	},
#endif
	{
		.procname	= "laptop_mode",
		.data		= &laptop_mode,
		.maxlen		= sizeof(laptop_mode),
		.mode		= 0644,
		.proc_handler	= proc_dointvec_jiffies,
	},
	{}
};
#endif

/*
 * Called early on to tune the page writeback dirty limits.
 *
 * We used to scale dirty pages according to how total memory
 * related to pages that could be allocated for buffers.
 *
 * However, that was when we used "dirty_ratio" to scale with
 * all memory, and we don't do that any more. "dirty_ratio"
 * is now applied to total non-HIGHPAGE memory, and as such we can't
 * get into the old insane situation any more where we had
 * large amounts of dirty pages compared to a small amount of
 * non-HIGHMEM memory.
 *
 * But we might still want to scale the dirty_ratio by how
 * much memory the box has..
 */
void __init page_writeback_init(void)
{
	BUG_ON(wb_domain_init(&global_wb_domain, GFP_KERNEL));

	cpuhp_setup_state(CPUHP_AP_ONLINE_DYN, "mm/writeback:online",
			  page_writeback_cpu_online, NULL);
	cpuhp_setup_state(CPUHP_MM_WRITEBACK_DEAD, "mm/writeback:dead", NULL,
			  page_writeback_cpu_online);
#ifdef CONFIG_SYSCTL
	register_sysctl_init("vm", vm_page_writeback_sysctls);
#endif
}

/**
 * tag_pages_for_writeback - tag pages to be written by write_cache_pages
 * @mapping: address space structure to write
 * @start: starting page index
 * @end: ending page index (inclusive)
 *
 * This function scans the page range from @start to @end (inclusive) and tags
 * all pages that have DIRTY tag set with a special TOWRITE tag. The idea is
 * that write_cache_pages (or whoever calls this function) will then use
 * TOWRITE tag to identify pages eligible for writeback.  This mechanism is
 * used to avoid livelocking of writeback by a process steadily creating new
 * dirty pages in the file (thus it is important for this function to be quick
 * so that it can tag pages faster than a dirtying process can create them).
 */
void tag_pages_for_writeback(struct address_space *mapping,
			     pgoff_t start, pgoff_t end)
{
	XA_STATE(xas, &mapping->i_pages, start);
	unsigned int tagged = 0;
	void *page;

	xas_lock_irq(&xas);
	xas_for_each_marked(&xas, page, end, PAGECACHE_TAG_DIRTY) {
		xas_set_mark(&xas, PAGECACHE_TAG_TOWRITE);
		if (++tagged % XA_CHECK_SCHED)
			continue;

		xas_pause(&xas);
		xas_unlock_irq(&xas);
		cond_resched();
		xas_lock_irq(&xas);
	}
	xas_unlock_irq(&xas);
}
EXPORT_SYMBOL(tag_pages_for_writeback);

/**
 * write_cache_pages - walk the list of dirty pages of the given address space and write all of them.
 * @mapping: address space structure to write
 * @wbc: subtract the number of written pages from *@wbc->nr_to_write
 * @writepage: function called for each page
 * @data: data passed to writepage function
 *
 * If a page is already under I/O, write_cache_pages() skips it, even
 * if it's dirty.  This is desirable behaviour for memory-cleaning writeback,
 * but it is INCORRECT for data-integrity system calls such as fsync().  fsync()
 * and msync() need to guarantee that all the data which was dirty at the time
 * the call was made get new I/O started against them.  If wbc->sync_mode is
 * WB_SYNC_ALL then we were called for data integrity and we must wait for
 * existing IO to complete.
 *
 * To avoid livelocks (when other process dirties new pages), we first tag
 * pages which should be written back with TOWRITE tag and only then start
 * writing them. For data-integrity sync we have to be careful so that we do
 * not miss some pages (e.g., because some other process has cleared TOWRITE
 * tag we set). The rule we follow is that TOWRITE tag can be cleared only
 * by the process clearing the DIRTY tag (and submitting the page for IO).
 *
 * To avoid deadlocks between range_cyclic writeback and callers that hold
 * pages in PageWriteback to aggregate IO until write_cache_pages() returns,
 * we do not loop back to the start of the file. Doing so causes a page
 * lock/page writeback access order inversion - we should only ever lock
 * multiple pages in ascending page->index order, and looping back to the start
 * of the file violates that rule and causes deadlocks.
 *
 * Return: %0 on success, negative error code otherwise
 */
int write_cache_pages(struct address_space *mapping,
		      struct writeback_control *wbc, writepage_t writepage,
		      void *data)
{
	int ret = 0;
	int done = 0;
	int error;
	struct folio_batch fbatch;
	int nr_folios;
	pgoff_t index;
	pgoff_t end;		/* Inclusive */
	pgoff_t done_index;
	int range_whole = 0;
	xa_mark_t tag;

	folio_batch_init(&fbatch);
	if (wbc->range_cyclic) {
		index = mapping->writeback_index; /* prev offset */
		end = -1;
	} else {
		index = wbc->range_start >> PAGE_SHIFT;
		end = wbc->range_end >> PAGE_SHIFT;
		if (wbc->range_start == 0 && wbc->range_end == LLONG_MAX)
			range_whole = 1;
	}
	if (wbc->sync_mode == WB_SYNC_ALL || wbc->tagged_writepages) {
		tag_pages_for_writeback(mapping, index, end);
		tag = PAGECACHE_TAG_TOWRITE;
	} else {
		tag = PAGECACHE_TAG_DIRTY;
	}
	done_index = index;
	while (!done && (index <= end)) {
		int i;

		nr_folios = filemap_get_folios_tag(mapping, &index, end,
				tag, &fbatch);

		if (nr_folios == 0)
			break;

		for (i = 0; i < nr_folios; i++) {
			struct folio *folio = fbatch.folios[i];

			done_index = folio->index;

			folio_lock(folio);

			/*
			 * Page truncated or invalidated. We can freely skip it
			 * then, even for data integrity operations: the page
			 * has disappeared concurrently, so there could be no
			 * real expectation of this data integrity operation
			 * even if there is now a new, dirty page at the same
			 * pagecache address.
			 */
			if (unlikely(folio->mapping != mapping)) {
continue_unlock:
				folio_unlock(folio);
				continue;
			}

			if (!folio_test_dirty(folio)) {
				/* someone wrote it for us */
				goto continue_unlock;
			}

			if (folio_test_writeback(folio)) {
				if (wbc->sync_mode != WB_SYNC_NONE)
					folio_wait_writeback(folio);
				else
					goto continue_unlock;
			}

			BUG_ON(folio_test_writeback(folio));
			if (!folio_clear_dirty_for_io(folio))
				goto continue_unlock;

			trace_wbc_writepage(wbc, inode_to_bdi(mapping->host));
			error = writepage(folio, wbc, data);
			if (unlikely(error)) {
				/*
				 * Handle errors according to the type of
				 * writeback. There's no need to continue for
				 * background writeback. Just push done_index
				 * past this page so media errors won't choke
				 * writeout for the entire file. For integrity
				 * writeback, we must process the entire dirty
				 * set regardless of errors because the fs may
				 * still have state to clear for each page. In
				 * that case we continue processing and return
				 * the first error.
				 */
				if (error == AOP_WRITEPAGE_ACTIVATE) {
					folio_unlock(folio);
					error = 0;
				} else if (wbc->sync_mode != WB_SYNC_ALL) {
					ret = error;
					done_index = folio->index +
						folio_nr_pages(folio);
					done = 1;
					break;
				}
				if (!ret)
					ret = error;
			}

			/*
			 * We stop writing back only if we are not doing
			 * integrity sync. In case of integrity sync we have to
			 * keep going until we have written all the pages
			 * we tagged for writeback prior to entering this loop.
			 */
			if (--wbc->nr_to_write <= 0 &&
			    wbc->sync_mode == WB_SYNC_NONE) {
				done = 1;
				break;
			}
		}
		folio_batch_release(&fbatch);
		cond_resched();
	}

	/*
	 * If we hit the last page and there is more work to be done: wrap
	 * back the index back to the start of the file for the next
	 * time we are called.
	 */
	if (wbc->range_cyclic && !done)
		done_index = 0;
	if (wbc->range_cyclic || (range_whole && wbc->nr_to_write > 0))
		mapping->writeback_index = done_index;

	return ret;
}
EXPORT_SYMBOL(write_cache_pages);

<<<<<<< HEAD
static int writepage_cb(struct page *page, struct writeback_control *wbc,
=======
static int writepage_cb(struct folio *folio, struct writeback_control *wbc,
>>>>>>> 4f206e66
		void *data)
{
	struct address_space *mapping = data;
	int ret = mapping->a_ops->writepage(&folio->page, wbc);
	mapping_set_error(mapping, ret);
	return ret;
}

int do_writepages(struct address_space *mapping, struct writeback_control *wbc)
{
	int ret;
	struct bdi_writeback *wb;

	if (wbc->nr_to_write <= 0)
		return 0;
	wb = inode_to_wb_wbc(mapping->host, wbc);
	wb_bandwidth_estimate_start(wb);
	while (1) {
		if (mapping->a_ops->writepages) {
			ret = mapping->a_ops->writepages(mapping, wbc);
		} else if (mapping->a_ops->writepage) {
			struct blk_plug plug;

			blk_start_plug(&plug);
			ret = write_cache_pages(mapping, wbc, writepage_cb,
						mapping);
			blk_finish_plug(&plug);
		} else {
			/* deal with chardevs and other special files */
			ret = 0;
		}
		if (ret != -ENOMEM || wbc->sync_mode != WB_SYNC_ALL)
			break;

		/*
		 * Lacking an allocation context or the locality or writeback
		 * state of any of the inode's pages, throttle based on
		 * writeback activity on the local node. It's as good a
		 * guess as any.
		 */
		reclaim_throttle(NODE_DATA(numa_node_id()),
			VMSCAN_THROTTLE_WRITEBACK);
	}
	/*
	 * Usually few pages are written by now from those we've just submitted
	 * but if there's constant writeback being submitted, this makes sure
	 * writeback bandwidth is updated once in a while.
	 */
	if (time_is_before_jiffies(READ_ONCE(wb->bw_time_stamp) +
				   BANDWIDTH_INTERVAL))
		wb_update_bandwidth(wb);
	return ret;
}

/**
 * folio_write_one - write out a single folio and wait on I/O.
 * @folio: The folio to write.
 *
 * The folio must be locked by the caller and will be unlocked upon return.
 *
 * Note that the mapping's AS_EIO/AS_ENOSPC flags will be cleared when this
 * function returns.
 *
 * Return: %0 on success, negative error code otherwise
 */
int folio_write_one(struct folio *folio)
{
	struct address_space *mapping = folio->mapping;
	int ret = 0;
	struct writeback_control wbc = {
		.sync_mode = WB_SYNC_ALL,
		.nr_to_write = folio_nr_pages(folio),
	};

	BUG_ON(!folio_test_locked(folio));

	folio_wait_writeback(folio);

	if (folio_clear_dirty_for_io(folio)) {
		folio_get(folio);
		ret = mapping->a_ops->writepage(&folio->page, &wbc);
		if (ret == 0)
			folio_wait_writeback(folio);
		folio_put(folio);
	} else {
		folio_unlock(folio);
	}

	if (!ret)
		ret = filemap_check_errors(mapping);
	return ret;
}
EXPORT_SYMBOL(folio_write_one);

/*
 * For address_spaces which do not use buffers nor write back.
 */
bool noop_dirty_folio(struct address_space *mapping, struct folio *folio)
{
	if (!folio_test_dirty(folio))
		return !folio_test_set_dirty(folio);
	return false;
}
EXPORT_SYMBOL(noop_dirty_folio);

/*
 * Helper function for set_page_dirty family.
 *
 * Caller must hold lock_page_memcg().
 *
 * NOTE: This relies on being atomic wrt interrupts.
 */
static void folio_account_dirtied(struct folio *folio,
		struct address_space *mapping)
{
	struct inode *inode = mapping->host;

	trace_writeback_dirty_folio(folio, mapping);

	if (mapping_can_writeback(mapping)) {
		struct bdi_writeback *wb;
		long nr = folio_nr_pages(folio);

		inode_attach_wb(inode, folio);
		wb = inode_to_wb(inode);

		__lruvec_stat_mod_folio(folio, NR_FILE_DIRTY, nr);
		__zone_stat_mod_folio(folio, NR_ZONE_WRITE_PENDING, nr);
		__node_stat_mod_folio(folio, NR_DIRTIED, nr);
		wb_stat_mod(wb, WB_RECLAIMABLE, nr);
		wb_stat_mod(wb, WB_DIRTIED, nr);
		task_io_account_write(nr * PAGE_SIZE);
		current->nr_dirtied += nr;
		__this_cpu_add(bdp_ratelimits, nr);

		mem_cgroup_track_foreign_dirty(folio, wb);
	}
}

/*
 * Helper function for deaccounting dirty page without writeback.
 *
 * Caller must hold lock_page_memcg().
 */
void folio_account_cleaned(struct folio *folio, struct bdi_writeback *wb)
{
	long nr = folio_nr_pages(folio);

	lruvec_stat_mod_folio(folio, NR_FILE_DIRTY, -nr);
	zone_stat_mod_folio(folio, NR_ZONE_WRITE_PENDING, -nr);
	wb_stat_mod(wb, WB_RECLAIMABLE, -nr);
	task_io_account_cancelled_write(nr * PAGE_SIZE);
}

/*
 * Mark the folio dirty, and set it dirty in the page cache, and mark
 * the inode dirty.
 *
 * If warn is true, then emit a warning if the folio is not uptodate and has
 * not been truncated.
 *
 * The caller must hold lock_page_memcg().  Most callers have the folio
 * locked.  A few have the folio blocked from truncation through other
 * means (eg zap_vma_pages() has it mapped and is holding the page table
 * lock).  This can also be called from mark_buffer_dirty(), which I
 * cannot prove is always protected against truncate.
 */
void __folio_mark_dirty(struct folio *folio, struct address_space *mapping,
			     int warn)
{
	unsigned long flags;

	xa_lock_irqsave(&mapping->i_pages, flags);
	if (folio->mapping) {	/* Race with truncate? */
		WARN_ON_ONCE(warn && !folio_test_uptodate(folio));
		folio_account_dirtied(folio, mapping);
		__xa_set_mark(&mapping->i_pages, folio_index(folio),
				PAGECACHE_TAG_DIRTY);
	}
	xa_unlock_irqrestore(&mapping->i_pages, flags);
}

/**
 * filemap_dirty_folio - Mark a folio dirty for filesystems which do not use buffer_heads.
 * @mapping: Address space this folio belongs to.
 * @folio: Folio to be marked as dirty.
 *
 * Filesystems which do not use buffer heads should call this function
 * from their set_page_dirty address space operation.  It ignores the
 * contents of folio_get_private(), so if the filesystem marks individual
 * blocks as dirty, the filesystem should handle that itself.
 *
 * This is also sometimes used by filesystems which use buffer_heads when
 * a single buffer is being dirtied: we want to set the folio dirty in
 * that case, but not all the buffers.  This is a "bottom-up" dirtying,
 * whereas block_dirty_folio() is a "top-down" dirtying.
 *
 * The caller must ensure this doesn't race with truncation.  Most will
 * simply hold the folio lock, but e.g. zap_pte_range() calls with the
 * folio mapped and the pte lock held, which also locks out truncation.
 */
bool filemap_dirty_folio(struct address_space *mapping, struct folio *folio)
{
	folio_memcg_lock(folio);
	if (folio_test_set_dirty(folio)) {
		folio_memcg_unlock(folio);
		return false;
	}

	__folio_mark_dirty(folio, mapping, !folio_test_private(folio));
	folio_memcg_unlock(folio);

	if (mapping->host) {
		/* !PageAnon && !swapper_space */
		__mark_inode_dirty(mapping->host, I_DIRTY_PAGES);
	}
	return true;
}
EXPORT_SYMBOL(filemap_dirty_folio);

/**
 * folio_account_redirty - Manually account for redirtying a page.
 * @folio: The folio which is being redirtied.
 *
 * Most filesystems should call folio_redirty_for_writepage() instead
 * of this fuction.  If your filesystem is doing writeback outside the
 * context of a writeback_control(), it can call this when redirtying
 * a folio, to de-account the dirty counters (NR_DIRTIED, WB_DIRTIED,
 * tsk->nr_dirtied), so that they match the written counters (NR_WRITTEN,
 * WB_WRITTEN) in long term. The mismatches will lead to systematic errors
 * in balanced_dirty_ratelimit and the dirty pages position control.
 */
void folio_account_redirty(struct folio *folio)
{
	struct address_space *mapping = folio->mapping;

	if (mapping && mapping_can_writeback(mapping)) {
		struct inode *inode = mapping->host;
		struct bdi_writeback *wb;
		struct wb_lock_cookie cookie = {};
		long nr = folio_nr_pages(folio);

		wb = unlocked_inode_to_wb_begin(inode, &cookie);
		current->nr_dirtied -= nr;
		node_stat_mod_folio(folio, NR_DIRTIED, -nr);
		wb_stat_mod(wb, WB_DIRTIED, -nr);
		unlocked_inode_to_wb_end(inode, &cookie);
	}
}
EXPORT_SYMBOL(folio_account_redirty);

/**
 * folio_redirty_for_writepage - Decline to write a dirty folio.
 * @wbc: The writeback control.
 * @folio: The folio.
 *
 * When a writepage implementation decides that it doesn't want to write
 * @folio for some reason, it should call this function, unlock @folio and
 * return 0.
 *
 * Return: True if we redirtied the folio.  False if someone else dirtied
 * it first.
 */
bool folio_redirty_for_writepage(struct writeback_control *wbc,
		struct folio *folio)
{
	bool ret;
	long nr = folio_nr_pages(folio);

	wbc->pages_skipped += nr;
	ret = filemap_dirty_folio(folio->mapping, folio);
	folio_account_redirty(folio);

	return ret;
}
EXPORT_SYMBOL(folio_redirty_for_writepage);

/**
 * folio_mark_dirty - Mark a folio as being modified.
 * @folio: The folio.
 *
 * The folio may not be truncated while this function is running.
 * Holding the folio lock is sufficient to prevent truncation, but some
 * callers cannot acquire a sleeping lock.  These callers instead hold
 * the page table lock for a page table which contains at least one page
 * in this folio.  Truncation will block on the page table lock as it
 * unmaps pages before removing the folio from its mapping.
 *
 * Return: True if the folio was newly dirtied, false if it was already dirty.
 */
bool folio_mark_dirty(struct folio *folio)
{
	struct address_space *mapping = folio_mapping(folio);

	if (likely(mapping)) {
		/*
		 * readahead/folio_deactivate could remain
		 * PG_readahead/PG_reclaim due to race with folio_end_writeback
		 * About readahead, if the folio is written, the flags would be
		 * reset. So no problem.
		 * About folio_deactivate, if the folio is redirtied,
		 * the flag will be reset. So no problem. but if the
		 * folio is used by readahead it will confuse readahead
		 * and make it restart the size rampup process. But it's
		 * a trivial problem.
		 */
		if (folio_test_reclaim(folio))
			folio_clear_reclaim(folio);
		return mapping->a_ops->dirty_folio(mapping, folio);
	}

	return noop_dirty_folio(mapping, folio);
}
EXPORT_SYMBOL(folio_mark_dirty);

/*
 * set_page_dirty() is racy if the caller has no reference against
 * page->mapping->host, and if the page is unlocked.  This is because another
 * CPU could truncate the page off the mapping and then free the mapping.
 *
 * Usually, the page _is_ locked, or the caller is a user-space process which
 * holds a reference on the inode by having an open file.
 *
 * In other cases, the page should be locked before running set_page_dirty().
 */
int set_page_dirty_lock(struct page *page)
{
	int ret;

	lock_page(page);
	ret = set_page_dirty(page);
	unlock_page(page);
	return ret;
}
EXPORT_SYMBOL(set_page_dirty_lock);

/*
 * This cancels just the dirty bit on the kernel page itself, it does NOT
 * actually remove dirty bits on any mmap's that may be around. It also
 * leaves the page tagged dirty, so any sync activity will still find it on
 * the dirty lists, and in particular, clear_page_dirty_for_io() will still
 * look at the dirty bits in the VM.
 *
 * Doing this should *normally* only ever be done when a page is truncated,
 * and is not actually mapped anywhere at all. However, fs/buffer.c does
 * this when it notices that somebody has cleaned out all the buffers on a
 * page without actually doing it through the VM. Can you say "ext3 is
 * horribly ugly"? Thought you could.
 */
void __folio_cancel_dirty(struct folio *folio)
{
	struct address_space *mapping = folio_mapping(folio);

	if (mapping_can_writeback(mapping)) {
		struct inode *inode = mapping->host;
		struct bdi_writeback *wb;
		struct wb_lock_cookie cookie = {};

		folio_memcg_lock(folio);
		wb = unlocked_inode_to_wb_begin(inode, &cookie);

		if (folio_test_clear_dirty(folio))
			folio_account_cleaned(folio, wb);

		unlocked_inode_to_wb_end(inode, &cookie);
		folio_memcg_unlock(folio);
	} else {
		folio_clear_dirty(folio);
	}
}
EXPORT_SYMBOL(__folio_cancel_dirty);

/*
 * Clear a folio's dirty flag, while caring for dirty memory accounting.
 * Returns true if the folio was previously dirty.
 *
 * This is for preparing to put the folio under writeout.  We leave
 * the folio tagged as dirty in the xarray so that a concurrent
 * write-for-sync can discover it via a PAGECACHE_TAG_DIRTY walk.
 * The ->writepage implementation will run either folio_start_writeback()
 * or folio_mark_dirty(), at which stage we bring the folio's dirty flag
 * and xarray dirty tag back into sync.
 *
 * This incoherency between the folio's dirty flag and xarray tag is
 * unfortunate, but it only exists while the folio is locked.
 */
bool folio_clear_dirty_for_io(struct folio *folio)
{
	struct address_space *mapping = folio_mapping(folio);
	bool ret = false;

	VM_BUG_ON_FOLIO(!folio_test_locked(folio), folio);

	if (mapping && mapping_can_writeback(mapping)) {
		struct inode *inode = mapping->host;
		struct bdi_writeback *wb;
		struct wb_lock_cookie cookie = {};

		/*
		 * Yes, Virginia, this is indeed insane.
		 *
		 * We use this sequence to make sure that
		 *  (a) we account for dirty stats properly
		 *  (b) we tell the low-level filesystem to
		 *      mark the whole folio dirty if it was
		 *      dirty in a pagetable. Only to then
		 *  (c) clean the folio again and return 1 to
		 *      cause the writeback.
		 *
		 * This way we avoid all nasty races with the
		 * dirty bit in multiple places and clearing
		 * them concurrently from different threads.
		 *
		 * Note! Normally the "folio_mark_dirty(folio)"
		 * has no effect on the actual dirty bit - since
		 * that will already usually be set. But we
		 * need the side effects, and it can help us
		 * avoid races.
		 *
		 * We basically use the folio "master dirty bit"
		 * as a serialization point for all the different
		 * threads doing their things.
		 */
		if (folio_mkclean(folio))
			folio_mark_dirty(folio);
		/*
		 * We carefully synchronise fault handlers against
		 * installing a dirty pte and marking the folio dirty
		 * at this point.  We do this by having them hold the
		 * page lock while dirtying the folio, and folios are
		 * always locked coming in here, so we get the desired
		 * exclusion.
		 */
		wb = unlocked_inode_to_wb_begin(inode, &cookie);
		if (folio_test_clear_dirty(folio)) {
			long nr = folio_nr_pages(folio);
			lruvec_stat_mod_folio(folio, NR_FILE_DIRTY, -nr);
			zone_stat_mod_folio(folio, NR_ZONE_WRITE_PENDING, -nr);
			wb_stat_mod(wb, WB_RECLAIMABLE, -nr);
			ret = true;
		}
		unlocked_inode_to_wb_end(inode, &cookie);
		return ret;
	}
	return folio_test_clear_dirty(folio);
}
EXPORT_SYMBOL(folio_clear_dirty_for_io);

static void wb_inode_writeback_start(struct bdi_writeback *wb)
{
	atomic_inc(&wb->writeback_inodes);
}

static void wb_inode_writeback_end(struct bdi_writeback *wb)
{
	unsigned long flags;
	atomic_dec(&wb->writeback_inodes);
	/*
	 * Make sure estimate of writeback throughput gets updated after
	 * writeback completed. We delay the update by BANDWIDTH_INTERVAL
	 * (which is the interval other bandwidth updates use for batching) so
	 * that if multiple inodes end writeback at a similar time, they get
	 * batched into one bandwidth update.
	 */
	spin_lock_irqsave(&wb->work_lock, flags);
	if (test_bit(WB_registered, &wb->state))
		queue_delayed_work(bdi_wq, &wb->bw_dwork, BANDWIDTH_INTERVAL);
	spin_unlock_irqrestore(&wb->work_lock, flags);
}

bool __folio_end_writeback(struct folio *folio)
{
	long nr = folio_nr_pages(folio);
	struct address_space *mapping = folio_mapping(folio);
	bool ret;

	folio_memcg_lock(folio);
	if (mapping && mapping_use_writeback_tags(mapping)) {
		struct inode *inode = mapping->host;
		struct backing_dev_info *bdi = inode_to_bdi(inode);
		unsigned long flags;

		xa_lock_irqsave(&mapping->i_pages, flags);
		ret = folio_test_clear_writeback(folio);
		if (ret) {
			__xa_clear_mark(&mapping->i_pages, folio_index(folio),
						PAGECACHE_TAG_WRITEBACK);
			if (bdi->capabilities & BDI_CAP_WRITEBACK_ACCT) {
				struct bdi_writeback *wb = inode_to_wb(inode);

				wb_stat_mod(wb, WB_WRITEBACK, -nr);
				__wb_writeout_add(wb, nr);
				if (!mapping_tagged(mapping,
						    PAGECACHE_TAG_WRITEBACK))
					wb_inode_writeback_end(wb);
			}
		}

		if (mapping->host && !mapping_tagged(mapping,
						     PAGECACHE_TAG_WRITEBACK))
			sb_clear_inode_writeback(mapping->host);

		xa_unlock_irqrestore(&mapping->i_pages, flags);
	} else {
		ret = folio_test_clear_writeback(folio);
	}
	if (ret) {
		lruvec_stat_mod_folio(folio, NR_WRITEBACK, -nr);
		zone_stat_mod_folio(folio, NR_ZONE_WRITE_PENDING, -nr);
		node_stat_mod_folio(folio, NR_WRITTEN, nr);
	}
	folio_memcg_unlock(folio);
	return ret;
}

bool __folio_start_writeback(struct folio *folio, bool keep_write)
{
	long nr = folio_nr_pages(folio);
	struct address_space *mapping = folio_mapping(folio);
	bool ret;
	int access_ret;

	folio_memcg_lock(folio);
	if (mapping && mapping_use_writeback_tags(mapping)) {
		XA_STATE(xas, &mapping->i_pages, folio_index(folio));
		struct inode *inode = mapping->host;
		struct backing_dev_info *bdi = inode_to_bdi(inode);
		unsigned long flags;

		xas_lock_irqsave(&xas, flags);
		xas_load(&xas);
		ret = folio_test_set_writeback(folio);
		if (!ret) {
			bool on_wblist;

			on_wblist = mapping_tagged(mapping,
						   PAGECACHE_TAG_WRITEBACK);

			xas_set_mark(&xas, PAGECACHE_TAG_WRITEBACK);
			if (bdi->capabilities & BDI_CAP_WRITEBACK_ACCT) {
				struct bdi_writeback *wb = inode_to_wb(inode);

				wb_stat_mod(wb, WB_WRITEBACK, nr);
				if (!on_wblist)
					wb_inode_writeback_start(wb);
			}

			/*
			 * We can come through here when swapping
			 * anonymous folios, so we don't necessarily
			 * have an inode to track for sync.
			 */
			if (mapping->host && !on_wblist)
				sb_mark_inode_writeback(mapping->host);
		}
		if (!folio_test_dirty(folio))
			xas_clear_mark(&xas, PAGECACHE_TAG_DIRTY);
		if (!keep_write)
			xas_clear_mark(&xas, PAGECACHE_TAG_TOWRITE);
		xas_unlock_irqrestore(&xas, flags);
	} else {
		ret = folio_test_set_writeback(folio);
	}
	if (!ret) {
		lruvec_stat_mod_folio(folio, NR_WRITEBACK, nr);
		zone_stat_mod_folio(folio, NR_ZONE_WRITE_PENDING, nr);
	}
	folio_memcg_unlock(folio);
	access_ret = arch_make_folio_accessible(folio);
	/*
	 * If writeback has been triggered on a page that cannot be made
	 * accessible, it is too late to recover here.
	 */
	VM_BUG_ON_FOLIO(access_ret != 0, folio);

	return ret;
}
EXPORT_SYMBOL(__folio_start_writeback);

/**
 * folio_wait_writeback - Wait for a folio to finish writeback.
 * @folio: The folio to wait for.
 *
 * If the folio is currently being written back to storage, wait for the
 * I/O to complete.
 *
 * Context: Sleeps.  Must be called in process context and with
 * no spinlocks held.  Caller should hold a reference on the folio.
 * If the folio is not locked, writeback may start again after writeback
 * has finished.
 */
void folio_wait_writeback(struct folio *folio)
{
	while (folio_test_writeback(folio)) {
		trace_folio_wait_writeback(folio, folio_mapping(folio));
		folio_wait_bit(folio, PG_writeback);
	}
}
EXPORT_SYMBOL_GPL(folio_wait_writeback);

/**
 * folio_wait_writeback_killable - Wait for a folio to finish writeback.
 * @folio: The folio to wait for.
 *
 * If the folio is currently being written back to storage, wait for the
 * I/O to complete or a fatal signal to arrive.
 *
 * Context: Sleeps.  Must be called in process context and with
 * no spinlocks held.  Caller should hold a reference on the folio.
 * If the folio is not locked, writeback may start again after writeback
 * has finished.
 * Return: 0 on success, -EINTR if we get a fatal signal while waiting.
 */
int folio_wait_writeback_killable(struct folio *folio)
{
	while (folio_test_writeback(folio)) {
		trace_folio_wait_writeback(folio, folio_mapping(folio));
		if (folio_wait_bit_killable(folio, PG_writeback))
			return -EINTR;
	}

	return 0;
}
EXPORT_SYMBOL_GPL(folio_wait_writeback_killable);

/**
 * folio_wait_stable() - wait for writeback to finish, if necessary.
 * @folio: The folio to wait on.
 *
 * This function determines if the given folio is related to a backing
 * device that requires folio contents to be held stable during writeback.
 * If so, then it will wait for any pending writeback to complete.
 *
 * Context: Sleeps.  Must be called in process context and with
 * no spinlocks held.  Caller should hold a reference on the folio.
 * If the folio is not locked, writeback may start again after writeback
 * has finished.
 */
void folio_wait_stable(struct folio *folio)
{
	if (folio_inode(folio)->i_sb->s_iflags & SB_I_STABLE_WRITES)
		folio_wait_writeback(folio);
}
EXPORT_SYMBOL_GPL(folio_wait_stable);<|MERGE_RESOLUTION|>--- conflicted
+++ resolved
@@ -2528,11 +2528,7 @@
 }
 EXPORT_SYMBOL(write_cache_pages);
 
-<<<<<<< HEAD
-static int writepage_cb(struct page *page, struct writeback_control *wbc,
-=======
 static int writepage_cb(struct folio *folio, struct writeback_control *wbc,
->>>>>>> 4f206e66
 		void *data)
 {
 	struct address_space *mapping = data;
