// SPDX-License-Identifier: GPL-2.0-only
/*
 *  Copyright (C) 1993  Linus Torvalds
 *  Support of BIGMEM added by Gerhard Wichert, Siemens AG, July 1999
 *  SMP-safe vmalloc/vfree/ioremap, Tigran Aivazian <tigran@veritas.com>, May 2000
 *  Major rework to support vmap/vunmap, Christoph Hellwig, SGI, August 2002
 *  Numa awareness, Christoph Lameter, SGI, June 2005
 *  Improving global KVA allocator, Uladzislau Rezki, Sony, May 2019
 */

#include <linux/vmalloc.h>
#include <linux/mm.h>
#include <linux/module.h>
#include <linux/highmem.h>
#include <linux/sched/signal.h>
#include <linux/slab.h>
#include <linux/spinlock.h>
#include <linux/interrupt.h>
#include <linux/proc_fs.h>
#include <linux/seq_file.h>
#include <linux/set_memory.h>
#include <linux/debugobjects.h>
#include <linux/kallsyms.h>
#include <linux/list.h>
#include <linux/notifier.h>
#include <linux/rbtree.h>
#include <linux/xarray.h>
#include <linux/io.h>
#include <linux/rcupdate.h>
#include <linux/pfn.h>
#include <linux/kmemleak.h>
#include <linux/atomic.h>
#include <linux/compiler.h>
#include <linux/memcontrol.h>
#include <linux/llist.h>
#include <linux/bitops.h>
#include <linux/rbtree_augmented.h>
#include <linux/overflow.h>
#include <linux/pgtable.h>
#include <linux/uaccess.h>
#include <linux/hugetlb.h>
#include <linux/sched/mm.h>
#include <asm/tlbflush.h>
#include <asm/shmparam.h>

#define CREATE_TRACE_POINTS
#include <trace/events/vmalloc.h>

#include "internal.h"
#include "pgalloc-track.h"

#ifdef CONFIG_HAVE_ARCH_HUGE_VMAP
static unsigned int __ro_after_init ioremap_max_page_shift = BITS_PER_LONG - 1;

static int __init set_nohugeiomap(char *str)
{
	ioremap_max_page_shift = PAGE_SHIFT;
	return 0;
}
early_param("nohugeiomap", set_nohugeiomap);
#else /* CONFIG_HAVE_ARCH_HUGE_VMAP */
static const unsigned int ioremap_max_page_shift = PAGE_SHIFT;
#endif	/* CONFIG_HAVE_ARCH_HUGE_VMAP */

#ifdef CONFIG_HAVE_ARCH_HUGE_VMALLOC
static bool __ro_after_init vmap_allow_huge = true;

static int __init set_nohugevmalloc(char *str)
{
	vmap_allow_huge = false;
	return 0;
}
early_param("nohugevmalloc", set_nohugevmalloc);
#else /* CONFIG_HAVE_ARCH_HUGE_VMALLOC */
static const bool vmap_allow_huge = false;
#endif	/* CONFIG_HAVE_ARCH_HUGE_VMALLOC */

bool is_vmalloc_addr(const void *x)
{
	unsigned long addr = (unsigned long)kasan_reset_tag(x);

	return addr >= VMALLOC_START && addr < VMALLOC_END;
}
EXPORT_SYMBOL(is_vmalloc_addr);

struct vfree_deferred {
	struct llist_head list;
	struct work_struct wq;
};
static DEFINE_PER_CPU(struct vfree_deferred, vfree_deferred);

/*** Page table manipulation functions ***/
static int vmap_pte_range(pmd_t *pmd, unsigned long addr, unsigned long end,
			phys_addr_t phys_addr, pgprot_t prot,
			unsigned int max_page_shift, pgtbl_mod_mask *mask)
{
	pte_t *pte;
	u64 pfn;
	unsigned long size = PAGE_SIZE;

	pfn = phys_addr >> PAGE_SHIFT;
	pte = pte_alloc_kernel_track(pmd, addr, mask);
	if (!pte)
		return -ENOMEM;
	do {
		BUG_ON(!pte_none(*pte));

#ifdef CONFIG_HUGETLB_PAGE
		size = arch_vmap_pte_range_map_size(addr, end, pfn, max_page_shift);
		if (size != PAGE_SIZE) {
			pte_t entry = pfn_pte(pfn, prot);

			entry = arch_make_huge_pte(entry, ilog2(size), 0);
			set_huge_pte_at(&init_mm, addr, pte, entry);
			pfn += PFN_DOWN(size);
			continue;
		}
#endif
		set_pte_at(&init_mm, addr, pte, pfn_pte(pfn, prot));
		pfn++;
	} while (pte += PFN_DOWN(size), addr += size, addr != end);
	*mask |= PGTBL_PTE_MODIFIED;
	return 0;
}

static int vmap_try_huge_pmd(pmd_t *pmd, unsigned long addr, unsigned long end,
			phys_addr_t phys_addr, pgprot_t prot,
			unsigned int max_page_shift)
{
	if (max_page_shift < PMD_SHIFT)
		return 0;

	if (!arch_vmap_pmd_supported(prot))
		return 0;

	if ((end - addr) != PMD_SIZE)
		return 0;

	if (!IS_ALIGNED(addr, PMD_SIZE))
		return 0;

	if (!IS_ALIGNED(phys_addr, PMD_SIZE))
		return 0;

	if (pmd_present(*pmd) && !pmd_free_pte_page(pmd, addr))
		return 0;

	return pmd_set_huge(pmd, phys_addr, prot);
}

static int vmap_pmd_range(pud_t *pud, unsigned long addr, unsigned long end,
			phys_addr_t phys_addr, pgprot_t prot,
			unsigned int max_page_shift, pgtbl_mod_mask *mask)
{
	pmd_t *pmd;
	unsigned long next;

	pmd = pmd_alloc_track(&init_mm, pud, addr, mask);
	if (!pmd)
		return -ENOMEM;
	do {
		next = pmd_addr_end(addr, end);

		if (vmap_try_huge_pmd(pmd, addr, next, phys_addr, prot,
					max_page_shift)) {
			*mask |= PGTBL_PMD_MODIFIED;
			continue;
		}

		if (vmap_pte_range(pmd, addr, next, phys_addr, prot, max_page_shift, mask))
			return -ENOMEM;
	} while (pmd++, phys_addr += (next - addr), addr = next, addr != end);
	return 0;
}

static int vmap_try_huge_pud(pud_t *pud, unsigned long addr, unsigned long end,
			phys_addr_t phys_addr, pgprot_t prot,
			unsigned int max_page_shift)
{
	if (max_page_shift < PUD_SHIFT)
		return 0;

	if (!arch_vmap_pud_supported(prot))
		return 0;

	if ((end - addr) != PUD_SIZE)
		return 0;

	if (!IS_ALIGNED(addr, PUD_SIZE))
		return 0;

	if (!IS_ALIGNED(phys_addr, PUD_SIZE))
		return 0;

	if (pud_present(*pud) && !pud_free_pmd_page(pud, addr))
		return 0;

	return pud_set_huge(pud, phys_addr, prot);
}

static int vmap_pud_range(p4d_t *p4d, unsigned long addr, unsigned long end,
			phys_addr_t phys_addr, pgprot_t prot,
			unsigned int max_page_shift, pgtbl_mod_mask *mask)
{
	pud_t *pud;
	unsigned long next;

	pud = pud_alloc_track(&init_mm, p4d, addr, mask);
	if (!pud)
		return -ENOMEM;
	do {
		next = pud_addr_end(addr, end);

		if (vmap_try_huge_pud(pud, addr, next, phys_addr, prot,
					max_page_shift)) {
			*mask |= PGTBL_PUD_MODIFIED;
			continue;
		}

		if (vmap_pmd_range(pud, addr, next, phys_addr, prot,
					max_page_shift, mask))
			return -ENOMEM;
	} while (pud++, phys_addr += (next - addr), addr = next, addr != end);
	return 0;
}

static int vmap_try_huge_p4d(p4d_t *p4d, unsigned long addr, unsigned long end,
			phys_addr_t phys_addr, pgprot_t prot,
			unsigned int max_page_shift)
{
	if (max_page_shift < P4D_SHIFT)
		return 0;

	if (!arch_vmap_p4d_supported(prot))
		return 0;

	if ((end - addr) != P4D_SIZE)
		return 0;

	if (!IS_ALIGNED(addr, P4D_SIZE))
		return 0;

	if (!IS_ALIGNED(phys_addr, P4D_SIZE))
		return 0;

	if (p4d_present(*p4d) && !p4d_free_pud_page(p4d, addr))
		return 0;

	return p4d_set_huge(p4d, phys_addr, prot);
}

static int vmap_p4d_range(pgd_t *pgd, unsigned long addr, unsigned long end,
			phys_addr_t phys_addr, pgprot_t prot,
			unsigned int max_page_shift, pgtbl_mod_mask *mask)
{
	p4d_t *p4d;
	unsigned long next;

	p4d = p4d_alloc_track(&init_mm, pgd, addr, mask);
	if (!p4d)
		return -ENOMEM;
	do {
		next = p4d_addr_end(addr, end);

		if (vmap_try_huge_p4d(p4d, addr, next, phys_addr, prot,
					max_page_shift)) {
			*mask |= PGTBL_P4D_MODIFIED;
			continue;
		}

		if (vmap_pud_range(p4d, addr, next, phys_addr, prot,
					max_page_shift, mask))
			return -ENOMEM;
	} while (p4d++, phys_addr += (next - addr), addr = next, addr != end);
	return 0;
}

static int vmap_range_noflush(unsigned long addr, unsigned long end,
			phys_addr_t phys_addr, pgprot_t prot,
			unsigned int max_page_shift)
{
	pgd_t *pgd;
	unsigned long start;
	unsigned long next;
	int err;
	pgtbl_mod_mask mask = 0;

	might_sleep();
	BUG_ON(addr >= end);

	start = addr;
	pgd = pgd_offset_k(addr);
	do {
		next = pgd_addr_end(addr, end);
		err = vmap_p4d_range(pgd, addr, next, phys_addr, prot,
					max_page_shift, &mask);
		if (err)
			break;
	} while (pgd++, phys_addr += (next - addr), addr = next, addr != end);

	if (mask & ARCH_PAGE_TABLE_SYNC_MASK)
		arch_sync_kernel_mappings(start, end);

	return err;
}

int ioremap_page_range(unsigned long addr, unsigned long end,
		phys_addr_t phys_addr, pgprot_t prot)
{
	int err;

	err = vmap_range_noflush(addr, end, phys_addr, pgprot_nx(prot),
				 ioremap_max_page_shift);
	flush_cache_vmap(addr, end);
	if (!err)
		kmsan_ioremap_page_range(addr, end, phys_addr, prot,
					 ioremap_max_page_shift);
	return err;
}

static void vunmap_pte_range(pmd_t *pmd, unsigned long addr, unsigned long end,
			     pgtbl_mod_mask *mask)
{
	pte_t *pte;

	pte = pte_offset_kernel(pmd, addr);
	do {
		pte_t ptent = ptep_get_and_clear(&init_mm, addr, pte);
		WARN_ON(!pte_none(ptent) && !pte_present(ptent));
	} while (pte++, addr += PAGE_SIZE, addr != end);
	*mask |= PGTBL_PTE_MODIFIED;
}

static void vunmap_pmd_range(pud_t *pud, unsigned long addr, unsigned long end,
			     pgtbl_mod_mask *mask)
{
	pmd_t *pmd;
	unsigned long next;
	int cleared;

	pmd = pmd_offset(pud, addr);
	do {
		next = pmd_addr_end(addr, end);

		cleared = pmd_clear_huge(pmd);
		if (cleared || pmd_bad(*pmd))
			*mask |= PGTBL_PMD_MODIFIED;

		if (cleared)
			continue;
		if (pmd_none_or_clear_bad(pmd))
			continue;
		vunmap_pte_range(pmd, addr, next, mask);

		cond_resched();
	} while (pmd++, addr = next, addr != end);
}

static void vunmap_pud_range(p4d_t *p4d, unsigned long addr, unsigned long end,
			     pgtbl_mod_mask *mask)
{
	pud_t *pud;
	unsigned long next;
	int cleared;

	pud = pud_offset(p4d, addr);
	do {
		next = pud_addr_end(addr, end);

		cleared = pud_clear_huge(pud);
		if (cleared || pud_bad(*pud))
			*mask |= PGTBL_PUD_MODIFIED;

		if (cleared)
			continue;
		if (pud_none_or_clear_bad(pud))
			continue;
		vunmap_pmd_range(pud, addr, next, mask);
	} while (pud++, addr = next, addr != end);
}

static void vunmap_p4d_range(pgd_t *pgd, unsigned long addr, unsigned long end,
			     pgtbl_mod_mask *mask)
{
	p4d_t *p4d;
	unsigned long next;

	p4d = p4d_offset(pgd, addr);
	do {
		next = p4d_addr_end(addr, end);

		p4d_clear_huge(p4d);
		if (p4d_bad(*p4d))
			*mask |= PGTBL_P4D_MODIFIED;

		if (p4d_none_or_clear_bad(p4d))
			continue;
		vunmap_pud_range(p4d, addr, next, mask);
	} while (p4d++, addr = next, addr != end);
}

/*
 * vunmap_range_noflush is similar to vunmap_range, but does not
 * flush caches or TLBs.
 *
 * The caller is responsible for calling flush_cache_vmap() before calling
 * this function, and flush_tlb_kernel_range after it has returned
 * successfully (and before the addresses are expected to cause a page fault
 * or be re-mapped for something else, if TLB flushes are being delayed or
 * coalesced).
 *
 * This is an internal function only. Do not use outside mm/.
 */
void __vunmap_range_noflush(unsigned long start, unsigned long end)
{
	unsigned long next;
	pgd_t *pgd;
	unsigned long addr = start;
	pgtbl_mod_mask mask = 0;

	BUG_ON(addr >= end);
	pgd = pgd_offset_k(addr);
	do {
		next = pgd_addr_end(addr, end);
		if (pgd_bad(*pgd))
			mask |= PGTBL_PGD_MODIFIED;
		if (pgd_none_or_clear_bad(pgd))
			continue;
		vunmap_p4d_range(pgd, addr, next, &mask);
	} while (pgd++, addr = next, addr != end);

	if (mask & ARCH_PAGE_TABLE_SYNC_MASK)
		arch_sync_kernel_mappings(start, end);
}

void vunmap_range_noflush(unsigned long start, unsigned long end)
{
	kmsan_vunmap_range_noflush(start, end);
	__vunmap_range_noflush(start, end);
}

/**
 * vunmap_range - unmap kernel virtual addresses
 * @addr: start of the VM area to unmap
 * @end: end of the VM area to unmap (non-inclusive)
 *
 * Clears any present PTEs in the virtual address range, flushes TLBs and
 * caches. Any subsequent access to the address before it has been re-mapped
 * is a kernel bug.
 */
void vunmap_range(unsigned long addr, unsigned long end)
{
	flush_cache_vunmap(addr, end);
	vunmap_range_noflush(addr, end);
	flush_tlb_kernel_range(addr, end);
}

static int vmap_pages_pte_range(pmd_t *pmd, unsigned long addr,
		unsigned long end, pgprot_t prot, struct page **pages, int *nr,
		pgtbl_mod_mask *mask)
{
	pte_t *pte;

	/*
	 * nr is a running index into the array which helps higher level
	 * callers keep track of where we're up to.
	 */

	pte = pte_alloc_kernel_track(pmd, addr, mask);
	if (!pte)
		return -ENOMEM;
	do {
		struct page *page = pages[*nr];

		if (WARN_ON(!pte_none(*pte)))
			return -EBUSY;
		if (WARN_ON(!page))
			return -ENOMEM;
		if (WARN_ON(!pfn_valid(page_to_pfn(page))))
			return -EINVAL;

		set_pte_at(&init_mm, addr, pte, mk_pte(page, prot));
		(*nr)++;
	} while (pte++, addr += PAGE_SIZE, addr != end);
	*mask |= PGTBL_PTE_MODIFIED;
	return 0;
}

static int vmap_pages_pmd_range(pud_t *pud, unsigned long addr,
		unsigned long end, pgprot_t prot, struct page **pages, int *nr,
		pgtbl_mod_mask *mask)
{
	pmd_t *pmd;
	unsigned long next;

	pmd = pmd_alloc_track(&init_mm, pud, addr, mask);
	if (!pmd)
		return -ENOMEM;
	do {
		next = pmd_addr_end(addr, end);
		if (vmap_pages_pte_range(pmd, addr, next, prot, pages, nr, mask))
			return -ENOMEM;
	} while (pmd++, addr = next, addr != end);
	return 0;
}

static int vmap_pages_pud_range(p4d_t *p4d, unsigned long addr,
		unsigned long end, pgprot_t prot, struct page **pages, int *nr,
		pgtbl_mod_mask *mask)
{
	pud_t *pud;
	unsigned long next;

	pud = pud_alloc_track(&init_mm, p4d, addr, mask);
	if (!pud)
		return -ENOMEM;
	do {
		next = pud_addr_end(addr, end);
		if (vmap_pages_pmd_range(pud, addr, next, prot, pages, nr, mask))
			return -ENOMEM;
	} while (pud++, addr = next, addr != end);
	return 0;
}

static int vmap_pages_p4d_range(pgd_t *pgd, unsigned long addr,
		unsigned long end, pgprot_t prot, struct page **pages, int *nr,
		pgtbl_mod_mask *mask)
{
	p4d_t *p4d;
	unsigned long next;

	p4d = p4d_alloc_track(&init_mm, pgd, addr, mask);
	if (!p4d)
		return -ENOMEM;
	do {
		next = p4d_addr_end(addr, end);
		if (vmap_pages_pud_range(p4d, addr, next, prot, pages, nr, mask))
			return -ENOMEM;
	} while (p4d++, addr = next, addr != end);
	return 0;
}

static int vmap_small_pages_range_noflush(unsigned long addr, unsigned long end,
		pgprot_t prot, struct page **pages)
{
	unsigned long start = addr;
	pgd_t *pgd;
	unsigned long next;
	int err = 0;
	int nr = 0;
	pgtbl_mod_mask mask = 0;

	BUG_ON(addr >= end);
	pgd = pgd_offset_k(addr);
	do {
		next = pgd_addr_end(addr, end);
		if (pgd_bad(*pgd))
			mask |= PGTBL_PGD_MODIFIED;
		err = vmap_pages_p4d_range(pgd, addr, next, prot, pages, &nr, &mask);
		if (err)
			return err;
	} while (pgd++, addr = next, addr != end);

	if (mask & ARCH_PAGE_TABLE_SYNC_MASK)
		arch_sync_kernel_mappings(start, end);

	return 0;
}

/*
 * vmap_pages_range_noflush is similar to vmap_pages_range, but does not
 * flush caches.
 *
 * The caller is responsible for calling flush_cache_vmap() after this
 * function returns successfully and before the addresses are accessed.
 *
 * This is an internal function only. Do not use outside mm/.
 */
int __vmap_pages_range_noflush(unsigned long addr, unsigned long end,
		pgprot_t prot, struct page **pages, unsigned int page_shift)
{
	unsigned int i, nr = (end - addr) >> PAGE_SHIFT;

	WARN_ON(page_shift < PAGE_SHIFT);

	if (!IS_ENABLED(CONFIG_HAVE_ARCH_HUGE_VMALLOC) ||
			page_shift == PAGE_SHIFT)
		return vmap_small_pages_range_noflush(addr, end, prot, pages);

	for (i = 0; i < nr; i += 1U << (page_shift - PAGE_SHIFT)) {
		int err;

		err = vmap_range_noflush(addr, addr + (1UL << page_shift),
					page_to_phys(pages[i]), prot,
					page_shift);
		if (err)
			return err;

		addr += 1UL << page_shift;
	}

	return 0;
}

int vmap_pages_range_noflush(unsigned long addr, unsigned long end,
		pgprot_t prot, struct page **pages, unsigned int page_shift)
{
	kmsan_vmap_pages_range_noflush(addr, end, prot, pages, page_shift);
	return __vmap_pages_range_noflush(addr, end, prot, pages, page_shift);
}

/**
 * vmap_pages_range - map pages to a kernel virtual address
 * @addr: start of the VM area to map
 * @end: end of the VM area to map (non-inclusive)
 * @prot: page protection flags to use
 * @pages: pages to map (always PAGE_SIZE pages)
 * @page_shift: maximum shift that the pages may be mapped with, @pages must
 * be aligned and contiguous up to at least this shift.
 *
 * RETURNS:
 * 0 on success, -errno on failure.
 */
static int vmap_pages_range(unsigned long addr, unsigned long end,
		pgprot_t prot, struct page **pages, unsigned int page_shift)
{
	int err;

	err = vmap_pages_range_noflush(addr, end, prot, pages, page_shift);
	flush_cache_vmap(addr, end);
	return err;
}

int is_vmalloc_or_module_addr(const void *x)
{
	/*
	 * ARM, x86-64 and sparc64 put modules in a special place,
	 * and fall back on vmalloc() if that fails. Others
	 * just put it in the vmalloc space.
	 */
#if defined(CONFIG_MODULES) && defined(MODULES_VADDR)
	unsigned long addr = (unsigned long)kasan_reset_tag(x);
	if (addr >= MODULES_VADDR && addr < MODULES_END)
		return 1;
#endif
	return is_vmalloc_addr(x);
}

/*
 * Walk a vmap address to the struct page it maps. Huge vmap mappings will
 * return the tail page that corresponds to the base page address, which
 * matches small vmap mappings.
 */
struct page *vmalloc_to_page(const void *vmalloc_addr)
{
	unsigned long addr = (unsigned long) vmalloc_addr;
	struct page *page = NULL;
	pgd_t *pgd = pgd_offset_k(addr);
	p4d_t *p4d;
	pud_t *pud;
	pmd_t *pmd;
	pte_t *ptep, pte;

	/*
	 * XXX we might need to change this if we add VIRTUAL_BUG_ON for
	 * architectures that do not vmalloc module space
	 */
	VIRTUAL_BUG_ON(!is_vmalloc_or_module_addr(vmalloc_addr));

	if (pgd_none(*pgd))
		return NULL;
	if (WARN_ON_ONCE(pgd_leaf(*pgd)))
		return NULL; /* XXX: no allowance for huge pgd */
	if (WARN_ON_ONCE(pgd_bad(*pgd)))
		return NULL;

	p4d = p4d_offset(pgd, addr);
	if (p4d_none(*p4d))
		return NULL;
	if (p4d_leaf(*p4d))
		return p4d_page(*p4d) + ((addr & ~P4D_MASK) >> PAGE_SHIFT);
	if (WARN_ON_ONCE(p4d_bad(*p4d)))
		return NULL;

	pud = pud_offset(p4d, addr);
	if (pud_none(*pud))
		return NULL;
	if (pud_leaf(*pud))
		return pud_page(*pud) + ((addr & ~PUD_MASK) >> PAGE_SHIFT);
	if (WARN_ON_ONCE(pud_bad(*pud)))
		return NULL;

	pmd = pmd_offset(pud, addr);
	if (pmd_none(*pmd))
		return NULL;
	if (pmd_leaf(*pmd))
		return pmd_page(*pmd) + ((addr & ~PMD_MASK) >> PAGE_SHIFT);
	if (WARN_ON_ONCE(pmd_bad(*pmd)))
		return NULL;

	ptep = pte_offset_map(pmd, addr);
	pte = *ptep;
	if (pte_present(pte))
		page = pte_page(pte);
	pte_unmap(ptep);

	return page;
}
EXPORT_SYMBOL(vmalloc_to_page);

/*
 * Map a vmalloc()-space virtual address to the physical page frame number.
 */
unsigned long vmalloc_to_pfn(const void *vmalloc_addr)
{
	return page_to_pfn(vmalloc_to_page(vmalloc_addr));
}
EXPORT_SYMBOL(vmalloc_to_pfn);


/*** Global kva allocator ***/

#define DEBUG_AUGMENT_PROPAGATE_CHECK 0
#define DEBUG_AUGMENT_LOWEST_MATCH_CHECK 0


static DEFINE_SPINLOCK(vmap_area_lock);
static DEFINE_SPINLOCK(free_vmap_area_lock);
/* Export for kexec only */
LIST_HEAD(vmap_area_list);
static struct rb_root vmap_area_root = RB_ROOT;
static bool vmap_initialized __read_mostly;

static struct rb_root purge_vmap_area_root = RB_ROOT;
static LIST_HEAD(purge_vmap_area_list);
static DEFINE_SPINLOCK(purge_vmap_area_lock);

/*
 * This kmem_cache is used for vmap_area objects. Instead of
 * allocating from slab we reuse an object from this cache to
 * make things faster. Especially in "no edge" splitting of
 * free block.
 */
static struct kmem_cache *vmap_area_cachep;

/*
 * This linked list is used in pair with free_vmap_area_root.
 * It gives O(1) access to prev/next to perform fast coalescing.
 */
static LIST_HEAD(free_vmap_area_list);

/*
 * This augment red-black tree represents the free vmap space.
 * All vmap_area objects in this tree are sorted by va->va_start
 * address. It is used for allocation and merging when a vmap
 * object is released.
 *
 * Each vmap_area node contains a maximum available free block
 * of its sub-tree, right or left. Therefore it is possible to
 * find a lowest match of free area.
 */
static struct rb_root free_vmap_area_root = RB_ROOT;

/*
 * Preload a CPU with one object for "no edge" split case. The
 * aim is to get rid of allocations from the atomic context, thus
 * to use more permissive allocation masks.
 */
static DEFINE_PER_CPU(struct vmap_area *, ne_fit_preload_node);

static __always_inline unsigned long
va_size(struct vmap_area *va)
{
	return (va->va_end - va->va_start);
}

static __always_inline unsigned long
get_subtree_max_size(struct rb_node *node)
{
	struct vmap_area *va;

	va = rb_entry_safe(node, struct vmap_area, rb_node);
	return va ? va->subtree_max_size : 0;
}

RB_DECLARE_CALLBACKS_MAX(static, free_vmap_area_rb_augment_cb,
	struct vmap_area, rb_node, unsigned long, subtree_max_size, va_size)

static void purge_vmap_area_lazy(void);
static BLOCKING_NOTIFIER_HEAD(vmap_notify_list);
static void drain_vmap_area_work(struct work_struct *work);
static DECLARE_WORK(drain_vmap_work, drain_vmap_area_work);

static atomic_long_t nr_vmalloc_pages;

unsigned long vmalloc_nr_pages(void)
{
	return atomic_long_read(&nr_vmalloc_pages);
}

/* Look up the first VA which satisfies addr < va_end, NULL if none. */
static struct vmap_area *find_vmap_area_exceed_addr(unsigned long addr)
{
	struct vmap_area *va = NULL;
	struct rb_node *n = vmap_area_root.rb_node;

	addr = (unsigned long)kasan_reset_tag((void *)addr);

	while (n) {
		struct vmap_area *tmp;

		tmp = rb_entry(n, struct vmap_area, rb_node);
		if (tmp->va_end > addr) {
			va = tmp;
			if (tmp->va_start <= addr)
				break;

			n = n->rb_left;
		} else
			n = n->rb_right;
	}

	return va;
}

static struct vmap_area *__find_vmap_area(unsigned long addr, struct rb_root *root)
{
	struct rb_node *n = root->rb_node;

	addr = (unsigned long)kasan_reset_tag((void *)addr);

	while (n) {
		struct vmap_area *va;

		va = rb_entry(n, struct vmap_area, rb_node);
		if (addr < va->va_start)
			n = n->rb_left;
		else if (addr >= va->va_end)
			n = n->rb_right;
		else
			return va;
	}

	return NULL;
}

/*
 * This function returns back addresses of parent node
 * and its left or right link for further processing.
 *
 * Otherwise NULL is returned. In that case all further
 * steps regarding inserting of conflicting overlap range
 * have to be declined and actually considered as a bug.
 */
static __always_inline struct rb_node **
find_va_links(struct vmap_area *va,
	struct rb_root *root, struct rb_node *from,
	struct rb_node **parent)
{
	struct vmap_area *tmp_va;
	struct rb_node **link;

	if (root) {
		link = &root->rb_node;
		if (unlikely(!*link)) {
			*parent = NULL;
			return link;
		}
	} else {
		link = &from;
	}

	/*
	 * Go to the bottom of the tree. When we hit the last point
	 * we end up with parent rb_node and correct direction, i name
	 * it link, where the new va->rb_node will be attached to.
	 */
	do {
		tmp_va = rb_entry(*link, struct vmap_area, rb_node);

		/*
		 * During the traversal we also do some sanity check.
		 * Trigger the BUG() if there are sides(left/right)
		 * or full overlaps.
		 */
		if (va->va_end <= tmp_va->va_start)
			link = &(*link)->rb_left;
		else if (va->va_start >= tmp_va->va_end)
			link = &(*link)->rb_right;
		else {
			WARN(1, "vmalloc bug: 0x%lx-0x%lx overlaps with 0x%lx-0x%lx\n",
				va->va_start, va->va_end, tmp_va->va_start, tmp_va->va_end);

			return NULL;
		}
	} while (*link);

	*parent = &tmp_va->rb_node;
	return link;
}

static __always_inline struct list_head *
get_va_next_sibling(struct rb_node *parent, struct rb_node **link)
{
	struct list_head *list;

	if (unlikely(!parent))
		/*
		 * The red-black tree where we try to find VA neighbors
		 * before merging or inserting is empty, i.e. it means
		 * there is no free vmap space. Normally it does not
		 * happen but we handle this case anyway.
		 */
		return NULL;

	list = &rb_entry(parent, struct vmap_area, rb_node)->list;
	return (&parent->rb_right == link ? list->next : list);
}

static __always_inline void
__link_va(struct vmap_area *va, struct rb_root *root,
	struct rb_node *parent, struct rb_node **link,
	struct list_head *head, bool augment)
{
	/*
	 * VA is still not in the list, but we can
	 * identify its future previous list_head node.
	 */
	if (likely(parent)) {
		head = &rb_entry(parent, struct vmap_area, rb_node)->list;
		if (&parent->rb_right != link)
			head = head->prev;
	}

	/* Insert to the rb-tree */
	rb_link_node(&va->rb_node, parent, link);
	if (augment) {
		/*
		 * Some explanation here. Just perform simple insertion
		 * to the tree. We do not set va->subtree_max_size to
		 * its current size before calling rb_insert_augmented().
		 * It is because we populate the tree from the bottom
		 * to parent levels when the node _is_ in the tree.
		 *
		 * Therefore we set subtree_max_size to zero after insertion,
		 * to let __augment_tree_propagate_from() puts everything to
		 * the correct order later on.
		 */
		rb_insert_augmented(&va->rb_node,
			root, &free_vmap_area_rb_augment_cb);
		va->subtree_max_size = 0;
	} else {
		rb_insert_color(&va->rb_node, root);
	}

	/* Address-sort this list */
	list_add(&va->list, head);
}

static __always_inline void
link_va(struct vmap_area *va, struct rb_root *root,
	struct rb_node *parent, struct rb_node **link,
	struct list_head *head)
{
	__link_va(va, root, parent, link, head, false);
}

static __always_inline void
link_va_augment(struct vmap_area *va, struct rb_root *root,
	struct rb_node *parent, struct rb_node **link,
	struct list_head *head)
{
	__link_va(va, root, parent, link, head, true);
}

static __always_inline void
__unlink_va(struct vmap_area *va, struct rb_root *root, bool augment)
{
	if (WARN_ON(RB_EMPTY_NODE(&va->rb_node)))
		return;

	if (augment)
		rb_erase_augmented(&va->rb_node,
			root, &free_vmap_area_rb_augment_cb);
	else
		rb_erase(&va->rb_node, root);

	list_del_init(&va->list);
	RB_CLEAR_NODE(&va->rb_node);
}

static __always_inline void
unlink_va(struct vmap_area *va, struct rb_root *root)
{
	__unlink_va(va, root, false);
}

static __always_inline void
unlink_va_augment(struct vmap_area *va, struct rb_root *root)
{
	__unlink_va(va, root, true);
}

#if DEBUG_AUGMENT_PROPAGATE_CHECK
/*
 * Gets called when remove the node and rotate.
 */
static __always_inline unsigned long
compute_subtree_max_size(struct vmap_area *va)
{
	return max3(va_size(va),
		get_subtree_max_size(va->rb_node.rb_left),
		get_subtree_max_size(va->rb_node.rb_right));
}

static void
augment_tree_propagate_check(void)
{
	struct vmap_area *va;
	unsigned long computed_size;

	list_for_each_entry(va, &free_vmap_area_list, list) {
		computed_size = compute_subtree_max_size(va);
		if (computed_size != va->subtree_max_size)
			pr_emerg("tree is corrupted: %lu, %lu\n",
				va_size(va), va->subtree_max_size);
	}
}
#endif

/*
 * This function populates subtree_max_size from bottom to upper
 * levels starting from VA point. The propagation must be done
 * when VA size is modified by changing its va_start/va_end. Or
 * in case of newly inserting of VA to the tree.
 *
 * It means that __augment_tree_propagate_from() must be called:
 * - After VA has been inserted to the tree(free path);
 * - After VA has been shrunk(allocation path);
 * - After VA has been increased(merging path).
 *
 * Please note that, it does not mean that upper parent nodes
 * and their subtree_max_size are recalculated all the time up
 * to the root node.
 *
 *       4--8
 *        /\
 *       /  \
 *      /    \
 *    2--2  8--8
 *
 * For example if we modify the node 4, shrinking it to 2, then
 * no any modification is required. If we shrink the node 2 to 1
 * its subtree_max_size is updated only, and set to 1. If we shrink
 * the node 8 to 6, then its subtree_max_size is set to 6 and parent
 * node becomes 4--6.
 */
static __always_inline void
augment_tree_propagate_from(struct vmap_area *va)
{
	/*
	 * Populate the tree from bottom towards the root until
	 * the calculated maximum available size of checked node
	 * is equal to its current one.
	 */
	free_vmap_area_rb_augment_cb_propagate(&va->rb_node, NULL);

#if DEBUG_AUGMENT_PROPAGATE_CHECK
	augment_tree_propagate_check();
#endif
}

static void
insert_vmap_area(struct vmap_area *va,
	struct rb_root *root, struct list_head *head)
{
	struct rb_node **link;
	struct rb_node *parent;

	link = find_va_links(va, root, NULL, &parent);
	if (link)
		link_va(va, root, parent, link, head);
}

static void
insert_vmap_area_augment(struct vmap_area *va,
	struct rb_node *from, struct rb_root *root,
	struct list_head *head)
{
	struct rb_node **link;
	struct rb_node *parent;

	if (from)
		link = find_va_links(va, NULL, from, &parent);
	else
		link = find_va_links(va, root, NULL, &parent);

	if (link) {
		link_va_augment(va, root, parent, link, head);
		augment_tree_propagate_from(va);
	}
}

/*
 * Merge de-allocated chunk of VA memory with previous
 * and next free blocks. If coalesce is not done a new
 * free area is inserted. If VA has been merged, it is
 * freed.
 *
 * Please note, it can return NULL in case of overlap
 * ranges, followed by WARN() report. Despite it is a
 * buggy behaviour, a system can be alive and keep
 * ongoing.
 */
static __always_inline struct vmap_area *
__merge_or_add_vmap_area(struct vmap_area *va,
	struct rb_root *root, struct list_head *head, bool augment)
{
	struct vmap_area *sibling;
	struct list_head *next;
	struct rb_node **link;
	struct rb_node *parent;
	bool merged = false;

	/*
	 * Find a place in the tree where VA potentially will be
	 * inserted, unless it is merged with its sibling/siblings.
	 */
	link = find_va_links(va, root, NULL, &parent);
	if (!link)
		return NULL;

	/*
	 * Get next node of VA to check if merging can be done.
	 */
	next = get_va_next_sibling(parent, link);
	if (unlikely(next == NULL))
		goto insert;

	/*
	 * start            end
	 * |                |
	 * |<------VA------>|<-----Next----->|
	 *                  |                |
	 *                  start            end
	 */
	if (next != head) {
		sibling = list_entry(next, struct vmap_area, list);
		if (sibling->va_start == va->va_end) {
			sibling->va_start = va->va_start;

			/* Free vmap_area object. */
			kmem_cache_free(vmap_area_cachep, va);

			/* Point to the new merged area. */
			va = sibling;
			merged = true;
		}
	}

	/*
	 * start            end
	 * |                |
	 * |<-----Prev----->|<------VA------>|
	 *                  |                |
	 *                  start            end
	 */
	if (next->prev != head) {
		sibling = list_entry(next->prev, struct vmap_area, list);
		if (sibling->va_end == va->va_start) {
			/*
			 * If both neighbors are coalesced, it is important
			 * to unlink the "next" node first, followed by merging
			 * with "previous" one. Otherwise the tree might not be
			 * fully populated if a sibling's augmented value is
			 * "normalized" because of rotation operations.
			 */
			if (merged)
				__unlink_va(va, root, augment);

			sibling->va_end = va->va_end;

			/* Free vmap_area object. */
			kmem_cache_free(vmap_area_cachep, va);

			/* Point to the new merged area. */
			va = sibling;
			merged = true;
		}
	}

insert:
	if (!merged)
		__link_va(va, root, parent, link, head, augment);

	return va;
}

static __always_inline struct vmap_area *
merge_or_add_vmap_area(struct vmap_area *va,
	struct rb_root *root, struct list_head *head)
{
	return __merge_or_add_vmap_area(va, root, head, false);
}

static __always_inline struct vmap_area *
merge_or_add_vmap_area_augment(struct vmap_area *va,
	struct rb_root *root, struct list_head *head)
{
	va = __merge_or_add_vmap_area(va, root, head, true);
	if (va)
		augment_tree_propagate_from(va);

	return va;
}

static __always_inline bool
is_within_this_va(struct vmap_area *va, unsigned long size,
	unsigned long align, unsigned long vstart)
{
	unsigned long nva_start_addr;

	if (va->va_start > vstart)
		nva_start_addr = ALIGN(va->va_start, align);
	else
		nva_start_addr = ALIGN(vstart, align);

	/* Can be overflowed due to big size or alignment. */
	if (nva_start_addr + size < nva_start_addr ||
			nva_start_addr < vstart)
		return false;

	return (nva_start_addr + size <= va->va_end);
}

/*
 * Find the first free block(lowest start address) in the tree,
 * that will accomplish the request corresponding to passing
 * parameters. Please note, with an alignment bigger than PAGE_SIZE,
 * a search length is adjusted to account for worst case alignment
 * overhead.
 */
static __always_inline struct vmap_area *
find_vmap_lowest_match(struct rb_root *root, unsigned long size,
	unsigned long align, unsigned long vstart, bool adjust_search_size)
{
	struct vmap_area *va;
	struct rb_node *node;
	unsigned long length;

	/* Start from the root. */
	node = root->rb_node;

	/* Adjust the search size for alignment overhead. */
	length = adjust_search_size ? size + align - 1 : size;

	while (node) {
		va = rb_entry(node, struct vmap_area, rb_node);

		if (get_subtree_max_size(node->rb_left) >= length &&
				vstart < va->va_start) {
			node = node->rb_left;
		} else {
			if (is_within_this_va(va, size, align, vstart))
				return va;

			/*
			 * Does not make sense to go deeper towards the right
			 * sub-tree if it does not have a free block that is
			 * equal or bigger to the requested search length.
			 */
			if (get_subtree_max_size(node->rb_right) >= length) {
				node = node->rb_right;
				continue;
			}

			/*
			 * OK. We roll back and find the first right sub-tree,
			 * that will satisfy the search criteria. It can happen
			 * due to "vstart" restriction or an alignment overhead
			 * that is bigger then PAGE_SIZE.
			 */
			while ((node = rb_parent(node))) {
				va = rb_entry(node, struct vmap_area, rb_node);
				if (is_within_this_va(va, size, align, vstart))
					return va;

				if (get_subtree_max_size(node->rb_right) >= length &&
						vstart <= va->va_start) {
					/*
					 * Shift the vstart forward. Please note, we update it with
					 * parent's start address adding "1" because we do not want
					 * to enter same sub-tree after it has already been checked
					 * and no suitable free block found there.
					 */
					vstart = va->va_start + 1;
					node = node->rb_right;
					break;
				}
			}
		}
	}

	return NULL;
}

#if DEBUG_AUGMENT_LOWEST_MATCH_CHECK
#include <linux/random.h>

static struct vmap_area *
find_vmap_lowest_linear_match(struct list_head *head, unsigned long size,
	unsigned long align, unsigned long vstart)
{
	struct vmap_area *va;

	list_for_each_entry(va, head, list) {
		if (!is_within_this_va(va, size, align, vstart))
			continue;

		return va;
	}

	return NULL;
}

static void
find_vmap_lowest_match_check(struct rb_root *root, struct list_head *head,
			     unsigned long size, unsigned long align)
{
	struct vmap_area *va_1, *va_2;
	unsigned long vstart;
	unsigned int rnd;

	get_random_bytes(&rnd, sizeof(rnd));
	vstart = VMALLOC_START + rnd;

	va_1 = find_vmap_lowest_match(root, size, align, vstart, false);
	va_2 = find_vmap_lowest_linear_match(head, size, align, vstart);

	if (va_1 != va_2)
		pr_emerg("not lowest: t: 0x%p, l: 0x%p, v: 0x%lx\n",
			va_1, va_2, vstart);
}
#endif

enum fit_type {
	NOTHING_FIT = 0,
	FL_FIT_TYPE = 1,	/* full fit */
	LE_FIT_TYPE = 2,	/* left edge fit */
	RE_FIT_TYPE = 3,	/* right edge fit */
	NE_FIT_TYPE = 4		/* no edge fit */
};

static __always_inline enum fit_type
classify_va_fit_type(struct vmap_area *va,
	unsigned long nva_start_addr, unsigned long size)
{
	enum fit_type type;

	/* Check if it is within VA. */
	if (nva_start_addr < va->va_start ||
			nva_start_addr + size > va->va_end)
		return NOTHING_FIT;

	/* Now classify. */
	if (va->va_start == nva_start_addr) {
		if (va->va_end == nva_start_addr + size)
			type = FL_FIT_TYPE;
		else
			type = LE_FIT_TYPE;
	} else if (va->va_end == nva_start_addr + size) {
		type = RE_FIT_TYPE;
	} else {
		type = NE_FIT_TYPE;
	}

	return type;
}

static __always_inline int
adjust_va_to_fit_type(struct rb_root *root, struct list_head *head,
		      struct vmap_area *va, unsigned long nva_start_addr,
		      unsigned long size)
{
	struct vmap_area *lva = NULL;
	enum fit_type type = classify_va_fit_type(va, nva_start_addr, size);

	if (type == FL_FIT_TYPE) {
		/*
		 * No need to split VA, it fully fits.
		 *
		 * |               |
		 * V      NVA      V
		 * |---------------|
		 */
		unlink_va_augment(va, root);
		kmem_cache_free(vmap_area_cachep, va);
	} else if (type == LE_FIT_TYPE) {
		/*
		 * Split left edge of fit VA.
		 *
		 * |       |
		 * V  NVA  V   R
		 * |-------|-------|
		 */
		va->va_start += size;
	} else if (type == RE_FIT_TYPE) {
		/*
		 * Split right edge of fit VA.
		 *
		 *         |       |
		 *     L   V  NVA  V
		 * |-------|-------|
		 */
		va->va_end = nva_start_addr;
	} else if (type == NE_FIT_TYPE) {
		/*
		 * Split no edge of fit VA.
		 *
		 *     |       |
		 *   L V  NVA  V R
		 * |---|-------|---|
		 */
		lva = __this_cpu_xchg(ne_fit_preload_node, NULL);
		if (unlikely(!lva)) {
			/*
			 * For percpu allocator we do not do any pre-allocation
			 * and leave it as it is. The reason is it most likely
			 * never ends up with NE_FIT_TYPE splitting. In case of
			 * percpu allocations offsets and sizes are aligned to
			 * fixed align request, i.e. RE_FIT_TYPE and FL_FIT_TYPE
			 * are its main fitting cases.
			 *
			 * There are a few exceptions though, as an example it is
			 * a first allocation (early boot up) when we have "one"
			 * big free space that has to be split.
			 *
			 * Also we can hit this path in case of regular "vmap"
			 * allocations, if "this" current CPU was not preloaded.
			 * See the comment in alloc_vmap_area() why. If so, then
			 * GFP_NOWAIT is used instead to get an extra object for
			 * split purpose. That is rare and most time does not
			 * occur.
			 *
			 * What happens if an allocation gets failed. Basically,
			 * an "overflow" path is triggered to purge lazily freed
			 * areas to free some memory, then, the "retry" path is
			 * triggered to repeat one more time. See more details
			 * in alloc_vmap_area() function.
			 */
			lva = kmem_cache_alloc(vmap_area_cachep, GFP_NOWAIT);
			if (!lva)
				return -1;
		}

		/*
		 * Build the remainder.
		 */
		lva->va_start = va->va_start;
		lva->va_end = nva_start_addr;

		/*
		 * Shrink this VA to remaining size.
		 */
		va->va_start = nva_start_addr + size;
	} else {
		return -1;
	}

	if (type != FL_FIT_TYPE) {
		augment_tree_propagate_from(va);

		if (lva)	/* type == NE_FIT_TYPE */
			insert_vmap_area_augment(lva, &va->rb_node, root, head);
	}

	return 0;
}

/*
 * Returns a start address of the newly allocated area, if success.
 * Otherwise a vend is returned that indicates failure.
 */
static __always_inline unsigned long
__alloc_vmap_area(struct rb_root *root, struct list_head *head,
	unsigned long size, unsigned long align,
	unsigned long vstart, unsigned long vend)
{
	bool adjust_search_size = true;
	unsigned long nva_start_addr;
	struct vmap_area *va;
	int ret;

	/*
	 * Do not adjust when:
	 *   a) align <= PAGE_SIZE, because it does not make any sense.
	 *      All blocks(their start addresses) are at least PAGE_SIZE
	 *      aligned anyway;
	 *   b) a short range where a requested size corresponds to exactly
	 *      specified [vstart:vend] interval and an alignment > PAGE_SIZE.
	 *      With adjusted search length an allocation would not succeed.
	 */
	if (align <= PAGE_SIZE || (align > PAGE_SIZE && (vend - vstart) == size))
		adjust_search_size = false;

	va = find_vmap_lowest_match(root, size, align, vstart, adjust_search_size);
	if (unlikely(!va))
		return vend;

	if (va->va_start > vstart)
		nva_start_addr = ALIGN(va->va_start, align);
	else
		nva_start_addr = ALIGN(vstart, align);

	/* Check the "vend" restriction. */
	if (nva_start_addr + size > vend)
		return vend;

	/* Update the free vmap_area. */
	ret = adjust_va_to_fit_type(root, head, va, nva_start_addr, size);
	if (WARN_ON_ONCE(ret))
		return vend;

#if DEBUG_AUGMENT_LOWEST_MATCH_CHECK
	find_vmap_lowest_match_check(root, head, size, align);
#endif

	return nva_start_addr;
}

/*
 * Free a region of KVA allocated by alloc_vmap_area
 */
static void free_vmap_area(struct vmap_area *va)
{
	/*
	 * Remove from the busy tree/list.
	 */
	spin_lock(&vmap_area_lock);
	unlink_va(va, &vmap_area_root);
	spin_unlock(&vmap_area_lock);

	/*
	 * Insert/Merge it back to the free tree/list.
	 */
	spin_lock(&free_vmap_area_lock);
	merge_or_add_vmap_area_augment(va, &free_vmap_area_root, &free_vmap_area_list);
	spin_unlock(&free_vmap_area_lock);
}

static inline void
preload_this_cpu_lock(spinlock_t *lock, gfp_t gfp_mask, int node)
{
	struct vmap_area *va = NULL;

	/*
	 * Preload this CPU with one extra vmap_area object. It is used
	 * when fit type of free area is NE_FIT_TYPE. It guarantees that
	 * a CPU that does an allocation is preloaded.
	 *
	 * We do it in non-atomic context, thus it allows us to use more
	 * permissive allocation masks to be more stable under low memory
	 * condition and high memory pressure.
	 */
	if (!this_cpu_read(ne_fit_preload_node))
		va = kmem_cache_alloc_node(vmap_area_cachep, gfp_mask, node);

	spin_lock(lock);

	if (va && __this_cpu_cmpxchg(ne_fit_preload_node, NULL, va))
		kmem_cache_free(vmap_area_cachep, va);
}

/*
 * Allocate a region of KVA of the specified size and alignment, within the
 * vstart and vend.
 */
static struct vmap_area *alloc_vmap_area(unsigned long size,
				unsigned long align,
				unsigned long vstart, unsigned long vend,
				int node, gfp_t gfp_mask,
				unsigned long va_flags)
{
	struct vmap_area *va;
	unsigned long freed;
	unsigned long addr;
	int purged = 0;
	int ret;

	BUG_ON(!size);
	BUG_ON(offset_in_page(size));
	BUG_ON(!is_power_of_2(align));

	if (unlikely(!vmap_initialized))
		return ERR_PTR(-EBUSY);

	might_sleep();
	gfp_mask = gfp_mask & GFP_RECLAIM_MASK;

	va = kmem_cache_alloc_node(vmap_area_cachep, gfp_mask, node);
	if (unlikely(!va))
		return ERR_PTR(-ENOMEM);

	/*
	 * Only scan the relevant parts containing pointers to other objects
	 * to avoid false negatives.
	 */
	kmemleak_scan_area(&va->rb_node, SIZE_MAX, gfp_mask);

retry:
	preload_this_cpu_lock(&free_vmap_area_lock, gfp_mask, node);
	addr = __alloc_vmap_area(&free_vmap_area_root, &free_vmap_area_list,
		size, align, vstart, vend);
	spin_unlock(&free_vmap_area_lock);

	trace_alloc_vmap_area(addr, size, align, vstart, vend, addr == vend);

	/*
	 * If an allocation fails, the "vend" address is
	 * returned. Therefore trigger the overflow path.
	 */
	if (unlikely(addr == vend))
		goto overflow;

	va->va_start = addr;
	va->va_end = addr + size;
	va->vm = NULL;
	va->flags = va_flags;

	spin_lock(&vmap_area_lock);
	insert_vmap_area(va, &vmap_area_root, &vmap_area_list);
	spin_unlock(&vmap_area_lock);

	BUG_ON(!IS_ALIGNED(va->va_start, align));
	BUG_ON(va->va_start < vstart);
	BUG_ON(va->va_end > vend);

	ret = kasan_populate_vmalloc(addr, size);
	if (ret) {
		free_vmap_area(va);
		return ERR_PTR(ret);
	}

	return va;

overflow:
	if (!purged) {
		purge_vmap_area_lazy();
		purged = 1;
		goto retry;
	}

	freed = 0;
	blocking_notifier_call_chain(&vmap_notify_list, 0, &freed);

	if (freed > 0) {
		purged = 0;
		goto retry;
	}

	if (!(gfp_mask & __GFP_NOWARN) && printk_ratelimit())
		pr_warn("vmap allocation for size %lu failed: use vmalloc=<size> to increase size\n",
			size);

	kmem_cache_free(vmap_area_cachep, va);
	return ERR_PTR(-EBUSY);
}

int register_vmap_purge_notifier(struct notifier_block *nb)
{
	return blocking_notifier_chain_register(&vmap_notify_list, nb);
}
EXPORT_SYMBOL_GPL(register_vmap_purge_notifier);

int unregister_vmap_purge_notifier(struct notifier_block *nb)
{
	return blocking_notifier_chain_unregister(&vmap_notify_list, nb);
}
EXPORT_SYMBOL_GPL(unregister_vmap_purge_notifier);

/*
 * lazy_max_pages is the maximum amount of virtual address space we gather up
 * before attempting to purge with a TLB flush.
 *
 * There is a tradeoff here: a larger number will cover more kernel page tables
 * and take slightly longer to purge, but it will linearly reduce the number of
 * global TLB flushes that must be performed. It would seem natural to scale
 * this number up linearly with the number of CPUs (because vmapping activity
 * could also scale linearly with the number of CPUs), however it is likely
 * that in practice, workloads might be constrained in other ways that mean
 * vmap activity will not scale linearly with CPUs. Also, I want to be
 * conservative and not introduce a big latency on huge systems, so go with
 * a less aggressive log scale. It will still be an improvement over the old
 * code, and it will be simple to change the scale factor if we find that it
 * becomes a problem on bigger systems.
 */
static unsigned long lazy_max_pages(void)
{
	unsigned int log;

	log = fls(num_online_cpus());

	return log * (32UL * 1024 * 1024 / PAGE_SIZE);
}

static atomic_long_t vmap_lazy_nr = ATOMIC_LONG_INIT(0);

/*
 * Serialize vmap purging.  There is no actual critical section protected
 * by this lock, but we want to avoid concurrent calls for performance
 * reasons and to make the pcpu_get_vm_areas more deterministic.
 */
static DEFINE_MUTEX(vmap_purge_lock);

/* for per-CPU blocks */
static void purge_fragmented_blocks_allcpus(void);

/*
 * Purges all lazily-freed vmap areas.
 */
static bool __purge_vmap_area_lazy(unsigned long start, unsigned long end)
{
	unsigned long resched_threshold;
	unsigned int num_purged_areas = 0;
	struct list_head local_purge_list;
	struct vmap_area *va, *n_va;

	lockdep_assert_held(&vmap_purge_lock);

	spin_lock(&purge_vmap_area_lock);
	purge_vmap_area_root = RB_ROOT;
	list_replace_init(&purge_vmap_area_list, &local_purge_list);
	spin_unlock(&purge_vmap_area_lock);

	if (unlikely(list_empty(&local_purge_list)))
		goto out;

	start = min(start,
		list_first_entry(&local_purge_list,
			struct vmap_area, list)->va_start);

	end = max(end,
		list_last_entry(&local_purge_list,
			struct vmap_area, list)->va_end);

	flush_tlb_kernel_range(start, end);
	resched_threshold = lazy_max_pages() << 1;

	spin_lock(&free_vmap_area_lock);
	list_for_each_entry_safe(va, n_va, &local_purge_list, list) {
		unsigned long nr = (va->va_end - va->va_start) >> PAGE_SHIFT;
		unsigned long orig_start = va->va_start;
		unsigned long orig_end = va->va_end;

		/*
		 * Finally insert or merge lazily-freed area. It is
		 * detached and there is no need to "unlink" it from
		 * anything.
		 */
		va = merge_or_add_vmap_area_augment(va, &free_vmap_area_root,
				&free_vmap_area_list);

		if (!va)
			continue;

		if (is_vmalloc_or_module_addr((void *)orig_start))
			kasan_release_vmalloc(orig_start, orig_end,
					      va->va_start, va->va_end);

		atomic_long_sub(nr, &vmap_lazy_nr);
		num_purged_areas++;

		if (atomic_long_read(&vmap_lazy_nr) < resched_threshold)
			cond_resched_lock(&free_vmap_area_lock);
	}
	spin_unlock(&free_vmap_area_lock);

out:
	trace_purge_vmap_area_lazy(start, end, num_purged_areas);
	return num_purged_areas > 0;
}

/*
 * Kick off a purge of the outstanding lazy areas.
 */
static void purge_vmap_area_lazy(void)
{
	mutex_lock(&vmap_purge_lock);
	purge_fragmented_blocks_allcpus();
	__purge_vmap_area_lazy(ULONG_MAX, 0);
	mutex_unlock(&vmap_purge_lock);
}

static void drain_vmap_area_work(struct work_struct *work)
{
	unsigned long nr_lazy;

	do {
		mutex_lock(&vmap_purge_lock);
		__purge_vmap_area_lazy(ULONG_MAX, 0);
		mutex_unlock(&vmap_purge_lock);

		/* Recheck if further work is required. */
		nr_lazy = atomic_long_read(&vmap_lazy_nr);
	} while (nr_lazy > lazy_max_pages());
}

/*
 * Free a vmap area, caller ensuring that the area has been unmapped,
 * unlinked and flush_cache_vunmap had been called for the correct
 * range previously.
 */
static void free_vmap_area_noflush(struct vmap_area *va)
{
	unsigned long nr_lazy_max = lazy_max_pages();
	unsigned long va_start = va->va_start;
	unsigned long nr_lazy;

	if (WARN_ON_ONCE(!list_empty(&va->list)))
		return;

	nr_lazy = atomic_long_add_return((va->va_end - va->va_start) >>
				PAGE_SHIFT, &vmap_lazy_nr);

	/*
	 * Merge or place it to the purge tree/list.
	 */
	spin_lock(&purge_vmap_area_lock);
	merge_or_add_vmap_area(va,
		&purge_vmap_area_root, &purge_vmap_area_list);
	spin_unlock(&purge_vmap_area_lock);

	trace_free_vmap_area_noflush(va_start, nr_lazy, nr_lazy_max);

	/* After this point, we may free va at any time */
	if (unlikely(nr_lazy > nr_lazy_max))
		schedule_work(&drain_vmap_work);
}

/*
 * Free and unmap a vmap area
 */
static void free_unmap_vmap_area(struct vmap_area *va)
{
	flush_cache_vunmap(va->va_start, va->va_end);
	vunmap_range_noflush(va->va_start, va->va_end);
	if (debug_pagealloc_enabled_static())
		flush_tlb_kernel_range(va->va_start, va->va_end);

	free_vmap_area_noflush(va);
}

struct vmap_area *find_vmap_area(unsigned long addr)
{
	struct vmap_area *va;

	spin_lock(&vmap_area_lock);
	va = __find_vmap_area(addr, &vmap_area_root);
	spin_unlock(&vmap_area_lock);

	return va;
}

static struct vmap_area *find_unlink_vmap_area(unsigned long addr)
{
	struct vmap_area *va;

	spin_lock(&vmap_area_lock);
	va = __find_vmap_area(addr, &vmap_area_root);
	if (va)
		unlink_va(va, &vmap_area_root);
	spin_unlock(&vmap_area_lock);

	return va;
}

/*** Per cpu kva allocator ***/

/*
 * vmap space is limited especially on 32 bit architectures. Ensure there is
 * room for at least 16 percpu vmap blocks per CPU.
 */
/*
 * If we had a constant VMALLOC_START and VMALLOC_END, we'd like to be able
 * to #define VMALLOC_SPACE		(VMALLOC_END-VMALLOC_START). Guess
 * instead (we just need a rough idea)
 */
#if BITS_PER_LONG == 32
#define VMALLOC_SPACE		(128UL*1024*1024)
#else
#define VMALLOC_SPACE		(128UL*1024*1024*1024)
#endif

#define VMALLOC_PAGES		(VMALLOC_SPACE / PAGE_SIZE)
#define VMAP_MAX_ALLOC		BITS_PER_LONG	/* 256K with 4K pages */
#define VMAP_BBMAP_BITS_MAX	1024	/* 4MB with 4K pages */
#define VMAP_BBMAP_BITS_MIN	(VMAP_MAX_ALLOC*2)
#define VMAP_MIN(x, y)		((x) < (y) ? (x) : (y)) /* can't use min() */
#define VMAP_MAX(x, y)		((x) > (y) ? (x) : (y)) /* can't use max() */
#define VMAP_BBMAP_BITS		\
		VMAP_MIN(VMAP_BBMAP_BITS_MAX,	\
		VMAP_MAX(VMAP_BBMAP_BITS_MIN,	\
			VMALLOC_PAGES / roundup_pow_of_two(NR_CPUS) / 16))

#define VMAP_BLOCK_SIZE		(VMAP_BBMAP_BITS * PAGE_SIZE)

#define VMAP_RAM		0x1 /* indicates vm_map_ram area*/
#define VMAP_BLOCK		0x2 /* mark out the vmap_block sub-type*/
#define VMAP_FLAGS_MASK		0x3

struct vmap_block_queue {
	spinlock_t lock;
	struct list_head free;
};

struct vmap_block {
	spinlock_t lock;
	struct vmap_area *va;
	unsigned long free, dirty;
	DECLARE_BITMAP(used_map, VMAP_BBMAP_BITS);
	unsigned long dirty_min, dirty_max; /*< dirty range */
	struct list_head free_list;
	struct rcu_head rcu_head;
	struct list_head purge;
};

/* Queue of free and dirty vmap blocks, for allocation and flushing purposes */
static DEFINE_PER_CPU(struct vmap_block_queue, vmap_block_queue);

/*
 * XArray of vmap blocks, indexed by address, to quickly find a vmap block
 * in the free path. Could get rid of this if we change the API to return a
 * "cookie" from alloc, to be passed to free. But no big deal yet.
 */
static DEFINE_XARRAY(vmap_blocks);

/*
 * We should probably have a fallback mechanism to allocate virtual memory
 * out of partially filled vmap blocks. However vmap block sizing should be
 * fairly reasonable according to the vmalloc size, so it shouldn't be a
 * big problem.
 */

static unsigned long addr_to_vb_idx(unsigned long addr)
{
	addr -= VMALLOC_START & ~(VMAP_BLOCK_SIZE-1);
	addr /= VMAP_BLOCK_SIZE;
	return addr;
}

static void *vmap_block_vaddr(unsigned long va_start, unsigned long pages_off)
{
	unsigned long addr;

	addr = va_start + (pages_off << PAGE_SHIFT);
	BUG_ON(addr_to_vb_idx(addr) != addr_to_vb_idx(va_start));
	return (void *)addr;
}

/**
 * new_vmap_block - allocates new vmap_block and occupies 2^order pages in this
 *                  block. Of course pages number can't exceed VMAP_BBMAP_BITS
 * @order:    how many 2^order pages should be occupied in newly allocated block
 * @gfp_mask: flags for the page level allocator
 *
 * Return: virtual address in a newly allocated block or ERR_PTR(-errno)
 */
static void *new_vmap_block(unsigned int order, gfp_t gfp_mask)
{
	struct vmap_block_queue *vbq;
	struct vmap_block *vb;
	struct vmap_area *va;
	unsigned long vb_idx;
	int node, err;
	void *vaddr;

	node = numa_node_id();

	vb = kmalloc_node(sizeof(struct vmap_block),
			gfp_mask & GFP_RECLAIM_MASK, node);
	if (unlikely(!vb))
		return ERR_PTR(-ENOMEM);

	va = alloc_vmap_area(VMAP_BLOCK_SIZE, VMAP_BLOCK_SIZE,
					VMALLOC_START, VMALLOC_END,
					node, gfp_mask,
					VMAP_RAM|VMAP_BLOCK);
	if (IS_ERR(va)) {
		kfree(vb);
		return ERR_CAST(va);
	}

	vaddr = vmap_block_vaddr(va->va_start, 0);
	spin_lock_init(&vb->lock);
	vb->va = va;
	/* At least something should be left free */
	BUG_ON(VMAP_BBMAP_BITS <= (1UL << order));
	bitmap_zero(vb->used_map, VMAP_BBMAP_BITS);
	vb->free = VMAP_BBMAP_BITS - (1UL << order);
	vb->dirty = 0;
	vb->dirty_min = VMAP_BBMAP_BITS;
	vb->dirty_max = 0;
	bitmap_set(vb->used_map, 0, (1UL << order));
	INIT_LIST_HEAD(&vb->free_list);

	vb_idx = addr_to_vb_idx(va->va_start);
	err = xa_insert(&vmap_blocks, vb_idx, vb, gfp_mask);
	if (err) {
		kfree(vb);
		free_vmap_area(va);
		return ERR_PTR(err);
	}

	vbq = raw_cpu_ptr(&vmap_block_queue);
	spin_lock(&vbq->lock);
	list_add_tail_rcu(&vb->free_list, &vbq->free);
	spin_unlock(&vbq->lock);

	return vaddr;
}

static void free_vmap_block(struct vmap_block *vb)
{
	struct vmap_block *tmp;

	tmp = xa_erase(&vmap_blocks, addr_to_vb_idx(vb->va->va_start));
	BUG_ON(tmp != vb);

	spin_lock(&vmap_area_lock);
	unlink_va(vb->va, &vmap_area_root);
	spin_unlock(&vmap_area_lock);

	free_vmap_area_noflush(vb->va);
	kfree_rcu(vb, rcu_head);
}

static void purge_fragmented_blocks(int cpu)
{
	LIST_HEAD(purge);
	struct vmap_block *vb;
	struct vmap_block *n_vb;
	struct vmap_block_queue *vbq = &per_cpu(vmap_block_queue, cpu);

	rcu_read_lock();
	list_for_each_entry_rcu(vb, &vbq->free, free_list) {

		if (!(vb->free + vb->dirty == VMAP_BBMAP_BITS && vb->dirty != VMAP_BBMAP_BITS))
			continue;

		spin_lock(&vb->lock);
		if (vb->free + vb->dirty == VMAP_BBMAP_BITS && vb->dirty != VMAP_BBMAP_BITS) {
			vb->free = 0; /* prevent further allocs after releasing lock */
			vb->dirty = VMAP_BBMAP_BITS; /* prevent purging it again */
			vb->dirty_min = 0;
			vb->dirty_max = VMAP_BBMAP_BITS;
			spin_lock(&vbq->lock);
			list_del_rcu(&vb->free_list);
			spin_unlock(&vbq->lock);
			spin_unlock(&vb->lock);
			list_add_tail(&vb->purge, &purge);
		} else
			spin_unlock(&vb->lock);
	}
	rcu_read_unlock();

	list_for_each_entry_safe(vb, n_vb, &purge, purge) {
		list_del(&vb->purge);
		free_vmap_block(vb);
	}
}

static void purge_fragmented_blocks_allcpus(void)
{
	int cpu;

	for_each_possible_cpu(cpu)
		purge_fragmented_blocks(cpu);
}

static void *vb_alloc(unsigned long size, gfp_t gfp_mask)
{
	struct vmap_block_queue *vbq;
	struct vmap_block *vb;
	void *vaddr = NULL;
	unsigned int order;

	BUG_ON(offset_in_page(size));
	BUG_ON(size > PAGE_SIZE*VMAP_MAX_ALLOC);
	if (WARN_ON(size == 0)) {
		/*
		 * Allocating 0 bytes isn't what caller wants since
		 * get_order(0) returns funny result. Just warn and terminate
		 * early.
		 */
		return NULL;
	}
	order = get_order(size);

	rcu_read_lock();
	vbq = raw_cpu_ptr(&vmap_block_queue);
	list_for_each_entry_rcu(vb, &vbq->free, free_list) {
		unsigned long pages_off;

		spin_lock(&vb->lock);
		if (vb->free < (1UL << order)) {
			spin_unlock(&vb->lock);
			continue;
		}

		pages_off = VMAP_BBMAP_BITS - vb->free;
		vaddr = vmap_block_vaddr(vb->va->va_start, pages_off);
		vb->free -= 1UL << order;
		bitmap_set(vb->used_map, pages_off, (1UL << order));
		if (vb->free == 0) {
			spin_lock(&vbq->lock);
			list_del_rcu(&vb->free_list);
			spin_unlock(&vbq->lock);
		}

		spin_unlock(&vb->lock);
		break;
	}

	rcu_read_unlock();

	/* Allocate new block if nothing was found */
	if (!vaddr)
		vaddr = new_vmap_block(order, gfp_mask);

	return vaddr;
}

static void vb_free(unsigned long addr, unsigned long size)
{
	unsigned long offset;
	unsigned int order;
	struct vmap_block *vb;

	BUG_ON(offset_in_page(size));
	BUG_ON(size > PAGE_SIZE*VMAP_MAX_ALLOC);

	flush_cache_vunmap(addr, addr + size);

	order = get_order(size);
	offset = (addr & (VMAP_BLOCK_SIZE - 1)) >> PAGE_SHIFT;
	vb = xa_load(&vmap_blocks, addr_to_vb_idx(addr));
	spin_lock(&vb->lock);
	bitmap_clear(vb->used_map, offset, (1UL << order));
	spin_unlock(&vb->lock);

	vunmap_range_noflush(addr, addr + size);

	if (debug_pagealloc_enabled_static())
		flush_tlb_kernel_range(addr, addr + size);

	spin_lock(&vb->lock);

	/* Expand dirty range */
	vb->dirty_min = min(vb->dirty_min, offset);
	vb->dirty_max = max(vb->dirty_max, offset + (1UL << order));

	vb->dirty += 1UL << order;
	if (vb->dirty == VMAP_BBMAP_BITS) {
		BUG_ON(vb->free);
		spin_unlock(&vb->lock);
		free_vmap_block(vb);
	} else
		spin_unlock(&vb->lock);
}

static void _vm_unmap_aliases(unsigned long start, unsigned long end, int flush)
{
	int cpu;

	if (unlikely(!vmap_initialized))
		return;

	might_sleep();

	for_each_possible_cpu(cpu) {
		struct vmap_block_queue *vbq = &per_cpu(vmap_block_queue, cpu);
		struct vmap_block *vb;

		rcu_read_lock();
		list_for_each_entry_rcu(vb, &vbq->free, free_list) {
			spin_lock(&vb->lock);
			if (vb->dirty && vb->dirty != VMAP_BBMAP_BITS) {
				unsigned long va_start = vb->va->va_start;
				unsigned long s, e;

				s = va_start + (vb->dirty_min << PAGE_SHIFT);
				e = va_start + (vb->dirty_max << PAGE_SHIFT);

				start = min(s, start);
				end   = max(e, end);

				flush = 1;
			}
			spin_unlock(&vb->lock);
		}
		rcu_read_unlock();
	}

	mutex_lock(&vmap_purge_lock);
	purge_fragmented_blocks_allcpus();
	if (!__purge_vmap_area_lazy(start, end) && flush)
		flush_tlb_kernel_range(start, end);
	mutex_unlock(&vmap_purge_lock);
}

/**
 * vm_unmap_aliases - unmap outstanding lazy aliases in the vmap layer
 *
 * The vmap/vmalloc layer lazily flushes kernel virtual mappings primarily
 * to amortize TLB flushing overheads. What this means is that any page you
 * have now, may, in a former life, have been mapped into kernel virtual
 * address by the vmap layer and so there might be some CPUs with TLB entries
 * still referencing that page (additional to the regular 1:1 kernel mapping).
 *
 * vm_unmap_aliases flushes all such lazy mappings. After it returns, we can
 * be sure that none of the pages we have control over will have any aliases
 * from the vmap layer.
 */
void vm_unmap_aliases(void)
{
	unsigned long start = ULONG_MAX, end = 0;
	int flush = 0;

	_vm_unmap_aliases(start, end, flush);
}
EXPORT_SYMBOL_GPL(vm_unmap_aliases);

/**
 * vm_unmap_ram - unmap linear kernel address space set up by vm_map_ram
 * @mem: the pointer returned by vm_map_ram
 * @count: the count passed to that vm_map_ram call (cannot unmap partial)
 */
void vm_unmap_ram(const void *mem, unsigned int count)
{
	unsigned long size = (unsigned long)count << PAGE_SHIFT;
	unsigned long addr = (unsigned long)kasan_reset_tag(mem);
	struct vmap_area *va;

	might_sleep();
	BUG_ON(!addr);
	BUG_ON(addr < VMALLOC_START);
	BUG_ON(addr > VMALLOC_END);
	BUG_ON(!PAGE_ALIGNED(addr));

	kasan_poison_vmalloc(mem, size);

	if (likely(count <= VMAP_MAX_ALLOC)) {
		debug_check_no_locks_freed(mem, size);
		vb_free(addr, size);
		return;
	}

	va = find_unlink_vmap_area(addr);
	if (WARN_ON_ONCE(!va))
		return;

	debug_check_no_locks_freed((void *)va->va_start,
				    (va->va_end - va->va_start));
	free_unmap_vmap_area(va);
}
EXPORT_SYMBOL(vm_unmap_ram);

/**
 * vm_map_ram - map pages linearly into kernel virtual address (vmalloc space)
 * @pages: an array of pointers to the pages to be mapped
 * @count: number of pages
 * @node: prefer to allocate data structures on this node
 *
 * If you use this function for less than VMAP_MAX_ALLOC pages, it could be
 * faster than vmap so it's good.  But if you mix long-life and short-life
 * objects with vm_map_ram(), it could consume lots of address space through
 * fragmentation (especially on a 32bit machine).  You could see failures in
 * the end.  Please use this function for short-lived objects.
 *
 * Returns: a pointer to the address that has been mapped, or %NULL on failure
 */
void *vm_map_ram(struct page **pages, unsigned int count, int node)
{
	unsigned long size = (unsigned long)count << PAGE_SHIFT;
	unsigned long addr;
	void *mem;

	if (likely(count <= VMAP_MAX_ALLOC)) {
		mem = vb_alloc(size, GFP_KERNEL);
		if (IS_ERR(mem))
			return NULL;
		addr = (unsigned long)mem;
	} else {
		struct vmap_area *va;
		va = alloc_vmap_area(size, PAGE_SIZE,
				VMALLOC_START, VMALLOC_END,
				node, GFP_KERNEL, VMAP_RAM);
		if (IS_ERR(va))
			return NULL;

		addr = va->va_start;
		mem = (void *)addr;
	}

	if (vmap_pages_range(addr, addr + size, PAGE_KERNEL,
				pages, PAGE_SHIFT) < 0) {
		vm_unmap_ram(mem, count);
		return NULL;
	}

	/*
	 * Mark the pages as accessible, now that they are mapped.
	 * With hardware tag-based KASAN, marking is skipped for
	 * non-VM_ALLOC mappings, see __kasan_unpoison_vmalloc().
	 */
	mem = kasan_unpoison_vmalloc(mem, size, KASAN_VMALLOC_PROT_NORMAL);

	return mem;
}
EXPORT_SYMBOL(vm_map_ram);

static struct vm_struct *vmlist __initdata;

static inline unsigned int vm_area_page_order(struct vm_struct *vm)
{
#ifdef CONFIG_HAVE_ARCH_HUGE_VMALLOC
	return vm->page_order;
#else
	return 0;
#endif
}

static inline void set_vm_area_page_order(struct vm_struct *vm, unsigned int order)
{
#ifdef CONFIG_HAVE_ARCH_HUGE_VMALLOC
	vm->page_order = order;
#else
	BUG_ON(order != 0);
#endif
}

/**
 * vm_area_add_early - add vmap area early during boot
 * @vm: vm_struct to add
 *
 * This function is used to add fixed kernel vm area to vmlist before
 * vmalloc_init() is called.  @vm->addr, @vm->size, and @vm->flags
 * should contain proper values and the other fields should be zero.
 *
 * DO NOT USE THIS FUNCTION UNLESS YOU KNOW WHAT YOU'RE DOING.
 */
void __init vm_area_add_early(struct vm_struct *vm)
{
	struct vm_struct *tmp, **p;

	BUG_ON(vmap_initialized);
	for (p = &vmlist; (tmp = *p) != NULL; p = &tmp->next) {
		if (tmp->addr >= vm->addr) {
			BUG_ON(tmp->addr < vm->addr + vm->size);
			break;
		} else
			BUG_ON(tmp->addr + tmp->size > vm->addr);
	}
	vm->next = *p;
	*p = vm;
}

/**
 * vm_area_register_early - register vmap area early during boot
 * @vm: vm_struct to register
 * @align: requested alignment
 *
 * This function is used to register kernel vm area before
 * vmalloc_init() is called.  @vm->size and @vm->flags should contain
 * proper values on entry and other fields should be zero.  On return,
 * vm->addr contains the allocated address.
 *
 * DO NOT USE THIS FUNCTION UNLESS YOU KNOW WHAT YOU'RE DOING.
 */
void __init vm_area_register_early(struct vm_struct *vm, size_t align)
{
	unsigned long addr = ALIGN(VMALLOC_START, align);
	struct vm_struct *cur, **p;

	BUG_ON(vmap_initialized);

	for (p = &vmlist; (cur = *p) != NULL; p = &cur->next) {
		if ((unsigned long)cur->addr - addr >= vm->size)
			break;
		addr = ALIGN((unsigned long)cur->addr + cur->size, align);
	}

	BUG_ON(addr > VMALLOC_END - vm->size);
	vm->addr = (void *)addr;
	vm->next = *p;
	*p = vm;
	kasan_populate_early_vm_area_shadow(vm->addr, vm->size);
}

static void vmap_init_free_space(void)
{
	unsigned long vmap_start = 1;
	const unsigned long vmap_end = ULONG_MAX;
	struct vmap_area *busy, *free;

	/*
	 *     B     F     B     B     B     F
	 * -|-----|.....|-----|-----|-----|.....|-
	 *  |           The KVA space           |
	 *  |<--------------------------------->|
	 */
	list_for_each_entry(busy, &vmap_area_list, list) {
		if (busy->va_start - vmap_start > 0) {
			free = kmem_cache_zalloc(vmap_area_cachep, GFP_NOWAIT);
			if (!WARN_ON_ONCE(!free)) {
				free->va_start = vmap_start;
				free->va_end = busy->va_start;

				insert_vmap_area_augment(free, NULL,
					&free_vmap_area_root,
						&free_vmap_area_list);
			}
		}

		vmap_start = busy->va_end;
	}

	if (vmap_end - vmap_start > 0) {
		free = kmem_cache_zalloc(vmap_area_cachep, GFP_NOWAIT);
		if (!WARN_ON_ONCE(!free)) {
			free->va_start = vmap_start;
			free->va_end = vmap_end;

			insert_vmap_area_augment(free, NULL,
				&free_vmap_area_root,
					&free_vmap_area_list);
		}
	}
}

static inline void setup_vmalloc_vm_locked(struct vm_struct *vm,
	struct vmap_area *va, unsigned long flags, const void *caller)
{
	vm->flags = flags;
	vm->addr = (void *)va->va_start;
	vm->size = va->va_end - va->va_start;
	vm->caller = caller;
	va->vm = vm;
}

static void setup_vmalloc_vm(struct vm_struct *vm, struct vmap_area *va,
			      unsigned long flags, const void *caller)
{
	spin_lock(&vmap_area_lock);
	setup_vmalloc_vm_locked(vm, va, flags, caller);
	spin_unlock(&vmap_area_lock);
}

static void clear_vm_uninitialized_flag(struct vm_struct *vm)
{
	/*
	 * Before removing VM_UNINITIALIZED,
	 * we should make sure that vm has proper values.
	 * Pair with smp_rmb() in show_numa_info().
	 */
	smp_wmb();
	vm->flags &= ~VM_UNINITIALIZED;
}

static struct vm_struct *__get_vm_area_node(unsigned long size,
		unsigned long align, unsigned long shift, unsigned long flags,
		unsigned long start, unsigned long end, int node,
		gfp_t gfp_mask, const void *caller)
{
	struct vmap_area *va;
	struct vm_struct *area;
	unsigned long requested_size = size;

	BUG_ON(in_interrupt());
	size = ALIGN(size, 1ul << shift);
	if (unlikely(!size))
		return NULL;

	if (flags & VM_IOREMAP)
		align = 1ul << clamp_t(int, get_count_order_long(size),
				       PAGE_SHIFT, IOREMAP_MAX_ORDER);

	area = kzalloc_node(sizeof(*area), gfp_mask & GFP_RECLAIM_MASK, node);
	if (unlikely(!area))
		return NULL;

	if (!(flags & VM_NO_GUARD))
		size += PAGE_SIZE;

	va = alloc_vmap_area(size, align, start, end, node, gfp_mask, 0);
	if (IS_ERR(va)) {
		kfree(area);
		return NULL;
	}

	setup_vmalloc_vm(area, va, flags, caller);

	/*
	 * Mark pages for non-VM_ALLOC mappings as accessible. Do it now as a
	 * best-effort approach, as they can be mapped outside of vmalloc code.
	 * For VM_ALLOC mappings, the pages are marked as accessible after
	 * getting mapped in __vmalloc_node_range().
	 * With hardware tag-based KASAN, marking is skipped for
	 * non-VM_ALLOC mappings, see __kasan_unpoison_vmalloc().
	 */
	if (!(flags & VM_ALLOC))
		area->addr = kasan_unpoison_vmalloc(area->addr, requested_size,
						    KASAN_VMALLOC_PROT_NORMAL);

	return area;
}

struct vm_struct *__get_vm_area_caller(unsigned long size, unsigned long flags,
				       unsigned long start, unsigned long end,
				       const void *caller)
{
	return __get_vm_area_node(size, 1, PAGE_SHIFT, flags, start, end,
				  NUMA_NO_NODE, GFP_KERNEL, caller);
}

/**
 * get_vm_area - reserve a contiguous kernel virtual area
 * @size:	 size of the area
 * @flags:	 %VM_IOREMAP for I/O mappings or VM_ALLOC
 *
 * Search an area of @size in the kernel virtual mapping area,
 * and reserved it for out purposes.  Returns the area descriptor
 * on success or %NULL on failure.
 *
 * Return: the area descriptor on success or %NULL on failure.
 */
struct vm_struct *get_vm_area(unsigned long size, unsigned long flags)
{
	return __get_vm_area_node(size, 1, PAGE_SHIFT, flags,
				  VMALLOC_START, VMALLOC_END,
				  NUMA_NO_NODE, GFP_KERNEL,
				  __builtin_return_address(0));
}

struct vm_struct *get_vm_area_caller(unsigned long size, unsigned long flags,
				const void *caller)
{
	return __get_vm_area_node(size, 1, PAGE_SHIFT, flags,
				  VMALLOC_START, VMALLOC_END,
				  NUMA_NO_NODE, GFP_KERNEL, caller);
}

/**
 * find_vm_area - find a continuous kernel virtual area
 * @addr:	  base address
 *
 * Search for the kernel VM area starting at @addr, and return it.
 * It is up to the caller to do all required locking to keep the returned
 * pointer valid.
 *
 * Return: the area descriptor on success or %NULL on failure.
 */
struct vm_struct *find_vm_area(const void *addr)
{
	struct vmap_area *va;

	va = find_vmap_area((unsigned long)addr);
	if (!va)
		return NULL;

	return va->vm;
}

static struct vm_struct *__remove_vm_area(struct vmap_area *va)
{
	struct vm_struct *vm;

	if (!va || !va->vm)
		return NULL;

	vm = va->vm;
	kasan_free_module_shadow(vm);
	free_unmap_vmap_area(va);

	return vm;
}

/**
 * remove_vm_area - find and remove a continuous kernel virtual area
 * @addr:	    base address
 *
 * Search for the kernel VM area starting at @addr, and remove it.
 * This function returns the found VM area, but using it is NOT safe
 * on SMP machines, except for its size or flags.
 *
 * Return: the area descriptor on success or %NULL on failure.
 */
struct vm_struct *remove_vm_area(const void *addr)
{
<<<<<<< HEAD
	might_sleep();

	return __remove_vm_area(
		find_unlink_vmap_area((unsigned long) addr));
=======
	struct vmap_area *va;
	struct vm_struct *vm;

	might_sleep();

	if (WARN(!PAGE_ALIGNED(addr), "Trying to vfree() bad address (%p)\n",
			addr))
		return NULL;

	va = find_unlink_vmap_area((unsigned long)addr);
	if (!va || !va->vm)
		return NULL;
	vm = va->vm;

	debug_check_no_locks_freed(vm->addr, get_vm_area_size(vm));
	debug_check_no_obj_freed(vm->addr, get_vm_area_size(vm));
	kasan_free_module_shadow(vm);
	kasan_poison_vmalloc(vm->addr, get_vm_area_size(vm));

	free_unmap_vmap_area(va);
	return vm;
>>>>>>> 4f206e66
}

static inline void set_area_direct_map(const struct vm_struct *area,
				       int (*set_direct_map)(struct page *page))
{
	int i;

	/* HUGE_VMALLOC passes small pages to set_direct_map */
	for (i = 0; i < area->nr_pages; i++)
		if (page_address(area->pages[i]))
			set_direct_map(area->pages[i]);
}

<<<<<<< HEAD
/* Handle removing and resetting vm mappings related to the VA's vm_struct. */
static void va_remove_mappings(struct vmap_area *va, int deallocate_pages)
=======
/*
 * Flush the vm mapping and reset the direct map.
 */
static void vm_reset_perms(struct vm_struct *area)
>>>>>>> 4f206e66
{
	struct vm_struct *area = va->vm;
	unsigned long start = ULONG_MAX, end = 0;
	unsigned int page_order = vm_area_page_order(area);
	int flush_dmap = 0;
	int i;

<<<<<<< HEAD
	__remove_vm_area(va);

	/* If this is not VM_FLUSH_RESET_PERMS memory, no need for the below. */
	if (!flush_reset)
		return;

=======
>>>>>>> 4f206e66
	/*
	 * Find the start and end range of the direct mappings to make sure that
	 * the vm_unmap_aliases() flush includes the direct map.
	 */
	for (i = 0; i < area->nr_pages; i += 1U << page_order) {
		unsigned long addr = (unsigned long)page_address(area->pages[i]);

		if (addr) {
			unsigned long page_size;

			page_size = PAGE_SIZE << page_order;
			start = min(addr, start);
			end = max(addr + page_size, end);
			flush_dmap = 1;
		}
	}

	/*
	 * Set direct map to something invalid so that it won't be cached if
	 * there are any accesses after the TLB flush, then flush the TLB and
	 * reset the direct map permissions to the default.
	 */
	set_area_direct_map(area, set_direct_map_invalid_noflush);
	_vm_unmap_aliases(start, end, flush_dmap);
	set_area_direct_map(area, set_direct_map_default_noflush);
}

static void delayed_vfree_work(struct work_struct *w)
{
<<<<<<< HEAD
	struct vm_struct *area;
	struct vmap_area *va;

	if (!addr)
		return;

	if (WARN(!PAGE_ALIGNED(addr), "Trying to vfree() bad address (%p)\n",
			addr))
		return;

	va = find_unlink_vmap_area((unsigned long)addr);
	if (unlikely(!va)) {
		WARN(1, KERN_ERR "Trying to vfree() nonexistent vm area (%p)\n",
				addr);
		return;
	}

	area = va->vm;
	debug_check_no_locks_freed(area->addr, get_vm_area_size(area));
	debug_check_no_obj_freed(area->addr, get_vm_area_size(area));

	kasan_poison_vmalloc(area->addr, get_vm_area_size(area));

	va_remove_mappings(va, deallocate_pages);

	if (deallocate_pages) {
		int i;

		for (i = 0; i < area->nr_pages; i++) {
			struct page *page = area->pages[i];

			BUG_ON(!page);
			mod_memcg_page_state(page, MEMCG_VMALLOC, -1);
			/*
			 * High-order allocs for huge vmallocs are split, so
			 * can be freed as an array of order-0 allocations
			 */
			__free_pages(page, 0);
			cond_resched();
		}
		atomic_long_sub(area->nr_pages, &nr_vmalloc_pages);

		kvfree(area->pages);
	}

	kfree(area);
}

static inline void __vfree_deferred(const void *addr)
{
	/*
	 * Use raw_cpu_ptr() because this can be called from preemptible
	 * context. Preemption is absolutely fine here, because the llist_add()
	 * implementation is lockless, so it works even if we are adding to
	 * another cpu's list. schedule_work() should be fine with this too.
	 */
	struct vfree_deferred *p = raw_cpu_ptr(&vfree_deferred);
=======
	struct vfree_deferred *p = container_of(w, struct vfree_deferred, wq);
	struct llist_node *t, *llnode;
>>>>>>> 4f206e66

	llist_for_each_safe(llnode, t, llist_del_all(&p->list))
		vfree(llnode);
}

/**
 * vfree_atomic - release memory allocated by vmalloc()
 * @addr:	  memory base address
 *
 * This one is just like vfree() but can be called in any atomic context
 * except NMIs.
 */
void vfree_atomic(const void *addr)
{
	struct vfree_deferred *p = raw_cpu_ptr(&vfree_deferred);

	BUG_ON(in_nmi());
	kmemleak_free(addr);

	/*
	 * Use raw_cpu_ptr() because this can be called from preemptible
	 * context. Preemption is absolutely fine here, because the llist_add()
	 * implementation is lockless, so it works even if we are adding to
	 * another cpu's list. schedule_work() should be fine with this too.
	 */
	if (addr && llist_add((struct llist_node *)addr, &p->list))
		schedule_work(&p->wq);
}

/**
 * vfree - Release memory allocated by vmalloc()
 * @addr:  Memory base address
 *
 * Free the virtually continuous memory area starting at @addr, as obtained
 * from one of the vmalloc() family of APIs.  This will usually also free the
 * physical memory underlying the virtual allocation, but that memory is
 * reference counted, so it will not be freed until the last user goes away.
 *
 * If @addr is NULL, no operation is performed.
 *
 * Context:
 * May sleep if called *not* from interrupt context.
 * Must not be called in NMI context (strictly speaking, it could be
 * if we have CONFIG_ARCH_HAVE_NMI_SAFE_CMPXCHG, but making the calling
 * conventions for vfree() arch-dependent would be a really bad idea).
 */
void vfree(const void *addr)
{
	struct vm_struct *vm;
	int i;

	if (unlikely(in_interrupt())) {
		vfree_atomic(addr);
		return;
	}

	BUG_ON(in_nmi());
	kmemleak_free(addr);
	might_sleep();

	if (!addr)
		return;

	vm = remove_vm_area(addr);
	if (unlikely(!vm)) {
		WARN(1, KERN_ERR "Trying to vfree() nonexistent vm area (%p)\n",
				addr);
		return;
	}

	if (unlikely(vm->flags & VM_FLUSH_RESET_PERMS))
		vm_reset_perms(vm);
	for (i = 0; i < vm->nr_pages; i++) {
		struct page *page = vm->pages[i];

		BUG_ON(!page);
		mod_memcg_page_state(page, MEMCG_VMALLOC, -1);
		/*
		 * High-order allocs for huge vmallocs are split, so
		 * can be freed as an array of order-0 allocations
		 */
		__free_pages(page, 0);
		cond_resched();
	}
	atomic_long_sub(vm->nr_pages, &nr_vmalloc_pages);
	kvfree(vm->pages);
	kfree(vm);
}
EXPORT_SYMBOL(vfree);

/**
 * vunmap - release virtual mapping obtained by vmap()
 * @addr:   memory base address
 *
 * Free the virtually contiguous memory area starting at @addr,
 * which was created from the page array passed to vmap().
 *
 * Must not be called in interrupt context.
 */
void vunmap(const void *addr)
{
	struct vm_struct *vm;

	BUG_ON(in_interrupt());
	might_sleep();

	if (!addr)
		return;
	vm = remove_vm_area(addr);
	if (unlikely(!vm)) {
		WARN(1, KERN_ERR "Trying to vunmap() nonexistent vm area (%p)\n",
				addr);
		return;
	}
	kfree(vm);
}
EXPORT_SYMBOL(vunmap);

/**
 * vmap - map an array of pages into virtually contiguous space
 * @pages: array of page pointers
 * @count: number of pages to map
 * @flags: vm_area->flags
 * @prot: page protection for the mapping
 *
 * Maps @count pages from @pages into contiguous kernel virtual space.
 * If @flags contains %VM_MAP_PUT_PAGES the ownership of the pages array itself
 * (which must be kmalloc or vmalloc memory) and one reference per pages in it
 * are transferred from the caller to vmap(), and will be freed / dropped when
 * vfree() is called on the return value.
 *
 * Return: the address of the area or %NULL on failure
 */
void *vmap(struct page **pages, unsigned int count,
	   unsigned long flags, pgprot_t prot)
{
	struct vm_struct *area;
	unsigned long addr;
	unsigned long size;		/* In bytes */

	might_sleep();

	if (WARN_ON_ONCE(flags & VM_FLUSH_RESET_PERMS))
		return NULL;

	/*
	 * Your top guard is someone else's bottom guard. Not having a top
	 * guard compromises someone else's mappings too.
	 */
	if (WARN_ON_ONCE(flags & VM_NO_GUARD))
		flags &= ~VM_NO_GUARD;

	if (count > totalram_pages())
		return NULL;

	size = (unsigned long)count << PAGE_SHIFT;
	area = get_vm_area_caller(size, flags, __builtin_return_address(0));
	if (!area)
		return NULL;

	addr = (unsigned long)area->addr;
	if (vmap_pages_range(addr, addr + size, pgprot_nx(prot),
				pages, PAGE_SHIFT) < 0) {
		vunmap(area->addr);
		return NULL;
	}

	if (flags & VM_MAP_PUT_PAGES) {
		area->pages = pages;
		area->nr_pages = count;
	}
	return area->addr;
}
EXPORT_SYMBOL(vmap);

#ifdef CONFIG_VMAP_PFN
struct vmap_pfn_data {
	unsigned long	*pfns;
	pgprot_t	prot;
	unsigned int	idx;
};

static int vmap_pfn_apply(pte_t *pte, unsigned long addr, void *private)
{
	struct vmap_pfn_data *data = private;

	if (WARN_ON_ONCE(pfn_valid(data->pfns[data->idx])))
		return -EINVAL;
	*pte = pte_mkspecial(pfn_pte(data->pfns[data->idx++], data->prot));
	return 0;
}

/**
 * vmap_pfn - map an array of PFNs into virtually contiguous space
 * @pfns: array of PFNs
 * @count: number of pages to map
 * @prot: page protection for the mapping
 *
 * Maps @count PFNs from @pfns into contiguous kernel virtual space and returns
 * the start address of the mapping.
 */
void *vmap_pfn(unsigned long *pfns, unsigned int count, pgprot_t prot)
{
	struct vmap_pfn_data data = { .pfns = pfns, .prot = pgprot_nx(prot) };
	struct vm_struct *area;

	area = get_vm_area_caller(count * PAGE_SIZE, VM_IOREMAP,
			__builtin_return_address(0));
	if (!area)
		return NULL;
	if (apply_to_page_range(&init_mm, (unsigned long)area->addr,
			count * PAGE_SIZE, vmap_pfn_apply, &data)) {
		free_vm_area(area);
		return NULL;
	}
	return area->addr;
}
EXPORT_SYMBOL_GPL(vmap_pfn);
#endif /* CONFIG_VMAP_PFN */

static inline unsigned int
vm_area_alloc_pages(gfp_t gfp, int nid,
		unsigned int order, unsigned int nr_pages, struct page **pages)
{
	unsigned int nr_allocated = 0;
	struct page *page;
	int i;

	/*
	 * For order-0 pages we make use of bulk allocator, if
	 * the page array is partly or not at all populated due
	 * to fails, fallback to a single page allocator that is
	 * more permissive.
	 */
	if (!order) {
		gfp_t bulk_gfp = gfp & ~__GFP_NOFAIL;

		while (nr_allocated < nr_pages) {
			unsigned int nr, nr_pages_request;

			/*
			 * A maximum allowed request is hard-coded and is 100
			 * pages per call. That is done in order to prevent a
			 * long preemption off scenario in the bulk-allocator
			 * so the range is [1:100].
			 */
			nr_pages_request = min(100U, nr_pages - nr_allocated);

			/* memory allocation should consider mempolicy, we can't
			 * wrongly use nearest node when nid == NUMA_NO_NODE,
			 * otherwise memory may be allocated in only one node,
			 * but mempolicy wants to alloc memory by interleaving.
			 */
			if (IS_ENABLED(CONFIG_NUMA) && nid == NUMA_NO_NODE)
				nr = alloc_pages_bulk_array_mempolicy(bulk_gfp,
							nr_pages_request,
							pages + nr_allocated);

			else
				nr = alloc_pages_bulk_array_node(bulk_gfp, nid,
							nr_pages_request,
							pages + nr_allocated);

			nr_allocated += nr;
			cond_resched();

			/*
			 * If zero or pages were obtained partly,
			 * fallback to a single page allocator.
			 */
			if (nr != nr_pages_request)
				break;
		}
	}

	/* High-order pages or fallback path if "bulk" fails. */

	while (nr_allocated < nr_pages) {
		if (fatal_signal_pending(current))
			break;

		if (nid == NUMA_NO_NODE)
			page = alloc_pages(gfp, order);
		else
			page = alloc_pages_node(nid, gfp, order);
		if (unlikely(!page))
			break;
		/*
		 * Higher order allocations must be able to be treated as
		 * indepdenent small pages by callers (as they can with
		 * small-page vmallocs). Some drivers do their own refcounting
		 * on vmalloc_to_page() pages, some use page->mapping,
		 * page->lru, etc.
		 */
		if (order)
			split_page(page, order);

		/*
		 * Careful, we allocate and map page-order pages, but
		 * tracking is done per PAGE_SIZE page so as to keep the
		 * vm_struct APIs independent of the physical/mapped size.
		 */
		for (i = 0; i < (1U << order); i++)
			pages[nr_allocated + i] = page + i;

		cond_resched();
		nr_allocated += 1U << order;
	}

	return nr_allocated;
}

static void *__vmalloc_area_node(struct vm_struct *area, gfp_t gfp_mask,
				 pgprot_t prot, unsigned int page_shift,
				 int node)
{
	const gfp_t nested_gfp = (gfp_mask & GFP_RECLAIM_MASK) | __GFP_ZERO;
	bool nofail = gfp_mask & __GFP_NOFAIL;
	unsigned long addr = (unsigned long)area->addr;
	unsigned long size = get_vm_area_size(area);
	unsigned long array_size;
	unsigned int nr_small_pages = size >> PAGE_SHIFT;
	unsigned int page_order;
	unsigned int flags;
	int ret;

	array_size = (unsigned long)nr_small_pages * sizeof(struct page *);

	if (!(gfp_mask & (GFP_DMA | GFP_DMA32)))
		gfp_mask |= __GFP_HIGHMEM;

	/* Please note that the recursion is strictly bounded. */
	if (array_size > PAGE_SIZE) {
		area->pages = __vmalloc_node(array_size, 1, nested_gfp, node,
					area->caller);
	} else {
		area->pages = kmalloc_node(array_size, nested_gfp, node);
	}

	if (!area->pages) {
		warn_alloc(gfp_mask, NULL,
			"vmalloc error: size %lu, failed to allocated page array size %lu",
			nr_small_pages * PAGE_SIZE, array_size);
		free_vm_area(area);
		return NULL;
	}

	set_vm_area_page_order(area, page_shift - PAGE_SHIFT);
	page_order = vm_area_page_order(area);

	area->nr_pages = vm_area_alloc_pages(gfp_mask | __GFP_NOWARN,
		node, page_order, nr_small_pages, area->pages);

	atomic_long_add(area->nr_pages, &nr_vmalloc_pages);
	if (gfp_mask & __GFP_ACCOUNT) {
		int i;

		for (i = 0; i < area->nr_pages; i++)
			mod_memcg_page_state(area->pages[i], MEMCG_VMALLOC, 1);
	}

	/*
	 * If not enough pages were obtained to accomplish an
	 * allocation request, free them via vfree() if any.
	 */
	if (area->nr_pages != nr_small_pages) {
		warn_alloc(gfp_mask, NULL,
			"vmalloc error: size %lu, page order %u, failed to allocate pages",
			area->nr_pages * PAGE_SIZE, page_order);
		goto fail;
	}

	/*
	 * page tables allocations ignore external gfp mask, enforce it
	 * by the scope API
	 */
	if ((gfp_mask & (__GFP_FS | __GFP_IO)) == __GFP_IO)
		flags = memalloc_nofs_save();
	else if ((gfp_mask & (__GFP_FS | __GFP_IO)) == 0)
		flags = memalloc_noio_save();

	do {
		ret = vmap_pages_range(addr, addr + size, prot, area->pages,
			page_shift);
		if (nofail && (ret < 0))
			schedule_timeout_uninterruptible(1);
	} while (nofail && (ret < 0));

	if ((gfp_mask & (__GFP_FS | __GFP_IO)) == __GFP_IO)
		memalloc_nofs_restore(flags);
	else if ((gfp_mask & (__GFP_FS | __GFP_IO)) == 0)
		memalloc_noio_restore(flags);

	if (ret < 0) {
		warn_alloc(gfp_mask, NULL,
			"vmalloc error: size %lu, failed to map pages",
			area->nr_pages * PAGE_SIZE);
		goto fail;
	}

	return area->addr;

fail:
	vfree(area->addr);
	return NULL;
}

/**
 * __vmalloc_node_range - allocate virtually contiguous memory
 * @size:		  allocation size
 * @align:		  desired alignment
 * @start:		  vm area range start
 * @end:		  vm area range end
 * @gfp_mask:		  flags for the page level allocator
 * @prot:		  protection mask for the allocated pages
 * @vm_flags:		  additional vm area flags (e.g. %VM_NO_GUARD)
 * @node:		  node to use for allocation or NUMA_NO_NODE
 * @caller:		  caller's return address
 *
 * Allocate enough pages to cover @size from the page level
 * allocator with @gfp_mask flags. Please note that the full set of gfp
 * flags are not supported. GFP_KERNEL, GFP_NOFS and GFP_NOIO are all
 * supported.
 * Zone modifiers are not supported. From the reclaim modifiers
 * __GFP_DIRECT_RECLAIM is required (aka GFP_NOWAIT is not supported)
 * and only __GFP_NOFAIL is supported (i.e. __GFP_NORETRY and
 * __GFP_RETRY_MAYFAIL are not supported).
 *
 * __GFP_NOWARN can be used to suppress failures messages.
 *
 * Map them into contiguous kernel virtual space, using a pagetable
 * protection of @prot.
 *
 * Return: the address of the area or %NULL on failure
 */
void *__vmalloc_node_range(unsigned long size, unsigned long align,
			unsigned long start, unsigned long end, gfp_t gfp_mask,
			pgprot_t prot, unsigned long vm_flags, int node,
			const void *caller)
{
	struct vm_struct *area;
	void *ret;
	kasan_vmalloc_flags_t kasan_flags = KASAN_VMALLOC_NONE;
	unsigned long real_size = size;
	unsigned long real_align = align;
	unsigned int shift = PAGE_SHIFT;

	if (WARN_ON_ONCE(!size))
		return NULL;

	if ((size >> PAGE_SHIFT) > totalram_pages()) {
		warn_alloc(gfp_mask, NULL,
			"vmalloc error: size %lu, exceeds total pages",
			real_size);
		return NULL;
	}

	if (vmap_allow_huge && (vm_flags & VM_ALLOW_HUGE_VMAP)) {
		unsigned long size_per_node;

		/*
		 * Try huge pages. Only try for PAGE_KERNEL allocations,
		 * others like modules don't yet expect huge pages in
		 * their allocations due to apply_to_page_range not
		 * supporting them.
		 */

		size_per_node = size;
		if (node == NUMA_NO_NODE)
			size_per_node /= num_online_nodes();
		if (arch_vmap_pmd_supported(prot) && size_per_node >= PMD_SIZE)
			shift = PMD_SHIFT;
		else
			shift = arch_vmap_pte_supported_shift(size_per_node);

		align = max(real_align, 1UL << shift);
		size = ALIGN(real_size, 1UL << shift);
	}

again:
	area = __get_vm_area_node(real_size, align, shift, VM_ALLOC |
				  VM_UNINITIALIZED | vm_flags, start, end, node,
				  gfp_mask, caller);
	if (!area) {
		bool nofail = gfp_mask & __GFP_NOFAIL;
		warn_alloc(gfp_mask, NULL,
			"vmalloc error: size %lu, vm_struct allocation failed%s",
			real_size, (nofail) ? ". Retrying." : "");
		if (nofail) {
			schedule_timeout_uninterruptible(1);
			goto again;
		}
		goto fail;
	}

	/*
	 * Prepare arguments for __vmalloc_area_node() and
	 * kasan_unpoison_vmalloc().
	 */
	if (pgprot_val(prot) == pgprot_val(PAGE_KERNEL)) {
		if (kasan_hw_tags_enabled()) {
			/*
			 * Modify protection bits to allow tagging.
			 * This must be done before mapping.
			 */
			prot = arch_vmap_pgprot_tagged(prot);

			/*
			 * Skip page_alloc poisoning and zeroing for physical
			 * pages backing VM_ALLOC mapping. Memory is instead
			 * poisoned and zeroed by kasan_unpoison_vmalloc().
			 */
			gfp_mask |= __GFP_SKIP_KASAN_UNPOISON | __GFP_SKIP_ZERO;
		}

		/* Take note that the mapping is PAGE_KERNEL. */
		kasan_flags |= KASAN_VMALLOC_PROT_NORMAL;
	}

	/* Allocate physical pages and map them into vmalloc space. */
	ret = __vmalloc_area_node(area, gfp_mask, prot, shift, node);
	if (!ret)
		goto fail;

	/*
	 * Mark the pages as accessible, now that they are mapped.
	 * The condition for setting KASAN_VMALLOC_INIT should complement the
	 * one in post_alloc_hook() with regards to the __GFP_SKIP_ZERO check
	 * to make sure that memory is initialized under the same conditions.
	 * Tag-based KASAN modes only assign tags to normal non-executable
	 * allocations, see __kasan_unpoison_vmalloc().
	 */
	kasan_flags |= KASAN_VMALLOC_VM_ALLOC;
	if (!want_init_on_free() && want_init_on_alloc(gfp_mask) &&
	    (gfp_mask & __GFP_SKIP_ZERO))
		kasan_flags |= KASAN_VMALLOC_INIT;
	/* KASAN_VMALLOC_PROT_NORMAL already set if required. */
	area->addr = kasan_unpoison_vmalloc(area->addr, real_size, kasan_flags);

	/*
	 * In this function, newly allocated vm_struct has VM_UNINITIALIZED
	 * flag. It means that vm_struct is not fully initialized.
	 * Now, it is fully initialized, so remove this flag here.
	 */
	clear_vm_uninitialized_flag(area);

	size = PAGE_ALIGN(size);
	if (!(vm_flags & VM_DEFER_KMEMLEAK))
		kmemleak_vmalloc(area, size, gfp_mask);

	return area->addr;

fail:
	if (shift > PAGE_SHIFT) {
		shift = PAGE_SHIFT;
		align = real_align;
		size = real_size;
		goto again;
	}

	return NULL;
}

/**
 * __vmalloc_node - allocate virtually contiguous memory
 * @size:	    allocation size
 * @align:	    desired alignment
 * @gfp_mask:	    flags for the page level allocator
 * @node:	    node to use for allocation or NUMA_NO_NODE
 * @caller:	    caller's return address
 *
 * Allocate enough pages to cover @size from the page level allocator with
 * @gfp_mask flags.  Map them into contiguous kernel virtual space.
 *
 * Reclaim modifiers in @gfp_mask - __GFP_NORETRY, __GFP_RETRY_MAYFAIL
 * and __GFP_NOFAIL are not supported
 *
 * Any use of gfp flags outside of GFP_KERNEL should be consulted
 * with mm people.
 *
 * Return: pointer to the allocated memory or %NULL on error
 */
void *__vmalloc_node(unsigned long size, unsigned long align,
			    gfp_t gfp_mask, int node, const void *caller)
{
	return __vmalloc_node_range(size, align, VMALLOC_START, VMALLOC_END,
				gfp_mask, PAGE_KERNEL, 0, node, caller);
}
/*
 * This is only for performance analysis of vmalloc and stress purpose.
 * It is required by vmalloc test module, therefore do not use it other
 * than that.
 */
#ifdef CONFIG_TEST_VMALLOC_MODULE
EXPORT_SYMBOL_GPL(__vmalloc_node);
#endif

void *__vmalloc(unsigned long size, gfp_t gfp_mask)
{
	return __vmalloc_node(size, 1, gfp_mask, NUMA_NO_NODE,
				__builtin_return_address(0));
}
EXPORT_SYMBOL(__vmalloc);

/**
 * vmalloc - allocate virtually contiguous memory
 * @size:    allocation size
 *
 * Allocate enough pages to cover @size from the page level
 * allocator and map them into contiguous kernel virtual space.
 *
 * For tight control over page level allocator and protection flags
 * use __vmalloc() instead.
 *
 * Return: pointer to the allocated memory or %NULL on error
 */
void *vmalloc(unsigned long size)
{
	return __vmalloc_node(size, 1, GFP_KERNEL, NUMA_NO_NODE,
				__builtin_return_address(0));
}
EXPORT_SYMBOL(vmalloc);

/**
 * vmalloc_huge - allocate virtually contiguous memory, allow huge pages
 * @size:      allocation size
 * @gfp_mask:  flags for the page level allocator
 *
 * Allocate enough pages to cover @size from the page level
 * allocator and map them into contiguous kernel virtual space.
 * If @size is greater than or equal to PMD_SIZE, allow using
 * huge pages for the memory
 *
 * Return: pointer to the allocated memory or %NULL on error
 */
void *vmalloc_huge(unsigned long size, gfp_t gfp_mask)
{
	return __vmalloc_node_range(size, 1, VMALLOC_START, VMALLOC_END,
				    gfp_mask, PAGE_KERNEL, VM_ALLOW_HUGE_VMAP,
				    NUMA_NO_NODE, __builtin_return_address(0));
}
EXPORT_SYMBOL_GPL(vmalloc_huge);

/**
 * vzalloc - allocate virtually contiguous memory with zero fill
 * @size:    allocation size
 *
 * Allocate enough pages to cover @size from the page level
 * allocator and map them into contiguous kernel virtual space.
 * The memory allocated is set to zero.
 *
 * For tight control over page level allocator and protection flags
 * use __vmalloc() instead.
 *
 * Return: pointer to the allocated memory or %NULL on error
 */
void *vzalloc(unsigned long size)
{
	return __vmalloc_node(size, 1, GFP_KERNEL | __GFP_ZERO, NUMA_NO_NODE,
				__builtin_return_address(0));
}
EXPORT_SYMBOL(vzalloc);

/**
 * vmalloc_user - allocate zeroed virtually contiguous memory for userspace
 * @size: allocation size
 *
 * The resulting memory area is zeroed so it can be mapped to userspace
 * without leaking data.
 *
 * Return: pointer to the allocated memory or %NULL on error
 */
void *vmalloc_user(unsigned long size)
{
	return __vmalloc_node_range(size, SHMLBA,  VMALLOC_START, VMALLOC_END,
				    GFP_KERNEL | __GFP_ZERO, PAGE_KERNEL,
				    VM_USERMAP, NUMA_NO_NODE,
				    __builtin_return_address(0));
}
EXPORT_SYMBOL(vmalloc_user);

/**
 * vmalloc_node - allocate memory on a specific node
 * @size:	  allocation size
 * @node:	  numa node
 *
 * Allocate enough pages to cover @size from the page level
 * allocator and map them into contiguous kernel virtual space.
 *
 * For tight control over page level allocator and protection flags
 * use __vmalloc() instead.
 *
 * Return: pointer to the allocated memory or %NULL on error
 */
void *vmalloc_node(unsigned long size, int node)
{
	return __vmalloc_node(size, 1, GFP_KERNEL, node,
			__builtin_return_address(0));
}
EXPORT_SYMBOL(vmalloc_node);

/**
 * vzalloc_node - allocate memory on a specific node with zero fill
 * @size:	allocation size
 * @node:	numa node
 *
 * Allocate enough pages to cover @size from the page level
 * allocator and map them into contiguous kernel virtual space.
 * The memory allocated is set to zero.
 *
 * Return: pointer to the allocated memory or %NULL on error
 */
void *vzalloc_node(unsigned long size, int node)
{
	return __vmalloc_node(size, 1, GFP_KERNEL | __GFP_ZERO, node,
				__builtin_return_address(0));
}
EXPORT_SYMBOL(vzalloc_node);

#if defined(CONFIG_64BIT) && defined(CONFIG_ZONE_DMA32)
#define GFP_VMALLOC32 (GFP_DMA32 | GFP_KERNEL)
#elif defined(CONFIG_64BIT) && defined(CONFIG_ZONE_DMA)
#define GFP_VMALLOC32 (GFP_DMA | GFP_KERNEL)
#else
/*
 * 64b systems should always have either DMA or DMA32 zones. For others
 * GFP_DMA32 should do the right thing and use the normal zone.
 */
#define GFP_VMALLOC32 (GFP_DMA32 | GFP_KERNEL)
#endif

/**
 * vmalloc_32 - allocate virtually contiguous memory (32bit addressable)
 * @size:	allocation size
 *
 * Allocate enough 32bit PA addressable pages to cover @size from the
 * page level allocator and map them into contiguous kernel virtual space.
 *
 * Return: pointer to the allocated memory or %NULL on error
 */
void *vmalloc_32(unsigned long size)
{
	return __vmalloc_node(size, 1, GFP_VMALLOC32, NUMA_NO_NODE,
			__builtin_return_address(0));
}
EXPORT_SYMBOL(vmalloc_32);

/**
 * vmalloc_32_user - allocate zeroed virtually contiguous 32bit memory
 * @size:	     allocation size
 *
 * The resulting memory area is 32bit addressable and zeroed so it can be
 * mapped to userspace without leaking data.
 *
 * Return: pointer to the allocated memory or %NULL on error
 */
void *vmalloc_32_user(unsigned long size)
{
	return __vmalloc_node_range(size, SHMLBA,  VMALLOC_START, VMALLOC_END,
				    GFP_VMALLOC32 | __GFP_ZERO, PAGE_KERNEL,
				    VM_USERMAP, NUMA_NO_NODE,
				    __builtin_return_address(0));
}
EXPORT_SYMBOL(vmalloc_32_user);

/*
 * small helper routine , copy contents to buf from addr.
 * If the page is not present, fill zero.
 */

static int aligned_vread(char *buf, char *addr, unsigned long count)
{
	struct page *p;
	int copied = 0;

	while (count) {
		unsigned long offset, length;

		offset = offset_in_page(addr);
		length = PAGE_SIZE - offset;
		if (length > count)
			length = count;
		p = vmalloc_to_page(addr);
		/*
		 * To do safe access to this _mapped_ area, we need
		 * lock. But adding lock here means that we need to add
		 * overhead of vmalloc()/vfree() calls for this _debug_
		 * interface, rarely used. Instead of that, we'll use
		 * kmap() and get small overhead in this access function.
		 */
		if (p) {
			/* We can expect USER0 is not used -- see vread() */
			void *map = kmap_atomic(p);
			memcpy(buf, map + offset, length);
			kunmap_atomic(map);
		} else
			memset(buf, 0, length);

		addr += length;
		buf += length;
		copied += length;
		count -= length;
	}
	return copied;
}

static void vmap_ram_vread(char *buf, char *addr, int count, unsigned long flags)
{
	char *start;
	struct vmap_block *vb;
	unsigned long offset;
	unsigned int rs, re, n;

	/*
	 * If it's area created by vm_map_ram() interface directly, but
	 * not further subdividing and delegating management to vmap_block,
	 * handle it here.
	 */
	if (!(flags & VMAP_BLOCK)) {
		aligned_vread(buf, addr, count);
		return;
	}

	/*
	 * Area is split into regions and tracked with vmap_block, read out
	 * each region and zero fill the hole between regions.
	 */
	vb = xa_load(&vmap_blocks, addr_to_vb_idx((unsigned long)addr));

	spin_lock(&vb->lock);
	if (bitmap_empty(vb->used_map, VMAP_BBMAP_BITS)) {
		spin_unlock(&vb->lock);
		memset(buf, 0, count);
		return;
	}
	for_each_set_bitrange(rs, re, vb->used_map, VMAP_BBMAP_BITS) {
		if (!count)
			break;
		start = vmap_block_vaddr(vb->va->va_start, rs);
		while (addr < start) {
			if (count == 0)
				break;
			*buf = '\0';
			buf++;
			addr++;
			count--;
		}
		/*it could start reading from the middle of used region*/
		offset = offset_in_page(addr);
		n = ((re - rs + 1) << PAGE_SHIFT) - offset;
		if (n > count)
			n = count;
		aligned_vread(buf, start+offset, n);

		buf += n;
		addr += n;
		count -= n;
	}
	spin_unlock(&vb->lock);

	/* zero-fill the left dirty or free regions */
	if (count)
		memset(buf, 0, count);
}

/**
 * vread() - read vmalloc area in a safe way.
 * @buf:     buffer for reading data
 * @addr:    vm address.
 * @count:   number of bytes to be read.
 *
 * This function checks that addr is a valid vmalloc'ed area, and
 * copy data from that area to a given buffer. If the given memory range
 * of [addr...addr+count) includes some valid address, data is copied to
 * proper area of @buf. If there are memory holes, they'll be zero-filled.
 * IOREMAP area is treated as memory hole and no copy is done.
 *
 * If [addr...addr+count) doesn't includes any intersects with alive
 * vm_struct area, returns 0. @buf should be kernel's buffer.
 *
 * Note: In usual ops, vread() is never necessary because the caller
 * should know vmalloc() area is valid and can use memcpy().
 * This is for routines which have to access vmalloc area without
 * any information, as /proc/kcore.
 *
 * Return: number of bytes for which addr and buf should be increased
 * (same number as @count) or %0 if [addr...addr+count) doesn't
 * include any intersection with valid vmalloc area
 */
long vread(char *buf, char *addr, unsigned long count)
{
	struct vmap_area *va;
	struct vm_struct *vm;
	char *vaddr, *buf_start = buf;
	unsigned long buflen = count;
	unsigned long n, size, flags;

	addr = kasan_reset_tag(addr);

	/* Don't allow overflow */
	if ((unsigned long) addr + count < count)
		count = -(unsigned long) addr;

	spin_lock(&vmap_area_lock);
	va = find_vmap_area_exceed_addr((unsigned long)addr);
	if (!va)
		goto finished;

	/* no intersects with alive vmap_area */
	if ((unsigned long)addr + count <= va->va_start)
		goto finished;

	list_for_each_entry_from(va, &vmap_area_list, list) {
		if (!count)
			break;

		vm = va->vm;
		flags = va->flags & VMAP_FLAGS_MASK;

		if (!vm && !flags)
			continue;

		if (vm && (vm->flags & VM_UNINITIALIZED))
			continue;
		/* Pair with smp_wmb() in clear_vm_uninitialized_flag() */
		smp_rmb();

		vaddr = (char *) va->va_start;
		size = vm ? get_vm_area_size(vm) : va_size(va);

		if (addr >= vaddr + size)
			continue;
		while (addr < vaddr) {
			if (count == 0)
				goto finished;
			*buf = '\0';
			buf++;
			addr++;
			count--;
		}
		n = vaddr + size - addr;
		if (n > count)
			n = count;

		if (flags & VMAP_RAM)
			vmap_ram_vread(buf, addr, n, flags);
		else if (!(vm->flags & VM_IOREMAP))
			aligned_vread(buf, addr, n);
		else /* IOREMAP area is treated as memory hole */
			memset(buf, 0, n);
		buf += n;
		addr += n;
		count -= n;
	}
finished:
	spin_unlock(&vmap_area_lock);

	if (buf == buf_start)
		return 0;
	/* zero-fill memory holes */
	if (buf != buf_start + buflen)
		memset(buf, 0, buflen - (buf - buf_start));

	return buflen;
}

/**
 * remap_vmalloc_range_partial - map vmalloc pages to userspace
 * @vma:		vma to cover
 * @uaddr:		target user address to start at
 * @kaddr:		virtual address of vmalloc kernel memory
 * @pgoff:		offset from @kaddr to start at
 * @size:		size of map area
 *
 * Returns:	0 for success, -Exxx on failure
 *
 * This function checks that @kaddr is a valid vmalloc'ed area,
 * and that it is big enough to cover the range starting at
 * @uaddr in @vma. Will return failure if that criteria isn't
 * met.
 *
 * Similar to remap_pfn_range() (see mm/memory.c)
 */
int remap_vmalloc_range_partial(struct vm_area_struct *vma, unsigned long uaddr,
				void *kaddr, unsigned long pgoff,
				unsigned long size)
{
	struct vm_struct *area;
	unsigned long off;
	unsigned long end_index;

	if (check_shl_overflow(pgoff, PAGE_SHIFT, &off))
		return -EINVAL;

	size = PAGE_ALIGN(size);

	if (!PAGE_ALIGNED(uaddr) || !PAGE_ALIGNED(kaddr))
		return -EINVAL;

	area = find_vm_area(kaddr);
	if (!area)
		return -EINVAL;

	if (!(area->flags & (VM_USERMAP | VM_DMA_COHERENT)))
		return -EINVAL;

	if (check_add_overflow(size, off, &end_index) ||
	    end_index > get_vm_area_size(area))
		return -EINVAL;
	kaddr += off;

	do {
		struct page *page = vmalloc_to_page(kaddr);
		int ret;

		ret = vm_insert_page(vma, uaddr, page);
		if (ret)
			return ret;

		uaddr += PAGE_SIZE;
		kaddr += PAGE_SIZE;
		size -= PAGE_SIZE;
	} while (size > 0);

	vm_flags_set(vma, VM_DONTEXPAND | VM_DONTDUMP);

	return 0;
}

/**
 * remap_vmalloc_range - map vmalloc pages to userspace
 * @vma:		vma to cover (map full range of vma)
 * @addr:		vmalloc memory
 * @pgoff:		number of pages into addr before first page to map
 *
 * Returns:	0 for success, -Exxx on failure
 *
 * This function checks that addr is a valid vmalloc'ed area, and
 * that it is big enough to cover the vma. Will return failure if
 * that criteria isn't met.
 *
 * Similar to remap_pfn_range() (see mm/memory.c)
 */
int remap_vmalloc_range(struct vm_area_struct *vma, void *addr,
						unsigned long pgoff)
{
	return remap_vmalloc_range_partial(vma, vma->vm_start,
					   addr, pgoff,
					   vma->vm_end - vma->vm_start);
}
EXPORT_SYMBOL(remap_vmalloc_range);

void free_vm_area(struct vm_struct *area)
{
	struct vm_struct *ret;
	ret = remove_vm_area(area->addr);
	BUG_ON(ret != area);
	kfree(area);
}
EXPORT_SYMBOL_GPL(free_vm_area);

#ifdef CONFIG_SMP
static struct vmap_area *node_to_va(struct rb_node *n)
{
	return rb_entry_safe(n, struct vmap_area, rb_node);
}

/**
 * pvm_find_va_enclose_addr - find the vmap_area @addr belongs to
 * @addr: target address
 *
 * Returns: vmap_area if it is found. If there is no such area
 *   the first highest(reverse order) vmap_area is returned
 *   i.e. va->va_start < addr && va->va_end < addr or NULL
 *   if there are no any areas before @addr.
 */
static struct vmap_area *
pvm_find_va_enclose_addr(unsigned long addr)
{
	struct vmap_area *va, *tmp;
	struct rb_node *n;

	n = free_vmap_area_root.rb_node;
	va = NULL;

	while (n) {
		tmp = rb_entry(n, struct vmap_area, rb_node);
		if (tmp->va_start <= addr) {
			va = tmp;
			if (tmp->va_end >= addr)
				break;

			n = n->rb_right;
		} else {
			n = n->rb_left;
		}
	}

	return va;
}

/**
 * pvm_determine_end_from_reverse - find the highest aligned address
 * of free block below VMALLOC_END
 * @va:
 *   in - the VA we start the search(reverse order);
 *   out - the VA with the highest aligned end address.
 * @align: alignment for required highest address
 *
 * Returns: determined end address within vmap_area
 */
static unsigned long
pvm_determine_end_from_reverse(struct vmap_area **va, unsigned long align)
{
	unsigned long vmalloc_end = VMALLOC_END & ~(align - 1);
	unsigned long addr;

	if (likely(*va)) {
		list_for_each_entry_from_reverse((*va),
				&free_vmap_area_list, list) {
			addr = min((*va)->va_end & ~(align - 1), vmalloc_end);
			if ((*va)->va_start < addr)
				return addr;
		}
	}

	return 0;
}

/**
 * pcpu_get_vm_areas - allocate vmalloc areas for percpu allocator
 * @offsets: array containing offset of each area
 * @sizes: array containing size of each area
 * @nr_vms: the number of areas to allocate
 * @align: alignment, all entries in @offsets and @sizes must be aligned to this
 *
 * Returns: kmalloc'd vm_struct pointer array pointing to allocated
 *	    vm_structs on success, %NULL on failure
 *
 * Percpu allocator wants to use congruent vm areas so that it can
 * maintain the offsets among percpu areas.  This function allocates
 * congruent vmalloc areas for it with GFP_KERNEL.  These areas tend to
 * be scattered pretty far, distance between two areas easily going up
 * to gigabytes.  To avoid interacting with regular vmallocs, these
 * areas are allocated from top.
 *
 * Despite its complicated look, this allocator is rather simple. It
 * does everything top-down and scans free blocks from the end looking
 * for matching base. While scanning, if any of the areas do not fit the
 * base address is pulled down to fit the area. Scanning is repeated till
 * all the areas fit and then all necessary data structures are inserted
 * and the result is returned.
 */
struct vm_struct **pcpu_get_vm_areas(const unsigned long *offsets,
				     const size_t *sizes, int nr_vms,
				     size_t align)
{
	const unsigned long vmalloc_start = ALIGN(VMALLOC_START, align);
	const unsigned long vmalloc_end = VMALLOC_END & ~(align - 1);
	struct vmap_area **vas, *va;
	struct vm_struct **vms;
	int area, area2, last_area, term_area;
	unsigned long base, start, size, end, last_end, orig_start, orig_end;
	bool purged = false;

	/* verify parameters and allocate data structures */
	BUG_ON(offset_in_page(align) || !is_power_of_2(align));
	for (last_area = 0, area = 0; area < nr_vms; area++) {
		start = offsets[area];
		end = start + sizes[area];

		/* is everything aligned properly? */
		BUG_ON(!IS_ALIGNED(offsets[area], align));
		BUG_ON(!IS_ALIGNED(sizes[area], align));

		/* detect the area with the highest address */
		if (start > offsets[last_area])
			last_area = area;

		for (area2 = area + 1; area2 < nr_vms; area2++) {
			unsigned long start2 = offsets[area2];
			unsigned long end2 = start2 + sizes[area2];

			BUG_ON(start2 < end && start < end2);
		}
	}
	last_end = offsets[last_area] + sizes[last_area];

	if (vmalloc_end - vmalloc_start < last_end) {
		WARN_ON(true);
		return NULL;
	}

	vms = kcalloc(nr_vms, sizeof(vms[0]), GFP_KERNEL);
	vas = kcalloc(nr_vms, sizeof(vas[0]), GFP_KERNEL);
	if (!vas || !vms)
		goto err_free2;

	for (area = 0; area < nr_vms; area++) {
		vas[area] = kmem_cache_zalloc(vmap_area_cachep, GFP_KERNEL);
		vms[area] = kzalloc(sizeof(struct vm_struct), GFP_KERNEL);
		if (!vas[area] || !vms[area])
			goto err_free;
	}
retry:
	spin_lock(&free_vmap_area_lock);

	/* start scanning - we scan from the top, begin with the last area */
	area = term_area = last_area;
	start = offsets[area];
	end = start + sizes[area];

	va = pvm_find_va_enclose_addr(vmalloc_end);
	base = pvm_determine_end_from_reverse(&va, align) - end;

	while (true) {
		/*
		 * base might have underflowed, add last_end before
		 * comparing.
		 */
		if (base + last_end < vmalloc_start + last_end)
			goto overflow;

		/*
		 * Fitting base has not been found.
		 */
		if (va == NULL)
			goto overflow;

		/*
		 * If required width exceeds current VA block, move
		 * base downwards and then recheck.
		 */
		if (base + end > va->va_end) {
			base = pvm_determine_end_from_reverse(&va, align) - end;
			term_area = area;
			continue;
		}

		/*
		 * If this VA does not fit, move base downwards and recheck.
		 */
		if (base + start < va->va_start) {
			va = node_to_va(rb_prev(&va->rb_node));
			base = pvm_determine_end_from_reverse(&va, align) - end;
			term_area = area;
			continue;
		}

		/*
		 * This area fits, move on to the previous one.  If
		 * the previous one is the terminal one, we're done.
		 */
		area = (area + nr_vms - 1) % nr_vms;
		if (area == term_area)
			break;

		start = offsets[area];
		end = start + sizes[area];
		va = pvm_find_va_enclose_addr(base + end);
	}

	/* we've found a fitting base, insert all va's */
	for (area = 0; area < nr_vms; area++) {
		int ret;

		start = base + offsets[area];
		size = sizes[area];

		va = pvm_find_va_enclose_addr(start);
		if (WARN_ON_ONCE(va == NULL))
			/* It is a BUG(), but trigger recovery instead. */
			goto recovery;

		ret = adjust_va_to_fit_type(&free_vmap_area_root,
					    &free_vmap_area_list,
					    va, start, size);
		if (WARN_ON_ONCE(unlikely(ret)))
			/* It is a BUG(), but trigger recovery instead. */
			goto recovery;

		/* Allocated area. */
		va = vas[area];
		va->va_start = start;
		va->va_end = start + size;
	}

	spin_unlock(&free_vmap_area_lock);

	/* populate the kasan shadow space */
	for (area = 0; area < nr_vms; area++) {
		if (kasan_populate_vmalloc(vas[area]->va_start, sizes[area]))
			goto err_free_shadow;
	}

	/* insert all vm's */
	spin_lock(&vmap_area_lock);
	for (area = 0; area < nr_vms; area++) {
		insert_vmap_area(vas[area], &vmap_area_root, &vmap_area_list);

		setup_vmalloc_vm_locked(vms[area], vas[area], VM_ALLOC,
				 pcpu_get_vm_areas);
	}
	spin_unlock(&vmap_area_lock);

	/*
	 * Mark allocated areas as accessible. Do it now as a best-effort
	 * approach, as they can be mapped outside of vmalloc code.
	 * With hardware tag-based KASAN, marking is skipped for
	 * non-VM_ALLOC mappings, see __kasan_unpoison_vmalloc().
	 */
	for (area = 0; area < nr_vms; area++)
		vms[area]->addr = kasan_unpoison_vmalloc(vms[area]->addr,
				vms[area]->size, KASAN_VMALLOC_PROT_NORMAL);

	kfree(vas);
	return vms;

recovery:
	/*
	 * Remove previously allocated areas. There is no
	 * need in removing these areas from the busy tree,
	 * because they are inserted only on the final step
	 * and when pcpu_get_vm_areas() is success.
	 */
	while (area--) {
		orig_start = vas[area]->va_start;
		orig_end = vas[area]->va_end;
		va = merge_or_add_vmap_area_augment(vas[area], &free_vmap_area_root,
				&free_vmap_area_list);
		if (va)
			kasan_release_vmalloc(orig_start, orig_end,
				va->va_start, va->va_end);
		vas[area] = NULL;
	}

overflow:
	spin_unlock(&free_vmap_area_lock);
	if (!purged) {
		purge_vmap_area_lazy();
		purged = true;

		/* Before "retry", check if we recover. */
		for (area = 0; area < nr_vms; area++) {
			if (vas[area])
				continue;

			vas[area] = kmem_cache_zalloc(
				vmap_area_cachep, GFP_KERNEL);
			if (!vas[area])
				goto err_free;
		}

		goto retry;
	}

err_free:
	for (area = 0; area < nr_vms; area++) {
		if (vas[area])
			kmem_cache_free(vmap_area_cachep, vas[area]);

		kfree(vms[area]);
	}
err_free2:
	kfree(vas);
	kfree(vms);
	return NULL;

err_free_shadow:
	spin_lock(&free_vmap_area_lock);
	/*
	 * We release all the vmalloc shadows, even the ones for regions that
	 * hadn't been successfully added. This relies on kasan_release_vmalloc
	 * being able to tolerate this case.
	 */
	for (area = 0; area < nr_vms; area++) {
		orig_start = vas[area]->va_start;
		orig_end = vas[area]->va_end;
		va = merge_or_add_vmap_area_augment(vas[area], &free_vmap_area_root,
				&free_vmap_area_list);
		if (va)
			kasan_release_vmalloc(orig_start, orig_end,
				va->va_start, va->va_end);
		vas[area] = NULL;
		kfree(vms[area]);
	}
	spin_unlock(&free_vmap_area_lock);
	kfree(vas);
	kfree(vms);
	return NULL;
}

/**
 * pcpu_free_vm_areas - free vmalloc areas for percpu allocator
 * @vms: vm_struct pointer array returned by pcpu_get_vm_areas()
 * @nr_vms: the number of allocated areas
 *
 * Free vm_structs and the array allocated by pcpu_get_vm_areas().
 */
void pcpu_free_vm_areas(struct vm_struct **vms, int nr_vms)
{
	int i;

	for (i = 0; i < nr_vms; i++)
		free_vm_area(vms[i]);
	kfree(vms);
}
#endif	/* CONFIG_SMP */

#ifdef CONFIG_PRINTK
bool vmalloc_dump_obj(void *object)
{
	struct vm_struct *vm;
	void *objp = (void *)PAGE_ALIGN((unsigned long)object);

	vm = find_vm_area(objp);
	if (!vm)
		return false;
	pr_cont(" %u-page vmalloc region starting at %#lx allocated at %pS\n",
		vm->nr_pages, (unsigned long)vm->addr, vm->caller);
	return true;
}
#endif

#ifdef CONFIG_PROC_FS
static void *s_start(struct seq_file *m, loff_t *pos)
	__acquires(&vmap_purge_lock)
	__acquires(&vmap_area_lock)
{
	mutex_lock(&vmap_purge_lock);
	spin_lock(&vmap_area_lock);

	return seq_list_start(&vmap_area_list, *pos);
}

static void *s_next(struct seq_file *m, void *p, loff_t *pos)
{
	return seq_list_next(p, &vmap_area_list, pos);
}

static void s_stop(struct seq_file *m, void *p)
	__releases(&vmap_area_lock)
	__releases(&vmap_purge_lock)
{
	spin_unlock(&vmap_area_lock);
	mutex_unlock(&vmap_purge_lock);
}

static void show_numa_info(struct seq_file *m, struct vm_struct *v)
{
	if (IS_ENABLED(CONFIG_NUMA)) {
		unsigned int nr, *counters = m->private;
		unsigned int step = 1U << vm_area_page_order(v);

		if (!counters)
			return;

		if (v->flags & VM_UNINITIALIZED)
			return;
		/* Pair with smp_wmb() in clear_vm_uninitialized_flag() */
		smp_rmb();

		memset(counters, 0, nr_node_ids * sizeof(unsigned int));

		for (nr = 0; nr < v->nr_pages; nr += step)
			counters[page_to_nid(v->pages[nr])] += step;
		for_each_node_state(nr, N_HIGH_MEMORY)
			if (counters[nr])
				seq_printf(m, " N%u=%u", nr, counters[nr]);
	}
}

static void show_purge_info(struct seq_file *m)
{
	struct vmap_area *va;

	spin_lock(&purge_vmap_area_lock);
	list_for_each_entry(va, &purge_vmap_area_list, list) {
		seq_printf(m, "0x%pK-0x%pK %7ld unpurged vm_area\n",
			(void *)va->va_start, (void *)va->va_end,
			va->va_end - va->va_start);
	}
	spin_unlock(&purge_vmap_area_lock);
}

static int s_show(struct seq_file *m, void *p)
{
	struct vmap_area *va;
	struct vm_struct *v;

	va = list_entry(p, struct vmap_area, list);

	if (!va->vm && (va->flags & VMAP_RAM)) {
		seq_printf(m, "0x%pK-0x%pK %7ld vm_map_ram\n",
			(void *)va->va_start, (void *)va->va_end,
			va->va_end - va->va_start);

		goto final;
	}

	v = va->vm;

	seq_printf(m, "0x%pK-0x%pK %7ld",
		v->addr, v->addr + v->size, v->size);

	if (v->caller)
		seq_printf(m, " %pS", v->caller);

	if (v->nr_pages)
		seq_printf(m, " pages=%d", v->nr_pages);

	if (v->phys_addr)
		seq_printf(m, " phys=%pa", &v->phys_addr);

	if (v->flags & VM_IOREMAP)
		seq_puts(m, " ioremap");

	if (v->flags & VM_ALLOC)
		seq_puts(m, " vmalloc");

	if (v->flags & VM_MAP)
		seq_puts(m, " vmap");

	if (v->flags & VM_USERMAP)
		seq_puts(m, " user");

	if (v->flags & VM_DMA_COHERENT)
		seq_puts(m, " dma-coherent");

	if (is_vmalloc_addr(v->pages))
		seq_puts(m, " vpages");

	show_numa_info(m, v);
	seq_putc(m, '\n');

	/*
	 * As a final step, dump "unpurged" areas.
	 */
final:
	if (list_is_last(&va->list, &vmap_area_list))
		show_purge_info(m);

	return 0;
}

static const struct seq_operations vmalloc_op = {
	.start = s_start,
	.next = s_next,
	.stop = s_stop,
	.show = s_show,
};

static int __init proc_vmalloc_init(void)
{
	if (IS_ENABLED(CONFIG_NUMA))
		proc_create_seq_private("vmallocinfo", 0400, NULL,
				&vmalloc_op,
				nr_node_ids * sizeof(unsigned int), NULL);
	else
		proc_create_seq("vmallocinfo", 0400, NULL, &vmalloc_op);
	return 0;
}
module_init(proc_vmalloc_init);

#endif

void __init vmalloc_init(void)
{
	struct vmap_area *va;
	struct vm_struct *tmp;
	int i;

	/*
	 * Create the cache for vmap_area objects.
	 */
	vmap_area_cachep = KMEM_CACHE(vmap_area, SLAB_PANIC);

	for_each_possible_cpu(i) {
		struct vmap_block_queue *vbq;
		struct vfree_deferred *p;

		vbq = &per_cpu(vmap_block_queue, i);
		spin_lock_init(&vbq->lock);
		INIT_LIST_HEAD(&vbq->free);
		p = &per_cpu(vfree_deferred, i);
		init_llist_head(&p->list);
		INIT_WORK(&p->wq, delayed_vfree_work);
	}

	/* Import existing vmlist entries. */
	for (tmp = vmlist; tmp; tmp = tmp->next) {
		va = kmem_cache_zalloc(vmap_area_cachep, GFP_NOWAIT);
		if (WARN_ON_ONCE(!va))
			continue;

		va->va_start = (unsigned long)tmp->addr;
		va->va_end = va->va_start + tmp->size;
		va->vm = tmp;
		insert_vmap_area(va, &vmap_area_root, &vmap_area_list);
	}

	/*
	 * Now we can initialize a free vmap space.
	 */
	vmap_init_free_space();
	vmap_initialized = true;
}
<|MERGE_RESOLUTION|>--- conflicted
+++ resolved
@@ -2571,20 +2571,6 @@
 	return va->vm;
 }
 
-static struct vm_struct *__remove_vm_area(struct vmap_area *va)
-{
-	struct vm_struct *vm;
-
-	if (!va || !va->vm)
-		return NULL;
-
-	vm = va->vm;
-	kasan_free_module_shadow(vm);
-	free_unmap_vmap_area(va);
-
-	return vm;
-}
-
 /**
  * remove_vm_area - find and remove a continuous kernel virtual area
  * @addr:	    base address
@@ -2597,12 +2583,6 @@
  */
 struct vm_struct *remove_vm_area(const void *addr)
 {
-<<<<<<< HEAD
-	might_sleep();
-
-	return __remove_vm_area(
-		find_unlink_vmap_area((unsigned long) addr));
-=======
 	struct vmap_area *va;
 	struct vm_struct *vm;
 
@@ -2624,7 +2604,6 @@
 
 	free_unmap_vmap_area(va);
 	return vm;
->>>>>>> 4f206e66
 }
 
 static inline void set_area_direct_map(const struct vm_struct *area,
@@ -2638,31 +2617,16 @@
 			set_direct_map(area->pages[i]);
 }
 
-<<<<<<< HEAD
-/* Handle removing and resetting vm mappings related to the VA's vm_struct. */
-static void va_remove_mappings(struct vmap_area *va, int deallocate_pages)
-=======
 /*
  * Flush the vm mapping and reset the direct map.
  */
 static void vm_reset_perms(struct vm_struct *area)
->>>>>>> 4f206e66
-{
-	struct vm_struct *area = va->vm;
+{
 	unsigned long start = ULONG_MAX, end = 0;
 	unsigned int page_order = vm_area_page_order(area);
 	int flush_dmap = 0;
 	int i;
 
-<<<<<<< HEAD
-	__remove_vm_area(va);
-
-	/* If this is not VM_FLUSH_RESET_PERMS memory, no need for the below. */
-	if (!flush_reset)
-		return;
-
-=======
->>>>>>> 4f206e66
 	/*
 	 * Find the start and end range of the direct mappings to make sure that
 	 * the vm_unmap_aliases() flush includes the direct map.
@@ -2692,68 +2656,8 @@
 
 static void delayed_vfree_work(struct work_struct *w)
 {
-<<<<<<< HEAD
-	struct vm_struct *area;
-	struct vmap_area *va;
-
-	if (!addr)
-		return;
-
-	if (WARN(!PAGE_ALIGNED(addr), "Trying to vfree() bad address (%p)\n",
-			addr))
-		return;
-
-	va = find_unlink_vmap_area((unsigned long)addr);
-	if (unlikely(!va)) {
-		WARN(1, KERN_ERR "Trying to vfree() nonexistent vm area (%p)\n",
-				addr);
-		return;
-	}
-
-	area = va->vm;
-	debug_check_no_locks_freed(area->addr, get_vm_area_size(area));
-	debug_check_no_obj_freed(area->addr, get_vm_area_size(area));
-
-	kasan_poison_vmalloc(area->addr, get_vm_area_size(area));
-
-	va_remove_mappings(va, deallocate_pages);
-
-	if (deallocate_pages) {
-		int i;
-
-		for (i = 0; i < area->nr_pages; i++) {
-			struct page *page = area->pages[i];
-
-			BUG_ON(!page);
-			mod_memcg_page_state(page, MEMCG_VMALLOC, -1);
-			/*
-			 * High-order allocs for huge vmallocs are split, so
-			 * can be freed as an array of order-0 allocations
-			 */
-			__free_pages(page, 0);
-			cond_resched();
-		}
-		atomic_long_sub(area->nr_pages, &nr_vmalloc_pages);
-
-		kvfree(area->pages);
-	}
-
-	kfree(area);
-}
-
-static inline void __vfree_deferred(const void *addr)
-{
-	/*
-	 * Use raw_cpu_ptr() because this can be called from preemptible
-	 * context. Preemption is absolutely fine here, because the llist_add()
-	 * implementation is lockless, so it works even if we are adding to
-	 * another cpu's list. schedule_work() should be fine with this too.
-	 */
-	struct vfree_deferred *p = raw_cpu_ptr(&vfree_deferred);
-=======
 	struct vfree_deferred *p = container_of(w, struct vfree_deferred, wq);
 	struct llist_node *t, *llnode;
->>>>>>> 4f206e66
 
 	llist_for_each_safe(llnode, t, llist_del_all(&p->list))
 		vfree(llnode);
