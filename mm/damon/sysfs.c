--- conflicted
+++ resolved
@@ -2281,8 +2281,6 @@
 
 	return damon_new_scheme(&pattern, sysfs_scheme->action, &quota,
 			&wmarks);
-<<<<<<< HEAD
-=======
 }
 
 static void damon_sysfs_update_scheme(struct damos *scheme,
@@ -2315,7 +2313,6 @@
 	scheme->wmarks.high = sysfs_wmarks->high;
 	scheme->wmarks.mid = sysfs_wmarks->mid;
 	scheme->wmarks.low = sysfs_wmarks->low;
->>>>>>> 0ee29814
 }
 
 static int damon_sysfs_set_schemes(struct damon_ctx *ctx,
