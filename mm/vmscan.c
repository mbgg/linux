--- conflicted
+++ resolved
@@ -973,14 +973,9 @@
 		 *    caller can stall after page list has been processed.
 		 *
 		 * 2) Global or new memcg reclaim encounters a page that is
-<<<<<<< HEAD
-		 *    not marked for immediate reclaim or the caller does not
-		 *    have __GFP_IO. In this case mark the page for immediate
-=======
 		 *    not marked for immediate reclaim, or the caller does not
 		 *    have __GFP_FS (or __GFP_IO if it's simply going to swap,
 		 *    not to fs). In this case mark the page for immediate
->>>>>>> 3cb5ff02
 		 *    reclaim and continue scanning.
 		 *
 		 *    Require may_enter_fs because we would wait on fs, which
@@ -990,15 +985,6 @@
 		 *    __GFP_IO|__GFP_FS for this reason); but more thought
 		 *    would probably show more reasons.
 		 *
-<<<<<<< HEAD
-		 *    Don't require __GFP_FS, since we're not going into the
-		 *    FS, just waiting on its writeback completion. Worryingly,
-		 *    ext4 gfs2 and xfs allocate pages with
-		 *    grab_cache_page_write_begin(,,AOP_FLAG_NOFS), so testing
-		 *    may_enter_fs here is liable to OOM on them.
-		 *
-=======
->>>>>>> 3cb5ff02
 		 * 3) Legacy memcg encounters a page that is not already marked
 		 *    PageReclaim. memcg does not have any dirty pages
 		 *    throttling so we could easily OOM just because too many
@@ -1015,11 +1001,7 @@
 
 			/* Case 2 above */
 			} else if (sane_reclaim(sc) ||
-<<<<<<< HEAD
-			    !PageReclaim(page) || !(sc->gfp_mask & __GFP_IO)) {
-=======
 			    !PageReclaim(page) || !may_enter_fs) {
->>>>>>> 3cb5ff02
 				/*
 				 * This is slightly racy - end_page_writeback()
 				 * might have just cleared PageReclaim, then
