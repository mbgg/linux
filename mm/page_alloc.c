// SPDX-License-Identifier: GPL-2.0-only
/*
 *  linux/mm/page_alloc.c
 *
 *  Manages the free list, the system allocates free pages here.
 *  Note that kmalloc() lives in slab.c
 *
 *  Copyright (C) 1991, 1992, 1993, 1994  Linus Torvalds
 *  Swap reorganised 29.12.95, Stephen Tweedie
 *  Support of BIGMEM added by Gerhard Wichert, Siemens AG, July 1999
 *  Reshaped it to be a zoned allocator, Ingo Molnar, Red Hat, 1999
 *  Discontiguous memory support, Kanoj Sarcar, SGI, Nov 1999
 *  Zone balancing, Kanoj Sarcar, SGI, Jan 2000
 *  Per cpu hot/cold page lists, bulk allocation, Martin J. Bligh, Sept 2002
 *          (lots of bits borrowed from Ingo Molnar & Andrew Morton)
 */

#include <linux/stddef.h>
#include <linux/mm.h>
#include <linux/highmem.h>
#include <linux/swap.h>
#include <linux/swapops.h>
#include <linux/interrupt.h>
#include <linux/pagemap.h>
#include <linux/jiffies.h>
#include <linux/memblock.h>
#include <linux/compiler.h>
#include <linux/kernel.h>
#include <linux/kasan.h>
#include <linux/kmsan.h>
#include <linux/module.h>
#include <linux/suspend.h>
#include <linux/pagevec.h>
#include <linux/blkdev.h>
#include <linux/slab.h>
#include <linux/ratelimit.h>
#include <linux/oom.h>
#include <linux/topology.h>
#include <linux/sysctl.h>
#include <linux/cpu.h>
#include <linux/cpuset.h>
#include <linux/memory_hotplug.h>
#include <linux/nodemask.h>
#include <linux/vmalloc.h>
#include <linux/vmstat.h>
#include <linux/mempolicy.h>
#include <linux/memremap.h>
#include <linux/stop_machine.h>
#include <linux/random.h>
#include <linux/sort.h>
#include <linux/pfn.h>
#include <linux/backing-dev.h>
#include <linux/fault-inject.h>
#include <linux/page-isolation.h>
#include <linux/debugobjects.h>
#include <linux/kmemleak.h>
#include <linux/compaction.h>
#include <trace/events/kmem.h>
#include <trace/events/oom.h>
#include <linux/prefetch.h>
#include <linux/mm_inline.h>
#include <linux/mmu_notifier.h>
#include <linux/migrate.h>
#include <linux/hugetlb.h>
#include <linux/sched/rt.h>
#include <linux/sched/mm.h>
#include <linux/page_owner.h>
#include <linux/page_table_check.h>
#include <linux/kthread.h>
#include <linux/memcontrol.h>
#include <linux/ftrace.h>
#include <linux/lockdep.h>
#include <linux/nmi.h>
#include <linux/psi.h>
#include <linux/padata.h>
#include <linux/khugepaged.h>
#include <linux/buffer_head.h>
#include <linux/delayacct.h>
#include <asm/sections.h>
#include <asm/tlbflush.h>
#include <asm/div64.h>
#include "internal.h"
#include "shuffle.h"
#include "page_reporting.h"
#include "swap.h"

/* Free Page Internal flags: for internal, non-pcp variants of free_pages(). */
typedef int __bitwise fpi_t;

/* No special request */
#define FPI_NONE		((__force fpi_t)0)

/*
 * Skip free page reporting notification for the (possibly merged) page.
 * This does not hinder free page reporting from grabbing the page,
 * reporting it and marking it "reported" -  it only skips notifying
 * the free page reporting infrastructure about a newly freed page. For
 * example, used when temporarily pulling a page from a freelist and
 * putting it back unmodified.
 */
#define FPI_SKIP_REPORT_NOTIFY	((__force fpi_t)BIT(0))

/*
 * Place the (possibly merged) page to the tail of the freelist. Will ignore
 * page shuffling (relevant code - e.g., memory onlining - is expected to
 * shuffle the whole zone).
 *
 * Note: No code should rely on this flag for correctness - it's purely
 *       to allow for optimizations when handing back either fresh pages
 *       (memory onlining) or untouched pages (page isolation, free page
 *       reporting).
 */
#define FPI_TO_TAIL		((__force fpi_t)BIT(1))

/*
 * Don't poison memory with KASAN (only for the tag-based modes).
 * During boot, all non-reserved memblock memory is exposed to page_alloc.
 * Poisoning all that memory lengthens boot time, especially on systems with
 * large amount of RAM. This flag is used to skip that poisoning.
 * This is only done for the tag-based KASAN modes, as those are able to
 * detect memory corruptions with the memory tags assigned by default.
 * All memory allocated normally after boot gets poisoned as usual.
 */
#define FPI_SKIP_KASAN_POISON	((__force fpi_t)BIT(2))

/* prevent >1 _updater_ of zone percpu pageset ->high and ->batch fields */
static DEFINE_MUTEX(pcp_batch_high_lock);
#define MIN_PERCPU_PAGELIST_HIGH_FRACTION (8)

#if defined(CONFIG_SMP) || defined(CONFIG_PREEMPT_RT)
/*
 * On SMP, spin_trylock is sufficient protection.
 * On PREEMPT_RT, spin_trylock is equivalent on both SMP and UP.
 */
#define pcp_trylock_prepare(flags)	do { } while (0)
#define pcp_trylock_finish(flag)	do { } while (0)
#else

/* UP spin_trylock always succeeds so disable IRQs to prevent re-entrancy. */
#define pcp_trylock_prepare(flags)	local_irq_save(flags)
#define pcp_trylock_finish(flags)	local_irq_restore(flags)
#endif

/*
 * Locking a pcp requires a PCP lookup followed by a spinlock. To avoid
 * a migration causing the wrong PCP to be locked and remote memory being
 * potentially allocated, pin the task to the CPU for the lookup+lock.
 * preempt_disable is used on !RT because it is faster than migrate_disable.
 * migrate_disable is used on RT because otherwise RT spinlock usage is
 * interfered with and a high priority task cannot preempt the allocator.
 */
#ifndef CONFIG_PREEMPT_RT
#define pcpu_task_pin()		preempt_disable()
#define pcpu_task_unpin()	preempt_enable()
#else
#define pcpu_task_pin()		migrate_disable()
#define pcpu_task_unpin()	migrate_enable()
#endif

/*
 * Generic helper to lookup and a per-cpu variable with an embedded spinlock.
 * Return value should be used with equivalent unlock helper.
 */
#define pcpu_spin_lock(type, member, ptr)				\
({									\
	type *_ret;							\
	pcpu_task_pin();						\
	_ret = this_cpu_ptr(ptr);					\
	spin_lock(&_ret->member);					\
	_ret;								\
})

#define pcpu_spin_trylock(type, member, ptr)				\
({									\
	type *_ret;							\
	pcpu_task_pin();						\
	_ret = this_cpu_ptr(ptr);					\
	if (!spin_trylock(&_ret->member)) {				\
		pcpu_task_unpin();					\
		_ret = NULL;						\
	}								\
	_ret;								\
})

#define pcpu_spin_unlock(member, ptr)					\
({									\
	spin_unlock(&ptr->member);					\
	pcpu_task_unpin();						\
})

/* struct per_cpu_pages specific helpers. */
#define pcp_spin_lock(ptr)						\
	pcpu_spin_lock(struct per_cpu_pages, lock, ptr)

#define pcp_spin_trylock(ptr)						\
	pcpu_spin_trylock(struct per_cpu_pages, lock, ptr)

#define pcp_spin_unlock(ptr)						\
	pcpu_spin_unlock(lock, ptr)

#ifdef CONFIG_USE_PERCPU_NUMA_NODE_ID
DEFINE_PER_CPU(int, numa_node);
EXPORT_PER_CPU_SYMBOL(numa_node);
#endif

DEFINE_STATIC_KEY_TRUE(vm_numa_stat_key);

#ifdef CONFIG_HAVE_MEMORYLESS_NODES
/*
 * N.B., Do NOT reference the '_numa_mem_' per cpu variable directly.
 * It will not be defined when CONFIG_HAVE_MEMORYLESS_NODES is not defined.
 * Use the accessor functions set_numa_mem(), numa_mem_id() and cpu_to_mem()
 * defined in <linux/topology.h>.
 */
DEFINE_PER_CPU(int, _numa_mem_);		/* Kernel "local memory" node */
EXPORT_PER_CPU_SYMBOL(_numa_mem_);
#endif

static DEFINE_MUTEX(pcpu_drain_mutex);

#ifdef CONFIG_GCC_PLUGIN_LATENT_ENTROPY
volatile unsigned long latent_entropy __latent_entropy;
EXPORT_SYMBOL(latent_entropy);
#endif

/*
 * Array of node states.
 */
nodemask_t node_states[NR_NODE_STATES] __read_mostly = {
	[N_POSSIBLE] = NODE_MASK_ALL,
	[N_ONLINE] = { { [0] = 1UL } },
#ifndef CONFIG_NUMA
	[N_NORMAL_MEMORY] = { { [0] = 1UL } },
#ifdef CONFIG_HIGHMEM
	[N_HIGH_MEMORY] = { { [0] = 1UL } },
#endif
	[N_MEMORY] = { { [0] = 1UL } },
	[N_CPU] = { { [0] = 1UL } },
#endif	/* NUMA */
};
EXPORT_SYMBOL(node_states);

atomic_long_t _totalram_pages __read_mostly;
EXPORT_SYMBOL(_totalram_pages);
unsigned long totalreserve_pages __read_mostly;
unsigned long totalcma_pages __read_mostly;

int percpu_pagelist_high_fraction;
gfp_t gfp_allowed_mask __read_mostly = GFP_BOOT_MASK;
DEFINE_STATIC_KEY_MAYBE(CONFIG_INIT_ON_ALLOC_DEFAULT_ON, init_on_alloc);
EXPORT_SYMBOL(init_on_alloc);

DEFINE_STATIC_KEY_MAYBE(CONFIG_INIT_ON_FREE_DEFAULT_ON, init_on_free);
EXPORT_SYMBOL(init_on_free);

static bool _init_on_alloc_enabled_early __read_mostly
				= IS_ENABLED(CONFIG_INIT_ON_ALLOC_DEFAULT_ON);
static int __init early_init_on_alloc(char *buf)
{

	return kstrtobool(buf, &_init_on_alloc_enabled_early);
}
early_param("init_on_alloc", early_init_on_alloc);

static bool _init_on_free_enabled_early __read_mostly
				= IS_ENABLED(CONFIG_INIT_ON_FREE_DEFAULT_ON);
static int __init early_init_on_free(char *buf)
{
	return kstrtobool(buf, &_init_on_free_enabled_early);
}
early_param("init_on_free", early_init_on_free);

/*
 * A cached value of the page's pageblock's migratetype, used when the page is
 * put on a pcplist. Used to avoid the pageblock migratetype lookup when
 * freeing from pcplists in most cases, at the cost of possibly becoming stale.
 * Also the migratetype set in the page does not necessarily match the pcplist
 * index, e.g. page might have MIGRATE_CMA set but be on a pcplist with any
 * other index - this ensures that it will be put on the correct CMA freelist.
 */
static inline int get_pcppage_migratetype(struct page *page)
{
	return page->index;
}

static inline void set_pcppage_migratetype(struct page *page, int migratetype)
{
	page->index = migratetype;
}

#ifdef CONFIG_PM_SLEEP
/*
 * The following functions are used by the suspend/hibernate code to temporarily
 * change gfp_allowed_mask in order to avoid using I/O during memory allocations
 * while devices are suspended.  To avoid races with the suspend/hibernate code,
 * they should always be called with system_transition_mutex held
 * (gfp_allowed_mask also should only be modified with system_transition_mutex
 * held, unless the suspend/hibernate code is guaranteed not to run in parallel
 * with that modification).
 */

static gfp_t saved_gfp_mask;

void pm_restore_gfp_mask(void)
{
	WARN_ON(!mutex_is_locked(&system_transition_mutex));
	if (saved_gfp_mask) {
		gfp_allowed_mask = saved_gfp_mask;
		saved_gfp_mask = 0;
	}
}

void pm_restrict_gfp_mask(void)
{
	WARN_ON(!mutex_is_locked(&system_transition_mutex));
	WARN_ON(saved_gfp_mask);
	saved_gfp_mask = gfp_allowed_mask;
	gfp_allowed_mask &= ~(__GFP_IO | __GFP_FS);
}

bool pm_suspended_storage(void)
{
	if ((gfp_allowed_mask & (__GFP_IO | __GFP_FS)) == (__GFP_IO | __GFP_FS))
		return false;
	return true;
}
#endif /* CONFIG_PM_SLEEP */

#ifdef CONFIG_HUGETLB_PAGE_SIZE_VARIABLE
unsigned int pageblock_order __read_mostly;
#endif

static void __free_pages_ok(struct page *page, unsigned int order,
			    fpi_t fpi_flags);

/*
 * results with 256, 32 in the lowmem_reserve sysctl:
 *	1G machine -> (16M dma, 800M-16M normal, 1G-800M high)
 *	1G machine -> (16M dma, 784M normal, 224M high)
 *	NORMAL allocation will leave 784M/256 of ram reserved in the ZONE_DMA
 *	HIGHMEM allocation will leave 224M/32 of ram reserved in ZONE_NORMAL
 *	HIGHMEM allocation will leave (224M+784M)/256 of ram reserved in ZONE_DMA
 *
 * TBD: should special case ZONE_DMA32 machines here - in those we normally
 * don't need any ZONE_NORMAL reservation
 */
int sysctl_lowmem_reserve_ratio[MAX_NR_ZONES] = {
#ifdef CONFIG_ZONE_DMA
	[ZONE_DMA] = 256,
#endif
#ifdef CONFIG_ZONE_DMA32
	[ZONE_DMA32] = 256,
#endif
	[ZONE_NORMAL] = 32,
#ifdef CONFIG_HIGHMEM
	[ZONE_HIGHMEM] = 0,
#endif
	[ZONE_MOVABLE] = 0,
};

static char * const zone_names[MAX_NR_ZONES] = {
#ifdef CONFIG_ZONE_DMA
	 "DMA",
#endif
#ifdef CONFIG_ZONE_DMA32
	 "DMA32",
#endif
	 "Normal",
#ifdef CONFIG_HIGHMEM
	 "HighMem",
#endif
	 "Movable",
#ifdef CONFIG_ZONE_DEVICE
	 "Device",
#endif
};

const char * const migratetype_names[MIGRATE_TYPES] = {
	"Unmovable",
	"Movable",
	"Reclaimable",
	"HighAtomic",
#ifdef CONFIG_CMA
	"CMA",
#endif
#ifdef CONFIG_MEMORY_ISOLATION
	"Isolate",
#endif
};

compound_page_dtor * const compound_page_dtors[NR_COMPOUND_DTORS] = {
	[NULL_COMPOUND_DTOR] = NULL,
	[COMPOUND_PAGE_DTOR] = free_compound_page,
#ifdef CONFIG_HUGETLB_PAGE
	[HUGETLB_PAGE_DTOR] = free_huge_page,
#endif
#ifdef CONFIG_TRANSPARENT_HUGEPAGE
	[TRANSHUGE_PAGE_DTOR] = free_transhuge_page,
#endif
};

int min_free_kbytes = 1024;
int user_min_free_kbytes = -1;
int watermark_boost_factor __read_mostly = 15000;
int watermark_scale_factor = 10;

static unsigned long nr_kernel_pages __initdata;
static unsigned long nr_all_pages __initdata;
static unsigned long dma_reserve __initdata;

static unsigned long arch_zone_lowest_possible_pfn[MAX_NR_ZONES] __initdata;
static unsigned long arch_zone_highest_possible_pfn[MAX_NR_ZONES] __initdata;
static unsigned long required_kernelcore __initdata;
static unsigned long required_kernelcore_percent __initdata;
static unsigned long required_movablecore __initdata;
static unsigned long required_movablecore_percent __initdata;
static unsigned long zone_movable_pfn[MAX_NUMNODES] __initdata;
bool mirrored_kernelcore __initdata_memblock;

/* movable_zone is the "real" zone pages in ZONE_MOVABLE are taken from */
int movable_zone;
EXPORT_SYMBOL(movable_zone);

#if MAX_NUMNODES > 1
unsigned int nr_node_ids __read_mostly = MAX_NUMNODES;
unsigned int nr_online_nodes __read_mostly = 1;
EXPORT_SYMBOL(nr_node_ids);
EXPORT_SYMBOL(nr_online_nodes);
#endif

int page_group_by_mobility_disabled __read_mostly;

bool deferred_struct_pages __meminitdata;

#ifdef CONFIG_DEFERRED_STRUCT_PAGE_INIT
/*
 * During boot we initialize deferred pages on-demand, as needed, but once
 * page_alloc_init_late() has finished, the deferred pages are all initialized,
 * and we can permanently disable that path.
 */
static DEFINE_STATIC_KEY_TRUE(deferred_pages);

static inline bool deferred_pages_enabled(void)
{
	return static_branch_unlikely(&deferred_pages);
}

/* Returns true if the struct page for the pfn is initialised */
static inline bool __meminit early_page_initialised(unsigned long pfn)
{
	int nid = early_pfn_to_nid(pfn);

	if (node_online(nid) && pfn >= NODE_DATA(nid)->first_deferred_pfn)
		return false;

	return true;
}

/*
 * Returns true when the remaining initialisation should be deferred until
 * later in the boot cycle when it can be parallelised.
 */
static bool __meminit
defer_init(int nid, unsigned long pfn, unsigned long end_pfn)
{
	static unsigned long prev_end_pfn, nr_initialised;

	if (early_page_ext_enabled())
		return false;
	/*
	 * prev_end_pfn static that contains the end of previous zone
	 * No need to protect because called very early in boot before smp_init.
	 */
	if (prev_end_pfn != end_pfn) {
		prev_end_pfn = end_pfn;
		nr_initialised = 0;
	}

	/* Always populate low zones for address-constrained allocations */
	if (end_pfn < pgdat_end_pfn(NODE_DATA(nid)))
		return false;

	if (NODE_DATA(nid)->first_deferred_pfn != ULONG_MAX)
		return true;
	/*
	 * We start only with one section of pages, more pages are added as
	 * needed until the rest of deferred pages are initialized.
	 */
	nr_initialised++;
	if ((nr_initialised > PAGES_PER_SECTION) &&
	    (pfn & (PAGES_PER_SECTION - 1)) == 0) {
		NODE_DATA(nid)->first_deferred_pfn = pfn;
		return true;
	}
	return false;
}
#else
static inline bool deferred_pages_enabled(void)
{
	return false;
}

static inline bool early_page_initialised(unsigned long pfn)
{
	return true;
}

static inline bool defer_init(int nid, unsigned long pfn, unsigned long end_pfn)
{
	return false;
}
#endif

/* Return a pointer to the bitmap storing bits affecting a block of pages */
static inline unsigned long *get_pageblock_bitmap(const struct page *page,
							unsigned long pfn)
{
#ifdef CONFIG_SPARSEMEM
	return section_to_usemap(__pfn_to_section(pfn));
#else
	return page_zone(page)->pageblock_flags;
#endif /* CONFIG_SPARSEMEM */
}

static inline int pfn_to_bitidx(const struct page *page, unsigned long pfn)
{
#ifdef CONFIG_SPARSEMEM
	pfn &= (PAGES_PER_SECTION-1);
#else
	pfn = pfn - pageblock_start_pfn(page_zone(page)->zone_start_pfn);
#endif /* CONFIG_SPARSEMEM */
	return (pfn >> pageblock_order) * NR_PAGEBLOCK_BITS;
}

static __always_inline
unsigned long __get_pfnblock_flags_mask(const struct page *page,
					unsigned long pfn,
					unsigned long mask)
{
	unsigned long *bitmap;
	unsigned long bitidx, word_bitidx;
	unsigned long word;

	bitmap = get_pageblock_bitmap(page, pfn);
	bitidx = pfn_to_bitidx(page, pfn);
	word_bitidx = bitidx / BITS_PER_LONG;
	bitidx &= (BITS_PER_LONG-1);
	/*
	 * This races, without locks, with set_pfnblock_flags_mask(). Ensure
	 * a consistent read of the memory array, so that results, even though
	 * racy, are not corrupted.
	 */
	word = READ_ONCE(bitmap[word_bitidx]);
	return (word >> bitidx) & mask;
}

/**
 * get_pfnblock_flags_mask - Return the requested group of flags for the pageblock_nr_pages block of pages
 * @page: The page within the block of interest
 * @pfn: The target page frame number
 * @mask: mask of bits that the caller is interested in
 *
 * Return: pageblock_bits flags
 */
unsigned long get_pfnblock_flags_mask(const struct page *page,
					unsigned long pfn, unsigned long mask)
{
	return __get_pfnblock_flags_mask(page, pfn, mask);
}

static __always_inline int get_pfnblock_migratetype(const struct page *page,
					unsigned long pfn)
{
	return __get_pfnblock_flags_mask(page, pfn, MIGRATETYPE_MASK);
}

/**
 * set_pfnblock_flags_mask - Set the requested group of flags for a pageblock_nr_pages block of pages
 * @page: The page within the block of interest
 * @flags: The flags to set
 * @pfn: The target page frame number
 * @mask: mask of bits that the caller is interested in
 */
void set_pfnblock_flags_mask(struct page *page, unsigned long flags,
					unsigned long pfn,
					unsigned long mask)
{
	unsigned long *bitmap;
	unsigned long bitidx, word_bitidx;
	unsigned long word;

	BUILD_BUG_ON(NR_PAGEBLOCK_BITS != 4);
	BUILD_BUG_ON(MIGRATE_TYPES > (1 << PB_migratetype_bits));

	bitmap = get_pageblock_bitmap(page, pfn);
	bitidx = pfn_to_bitidx(page, pfn);
	word_bitidx = bitidx / BITS_PER_LONG;
	bitidx &= (BITS_PER_LONG-1);

	VM_BUG_ON_PAGE(!zone_spans_pfn(page_zone(page), pfn), page);

	mask <<= bitidx;
	flags <<= bitidx;

	word = READ_ONCE(bitmap[word_bitidx]);
	do {
	} while (!try_cmpxchg(&bitmap[word_bitidx], &word, (word & ~mask) | flags));
}

void set_pageblock_migratetype(struct page *page, int migratetype)
{
	if (unlikely(page_group_by_mobility_disabled &&
		     migratetype < MIGRATE_PCPTYPES))
		migratetype = MIGRATE_UNMOVABLE;

	set_pfnblock_flags_mask(page, (unsigned long)migratetype,
				page_to_pfn(page), MIGRATETYPE_MASK);
}

#ifdef CONFIG_DEBUG_VM
static int page_outside_zone_boundaries(struct zone *zone, struct page *page)
{
	int ret = 0;
	unsigned seq;
	unsigned long pfn = page_to_pfn(page);
	unsigned long sp, start_pfn;

	do {
		seq = zone_span_seqbegin(zone);
		start_pfn = zone->zone_start_pfn;
		sp = zone->spanned_pages;
		if (!zone_spans_pfn(zone, pfn))
			ret = 1;
	} while (zone_span_seqretry(zone, seq));

	if (ret)
		pr_err("page 0x%lx outside node %d zone %s [ 0x%lx - 0x%lx ]\n",
			pfn, zone_to_nid(zone), zone->name,
			start_pfn, start_pfn + sp);

	return ret;
}

static int page_is_consistent(struct zone *zone, struct page *page)
{
	if (zone != page_zone(page))
		return 0;

	return 1;
}
/*
 * Temporary debugging check for pages not lying within a given zone.
 */
static int __maybe_unused bad_range(struct zone *zone, struct page *page)
{
	if (page_outside_zone_boundaries(zone, page))
		return 1;
	if (!page_is_consistent(zone, page))
		return 1;

	return 0;
}
#else
static inline int __maybe_unused bad_range(struct zone *zone, struct page *page)
{
	return 0;
}
#endif

static void bad_page(struct page *page, const char *reason)
{
	static unsigned long resume;
	static unsigned long nr_shown;
	static unsigned long nr_unshown;

	/*
	 * Allow a burst of 60 reports, then keep quiet for that minute;
	 * or allow a steady drip of one report per second.
	 */
	if (nr_shown == 60) {
		if (time_before(jiffies, resume)) {
			nr_unshown++;
			goto out;
		}
		if (nr_unshown) {
			pr_alert(
			      "BUG: Bad page state: %lu messages suppressed\n",
				nr_unshown);
			nr_unshown = 0;
		}
		nr_shown = 0;
	}
	if (nr_shown++ == 0)
		resume = jiffies + 60 * HZ;

	pr_alert("BUG: Bad page state in process %s  pfn:%05lx\n",
		current->comm, page_to_pfn(page));
	dump_page(page, reason);

	print_modules();
	dump_stack();
out:
	/* Leave bad fields for debug, except PageBuddy could make trouble */
	page_mapcount_reset(page); /* remove PageBuddy */
	add_taint(TAINT_BAD_PAGE, LOCKDEP_NOW_UNRELIABLE);
}

static inline unsigned int order_to_pindex(int migratetype, int order)
{
	int base = order;

#ifdef CONFIG_TRANSPARENT_HUGEPAGE
	if (order > PAGE_ALLOC_COSTLY_ORDER) {
		VM_BUG_ON(order != pageblock_order);
		return NR_LOWORDER_PCP_LISTS;
	}
#else
	VM_BUG_ON(order > PAGE_ALLOC_COSTLY_ORDER);
#endif

	return (MIGRATE_PCPTYPES * base) + migratetype;
}

static inline int pindex_to_order(unsigned int pindex)
{
	int order = pindex / MIGRATE_PCPTYPES;

#ifdef CONFIG_TRANSPARENT_HUGEPAGE
	if (pindex == NR_LOWORDER_PCP_LISTS)
		order = pageblock_order;
#else
	VM_BUG_ON(order > PAGE_ALLOC_COSTLY_ORDER);
#endif

	return order;
}

static inline bool pcp_allowed_order(unsigned int order)
{
	if (order <= PAGE_ALLOC_COSTLY_ORDER)
		return true;
#ifdef CONFIG_TRANSPARENT_HUGEPAGE
	if (order == pageblock_order)
		return true;
#endif
	return false;
}

static inline void free_the_page(struct page *page, unsigned int order)
{
	if (pcp_allowed_order(order))		/* Via pcp? */
		free_unref_page(page, order);
	else
		__free_pages_ok(page, order, FPI_NONE);
}

/*
 * Higher-order pages are called "compound pages".  They are structured thusly:
 *
 * The first PAGE_SIZE page is called the "head page" and have PG_head set.
 *
 * The remaining PAGE_SIZE pages are called "tail pages". PageTail() is encoded
 * in bit 0 of page->compound_head. The rest of bits is pointer to head page.
 *
 * The first tail page's ->compound_dtor holds the offset in array of compound
 * page destructors. See compound_page_dtors.
 *
 * The first tail page's ->compound_order holds the order of allocation.
 * This usage means that zero-order pages may not be compound.
 */

void free_compound_page(struct page *page)
{
	mem_cgroup_uncharge(page_folio(page));
	free_the_page(page, compound_order(page));
}

static void prep_compound_head(struct page *page, unsigned int order)
{
	struct folio *folio = (struct folio *)page;

	set_compound_page_dtor(page, COMPOUND_PAGE_DTOR);
	set_compound_order(page, order);
	atomic_set(&folio->_entire_mapcount, -1);
	atomic_set(&folio->_nr_pages_mapped, 0);
	atomic_set(&folio->_pincount, 0);
}

static void prep_compound_tail(struct page *head, int tail_idx)
{
	struct page *p = head + tail_idx;

	p->mapping = TAIL_MAPPING;
	set_compound_head(p, head);
	set_page_private(p, 0);
}

void prep_compound_page(struct page *page, unsigned int order)
{
	int i;
	int nr_pages = 1 << order;

	__SetPageHead(page);
	for (i = 1; i < nr_pages; i++)
		prep_compound_tail(page, i);

	prep_compound_head(page, order);
}

void destroy_large_folio(struct folio *folio)
{
	enum compound_dtor_id dtor = folio->_folio_dtor;

	VM_BUG_ON_FOLIO(dtor >= NR_COMPOUND_DTORS, folio);
	compound_page_dtors[dtor](&folio->page);
}

#ifdef CONFIG_DEBUG_PAGEALLOC
unsigned int _debug_guardpage_minorder;

bool _debug_pagealloc_enabled_early __read_mostly
			= IS_ENABLED(CONFIG_DEBUG_PAGEALLOC_ENABLE_DEFAULT);
EXPORT_SYMBOL(_debug_pagealloc_enabled_early);
DEFINE_STATIC_KEY_FALSE(_debug_pagealloc_enabled);
EXPORT_SYMBOL(_debug_pagealloc_enabled);

DEFINE_STATIC_KEY_FALSE(_debug_guardpage_enabled);

static int __init early_debug_pagealloc(char *buf)
{
	return kstrtobool(buf, &_debug_pagealloc_enabled_early);
}
early_param("debug_pagealloc", early_debug_pagealloc);

static int __init debug_guardpage_minorder_setup(char *buf)
{
	unsigned long res;

	if (kstrtoul(buf, 10, &res) < 0 ||  res > MAX_ORDER / 2) {
		pr_err("Bad debug_guardpage_minorder value\n");
		return 0;
	}
	_debug_guardpage_minorder = res;
	pr_info("Setting debug_guardpage_minorder to %lu\n", res);
	return 0;
}
early_param("debug_guardpage_minorder", debug_guardpage_minorder_setup);

static inline bool set_page_guard(struct zone *zone, struct page *page,
				unsigned int order, int migratetype)
{
	if (!debug_guardpage_enabled())
		return false;

	if (order >= debug_guardpage_minorder())
		return false;

	__SetPageGuard(page);
	INIT_LIST_HEAD(&page->buddy_list);
	set_page_private(page, order);
	/* Guard pages are not available for any usage */
	if (!is_migrate_isolate(migratetype))
		__mod_zone_freepage_state(zone, -(1 << order), migratetype);

	return true;
}

static inline void clear_page_guard(struct zone *zone, struct page *page,
				unsigned int order, int migratetype)
{
	if (!debug_guardpage_enabled())
		return;

	__ClearPageGuard(page);

	set_page_private(page, 0);
	if (!is_migrate_isolate(migratetype))
		__mod_zone_freepage_state(zone, (1 << order), migratetype);
}
#else
static inline bool set_page_guard(struct zone *zone, struct page *page,
			unsigned int order, int migratetype) { return false; }
static inline void clear_page_guard(struct zone *zone, struct page *page,
				unsigned int order, int migratetype) {}
#endif

/*
 * Enable static keys related to various memory debugging and hardening options.
 * Some override others, and depend on early params that are evaluated in the
 * order of appearance. So we need to first gather the full picture of what was
 * enabled, and then make decisions.
 */
void __init init_mem_debugging_and_hardening(void)
{
	bool page_poisoning_requested = false;

#ifdef CONFIG_PAGE_POISONING
	/*
	 * Page poisoning is debug page alloc for some arches. If
	 * either of those options are enabled, enable poisoning.
	 */
	if (page_poisoning_enabled() ||
	     (!IS_ENABLED(CONFIG_ARCH_SUPPORTS_DEBUG_PAGEALLOC) &&
	      debug_pagealloc_enabled())) {
		static_branch_enable(&_page_poisoning_enabled);
		page_poisoning_requested = true;
	}
#endif

	if ((_init_on_alloc_enabled_early || _init_on_free_enabled_early) &&
	    page_poisoning_requested) {
		pr_info("mem auto-init: CONFIG_PAGE_POISONING is on, "
			"will take precedence over init_on_alloc and init_on_free\n");
		_init_on_alloc_enabled_early = false;
		_init_on_free_enabled_early = false;
	}

	if (_init_on_alloc_enabled_early)
		static_branch_enable(&init_on_alloc);
	else
		static_branch_disable(&init_on_alloc);

	if (_init_on_free_enabled_early)
		static_branch_enable(&init_on_free);
	else
		static_branch_disable(&init_on_free);

	if (IS_ENABLED(CONFIG_KMSAN) &&
	    (_init_on_alloc_enabled_early || _init_on_free_enabled_early))
		pr_info("mem auto-init: please make sure init_on_alloc and init_on_free are disabled when running KMSAN\n");

#ifdef CONFIG_DEBUG_PAGEALLOC
	if (!debug_pagealloc_enabled())
		return;

	static_branch_enable(&_debug_pagealloc_enabled);

	if (!debug_guardpage_minorder())
		return;

	static_branch_enable(&_debug_guardpage_enabled);
#endif
}

static inline void set_buddy_order(struct page *page, unsigned int order)
{
	set_page_private(page, order);
	__SetPageBuddy(page);
}

#ifdef CONFIG_COMPACTION
static inline struct capture_control *task_capc(struct zone *zone)
{
	struct capture_control *capc = current->capture_control;

	return unlikely(capc) &&
		!(current->flags & PF_KTHREAD) &&
		!capc->page &&
		capc->cc->zone == zone ? capc : NULL;
}

static inline bool
compaction_capture(struct capture_control *capc, struct page *page,
		   int order, int migratetype)
{
	if (!capc || order != capc->cc->order)
		return false;

	/* Do not accidentally pollute CMA or isolated regions*/
	if (is_migrate_cma(migratetype) ||
	    is_migrate_isolate(migratetype))
		return false;

	/*
	 * Do not let lower order allocations pollute a movable pageblock.
	 * This might let an unmovable request use a reclaimable pageblock
	 * and vice-versa but no more than normal fallback logic which can
	 * have trouble finding a high-order free page.
	 */
	if (order < pageblock_order && migratetype == MIGRATE_MOVABLE)
		return false;

	capc->page = page;
	return true;
}

#else
static inline struct capture_control *task_capc(struct zone *zone)
{
	return NULL;
}

static inline bool
compaction_capture(struct capture_control *capc, struct page *page,
		   int order, int migratetype)
{
	return false;
}
#endif /* CONFIG_COMPACTION */

/* Used for pages not on another list */
static inline void add_to_free_list(struct page *page, struct zone *zone,
				    unsigned int order, int migratetype)
{
	struct free_area *area = &zone->free_area[order];

	list_add(&page->buddy_list, &area->free_list[migratetype]);
	area->nr_free++;
}

/* Used for pages not on another list */
static inline void add_to_free_list_tail(struct page *page, struct zone *zone,
					 unsigned int order, int migratetype)
{
	struct free_area *area = &zone->free_area[order];

	list_add_tail(&page->buddy_list, &area->free_list[migratetype]);
	area->nr_free++;
}

/*
 * Used for pages which are on another list. Move the pages to the tail
 * of the list - so the moved pages won't immediately be considered for
 * allocation again (e.g., optimization for memory onlining).
 */
static inline void move_to_free_list(struct page *page, struct zone *zone,
				     unsigned int order, int migratetype)
{
	struct free_area *area = &zone->free_area[order];

	list_move_tail(&page->buddy_list, &area->free_list[migratetype]);
}

static inline void del_page_from_free_list(struct page *page, struct zone *zone,
					   unsigned int order)
{
	/* clear reported state and update reported page count */
	if (page_reported(page))
		__ClearPageReported(page);

	list_del(&page->buddy_list);
	__ClearPageBuddy(page);
	set_page_private(page, 0);
	zone->free_area[order].nr_free--;
}

/*
 * If this is not the largest possible page, check if the buddy
 * of the next-highest order is free. If it is, it's possible
 * that pages are being freed that will coalesce soon. In case,
 * that is happening, add the free page to the tail of the list
 * so it's less likely to be used soon and more likely to be merged
 * as a higher order page
 */
static inline bool
buddy_merge_likely(unsigned long pfn, unsigned long buddy_pfn,
		   struct page *page, unsigned int order)
{
	unsigned long higher_page_pfn;
	struct page *higher_page;

	if (order >= MAX_ORDER - 2)
		return false;

	higher_page_pfn = buddy_pfn & pfn;
	higher_page = page + (higher_page_pfn - pfn);

	return find_buddy_page_pfn(higher_page, higher_page_pfn, order + 1,
			NULL) != NULL;
}

/*
 * Freeing function for a buddy system allocator.
 *
 * The concept of a buddy system is to maintain direct-mapped table
 * (containing bit values) for memory blocks of various "orders".
 * The bottom level table contains the map for the smallest allocatable
 * units of memory (here, pages), and each level above it describes
 * pairs of units from the levels below, hence, "buddies".
 * At a high level, all that happens here is marking the table entry
 * at the bottom level available, and propagating the changes upward
 * as necessary, plus some accounting needed to play nicely with other
 * parts of the VM system.
 * At each level, we keep a list of pages, which are heads of continuous
 * free pages of length of (1 << order) and marked with PageBuddy.
 * Page's order is recorded in page_private(page) field.
 * So when we are allocating or freeing one, we can derive the state of the
 * other.  That is, if we allocate a small block, and both were
 * free, the remainder of the region must be split into blocks.
 * If a block is freed, and its buddy is also free, then this
 * triggers coalescing into a block of larger size.
 *
 * -- nyc
 */

static inline void __free_one_page(struct page *page,
		unsigned long pfn,
		struct zone *zone, unsigned int order,
		int migratetype, fpi_t fpi_flags)
{
	struct capture_control *capc = task_capc(zone);
	unsigned long buddy_pfn = 0;
	unsigned long combined_pfn;
	struct page *buddy;
	bool to_tail;

	VM_BUG_ON(!zone_is_initialized(zone));
	VM_BUG_ON_PAGE(page->flags & PAGE_FLAGS_CHECK_AT_PREP, page);

	VM_BUG_ON(migratetype == -1);
	if (likely(!is_migrate_isolate(migratetype)))
		__mod_zone_freepage_state(zone, 1 << order, migratetype);

	VM_BUG_ON_PAGE(pfn & ((1 << order) - 1), page);
	VM_BUG_ON_PAGE(bad_range(zone, page), page);

	while (order < MAX_ORDER - 1) {
		if (compaction_capture(capc, page, order, migratetype)) {
			__mod_zone_freepage_state(zone, -(1 << order),
								migratetype);
			return;
		}

		buddy = find_buddy_page_pfn(page, pfn, order, &buddy_pfn);
		if (!buddy)
			goto done_merging;

		if (unlikely(order >= pageblock_order)) {
			/*
			 * We want to prevent merge between freepages on pageblock
			 * without fallbacks and normal pageblock. Without this,
			 * pageblock isolation could cause incorrect freepage or CMA
			 * accounting or HIGHATOMIC accounting.
			 */
			int buddy_mt = get_pageblock_migratetype(buddy);

			if (migratetype != buddy_mt
					&& (!migratetype_is_mergeable(migratetype) ||
						!migratetype_is_mergeable(buddy_mt)))
				goto done_merging;
		}

		/*
		 * Our buddy is free or it is CONFIG_DEBUG_PAGEALLOC guard page,
		 * merge with it and move up one order.
		 */
		if (page_is_guard(buddy))
			clear_page_guard(zone, buddy, order, migratetype);
		else
			del_page_from_free_list(buddy, zone, order);
		combined_pfn = buddy_pfn & pfn;
		page = page + (combined_pfn - pfn);
		pfn = combined_pfn;
		order++;
	}

done_merging:
	set_buddy_order(page, order);

	if (fpi_flags & FPI_TO_TAIL)
		to_tail = true;
	else if (is_shuffle_order(order))
		to_tail = shuffle_pick_tail();
	else
		to_tail = buddy_merge_likely(pfn, buddy_pfn, page, order);

	if (to_tail)
		add_to_free_list_tail(page, zone, order, migratetype);
	else
		add_to_free_list(page, zone, order, migratetype);

	/* Notify page reporting subsystem of freed page */
	if (!(fpi_flags & FPI_SKIP_REPORT_NOTIFY))
		page_reporting_notify_free(order);
}

/**
 * split_free_page() -- split a free page at split_pfn_offset
 * @free_page:		the original free page
 * @order:		the order of the page
 * @split_pfn_offset:	split offset within the page
 *
 * Return -ENOENT if the free page is changed, otherwise 0
 *
 * It is used when the free page crosses two pageblocks with different migratetypes
 * at split_pfn_offset within the page. The split free page will be put into
 * separate migratetype lists afterwards. Otherwise, the function achieves
 * nothing.
 */
int split_free_page(struct page *free_page,
			unsigned int order, unsigned long split_pfn_offset)
{
	struct zone *zone = page_zone(free_page);
	unsigned long free_page_pfn = page_to_pfn(free_page);
	unsigned long pfn;
	unsigned long flags;
	int free_page_order;
	int mt;
	int ret = 0;

	if (split_pfn_offset == 0)
		return ret;

	spin_lock_irqsave(&zone->lock, flags);

	if (!PageBuddy(free_page) || buddy_order(free_page) != order) {
		ret = -ENOENT;
		goto out;
	}

	mt = get_pageblock_migratetype(free_page);
	if (likely(!is_migrate_isolate(mt)))
		__mod_zone_freepage_state(zone, -(1UL << order), mt);

	del_page_from_free_list(free_page, zone, order);
	for (pfn = free_page_pfn;
	     pfn < free_page_pfn + (1UL << order);) {
		int mt = get_pfnblock_migratetype(pfn_to_page(pfn), pfn);

		free_page_order = min_t(unsigned int,
					pfn ? __ffs(pfn) : order,
					__fls(split_pfn_offset));
		__free_one_page(pfn_to_page(pfn), pfn, zone, free_page_order,
				mt, FPI_NONE);
		pfn += 1UL << free_page_order;
		split_pfn_offset -= (1UL << free_page_order);
		/* we have done the first part, now switch to second part */
		if (split_pfn_offset == 0)
			split_pfn_offset = (1UL << order) - (pfn - free_page_pfn);
	}
out:
	spin_unlock_irqrestore(&zone->lock, flags);
	return ret;
}
/*
 * A bad page could be due to a number of fields. Instead of multiple branches,
 * try and check multiple fields with one check. The caller must do a detailed
 * check if necessary.
 */
static inline bool page_expected_state(struct page *page,
					unsigned long check_flags)
{
	if (unlikely(atomic_read(&page->_mapcount) != -1))
		return false;

	if (unlikely((unsigned long)page->mapping |
			page_ref_count(page) |
#ifdef CONFIG_MEMCG
			page->memcg_data |
#endif
			(page->flags & check_flags)))
		return false;

	return true;
}

static const char *page_bad_reason(struct page *page, unsigned long flags)
{
	const char *bad_reason = NULL;

	if (unlikely(atomic_read(&page->_mapcount) != -1))
		bad_reason = "nonzero mapcount";
	if (unlikely(page->mapping != NULL))
		bad_reason = "non-NULL mapping";
	if (unlikely(page_ref_count(page) != 0))
		bad_reason = "nonzero _refcount";
	if (unlikely(page->flags & flags)) {
		if (flags == PAGE_FLAGS_CHECK_AT_PREP)
			bad_reason = "PAGE_FLAGS_CHECK_AT_PREP flag(s) set";
		else
			bad_reason = "PAGE_FLAGS_CHECK_AT_FREE flag(s) set";
	}
#ifdef CONFIG_MEMCG
	if (unlikely(page->memcg_data))
		bad_reason = "page still charged to cgroup";
#endif
	return bad_reason;
}

static void free_page_is_bad_report(struct page *page)
{
	bad_page(page,
		 page_bad_reason(page, PAGE_FLAGS_CHECK_AT_FREE));
}

static inline bool free_page_is_bad(struct page *page)
{
	if (likely(page_expected_state(page, PAGE_FLAGS_CHECK_AT_FREE)))
		return false;

	/* Something has gone sideways, find it */
	free_page_is_bad_report(page);
	return true;
}

static int free_tail_pages_check(struct page *head_page, struct page *page)
{
	struct folio *folio = (struct folio *)head_page;
	int ret = 1;

	/*
	 * We rely page->lru.next never has bit 0 set, unless the page
	 * is PageTail(). Let's make sure that's true even for poisoned ->lru.
	 */
	BUILD_BUG_ON((unsigned long)LIST_POISON1 & 1);

	if (!IS_ENABLED(CONFIG_DEBUG_VM)) {
		ret = 0;
		goto out;
	}
	switch (page - head_page) {
	case 1:
		/* the first tail page: these may be in place of ->mapping */
		if (unlikely(folio_entire_mapcount(folio))) {
			bad_page(page, "nonzero entire_mapcount");
			goto out;
		}
		if (unlikely(atomic_read(&folio->_nr_pages_mapped))) {
			bad_page(page, "nonzero nr_pages_mapped");
			goto out;
		}
		if (unlikely(atomic_read(&folio->_pincount))) {
			bad_page(page, "nonzero pincount");
			goto out;
		}
		break;
	case 2:
		/*
		 * the second tail page: ->mapping is
		 * deferred_list.next -- ignore value.
		 */
		break;
	default:
		if (page->mapping != TAIL_MAPPING) {
			bad_page(page, "corrupted mapping in tail page");
			goto out;
		}
		break;
	}
	if (unlikely(!PageTail(page))) {
		bad_page(page, "PageTail not set");
		goto out;
	}
	if (unlikely(compound_head(page) != head_page)) {
		bad_page(page, "compound_head not consistent");
		goto out;
	}
	ret = 0;
out:
	page->mapping = NULL;
	clear_compound_head(page);
	return ret;
}

/*
 * Skip KASAN memory poisoning when either:
 *
 * 1. Deferred memory initialization has not yet completed,
 *    see the explanation below.
 * 2. Skipping poisoning is requested via FPI_SKIP_KASAN_POISON,
 *    see the comment next to it.
 * 3. Skipping poisoning is requested via __GFP_SKIP_KASAN_POISON,
 *    see the comment next to it.
 * 4. The allocation is excluded from being checked due to sampling,
 *    see the call to kasan_unpoison_pages.
 *
 * Poisoning pages during deferred memory init will greatly lengthen the
 * process and cause problem in large memory systems as the deferred pages
 * initialization is done with interrupt disabled.
 *
 * Assuming that there will be no reference to those newly initialized
 * pages before they are ever allocated, this should have no effect on
 * KASAN memory tracking as the poison will be properly inserted at page
 * allocation time. The only corner case is when pages are allocated by
 * on-demand allocation and then freed again before the deferred pages
 * initialization is done, but this is not likely to happen.
 */
static inline bool should_skip_kasan_poison(struct page *page, fpi_t fpi_flags)
{
	return deferred_pages_enabled() ||
	       (!IS_ENABLED(CONFIG_KASAN_GENERIC) &&
		(fpi_flags & FPI_SKIP_KASAN_POISON)) ||
	       PageSkipKASanPoison(page);
}

static void kernel_init_pages(struct page *page, int numpages)
{
	int i;

	/* s390's use of memset() could override KASAN redzones. */
	kasan_disable_current();
	for (i = 0; i < numpages; i++)
		clear_highpage_kasan_tagged(page + i);
	kasan_enable_current();
}

static __always_inline bool free_pages_prepare(struct page *page,
			unsigned int order, bool check_free, fpi_t fpi_flags)
{
	int bad = 0;
	bool init = want_init_on_free();

	VM_BUG_ON_PAGE(PageTail(page), page);

	trace_mm_page_free(page, order);
	kmsan_free_page(page, order);

	if (unlikely(PageHWPoison(page)) && !order) {
		/*
		 * Do not let hwpoison pages hit pcplists/buddy
		 * Untie memcg state and reset page's owner
		 */
		if (memcg_kmem_enabled() && PageMemcgKmem(page))
			__memcg_kmem_uncharge_page(page, order);
		reset_page_owner(page, order);
		page_table_check_free(page, order);
		return false;
	}

	/*
	 * Check tail pages before head page information is cleared to
	 * avoid checking PageCompound for order-0 pages.
	 */
	if (unlikely(order)) {
		bool compound = PageCompound(page);
		int i;

		VM_BUG_ON_PAGE(compound && compound_order(page) != order, page);

		if (compound)
			ClearPageHasHWPoisoned(page);
		for (i = 1; i < (1 << order); i++) {
			if (compound)
				bad += free_tail_pages_check(page, page + i);
			if (unlikely(free_page_is_bad(page + i))) {
				bad++;
				continue;
			}
			(page + i)->flags &= ~PAGE_FLAGS_CHECK_AT_PREP;
		}
	}
	if (PageMappingFlags(page))
		page->mapping = NULL;
	if (memcg_kmem_enabled() && PageMemcgKmem(page))
		__memcg_kmem_uncharge_page(page, order);
	if (check_free && free_page_is_bad(page))
		bad++;
	if (bad)
		return false;

	page_cpupid_reset_last(page);
	page->flags &= ~PAGE_FLAGS_CHECK_AT_PREP;
	reset_page_owner(page, order);
	page_table_check_free(page, order);

	if (!PageHighMem(page)) {
		debug_check_no_locks_freed(page_address(page),
					   PAGE_SIZE << order);
		debug_check_no_obj_freed(page_address(page),
					   PAGE_SIZE << order);
	}

	kernel_poison_pages(page, 1 << order);

	/*
	 * As memory initialization might be integrated into KASAN,
	 * KASAN poisoning and memory initialization code must be
	 * kept together to avoid discrepancies in behavior.
	 *
	 * With hardware tag-based KASAN, memory tags must be set before the
	 * page becomes unavailable via debug_pagealloc or arch_free_page.
	 */
	if (!should_skip_kasan_poison(page, fpi_flags)) {
		kasan_poison_pages(page, order, init);

		/* Memory is already initialized if KASAN did it internally. */
		if (kasan_has_integrated_init())
			init = false;
	}
	if (init)
		kernel_init_pages(page, 1 << order);

	/*
	 * arch_free_page() can make the page's contents inaccessible.  s390
	 * does this.  So nothing which can access the page's contents should
	 * happen after this.
	 */
	arch_free_page(page, order);

	debug_pagealloc_unmap_pages(page, 1 << order);

	return true;
}

#ifdef CONFIG_DEBUG_VM
/*
 * With DEBUG_VM enabled, order-0 pages are checked immediately when being freed
 * to pcp lists. With debug_pagealloc also enabled, they are also rechecked when
 * moved from pcp lists to free lists.
 */
static bool free_pcp_prepare(struct page *page, unsigned int order)
{
	return free_pages_prepare(page, order, true, FPI_NONE);
}

/* return true if this page has an inappropriate state */
static bool bulkfree_pcp_prepare(struct page *page)
{
	if (debug_pagealloc_enabled_static())
		return free_page_is_bad(page);
	else
		return false;
}
#else
/*
 * With DEBUG_VM disabled, order-0 pages being freed are checked only when
 * moving from pcp lists to free list in order to reduce overhead. With
 * debug_pagealloc enabled, they are checked also immediately when being freed
 * to the pcp lists.
 */
static bool free_pcp_prepare(struct page *page, unsigned int order)
{
	if (debug_pagealloc_enabled_static())
		return free_pages_prepare(page, order, true, FPI_NONE);
	else
		return free_pages_prepare(page, order, false, FPI_NONE);
}

static bool bulkfree_pcp_prepare(struct page *page)
{
	return free_page_is_bad(page);
}
#endif /* CONFIG_DEBUG_VM */

/*
 * Frees a number of pages from the PCP lists
 * Assumes all pages on list are in same zone.
 * count is the number of pages to free.
 */
static void free_pcppages_bulk(struct zone *zone, int count,
					struct per_cpu_pages *pcp,
					int pindex)
{
	unsigned long flags;
	int min_pindex = 0;
	int max_pindex = NR_PCP_LISTS - 1;
	unsigned int order;
	bool isolated_pageblocks;
	struct page *page;

	/*
	 * Ensure proper count is passed which otherwise would stuck in the
	 * below while (list_empty(list)) loop.
	 */
	count = min(pcp->count, count);

	/* Ensure requested pindex is drained first. */
	pindex = pindex - 1;

	spin_lock_irqsave(&zone->lock, flags);
	isolated_pageblocks = has_isolate_pageblock(zone);

	while (count > 0) {
		struct list_head *list;
		int nr_pages;

		/* Remove pages from lists in a round-robin fashion. */
		do {
			if (++pindex > max_pindex)
				pindex = min_pindex;
			list = &pcp->lists[pindex];
			if (!list_empty(list))
				break;

			if (pindex == max_pindex)
				max_pindex--;
			if (pindex == min_pindex)
				min_pindex++;
		} while (1);

		order = pindex_to_order(pindex);
		nr_pages = 1 << order;
		do {
			int mt;

			page = list_last_entry(list, struct page, pcp_list);
			mt = get_pcppage_migratetype(page);

			/* must delete to avoid corrupting pcp list */
			list_del(&page->pcp_list);
			count -= nr_pages;
			pcp->count -= nr_pages;

			if (bulkfree_pcp_prepare(page))
				continue;

			/* MIGRATE_ISOLATE page should not go to pcplists */
			VM_BUG_ON_PAGE(is_migrate_isolate(mt), page);
			/* Pageblock could have been isolated meanwhile */
			if (unlikely(isolated_pageblocks))
				mt = get_pageblock_migratetype(page);

			__free_one_page(page, page_to_pfn(page), zone, order, mt, FPI_NONE);
			trace_mm_page_pcpu_drain(page, order, mt);
		} while (count > 0 && !list_empty(list));
	}

	spin_unlock_irqrestore(&zone->lock, flags);
}

static void free_one_page(struct zone *zone,
				struct page *page, unsigned long pfn,
				unsigned int order,
				int migratetype, fpi_t fpi_flags)
{
	unsigned long flags;

	spin_lock_irqsave(&zone->lock, flags);
	if (unlikely(has_isolate_pageblock(zone) ||
		is_migrate_isolate(migratetype))) {
		migratetype = get_pfnblock_migratetype(page, pfn);
	}
	__free_one_page(page, pfn, zone, order, migratetype, fpi_flags);
	spin_unlock_irqrestore(&zone->lock, flags);
}

static void __meminit __init_single_page(struct page *page, unsigned long pfn,
				unsigned long zone, int nid)
{
	mm_zero_struct_page(page);
	set_page_links(page, zone, nid, pfn);
	init_page_count(page);
	page_mapcount_reset(page);
	page_cpupid_reset_last(page);
	page_kasan_tag_reset(page);

	INIT_LIST_HEAD(&page->lru);
#ifdef WANT_PAGE_VIRTUAL
	/* The shift won't overflow because ZONE_NORMAL is below 4G. */
	if (!is_highmem_idx(zone))
		set_page_address(page, __va(pfn << PAGE_SHIFT));
#endif
}

#ifdef CONFIG_DEFERRED_STRUCT_PAGE_INIT
static void __meminit init_reserved_page(unsigned long pfn)
{
	pg_data_t *pgdat;
	int nid, zid;

	if (early_page_initialised(pfn))
		return;

	nid = early_pfn_to_nid(pfn);
	pgdat = NODE_DATA(nid);

	for (zid = 0; zid < MAX_NR_ZONES; zid++) {
		struct zone *zone = &pgdat->node_zones[zid];

		if (zone_spans_pfn(zone, pfn))
			break;
	}
	__init_single_page(pfn_to_page(pfn), pfn, zid, nid);
}
#else
static inline void init_reserved_page(unsigned long pfn)
{
}
#endif /* CONFIG_DEFERRED_STRUCT_PAGE_INIT */

/*
 * Initialised pages do not have PageReserved set. This function is
 * called for each range allocated by the bootmem allocator and
 * marks the pages PageReserved. The remaining valid pages are later
 * sent to the buddy page allocator.
 */
void __meminit reserve_bootmem_region(phys_addr_t start, phys_addr_t end)
{
	unsigned long start_pfn = PFN_DOWN(start);
	unsigned long end_pfn = PFN_UP(end);

	for (; start_pfn < end_pfn; start_pfn++) {
		if (pfn_valid(start_pfn)) {
			struct page *page = pfn_to_page(start_pfn);

			init_reserved_page(start_pfn);

			/* Avoid false-positive PageTail() */
			INIT_LIST_HEAD(&page->lru);

			/*
			 * no need for atomic set_bit because the struct
			 * page is not visible yet so nobody should
			 * access it yet.
			 */
			__SetPageReserved(page);
		}
	}
}

static void __free_pages_ok(struct page *page, unsigned int order,
			    fpi_t fpi_flags)
{
	unsigned long flags;
	int migratetype;
	unsigned long pfn = page_to_pfn(page);
	struct zone *zone = page_zone(page);

	if (!free_pages_prepare(page, order, true, fpi_flags))
		return;

	/*
	 * Calling get_pfnblock_migratetype() without spin_lock_irqsave() here
	 * is used to avoid calling get_pfnblock_migratetype() under the lock.
	 * This will reduce the lock holding time.
	 */
	migratetype = get_pfnblock_migratetype(page, pfn);

	spin_lock_irqsave(&zone->lock, flags);
	if (unlikely(has_isolate_pageblock(zone) ||
		is_migrate_isolate(migratetype))) {
		migratetype = get_pfnblock_migratetype(page, pfn);
	}
	__free_one_page(page, pfn, zone, order, migratetype, fpi_flags);
	spin_unlock_irqrestore(&zone->lock, flags);

	__count_vm_events(PGFREE, 1 << order);
}

void __free_pages_core(struct page *page, unsigned int order)
{
	unsigned int nr_pages = 1 << order;
	struct page *p = page;
	unsigned int loop;

	/*
	 * When initializing the memmap, __init_single_page() sets the refcount
	 * of all pages to 1 ("allocated"/"not free"). We have to set the
	 * refcount of all involved pages to 0.
	 */
	prefetchw(p);
	for (loop = 0; loop < (nr_pages - 1); loop++, p++) {
		prefetchw(p + 1);
		__ClearPageReserved(p);
		set_page_count(p, 0);
	}
	__ClearPageReserved(p);
	set_page_count(p, 0);

	atomic_long_add(nr_pages, &page_zone(page)->managed_pages);

	/*
	 * Bypass PCP and place fresh pages right to the tail, primarily
	 * relevant for memory onlining.
	 */
	__free_pages_ok(page, order, FPI_TO_TAIL | FPI_SKIP_KASAN_POISON);
}

#ifdef CONFIG_NUMA

/*
 * During memory init memblocks map pfns to nids. The search is expensive and
 * this caches recent lookups. The implementation of __early_pfn_to_nid
 * treats start/end as pfns.
 */
struct mminit_pfnnid_cache {
	unsigned long last_start;
	unsigned long last_end;
	int last_nid;
};

static struct mminit_pfnnid_cache early_pfnnid_cache __meminitdata;

/*
 * Required by SPARSEMEM. Given a PFN, return what node the PFN is on.
 */
static int __meminit __early_pfn_to_nid(unsigned long pfn,
					struct mminit_pfnnid_cache *state)
{
	unsigned long start_pfn, end_pfn;
	int nid;

	if (state->last_start <= pfn && pfn < state->last_end)
		return state->last_nid;

	nid = memblock_search_pfn_nid(pfn, &start_pfn, &end_pfn);
	if (nid != NUMA_NO_NODE) {
		state->last_start = start_pfn;
		state->last_end = end_pfn;
		state->last_nid = nid;
	}

	return nid;
}

int __meminit early_pfn_to_nid(unsigned long pfn)
{
	static DEFINE_SPINLOCK(early_pfn_lock);
	int nid;

	spin_lock(&early_pfn_lock);
	nid = __early_pfn_to_nid(pfn, &early_pfnnid_cache);
	if (nid < 0)
		nid = first_online_node;
	spin_unlock(&early_pfn_lock);

	return nid;
}
#endif /* CONFIG_NUMA */

void __init memblock_free_pages(struct page *page, unsigned long pfn,
							unsigned int order)
{
	if (!early_page_initialised(pfn))
		return;
	if (!kmsan_memblock_free_pages(page, order)) {
		/* KMSAN will take care of these pages. */
		return;
	}
	__free_pages_core(page, order);
}

/*
 * Check that the whole (or subset of) a pageblock given by the interval of
 * [start_pfn, end_pfn) is valid and within the same zone, before scanning it
 * with the migration of free compaction scanner.
 *
 * Return struct page pointer of start_pfn, or NULL if checks were not passed.
 *
 * It's possible on some configurations to have a setup like node0 node1 node0
 * i.e. it's possible that all pages within a zones range of pages do not
 * belong to a single zone. We assume that a border between node0 and node1
 * can occur within a single pageblock, but not a node0 node1 node0
 * interleaving within a single pageblock. It is therefore sufficient to check
 * the first and last page of a pageblock and avoid checking each individual
 * page in a pageblock.
 */
struct page *__pageblock_pfn_to_page(unsigned long start_pfn,
				     unsigned long end_pfn, struct zone *zone)
{
	struct page *start_page;
	struct page *end_page;

	/* end_pfn is one past the range we are checking */
	end_pfn--;

	if (!pfn_valid(start_pfn) || !pfn_valid(end_pfn))
		return NULL;

	start_page = pfn_to_online_page(start_pfn);
	if (!start_page)
		return NULL;

	if (page_zone(start_page) != zone)
		return NULL;

	end_page = pfn_to_page(end_pfn);

	/* This gives a shorter code than deriving page_zone(end_page) */
	if (page_zone_id(start_page) != page_zone_id(end_page))
		return NULL;

	return start_page;
}

void set_zone_contiguous(struct zone *zone)
{
	unsigned long block_start_pfn = zone->zone_start_pfn;
	unsigned long block_end_pfn;

	block_end_pfn = pageblock_end_pfn(block_start_pfn);
	for (; block_start_pfn < zone_end_pfn(zone);
			block_start_pfn = block_end_pfn,
			 block_end_pfn += pageblock_nr_pages) {

		block_end_pfn = min(block_end_pfn, zone_end_pfn(zone));

		if (!__pageblock_pfn_to_page(block_start_pfn,
					     block_end_pfn, zone))
			return;
		cond_resched();
	}

	/* We confirm that there is no hole */
	zone->contiguous = true;
}

void clear_zone_contiguous(struct zone *zone)
{
	zone->contiguous = false;
}

#ifdef CONFIG_DEFERRED_STRUCT_PAGE_INIT
static void __init deferred_free_range(unsigned long pfn,
				       unsigned long nr_pages)
{
	struct page *page;
	unsigned long i;

	if (!nr_pages)
		return;

	page = pfn_to_page(pfn);

	/* Free a large naturally-aligned chunk if possible */
	if (nr_pages == pageblock_nr_pages && pageblock_aligned(pfn)) {
		set_pageblock_migratetype(page, MIGRATE_MOVABLE);
		__free_pages_core(page, pageblock_order);
		return;
	}

	for (i = 0; i < nr_pages; i++, page++, pfn++) {
		if (pageblock_aligned(pfn))
			set_pageblock_migratetype(page, MIGRATE_MOVABLE);
		__free_pages_core(page, 0);
	}
}

/* Completion tracking for deferred_init_memmap() threads */
static atomic_t pgdat_init_n_undone __initdata;
static __initdata DECLARE_COMPLETION(pgdat_init_all_done_comp);

static inline void __init pgdat_init_report_one_done(void)
{
	if (atomic_dec_and_test(&pgdat_init_n_undone))
		complete(&pgdat_init_all_done_comp);
}

/*
 * Returns true if page needs to be initialized or freed to buddy allocator.
 *
 * We check if a current large page is valid by only checking the validity
 * of the head pfn.
 */
static inline bool __init deferred_pfn_valid(unsigned long pfn)
{
	if (pageblock_aligned(pfn) && !pfn_valid(pfn))
		return false;
	return true;
}

/*
 * Free pages to buddy allocator. Try to free aligned pages in
 * pageblock_nr_pages sizes.
 */
static void __init deferred_free_pages(unsigned long pfn,
				       unsigned long end_pfn)
{
	unsigned long nr_free = 0;

	for (; pfn < end_pfn; pfn++) {
		if (!deferred_pfn_valid(pfn)) {
			deferred_free_range(pfn - nr_free, nr_free);
			nr_free = 0;
		} else if (pageblock_aligned(pfn)) {
			deferred_free_range(pfn - nr_free, nr_free);
			nr_free = 1;
		} else {
			nr_free++;
		}
	}
	/* Free the last block of pages to allocator */
	deferred_free_range(pfn - nr_free, nr_free);
}

/*
 * Initialize struct pages.  We minimize pfn page lookups and scheduler checks
 * by performing it only once every pageblock_nr_pages.
 * Return number of pages initialized.
 */
static unsigned long  __init deferred_init_pages(struct zone *zone,
						 unsigned long pfn,
						 unsigned long end_pfn)
{
	int nid = zone_to_nid(zone);
	unsigned long nr_pages = 0;
	int zid = zone_idx(zone);
	struct page *page = NULL;

	for (; pfn < end_pfn; pfn++) {
		if (!deferred_pfn_valid(pfn)) {
			page = NULL;
			continue;
		} else if (!page || pageblock_aligned(pfn)) {
			page = pfn_to_page(pfn);
		} else {
			page++;
		}
		__init_single_page(page, pfn, zid, nid);
		nr_pages++;
	}
	return (nr_pages);
}

/*
 * This function is meant to pre-load the iterator for the zone init.
 * Specifically it walks through the ranges until we are caught up to the
 * first_init_pfn value and exits there. If we never encounter the value we
 * return false indicating there are no valid ranges left.
 */
static bool __init
deferred_init_mem_pfn_range_in_zone(u64 *i, struct zone *zone,
				    unsigned long *spfn, unsigned long *epfn,
				    unsigned long first_init_pfn)
{
	u64 j;

	/*
	 * Start out by walking through the ranges in this zone that have
	 * already been initialized. We don't need to do anything with them
	 * so we just need to flush them out of the system.
	 */
	for_each_free_mem_pfn_range_in_zone(j, zone, spfn, epfn) {
		if (*epfn <= first_init_pfn)
			continue;
		if (*spfn < first_init_pfn)
			*spfn = first_init_pfn;
		*i = j;
		return true;
	}

	return false;
}

/*
 * Initialize and free pages. We do it in two loops: first we initialize
 * struct page, then free to buddy allocator, because while we are
 * freeing pages we can access pages that are ahead (computing buddy
 * page in __free_one_page()).
 *
 * In order to try and keep some memory in the cache we have the loop
 * broken along max page order boundaries. This way we will not cause
 * any issues with the buddy page computation.
 */
static unsigned long __init
deferred_init_maxorder(u64 *i, struct zone *zone, unsigned long *start_pfn,
		       unsigned long *end_pfn)
{
	unsigned long mo_pfn = ALIGN(*start_pfn + 1, MAX_ORDER_NR_PAGES);
	unsigned long spfn = *start_pfn, epfn = *end_pfn;
	unsigned long nr_pages = 0;
	u64 j = *i;

	/* First we loop through and initialize the page values */
	for_each_free_mem_pfn_range_in_zone_from(j, zone, start_pfn, end_pfn) {
		unsigned long t;

		if (mo_pfn <= *start_pfn)
			break;

		t = min(mo_pfn, *end_pfn);
		nr_pages += deferred_init_pages(zone, *start_pfn, t);

		if (mo_pfn < *end_pfn) {
			*start_pfn = mo_pfn;
			break;
		}
	}

	/* Reset values and now loop through freeing pages as needed */
	swap(j, *i);

	for_each_free_mem_pfn_range_in_zone_from(j, zone, &spfn, &epfn) {
		unsigned long t;

		if (mo_pfn <= spfn)
			break;

		t = min(mo_pfn, epfn);
		deferred_free_pages(spfn, t);

		if (mo_pfn <= epfn)
			break;
	}

	return nr_pages;
}

static void __init
deferred_init_memmap_chunk(unsigned long start_pfn, unsigned long end_pfn,
			   void *arg)
{
	unsigned long spfn, epfn;
	struct zone *zone = arg;
	u64 i;

	deferred_init_mem_pfn_range_in_zone(&i, zone, &spfn, &epfn, start_pfn);

	/*
	 * Initialize and free pages in MAX_ORDER sized increments so that we
	 * can avoid introducing any issues with the buddy allocator.
	 */
	while (spfn < end_pfn) {
		deferred_init_maxorder(&i, zone, &spfn, &epfn);
		cond_resched();
	}
}

/* An arch may override for more concurrency. */
__weak int __init
deferred_page_init_max_threads(const struct cpumask *node_cpumask)
{
	return 1;
}

/* Initialise remaining memory on a node */
static int __init deferred_init_memmap(void *data)
{
	pg_data_t *pgdat = data;
	const struct cpumask *cpumask = cpumask_of_node(pgdat->node_id);
	unsigned long spfn = 0, epfn = 0;
	unsigned long first_init_pfn, flags;
	unsigned long start = jiffies;
	struct zone *zone;
	int zid, max_threads;
	u64 i;

	/* Bind memory initialisation thread to a local node if possible */
	if (!cpumask_empty(cpumask))
		set_cpus_allowed_ptr(current, cpumask);

	pgdat_resize_lock(pgdat, &flags);
	first_init_pfn = pgdat->first_deferred_pfn;
	if (first_init_pfn == ULONG_MAX) {
		pgdat_resize_unlock(pgdat, &flags);
		pgdat_init_report_one_done();
		return 0;
	}

	/* Sanity check boundaries */
	BUG_ON(pgdat->first_deferred_pfn < pgdat->node_start_pfn);
	BUG_ON(pgdat->first_deferred_pfn > pgdat_end_pfn(pgdat));
	pgdat->first_deferred_pfn = ULONG_MAX;

	/*
	 * Once we unlock here, the zone cannot be grown anymore, thus if an
	 * interrupt thread must allocate this early in boot, zone must be
	 * pre-grown prior to start of deferred page initialization.
	 */
	pgdat_resize_unlock(pgdat, &flags);

	/* Only the highest zone is deferred so find it */
	for (zid = 0; zid < MAX_NR_ZONES; zid++) {
		zone = pgdat->node_zones + zid;
		if (first_init_pfn < zone_end_pfn(zone))
			break;
	}

	/* If the zone is empty somebody else may have cleared out the zone */
	if (!deferred_init_mem_pfn_range_in_zone(&i, zone, &spfn, &epfn,
						 first_init_pfn))
		goto zone_empty;

	max_threads = deferred_page_init_max_threads(cpumask);

	while (spfn < epfn) {
		unsigned long epfn_align = ALIGN(epfn, PAGES_PER_SECTION);
		struct padata_mt_job job = {
			.thread_fn   = deferred_init_memmap_chunk,
			.fn_arg      = zone,
			.start       = spfn,
			.size        = epfn_align - spfn,
			.align       = PAGES_PER_SECTION,
			.min_chunk   = PAGES_PER_SECTION,
			.max_threads = max_threads,
		};

		padata_do_multithreaded(&job);
		deferred_init_mem_pfn_range_in_zone(&i, zone, &spfn, &epfn,
						    epfn_align);
	}
zone_empty:
	/* Sanity check that the next zone really is unpopulated */
	WARN_ON(++zid < MAX_NR_ZONES && populated_zone(++zone));

	pr_info("node %d deferred pages initialised in %ums\n",
		pgdat->node_id, jiffies_to_msecs(jiffies - start));

	pgdat_init_report_one_done();
	return 0;
}

/*
 * If this zone has deferred pages, try to grow it by initializing enough
 * deferred pages to satisfy the allocation specified by order, rounded up to
 * the nearest PAGES_PER_SECTION boundary.  So we're adding memory in increments
 * of SECTION_SIZE bytes by initializing struct pages in increments of
 * PAGES_PER_SECTION * sizeof(struct page) bytes.
 *
 * Return true when zone was grown, otherwise return false. We return true even
 * when we grow less than requested, to let the caller decide if there are
 * enough pages to satisfy the allocation.
 *
 * Note: We use noinline because this function is needed only during boot, and
 * it is called from a __ref function _deferred_grow_zone. This way we are
 * making sure that it is not inlined into permanent text section.
 */
static noinline bool __init
deferred_grow_zone(struct zone *zone, unsigned int order)
{
	unsigned long nr_pages_needed = ALIGN(1 << order, PAGES_PER_SECTION);
	pg_data_t *pgdat = zone->zone_pgdat;
	unsigned long first_deferred_pfn = pgdat->first_deferred_pfn;
	unsigned long spfn, epfn, flags;
	unsigned long nr_pages = 0;
	u64 i;

	/* Only the last zone may have deferred pages */
	if (zone_end_pfn(zone) != pgdat_end_pfn(pgdat))
		return false;

	pgdat_resize_lock(pgdat, &flags);

	/*
	 * If someone grew this zone while we were waiting for spinlock, return
	 * true, as there might be enough pages already.
	 */
	if (first_deferred_pfn != pgdat->first_deferred_pfn) {
		pgdat_resize_unlock(pgdat, &flags);
		return true;
	}

	/* If the zone is empty somebody else may have cleared out the zone */
	if (!deferred_init_mem_pfn_range_in_zone(&i, zone, &spfn, &epfn,
						 first_deferred_pfn)) {
		pgdat->first_deferred_pfn = ULONG_MAX;
		pgdat_resize_unlock(pgdat, &flags);
		/* Retry only once. */
		return first_deferred_pfn != ULONG_MAX;
	}

	/*
	 * Initialize and free pages in MAX_ORDER sized increments so
	 * that we can avoid introducing any issues with the buddy
	 * allocator.
	 */
	while (spfn < epfn) {
		/* update our first deferred PFN for this section */
		first_deferred_pfn = spfn;

		nr_pages += deferred_init_maxorder(&i, zone, &spfn, &epfn);
		touch_nmi_watchdog();

		/* We should only stop along section boundaries */
		if ((first_deferred_pfn ^ spfn) < PAGES_PER_SECTION)
			continue;

		/* If our quota has been met we can stop here */
		if (nr_pages >= nr_pages_needed)
			break;
	}

	pgdat->first_deferred_pfn = spfn;
	pgdat_resize_unlock(pgdat, &flags);

	return nr_pages > 0;
}

/*
 * deferred_grow_zone() is __init, but it is called from
 * get_page_from_freelist() during early boot until deferred_pages permanently
 * disables this call. This is why we have refdata wrapper to avoid warning,
 * and to ensure that the function body gets unloaded.
 */
static bool __ref
_deferred_grow_zone(struct zone *zone, unsigned int order)
{
	return deferred_grow_zone(zone, order);
}

#endif /* CONFIG_DEFERRED_STRUCT_PAGE_INIT */

void __init page_alloc_init_late(void)
{
	struct zone *zone;
	int nid;

#ifdef CONFIG_DEFERRED_STRUCT_PAGE_INIT

	/* There will be num_node_state(N_MEMORY) threads */
	atomic_set(&pgdat_init_n_undone, num_node_state(N_MEMORY));
	for_each_node_state(nid, N_MEMORY) {
		kthread_run(deferred_init_memmap, NODE_DATA(nid), "pgdatinit%d", nid);
	}

	/* Block until all are initialised */
	wait_for_completion(&pgdat_init_all_done_comp);

	/*
	 * We initialized the rest of the deferred pages.  Permanently disable
	 * on-demand struct page initialization.
	 */
	static_branch_disable(&deferred_pages);

	/* Reinit limits that are based on free pages after the kernel is up */
	files_maxfiles_init();
#endif

	buffer_init();

	/* Discard memblock private memory */
	memblock_discard();

	for_each_node_state(nid, N_MEMORY)
		shuffle_free_memory(NODE_DATA(nid));

	for_each_populated_zone(zone)
		set_zone_contiguous(zone);
}

#ifdef CONFIG_CMA
/* Free whole pageblock and set its migration type to MIGRATE_CMA. */
void __init init_cma_reserved_pageblock(struct page *page)
{
	unsigned i = pageblock_nr_pages;
	struct page *p = page;

	do {
		__ClearPageReserved(p);
		set_page_count(p, 0);
	} while (++p, --i);

	set_pageblock_migratetype(page, MIGRATE_CMA);
	set_page_refcounted(page);
	__free_pages(page, pageblock_order);

	adjust_managed_page_count(page, pageblock_nr_pages);
	page_zone(page)->cma_pages += pageblock_nr_pages;
}
#endif

/*
 * The order of subdivision here is critical for the IO subsystem.
 * Please do not alter this order without good reasons and regression
 * testing. Specifically, as large blocks of memory are subdivided,
 * the order in which smaller blocks are delivered depends on the order
 * they're subdivided in this function. This is the primary factor
 * influencing the order in which pages are delivered to the IO
 * subsystem according to empirical testing, and this is also justified
 * by considering the behavior of a buddy system containing a single
 * large block of memory acted on by a series of small allocations.
 * This behavior is a critical factor in sglist merging's success.
 *
 * -- nyc
 */
static inline void expand(struct zone *zone, struct page *page,
	int low, int high, int migratetype)
{
	unsigned long size = 1 << high;

	while (high > low) {
		high--;
		size >>= 1;
		VM_BUG_ON_PAGE(bad_range(zone, &page[size]), &page[size]);

		/*
		 * Mark as guard pages (or page), that will allow to
		 * merge back to allocator when buddy will be freed.
		 * Corresponding page table entries will not be touched,
		 * pages will stay not present in virtual address space
		 */
		if (set_page_guard(zone, &page[size], high, migratetype))
			continue;

		add_to_free_list(&page[size], zone, high, migratetype);
		set_buddy_order(&page[size], high);
	}
}

static void check_new_page_bad(struct page *page)
{
	if (unlikely(page->flags & __PG_HWPOISON)) {
		/* Don't complain about hwpoisoned pages */
		page_mapcount_reset(page); /* remove PageBuddy */
		return;
	}

	bad_page(page,
		 page_bad_reason(page, PAGE_FLAGS_CHECK_AT_PREP));
}

/*
 * This page is about to be returned from the page allocator
 */
static inline int check_new_page(struct page *page)
{
	if (likely(page_expected_state(page,
				PAGE_FLAGS_CHECK_AT_PREP|__PG_HWPOISON)))
		return 0;

	check_new_page_bad(page);
	return 1;
}

static bool check_new_pages(struct page *page, unsigned int order)
{
	int i;
	for (i = 0; i < (1 << order); i++) {
		struct page *p = page + i;

		if (unlikely(check_new_page(p)))
			return true;
	}

	return false;
}

#ifdef CONFIG_DEBUG_VM
/*
 * With DEBUG_VM enabled, order-0 pages are checked for expected state when
 * being allocated from pcp lists. With debug_pagealloc also enabled, they are
 * also checked when pcp lists are refilled from the free lists.
 */
static inline bool check_pcp_refill(struct page *page, unsigned int order)
{
	if (debug_pagealloc_enabled_static())
		return check_new_pages(page, order);
	else
		return false;
}

static inline bool check_new_pcp(struct page *page, unsigned int order)
{
	return check_new_pages(page, order);
}
#else
/*
 * With DEBUG_VM disabled, free order-0 pages are checked for expected state
 * when pcp lists are being refilled from the free lists. With debug_pagealloc
 * enabled, they are also checked when being allocated from the pcp lists.
 */
static inline bool check_pcp_refill(struct page *page, unsigned int order)
{
	return check_new_pages(page, order);
}
static inline bool check_new_pcp(struct page *page, unsigned int order)
{
	if (debug_pagealloc_enabled_static())
		return check_new_pages(page, order);
	else
		return false;
}
#endif /* CONFIG_DEBUG_VM */

static inline bool should_skip_kasan_unpoison(gfp_t flags)
{
	/* Don't skip if a software KASAN mode is enabled. */
	if (IS_ENABLED(CONFIG_KASAN_GENERIC) ||
	    IS_ENABLED(CONFIG_KASAN_SW_TAGS))
		return false;

	/* Skip, if hardware tag-based KASAN is not enabled. */
	if (!kasan_hw_tags_enabled())
		return true;

	/*
	 * With hardware tag-based KASAN enabled, skip if this has been
	 * requested via __GFP_SKIP_KASAN_UNPOISON.
	 */
	return flags & __GFP_SKIP_KASAN_UNPOISON;
}

static inline bool should_skip_init(gfp_t flags)
{
	/* Don't skip, if hardware tag-based KASAN is not enabled. */
	if (!kasan_hw_tags_enabled())
		return false;

	/* For hardware tag-based KASAN, skip if requested. */
	return (flags & __GFP_SKIP_ZERO);
}

inline void post_alloc_hook(struct page *page, unsigned int order,
				gfp_t gfp_flags)
{
	bool init = !want_init_on_free() && want_init_on_alloc(gfp_flags) &&
			!should_skip_init(gfp_flags);
	bool zero_tags = init && (gfp_flags & __GFP_ZEROTAGS);
<<<<<<< HEAD
	bool reset_tags = !zero_tags;
=======
	bool reset_tags = true;
>>>>>>> 4f206e66
	int i;

	set_page_private(page, 0);
	set_page_refcounted(page);

	arch_alloc_page(page, order);
	debug_pagealloc_map_pages(page, 1 << order);

	/*
	 * Page unpoisoning must happen before memory initialization.
	 * Otherwise, the poison pattern will be overwritten for __GFP_ZERO
	 * allocations and the page unpoisoning code will complain.
	 */
	kernel_unpoison_pages(page, 1 << order);

	/*
	 * As memory initialization might be integrated into KASAN,
	 * KASAN unpoisoning and memory initializion code must be
	 * kept together to avoid discrepancies in behavior.
	 */

	/*
	 * If memory tags should be zeroed
	 * (which happens only when memory should be initialized as well).
	 */
	if (zero_tags) {
<<<<<<< HEAD
		/* Initialize both memory and tags. */
=======
		/* Initialize both memory and memory tags. */
>>>>>>> 4f206e66
		for (i = 0; i != 1 << order; ++i)
			tag_clear_highpage(page + i);

		/* Take note that memory was initialized by the loop above. */
		init = false;
	}
	if (!should_skip_kasan_unpoison(gfp_flags)) {
		/* Try unpoisoning (or setting tags) and initializing memory. */
		if (kasan_unpoison_pages(page, order, init)) {
			/* Take note that memory was initialized by KASAN. */
			if (kasan_has_integrated_init())
				init = false;
			/* Take note that memory tags were set by KASAN. */
			reset_tags = false;
		} else {
			/*
			 * KASAN decided to exclude this allocation from being
<<<<<<< HEAD
			 * poisoned due to sampling. Skip poisoning as well.
=======
			 * (un)poisoned due to sampling. Make KASAN skip
			 * poisoning when the allocation is freed.
>>>>>>> 4f206e66
			 */
			SetPageSkipKASanPoison(page);
		}
	}
	/*
<<<<<<< HEAD
	 * If memory tags have not been set, reset the page tags to ensure
	 * page_address() dereferencing does not fault.
=======
	 * If memory tags have not been set by KASAN, reset the page tags to
	 * ensure page_address() dereferencing does not fault.
>>>>>>> 4f206e66
	 */
	if (reset_tags) {
		for (i = 0; i != 1 << order; ++i)
			page_kasan_tag_reset(page + i);
	}
	/* If memory is still not initialized, initialize it now. */
	if (init)
		kernel_init_pages(page, 1 << order);
	/* Propagate __GFP_SKIP_KASAN_POISON to page flags. */
	if (kasan_hw_tags_enabled() && (gfp_flags & __GFP_SKIP_KASAN_POISON))
		SetPageSkipKASanPoison(page);

	set_page_owner(page, order, gfp_flags);
	page_table_check_alloc(page, order);
}

static void prep_new_page(struct page *page, unsigned int order, gfp_t gfp_flags,
							unsigned int alloc_flags)
{
	post_alloc_hook(page, order, gfp_flags);

	if (order && (gfp_flags & __GFP_COMP))
		prep_compound_page(page, order);

	/*
	 * page is set pfmemalloc when ALLOC_NO_WATERMARKS was necessary to
	 * allocate the page. The expectation is that the caller is taking
	 * steps that will free more memory. The caller should avoid the page
	 * being used for !PFMEMALLOC purposes.
	 */
	if (alloc_flags & ALLOC_NO_WATERMARKS)
		set_page_pfmemalloc(page);
	else
		clear_page_pfmemalloc(page);
}

/*
 * Go through the free lists for the given migratetype and remove
 * the smallest available page from the freelists
 */
static __always_inline
struct page *__rmqueue_smallest(struct zone *zone, unsigned int order,
						int migratetype)
{
	unsigned int current_order;
	struct free_area *area;
	struct page *page;

	/* Find a page of the appropriate size in the preferred list */
	for (current_order = order; current_order < MAX_ORDER; ++current_order) {
		area = &(zone->free_area[current_order]);
		page = get_page_from_free_area(area, migratetype);
		if (!page)
			continue;
		del_page_from_free_list(page, zone, current_order);
		expand(zone, page, order, current_order, migratetype);
		set_pcppage_migratetype(page, migratetype);
		trace_mm_page_alloc_zone_locked(page, order, migratetype,
				pcp_allowed_order(order) &&
				migratetype < MIGRATE_PCPTYPES);
		return page;
	}

	return NULL;
}


/*
 * This array describes the order lists are fallen back to when
 * the free lists for the desirable migrate type are depleted
 *
 * The other migratetypes do not have fallbacks.
 */
static int fallbacks[MIGRATE_TYPES][3] = {
	[MIGRATE_UNMOVABLE]   = { MIGRATE_RECLAIMABLE, MIGRATE_MOVABLE,   MIGRATE_TYPES },
	[MIGRATE_MOVABLE]     = { MIGRATE_RECLAIMABLE, MIGRATE_UNMOVABLE, MIGRATE_TYPES },
	[MIGRATE_RECLAIMABLE] = { MIGRATE_UNMOVABLE,   MIGRATE_MOVABLE,   MIGRATE_TYPES },
};

#ifdef CONFIG_CMA
static __always_inline struct page *__rmqueue_cma_fallback(struct zone *zone,
					unsigned int order)
{
	return __rmqueue_smallest(zone, order, MIGRATE_CMA);
}
#else
static inline struct page *__rmqueue_cma_fallback(struct zone *zone,
					unsigned int order) { return NULL; }
#endif

/*
 * Move the free pages in a range to the freelist tail of the requested type.
 * Note that start_page and end_pages are not aligned on a pageblock
 * boundary. If alignment is required, use move_freepages_block()
 */
static int move_freepages(struct zone *zone,
			  unsigned long start_pfn, unsigned long end_pfn,
			  int migratetype, int *num_movable)
{
	struct page *page;
	unsigned long pfn;
	unsigned int order;
	int pages_moved = 0;

	for (pfn = start_pfn; pfn <= end_pfn;) {
		page = pfn_to_page(pfn);
		if (!PageBuddy(page)) {
			/*
			 * We assume that pages that could be isolated for
			 * migration are movable. But we don't actually try
			 * isolating, as that would be expensive.
			 */
			if (num_movable &&
					(PageLRU(page) || __PageMovable(page)))
				(*num_movable)++;
			pfn++;
			continue;
		}

		/* Make sure we are not inadvertently changing nodes */
		VM_BUG_ON_PAGE(page_to_nid(page) != zone_to_nid(zone), page);
		VM_BUG_ON_PAGE(page_zone(page) != zone, page);

		order = buddy_order(page);
		move_to_free_list(page, zone, order, migratetype);
		pfn += 1 << order;
		pages_moved += 1 << order;
	}

	return pages_moved;
}

int move_freepages_block(struct zone *zone, struct page *page,
				int migratetype, int *num_movable)
{
	unsigned long start_pfn, end_pfn, pfn;

	if (num_movable)
		*num_movable = 0;

	pfn = page_to_pfn(page);
	start_pfn = pageblock_start_pfn(pfn);
	end_pfn = pageblock_end_pfn(pfn) - 1;

	/* Do not cross zone boundaries */
	if (!zone_spans_pfn(zone, start_pfn))
		start_pfn = pfn;
	if (!zone_spans_pfn(zone, end_pfn))
		return 0;

	return move_freepages(zone, start_pfn, end_pfn, migratetype,
								num_movable);
}

static void change_pageblock_range(struct page *pageblock_page,
					int start_order, int migratetype)
{
	int nr_pageblocks = 1 << (start_order - pageblock_order);

	while (nr_pageblocks--) {
		set_pageblock_migratetype(pageblock_page, migratetype);
		pageblock_page += pageblock_nr_pages;
	}
}

/*
 * When we are falling back to another migratetype during allocation, try to
 * steal extra free pages from the same pageblocks to satisfy further
 * allocations, instead of polluting multiple pageblocks.
 *
 * If we are stealing a relatively large buddy page, it is likely there will
 * be more free pages in the pageblock, so try to steal them all. For
 * reclaimable and unmovable allocations, we steal regardless of page size,
 * as fragmentation caused by those allocations polluting movable pageblocks
 * is worse than movable allocations stealing from unmovable and reclaimable
 * pageblocks.
 */
static bool can_steal_fallback(unsigned int order, int start_mt)
{
	/*
	 * Leaving this order check is intended, although there is
	 * relaxed order check in next check. The reason is that
	 * we can actually steal whole pageblock if this condition met,
	 * but, below check doesn't guarantee it and that is just heuristic
	 * so could be changed anytime.
	 */
	if (order >= pageblock_order)
		return true;

	if (order >= pageblock_order / 2 ||
		start_mt == MIGRATE_RECLAIMABLE ||
		start_mt == MIGRATE_UNMOVABLE ||
		page_group_by_mobility_disabled)
		return true;

	return false;
}

static inline bool boost_watermark(struct zone *zone)
{
	unsigned long max_boost;

	if (!watermark_boost_factor)
		return false;
	/*
	 * Don't bother in zones that are unlikely to produce results.
	 * On small machines, including kdump capture kernels running
	 * in a small area, boosting the watermark can cause an out of
	 * memory situation immediately.
	 */
	if ((pageblock_nr_pages * 4) > zone_managed_pages(zone))
		return false;

	max_boost = mult_frac(zone->_watermark[WMARK_HIGH],
			watermark_boost_factor, 10000);

	/*
	 * high watermark may be uninitialised if fragmentation occurs
	 * very early in boot so do not boost. We do not fall
	 * through and boost by pageblock_nr_pages as failing
	 * allocations that early means that reclaim is not going
	 * to help and it may even be impossible to reclaim the
	 * boosted watermark resulting in a hang.
	 */
	if (!max_boost)
		return false;

	max_boost = max(pageblock_nr_pages, max_boost);

	zone->watermark_boost = min(zone->watermark_boost + pageblock_nr_pages,
		max_boost);

	return true;
}

/*
 * This function implements actual steal behaviour. If order is large enough,
 * we can steal whole pageblock. If not, we first move freepages in this
 * pageblock to our migratetype and determine how many already-allocated pages
 * are there in the pageblock with a compatible migratetype. If at least half
 * of pages are free or compatible, we can change migratetype of the pageblock
 * itself, so pages freed in the future will be put on the correct free list.
 */
static void steal_suitable_fallback(struct zone *zone, struct page *page,
		unsigned int alloc_flags, int start_type, bool whole_block)
{
	unsigned int current_order = buddy_order(page);
	int free_pages, movable_pages, alike_pages;
	int old_block_type;

	old_block_type = get_pageblock_migratetype(page);

	/*
	 * This can happen due to races and we want to prevent broken
	 * highatomic accounting.
	 */
	if (is_migrate_highatomic(old_block_type))
		goto single_page;

	/* Take ownership for orders >= pageblock_order */
	if (current_order >= pageblock_order) {
		change_pageblock_range(page, current_order, start_type);
		goto single_page;
	}

	/*
	 * Boost watermarks to increase reclaim pressure to reduce the
	 * likelihood of future fallbacks. Wake kswapd now as the node
	 * may be balanced overall and kswapd will not wake naturally.
	 */
	if (boost_watermark(zone) && (alloc_flags & ALLOC_KSWAPD))
		set_bit(ZONE_BOOSTED_WATERMARK, &zone->flags);

	/* We are not allowed to try stealing from the whole block */
	if (!whole_block)
		goto single_page;

	free_pages = move_freepages_block(zone, page, start_type,
						&movable_pages);
	/*
	 * Determine how many pages are compatible with our allocation.
	 * For movable allocation, it's the number of movable pages which
	 * we just obtained. For other types it's a bit more tricky.
	 */
	if (start_type == MIGRATE_MOVABLE) {
		alike_pages = movable_pages;
	} else {
		/*
		 * If we are falling back a RECLAIMABLE or UNMOVABLE allocation
		 * to MOVABLE pageblock, consider all non-movable pages as
		 * compatible. If it's UNMOVABLE falling back to RECLAIMABLE or
		 * vice versa, be conservative since we can't distinguish the
		 * exact migratetype of non-movable pages.
		 */
		if (old_block_type == MIGRATE_MOVABLE)
			alike_pages = pageblock_nr_pages
						- (free_pages + movable_pages);
		else
			alike_pages = 0;
	}

	/* moving whole block can fail due to zone boundary conditions */
	if (!free_pages)
		goto single_page;

	/*
	 * If a sufficient number of pages in the block are either free or of
	 * comparable migratability as our allocation, claim the whole block.
	 */
	if (free_pages + alike_pages >= (1 << (pageblock_order-1)) ||
			page_group_by_mobility_disabled)
		set_pageblock_migratetype(page, start_type);

	return;

single_page:
	move_to_free_list(page, zone, current_order, start_type);
}

/*
 * Check whether there is a suitable fallback freepage with requested order.
 * If only_stealable is true, this function returns fallback_mt only if
 * we can steal other freepages all together. This would help to reduce
 * fragmentation due to mixed migratetype pages in one pageblock.
 */
int find_suitable_fallback(struct free_area *area, unsigned int order,
			int migratetype, bool only_stealable, bool *can_steal)
{
	int i;
	int fallback_mt;

	if (area->nr_free == 0)
		return -1;

	*can_steal = false;
	for (i = 0;; i++) {
		fallback_mt = fallbacks[migratetype][i];
		if (fallback_mt == MIGRATE_TYPES)
			break;

		if (free_area_empty(area, fallback_mt))
			continue;

		if (can_steal_fallback(order, migratetype))
			*can_steal = true;

		if (!only_stealable)
			return fallback_mt;

		if (*can_steal)
			return fallback_mt;
	}

	return -1;
}

/*
 * Reserve a pageblock for exclusive use of high-order atomic allocations if
 * there are no empty page blocks that contain a page with a suitable order
 */
static void reserve_highatomic_pageblock(struct page *page, struct zone *zone,
				unsigned int alloc_order)
{
	int mt;
	unsigned long max_managed, flags;

	/*
	 * Limit the number reserved to 1 pageblock or roughly 1% of a zone.
	 * Check is race-prone but harmless.
	 */
	max_managed = (zone_managed_pages(zone) / 100) + pageblock_nr_pages;
	if (zone->nr_reserved_highatomic >= max_managed)
		return;

	spin_lock_irqsave(&zone->lock, flags);

	/* Recheck the nr_reserved_highatomic limit under the lock */
	if (zone->nr_reserved_highatomic >= max_managed)
		goto out_unlock;

	/* Yoink! */
	mt = get_pageblock_migratetype(page);
	/* Only reserve normal pageblocks (i.e., they can merge with others) */
	if (migratetype_is_mergeable(mt)) {
		zone->nr_reserved_highatomic += pageblock_nr_pages;
		set_pageblock_migratetype(page, MIGRATE_HIGHATOMIC);
		move_freepages_block(zone, page, MIGRATE_HIGHATOMIC, NULL);
	}

out_unlock:
	spin_unlock_irqrestore(&zone->lock, flags);
}

/*
 * Used when an allocation is about to fail under memory pressure. This
 * potentially hurts the reliability of high-order allocations when under
 * intense memory pressure but failed atomic allocations should be easier
 * to recover from than an OOM.
 *
 * If @force is true, try to unreserve a pageblock even though highatomic
 * pageblock is exhausted.
 */
static bool unreserve_highatomic_pageblock(const struct alloc_context *ac,
						bool force)
{
	struct zonelist *zonelist = ac->zonelist;
	unsigned long flags;
	struct zoneref *z;
	struct zone *zone;
	struct page *page;
	int order;
	bool ret;

	for_each_zone_zonelist_nodemask(zone, z, zonelist, ac->highest_zoneidx,
								ac->nodemask) {
		/*
		 * Preserve at least one pageblock unless memory pressure
		 * is really high.
		 */
		if (!force && zone->nr_reserved_highatomic <=
					pageblock_nr_pages)
			continue;

		spin_lock_irqsave(&zone->lock, flags);
		for (order = 0; order < MAX_ORDER; order++) {
			struct free_area *area = &(zone->free_area[order]);

			page = get_page_from_free_area(area, MIGRATE_HIGHATOMIC);
			if (!page)
				continue;

			/*
			 * In page freeing path, migratetype change is racy so
			 * we can counter several free pages in a pageblock
			 * in this loop although we changed the pageblock type
			 * from highatomic to ac->migratetype. So we should
			 * adjust the count once.
			 */
			if (is_migrate_highatomic_page(page)) {
				/*
				 * It should never happen but changes to
				 * locking could inadvertently allow a per-cpu
				 * drain to add pages to MIGRATE_HIGHATOMIC
				 * while unreserving so be safe and watch for
				 * underflows.
				 */
				zone->nr_reserved_highatomic -= min(
						pageblock_nr_pages,
						zone->nr_reserved_highatomic);
			}

			/*
			 * Convert to ac->migratetype and avoid the normal
			 * pageblock stealing heuristics. Minimally, the caller
			 * is doing the work and needs the pages. More
			 * importantly, if the block was always converted to
			 * MIGRATE_UNMOVABLE or another type then the number
			 * of pageblocks that cannot be completely freed
			 * may increase.
			 */
			set_pageblock_migratetype(page, ac->migratetype);
			ret = move_freepages_block(zone, page, ac->migratetype,
									NULL);
			if (ret) {
				spin_unlock_irqrestore(&zone->lock, flags);
				return ret;
			}
		}
		spin_unlock_irqrestore(&zone->lock, flags);
	}

	return false;
}

/*
 * Try finding a free buddy page on the fallback list and put it on the free
 * list of requested migratetype, possibly along with other pages from the same
 * block, depending on fragmentation avoidance heuristics. Returns true if
 * fallback was found so that __rmqueue_smallest() can grab it.
 *
 * The use of signed ints for order and current_order is a deliberate
 * deviation from the rest of this file, to make the for loop
 * condition simpler.
 */
static __always_inline bool
__rmqueue_fallback(struct zone *zone, int order, int start_migratetype,
						unsigned int alloc_flags)
{
	struct free_area *area;
	int current_order;
	int min_order = order;
	struct page *page;
	int fallback_mt;
	bool can_steal;

	/*
	 * Do not steal pages from freelists belonging to other pageblocks
	 * i.e. orders < pageblock_order. If there are no local zones free,
	 * the zonelists will be reiterated without ALLOC_NOFRAGMENT.
	 */
	if (order < pageblock_order && alloc_flags & ALLOC_NOFRAGMENT)
		min_order = pageblock_order;

	/*
	 * Find the largest available free page in the other list. This roughly
	 * approximates finding the pageblock with the most free pages, which
	 * would be too costly to do exactly.
	 */
	for (current_order = MAX_ORDER - 1; current_order >= min_order;
				--current_order) {
		area = &(zone->free_area[current_order]);
		fallback_mt = find_suitable_fallback(area, current_order,
				start_migratetype, false, &can_steal);
		if (fallback_mt == -1)
			continue;

		/*
		 * We cannot steal all free pages from the pageblock and the
		 * requested migratetype is movable. In that case it's better to
		 * steal and split the smallest available page instead of the
		 * largest available page, because even if the next movable
		 * allocation falls back into a different pageblock than this
		 * one, it won't cause permanent fragmentation.
		 */
		if (!can_steal && start_migratetype == MIGRATE_MOVABLE
					&& current_order > order)
			goto find_smallest;

		goto do_steal;
	}

	return false;

find_smallest:
	for (current_order = order; current_order < MAX_ORDER;
							current_order++) {
		area = &(zone->free_area[current_order]);
		fallback_mt = find_suitable_fallback(area, current_order,
				start_migratetype, false, &can_steal);
		if (fallback_mt != -1)
			break;
	}

	/*
	 * This should not happen - we already found a suitable fallback
	 * when looking for the largest page.
	 */
	VM_BUG_ON(current_order == MAX_ORDER);

do_steal:
	page = get_page_from_free_area(area, fallback_mt);

	steal_suitable_fallback(zone, page, alloc_flags, start_migratetype,
								can_steal);

	trace_mm_page_alloc_extfrag(page, order, current_order,
		start_migratetype, fallback_mt);

	return true;

}

/*
 * Do the hard work of removing an element from the buddy allocator.
 * Call me with the zone->lock already held.
 */
static __always_inline struct page *
__rmqueue(struct zone *zone, unsigned int order, int migratetype,
						unsigned int alloc_flags)
{
	struct page *page;

	if (IS_ENABLED(CONFIG_CMA)) {
		/*
		 * Balance movable allocations between regular and CMA areas by
		 * allocating from CMA when over half of the zone's free memory
		 * is in the CMA area.
		 */
		if (alloc_flags & ALLOC_CMA &&
		    zone_page_state(zone, NR_FREE_CMA_PAGES) >
		    zone_page_state(zone, NR_FREE_PAGES) / 2) {
			page = __rmqueue_cma_fallback(zone, order);
			if (page)
				return page;
		}
	}
retry:
	page = __rmqueue_smallest(zone, order, migratetype);
	if (unlikely(!page)) {
		if (alloc_flags & ALLOC_CMA)
			page = __rmqueue_cma_fallback(zone, order);

		if (!page && __rmqueue_fallback(zone, order, migratetype,
								alloc_flags))
			goto retry;
	}
	return page;
}

/*
 * Obtain a specified number of elements from the buddy allocator, all under
 * a single hold of the lock, for efficiency.  Add them to the supplied list.
 * Returns the number of new pages which were placed at *list.
 */
static int rmqueue_bulk(struct zone *zone, unsigned int order,
			unsigned long count, struct list_head *list,
			int migratetype, unsigned int alloc_flags)
{
	unsigned long flags;
	int i, allocated = 0;

	spin_lock_irqsave(&zone->lock, flags);
	for (i = 0; i < count; ++i) {
		struct page *page = __rmqueue(zone, order, migratetype,
								alloc_flags);
		if (unlikely(page == NULL))
			break;

		if (unlikely(check_pcp_refill(page, order)))
			continue;

		/*
		 * Split buddy pages returned by expand() are received here in
		 * physical page order. The page is added to the tail of
		 * caller's list. From the callers perspective, the linked list
		 * is ordered by page number under some conditions. This is
		 * useful for IO devices that can forward direction from the
		 * head, thus also in the physical page order. This is useful
		 * for IO devices that can merge IO requests if the physical
		 * pages are ordered properly.
		 */
		list_add_tail(&page->pcp_list, list);
		allocated++;
		if (is_migrate_cma(get_pcppage_migratetype(page)))
			__mod_zone_page_state(zone, NR_FREE_CMA_PAGES,
					      -(1 << order));
	}

	/*
	 * i pages were removed from the buddy list even if some leak due
	 * to check_pcp_refill failing so adjust NR_FREE_PAGES based
	 * on i. Do not confuse with 'allocated' which is the number of
	 * pages added to the pcp list.
	 */
	__mod_zone_page_state(zone, NR_FREE_PAGES, -(i << order));
	spin_unlock_irqrestore(&zone->lock, flags);
	return allocated;
}

#ifdef CONFIG_NUMA
/*
 * Called from the vmstat counter updater to drain pagesets of this
 * currently executing processor on remote nodes after they have
 * expired.
 */
void drain_zone_pages(struct zone *zone, struct per_cpu_pages *pcp)
{
	int to_drain, batch;

	batch = READ_ONCE(pcp->batch);
	to_drain = min(pcp->count, batch);
	if (to_drain > 0) {
		spin_lock(&pcp->lock);
		free_pcppages_bulk(zone, to_drain, pcp, 0);
		spin_unlock(&pcp->lock);
	}
}
#endif

/*
 * Drain pcplists of the indicated processor and zone.
 */
static void drain_pages_zone(unsigned int cpu, struct zone *zone)
{
	struct per_cpu_pages *pcp;

	pcp = per_cpu_ptr(zone->per_cpu_pageset, cpu);
	if (pcp->count) {
		spin_lock(&pcp->lock);
		free_pcppages_bulk(zone, pcp->count, pcp, 0);
		spin_unlock(&pcp->lock);
	}
}

/*
 * Drain pcplists of all zones on the indicated processor.
 */
static void drain_pages(unsigned int cpu)
{
	struct zone *zone;

	for_each_populated_zone(zone) {
		drain_pages_zone(cpu, zone);
	}
}

/*
 * Spill all of this CPU's per-cpu pages back into the buddy allocator.
 */
void drain_local_pages(struct zone *zone)
{
	int cpu = smp_processor_id();

	if (zone)
		drain_pages_zone(cpu, zone);
	else
		drain_pages(cpu);
}

/*
 * The implementation of drain_all_pages(), exposing an extra parameter to
 * drain on all cpus.
 *
 * drain_all_pages() is optimized to only execute on cpus where pcplists are
 * not empty. The check for non-emptiness can however race with a free to
 * pcplist that has not yet increased the pcp->count from 0 to 1. Callers
 * that need the guarantee that every CPU has drained can disable the
 * optimizing racy check.
 */
static void __drain_all_pages(struct zone *zone, bool force_all_cpus)
{
	int cpu;

	/*
	 * Allocate in the BSS so we won't require allocation in
	 * direct reclaim path for CONFIG_CPUMASK_OFFSTACK=y
	 */
	static cpumask_t cpus_with_pcps;

	/*
	 * Do not drain if one is already in progress unless it's specific to
	 * a zone. Such callers are primarily CMA and memory hotplug and need
	 * the drain to be complete when the call returns.
	 */
	if (unlikely(!mutex_trylock(&pcpu_drain_mutex))) {
		if (!zone)
			return;
		mutex_lock(&pcpu_drain_mutex);
	}

	/*
	 * We don't care about racing with CPU hotplug event
	 * as offline notification will cause the notified
	 * cpu to drain that CPU pcps and on_each_cpu_mask
	 * disables preemption as part of its processing
	 */
	for_each_online_cpu(cpu) {
		struct per_cpu_pages *pcp;
		struct zone *z;
		bool has_pcps = false;

		if (force_all_cpus) {
			/*
			 * The pcp.count check is racy, some callers need a
			 * guarantee that no cpu is missed.
			 */
			has_pcps = true;
		} else if (zone) {
			pcp = per_cpu_ptr(zone->per_cpu_pageset, cpu);
			if (pcp->count)
				has_pcps = true;
		} else {
			for_each_populated_zone(z) {
				pcp = per_cpu_ptr(z->per_cpu_pageset, cpu);
				if (pcp->count) {
					has_pcps = true;
					break;
				}
			}
		}

		if (has_pcps)
			cpumask_set_cpu(cpu, &cpus_with_pcps);
		else
			cpumask_clear_cpu(cpu, &cpus_with_pcps);
	}

	for_each_cpu(cpu, &cpus_with_pcps) {
		if (zone)
			drain_pages_zone(cpu, zone);
		else
			drain_pages(cpu);
	}

	mutex_unlock(&pcpu_drain_mutex);
}

/*
 * Spill all the per-cpu pages from all CPUs back into the buddy allocator.
 *
 * When zone parameter is non-NULL, spill just the single zone's pages.
 */
void drain_all_pages(struct zone *zone)
{
	__drain_all_pages(zone, false);
}

#ifdef CONFIG_HIBERNATION

/*
 * Touch the watchdog for every WD_PAGE_COUNT pages.
 */
#define WD_PAGE_COUNT	(128*1024)

void mark_free_pages(struct zone *zone)
{
	unsigned long pfn, max_zone_pfn, page_count = WD_PAGE_COUNT;
	unsigned long flags;
	unsigned int order, t;
	struct page *page;

	if (zone_is_empty(zone))
		return;

	spin_lock_irqsave(&zone->lock, flags);

	max_zone_pfn = zone_end_pfn(zone);
	for (pfn = zone->zone_start_pfn; pfn < max_zone_pfn; pfn++)
		if (pfn_valid(pfn)) {
			page = pfn_to_page(pfn);

			if (!--page_count) {
				touch_nmi_watchdog();
				page_count = WD_PAGE_COUNT;
			}

			if (page_zone(page) != zone)
				continue;

			if (!swsusp_page_is_forbidden(page))
				swsusp_unset_page_free(page);
		}

	for_each_migratetype_order(order, t) {
		list_for_each_entry(page,
				&zone->free_area[order].free_list[t], buddy_list) {
			unsigned long i;

			pfn = page_to_pfn(page);
			for (i = 0; i < (1UL << order); i++) {
				if (!--page_count) {
					touch_nmi_watchdog();
					page_count = WD_PAGE_COUNT;
				}
				swsusp_set_page_free(pfn_to_page(pfn + i));
			}
		}
	}
	spin_unlock_irqrestore(&zone->lock, flags);
}
#endif /* CONFIG_PM */

static bool free_unref_page_prepare(struct page *page, unsigned long pfn,
							unsigned int order)
{
	int migratetype;

	if (!free_pcp_prepare(page, order))
		return false;

	migratetype = get_pfnblock_migratetype(page, pfn);
	set_pcppage_migratetype(page, migratetype);
	return true;
}

static int nr_pcp_free(struct per_cpu_pages *pcp, int high, int batch,
		       bool free_high)
{
	int min_nr_free, max_nr_free;

	/* Free everything if batch freeing high-order pages. */
	if (unlikely(free_high))
		return pcp->count;

	/* Check for PCP disabled or boot pageset */
	if (unlikely(high < batch))
		return 1;

	/* Leave at least pcp->batch pages on the list */
	min_nr_free = batch;
	max_nr_free = high - batch;

	/*
	 * Double the number of pages freed each time there is subsequent
	 * freeing of pages without any allocation.
	 */
	batch <<= pcp->free_factor;
	if (batch < max_nr_free)
		pcp->free_factor++;
	batch = clamp(batch, min_nr_free, max_nr_free);

	return batch;
}

static int nr_pcp_high(struct per_cpu_pages *pcp, struct zone *zone,
		       bool free_high)
{
	int high = READ_ONCE(pcp->high);

	if (unlikely(!high || free_high))
		return 0;

	if (!test_bit(ZONE_RECLAIM_ACTIVE, &zone->flags))
		return high;

	/*
	 * If reclaim is active, limit the number of pages that can be
	 * stored on pcp lists
	 */
	return min(READ_ONCE(pcp->batch) << 2, high);
}

static void free_unref_page_commit(struct zone *zone, struct per_cpu_pages *pcp,
				   struct page *page, int migratetype,
				   unsigned int order)
{
	int high;
	int pindex;
	bool free_high;

	__count_vm_events(PGFREE, 1 << order);
	pindex = order_to_pindex(migratetype, order);
	list_add(&page->pcp_list, &pcp->lists[pindex]);
	pcp->count += 1 << order;

	/*
	 * As high-order pages other than THP's stored on PCP can contribute
	 * to fragmentation, limit the number stored when PCP is heavily
	 * freeing without allocation. The remainder after bulk freeing
	 * stops will be drained from vmstat refresh context.
	 */
	free_high = (pcp->free_factor && order && order <= PAGE_ALLOC_COSTLY_ORDER);

	high = nr_pcp_high(pcp, zone, free_high);
	if (pcp->count >= high) {
		int batch = READ_ONCE(pcp->batch);

		free_pcppages_bulk(zone, nr_pcp_free(pcp, high, batch, free_high), pcp, pindex);
	}
}

/*
 * Free a pcp page
 */
void free_unref_page(struct page *page, unsigned int order)
{
	unsigned long __maybe_unused UP_flags;
	struct per_cpu_pages *pcp;
	struct zone *zone;
	unsigned long pfn = page_to_pfn(page);
	int migratetype;

	if (!free_unref_page_prepare(page, pfn, order))
		return;

	/*
	 * We only track unmovable, reclaimable and movable on pcp lists.
	 * Place ISOLATE pages on the isolated list because they are being
	 * offlined but treat HIGHATOMIC as movable pages so we can get those
	 * areas back if necessary. Otherwise, we may have to free
	 * excessively into the page allocator
	 */
	migratetype = get_pcppage_migratetype(page);
	if (unlikely(migratetype >= MIGRATE_PCPTYPES)) {
		if (unlikely(is_migrate_isolate(migratetype))) {
			free_one_page(page_zone(page), page, pfn, order, migratetype, FPI_NONE);
			return;
		}
		migratetype = MIGRATE_MOVABLE;
	}

	zone = page_zone(page);
	pcp_trylock_prepare(UP_flags);
	pcp = pcp_spin_trylock(zone->per_cpu_pageset);
	if (pcp) {
		free_unref_page_commit(zone, pcp, page, migratetype, order);
		pcp_spin_unlock(pcp);
	} else {
		free_one_page(zone, page, pfn, order, migratetype, FPI_NONE);
	}
	pcp_trylock_finish(UP_flags);
}

/*
 * Free a list of 0-order pages
 */
void free_unref_page_list(struct list_head *list)
{
	unsigned long __maybe_unused UP_flags;
	struct page *page, *next;
	struct per_cpu_pages *pcp = NULL;
	struct zone *locked_zone = NULL;
	int batch_count = 0;
	int migratetype;

	/* Prepare pages for freeing */
	list_for_each_entry_safe(page, next, list, lru) {
		unsigned long pfn = page_to_pfn(page);
		if (!free_unref_page_prepare(page, pfn, 0)) {
			list_del(&page->lru);
			continue;
		}

		/*
		 * Free isolated pages directly to the allocator, see
		 * comment in free_unref_page.
		 */
		migratetype = get_pcppage_migratetype(page);
		if (unlikely(is_migrate_isolate(migratetype))) {
			list_del(&page->lru);
			free_one_page(page_zone(page), page, pfn, 0, migratetype, FPI_NONE);
			continue;
		}
	}

	list_for_each_entry_safe(page, next, list, lru) {
		struct zone *zone = page_zone(page);

		list_del(&page->lru);
		migratetype = get_pcppage_migratetype(page);

		/*
		 * Either different zone requiring a different pcp lock or
		 * excessive lock hold times when freeing a large list of
		 * pages.
		 */
		if (zone != locked_zone || batch_count == SWAP_CLUSTER_MAX) {
			if (pcp) {
				pcp_spin_unlock(pcp);
				pcp_trylock_finish(UP_flags);
			}

			batch_count = 0;

			/*
			 * trylock is necessary as pages may be getting freed
			 * from IRQ or SoftIRQ context after an IO completion.
			 */
			pcp_trylock_prepare(UP_flags);
			pcp = pcp_spin_trylock(zone->per_cpu_pageset);
			if (unlikely(!pcp)) {
				pcp_trylock_finish(UP_flags);
				free_one_page(zone, page, page_to_pfn(page),
					      0, migratetype, FPI_NONE);
				locked_zone = NULL;
				continue;
			}
			locked_zone = zone;
		}

		/*
		 * Non-isolated types over MIGRATE_PCPTYPES get added
		 * to the MIGRATE_MOVABLE pcp list.
		 */
		if (unlikely(migratetype >= MIGRATE_PCPTYPES))
			migratetype = MIGRATE_MOVABLE;

		trace_mm_page_free_batched(page);
		free_unref_page_commit(zone, pcp, page, migratetype, 0);
		batch_count++;
	}

	if (pcp) {
		pcp_spin_unlock(pcp);
		pcp_trylock_finish(UP_flags);
	}
}

/*
 * split_page takes a non-compound higher-order page, and splits it into
 * n (1<<order) sub-pages: page[0..n]
 * Each sub-page must be freed individually.
 *
 * Note: this is probably too low level an operation for use in drivers.
 * Please consult with lkml before using this in your driver.
 */
void split_page(struct page *page, unsigned int order)
{
	int i;

	VM_BUG_ON_PAGE(PageCompound(page), page);
	VM_BUG_ON_PAGE(!page_count(page), page);

	for (i = 1; i < (1 << order); i++)
		set_page_refcounted(page + i);
	split_page_owner(page, 1 << order);
	split_page_memcg(page, 1 << order);
}
EXPORT_SYMBOL_GPL(split_page);

int __isolate_free_page(struct page *page, unsigned int order)
{
	struct zone *zone = page_zone(page);
	int mt = get_pageblock_migratetype(page);

	if (!is_migrate_isolate(mt)) {
		unsigned long watermark;
		/*
		 * Obey watermarks as if the page was being allocated. We can
		 * emulate a high-order watermark check with a raised order-0
		 * watermark, because we already know our high-order page
		 * exists.
		 */
		watermark = zone->_watermark[WMARK_MIN] + (1UL << order);
		if (!zone_watermark_ok(zone, 0, watermark, 0, ALLOC_CMA))
			return 0;

		__mod_zone_freepage_state(zone, -(1UL << order), mt);
	}

	del_page_from_free_list(page, zone, order);

	/*
	 * Set the pageblock if the isolated page is at least half of a
	 * pageblock
	 */
	if (order >= pageblock_order - 1) {
		struct page *endpage = page + (1 << order) - 1;
		for (; page < endpage; page += pageblock_nr_pages) {
			int mt = get_pageblock_migratetype(page);
			/*
			 * Only change normal pageblocks (i.e., they can merge
			 * with others)
			 */
			if (migratetype_is_mergeable(mt))
				set_pageblock_migratetype(page,
							  MIGRATE_MOVABLE);
		}
	}

	return 1UL << order;
}

/**
 * __putback_isolated_page - Return a now-isolated page back where we got it
 * @page: Page that was isolated
 * @order: Order of the isolated page
 * @mt: The page's pageblock's migratetype
 *
 * This function is meant to return a page pulled from the free lists via
 * __isolate_free_page back to the free lists they were pulled from.
 */
void __putback_isolated_page(struct page *page, unsigned int order, int mt)
{
	struct zone *zone = page_zone(page);

	/* zone lock should be held when this function is called */
	lockdep_assert_held(&zone->lock);

	/* Return isolated page to tail of freelist. */
	__free_one_page(page, page_to_pfn(page), zone, order, mt,
			FPI_SKIP_REPORT_NOTIFY | FPI_TO_TAIL);
}

/*
 * Update NUMA hit/miss statistics
 */
static inline void zone_statistics(struct zone *preferred_zone, struct zone *z,
				   long nr_account)
{
#ifdef CONFIG_NUMA
	enum numa_stat_item local_stat = NUMA_LOCAL;

	/* skip numa counters update if numa stats is disabled */
	if (!static_branch_likely(&vm_numa_stat_key))
		return;

	if (zone_to_nid(z) != numa_node_id())
		local_stat = NUMA_OTHER;

	if (zone_to_nid(z) == zone_to_nid(preferred_zone))
		__count_numa_events(z, NUMA_HIT, nr_account);
	else {
		__count_numa_events(z, NUMA_MISS, nr_account);
		__count_numa_events(preferred_zone, NUMA_FOREIGN, nr_account);
	}
	__count_numa_events(z, local_stat, nr_account);
#endif
}

static __always_inline
struct page *rmqueue_buddy(struct zone *preferred_zone, struct zone *zone,
			   unsigned int order, unsigned int alloc_flags,
			   int migratetype)
{
	struct page *page;
	unsigned long flags;

	do {
		page = NULL;
		spin_lock_irqsave(&zone->lock, flags);
		/*
		 * order-0 request can reach here when the pcplist is skipped
		 * due to non-CMA allocation context. HIGHATOMIC area is
		 * reserved for high-order atomic allocation, so order-0
		 * request should skip it.
		 */
		if (alloc_flags & ALLOC_HIGHATOMIC)
			page = __rmqueue_smallest(zone, order, MIGRATE_HIGHATOMIC);
		if (!page) {
			page = __rmqueue(zone, order, migratetype, alloc_flags);

			/*
			 * If the allocation fails, allow OOM handling access
			 * to HIGHATOMIC reserves as failing now is worse than
			 * failing a high-order atomic allocation in the
			 * future.
			 */
			if (!page && (alloc_flags & ALLOC_OOM))
				page = __rmqueue_smallest(zone, order, MIGRATE_HIGHATOMIC);

			if (!page) {
				spin_unlock_irqrestore(&zone->lock, flags);
				return NULL;
			}
		}
		__mod_zone_freepage_state(zone, -(1 << order),
					  get_pcppage_migratetype(page));
		spin_unlock_irqrestore(&zone->lock, flags);
	} while (check_new_pages(page, order));

	__count_zid_vm_events(PGALLOC, page_zonenum(page), 1 << order);
	zone_statistics(preferred_zone, zone, 1);

	return page;
}

/* Remove page from the per-cpu list, caller must protect the list */
static inline
struct page *__rmqueue_pcplist(struct zone *zone, unsigned int order,
			int migratetype,
			unsigned int alloc_flags,
			struct per_cpu_pages *pcp,
			struct list_head *list)
{
	struct page *page;

	do {
		if (list_empty(list)) {
			int batch = READ_ONCE(pcp->batch);
			int alloced;

			/*
			 * Scale batch relative to order if batch implies
			 * free pages can be stored on the PCP. Batch can
			 * be 1 for small zones or for boot pagesets which
			 * should never store free pages as the pages may
			 * belong to arbitrary zones.
			 */
			if (batch > 1)
				batch = max(batch >> order, 2);
			alloced = rmqueue_bulk(zone, order,
					batch, list,
					migratetype, alloc_flags);

			pcp->count += alloced << order;
			if (unlikely(list_empty(list)))
				return NULL;
		}

		page = list_first_entry(list, struct page, pcp_list);
		list_del(&page->pcp_list);
		pcp->count -= 1 << order;
	} while (check_new_pcp(page, order));

	return page;
}

/* Lock and remove page from the per-cpu list */
static struct page *rmqueue_pcplist(struct zone *preferred_zone,
			struct zone *zone, unsigned int order,
			int migratetype, unsigned int alloc_flags)
{
	struct per_cpu_pages *pcp;
	struct list_head *list;
	struct page *page;
	unsigned long __maybe_unused UP_flags;

	/* spin_trylock may fail due to a parallel drain or IRQ reentrancy. */
	pcp_trylock_prepare(UP_flags);
	pcp = pcp_spin_trylock(zone->per_cpu_pageset);
	if (!pcp) {
		pcp_trylock_finish(UP_flags);
		return NULL;
	}

	/*
	 * On allocation, reduce the number of pages that are batch freed.
	 * See nr_pcp_free() where free_factor is increased for subsequent
	 * frees.
	 */
	pcp->free_factor >>= 1;
	list = &pcp->lists[order_to_pindex(migratetype, order)];
	page = __rmqueue_pcplist(zone, order, migratetype, alloc_flags, pcp, list);
	pcp_spin_unlock(pcp);
	pcp_trylock_finish(UP_flags);
	if (page) {
		__count_zid_vm_events(PGALLOC, page_zonenum(page), 1 << order);
		zone_statistics(preferred_zone, zone, 1);
	}
	return page;
}

/*
 * Allocate a page from the given zone.
 * Use pcplists for THP or "cheap" high-order allocations.
 */

/*
 * Do not instrument rmqueue() with KMSAN. This function may call
 * __msan_poison_alloca() through a call to set_pfnblock_flags_mask().
 * If __msan_poison_alloca() attempts to allocate pages for the stack depot, it
 * may call rmqueue() again, which will result in a deadlock.
 */
__no_sanitize_memory
static inline
struct page *rmqueue(struct zone *preferred_zone,
			struct zone *zone, unsigned int order,
			gfp_t gfp_flags, unsigned int alloc_flags,
			int migratetype)
{
	struct page *page;

	/*
	 * We most definitely don't want callers attempting to
	 * allocate greater than order-1 page units with __GFP_NOFAIL.
	 */
	WARN_ON_ONCE((gfp_flags & __GFP_NOFAIL) && (order > 1));

	if (likely(pcp_allowed_order(order))) {
		/*
		 * MIGRATE_MOVABLE pcplist could have the pages on CMA area and
		 * we need to skip it when CMA area isn't allowed.
		 */
		if (!IS_ENABLED(CONFIG_CMA) || alloc_flags & ALLOC_CMA ||
				migratetype != MIGRATE_MOVABLE) {
			page = rmqueue_pcplist(preferred_zone, zone, order,
					migratetype, alloc_flags);
			if (likely(page))
				goto out;
		}
	}

	page = rmqueue_buddy(preferred_zone, zone, order, alloc_flags,
							migratetype);

out:
	/* Separate test+clear to avoid unnecessary atomics */
	if (unlikely(test_bit(ZONE_BOOSTED_WATERMARK, &zone->flags))) {
		clear_bit(ZONE_BOOSTED_WATERMARK, &zone->flags);
		wakeup_kswapd(zone, 0, 0, zone_idx(zone));
	}

	VM_BUG_ON_PAGE(page && bad_range(zone, page), page);
	return page;
}

#ifdef CONFIG_FAIL_PAGE_ALLOC

static struct {
	struct fault_attr attr;

	bool ignore_gfp_highmem;
	bool ignore_gfp_reclaim;
	u32 min_order;
} fail_page_alloc = {
	.attr = FAULT_ATTR_INITIALIZER,
	.ignore_gfp_reclaim = true,
	.ignore_gfp_highmem = true,
	.min_order = 1,
};

static int __init setup_fail_page_alloc(char *str)
{
	return setup_fault_attr(&fail_page_alloc.attr, str);
}
__setup("fail_page_alloc=", setup_fail_page_alloc);

static bool __should_fail_alloc_page(gfp_t gfp_mask, unsigned int order)
{
	int flags = 0;

	if (order < fail_page_alloc.min_order)
		return false;
	if (gfp_mask & __GFP_NOFAIL)
		return false;
	if (fail_page_alloc.ignore_gfp_highmem && (gfp_mask & __GFP_HIGHMEM))
		return false;
	if (fail_page_alloc.ignore_gfp_reclaim &&
			(gfp_mask & __GFP_DIRECT_RECLAIM))
		return false;

	/* See comment in __should_failslab() */
	if (gfp_mask & __GFP_NOWARN)
		flags |= FAULT_NOWARN;

	return should_fail_ex(&fail_page_alloc.attr, 1 << order, flags);
}

#ifdef CONFIG_FAULT_INJECTION_DEBUG_FS

static int __init fail_page_alloc_debugfs(void)
{
	umode_t mode = S_IFREG | 0600;
	struct dentry *dir;

	dir = fault_create_debugfs_attr("fail_page_alloc", NULL,
					&fail_page_alloc.attr);

	debugfs_create_bool("ignore-gfp-wait", mode, dir,
			    &fail_page_alloc.ignore_gfp_reclaim);
	debugfs_create_bool("ignore-gfp-highmem", mode, dir,
			    &fail_page_alloc.ignore_gfp_highmem);
	debugfs_create_u32("min-order", mode, dir, &fail_page_alloc.min_order);

	return 0;
}

late_initcall(fail_page_alloc_debugfs);

#endif /* CONFIG_FAULT_INJECTION_DEBUG_FS */

#else /* CONFIG_FAIL_PAGE_ALLOC */

static inline bool __should_fail_alloc_page(gfp_t gfp_mask, unsigned int order)
{
	return false;
}

#endif /* CONFIG_FAIL_PAGE_ALLOC */

noinline bool should_fail_alloc_page(gfp_t gfp_mask, unsigned int order)
{
	return __should_fail_alloc_page(gfp_mask, order);
}
ALLOW_ERROR_INJECTION(should_fail_alloc_page, TRUE);

static inline long __zone_watermark_unusable_free(struct zone *z,
				unsigned int order, unsigned int alloc_flags)
{
	long unusable_free = (1 << order) - 1;

	/*
	 * If the caller does not have rights to reserves below the min
	 * watermark then subtract the high-atomic reserves. This will
	 * over-estimate the size of the atomic reserve but it avoids a search.
	 */
	if (likely(!(alloc_flags & ALLOC_RESERVES)))
		unusable_free += z->nr_reserved_highatomic;

#ifdef CONFIG_CMA
	/* If allocation can't use CMA areas don't use free CMA pages */
	if (!(alloc_flags & ALLOC_CMA))
		unusable_free += zone_page_state(z, NR_FREE_CMA_PAGES);
#endif

	return unusable_free;
}

/*
 * Return true if free base pages are above 'mark'. For high-order checks it
 * will return true of the order-0 watermark is reached and there is at least
 * one free page of a suitable size. Checking now avoids taking the zone lock
 * to check in the allocation paths if no pages are free.
 */
bool __zone_watermark_ok(struct zone *z, unsigned int order, unsigned long mark,
			 int highest_zoneidx, unsigned int alloc_flags,
			 long free_pages)
{
	long min = mark;
	int o;

	/* free_pages may go negative - that's OK */
	free_pages -= __zone_watermark_unusable_free(z, order, alloc_flags);

	if (unlikely(alloc_flags & ALLOC_RESERVES)) {
		/*
		 * __GFP_HIGH allows access to 50% of the min reserve as well
		 * as OOM.
		 */
		if (alloc_flags & ALLOC_MIN_RESERVE) {
			min -= min / 2;

			/*
			 * Non-blocking allocations (e.g. GFP_ATOMIC) can
			 * access more reserves than just __GFP_HIGH. Other
			 * non-blocking allocations requests such as GFP_NOWAIT
			 * or (GFP_KERNEL & ~__GFP_DIRECT_RECLAIM) do not get
			 * access to the min reserve.
			 */
			if (alloc_flags & ALLOC_NON_BLOCK)
				min -= min / 4;
		}

		/*
		 * OOM victims can try even harder than the normal reserve
		 * users on the grounds that it's definitely going to be in
		 * the exit path shortly and free memory. Any allocation it
		 * makes during the free path will be small and short-lived.
		 */
		if (alloc_flags & ALLOC_OOM)
			min -= min / 2;
	}

	/*
	 * Check watermarks for an order-0 allocation request. If these
	 * are not met, then a high-order request also cannot go ahead
	 * even if a suitable page happened to be free.
	 */
	if (free_pages <= min + z->lowmem_reserve[highest_zoneidx])
		return false;

	/* If this is an order-0 request then the watermark is fine */
	if (!order)
		return true;

	/* For a high-order request, check at least one suitable page is free */
	for (o = order; o < MAX_ORDER; o++) {
		struct free_area *area = &z->free_area[o];
		int mt;

		if (!area->nr_free)
			continue;

		for (mt = 0; mt < MIGRATE_PCPTYPES; mt++) {
			if (!free_area_empty(area, mt))
				return true;
		}

#ifdef CONFIG_CMA
		if ((alloc_flags & ALLOC_CMA) &&
		    !free_area_empty(area, MIGRATE_CMA)) {
			return true;
		}
#endif
		if ((alloc_flags & (ALLOC_HIGHATOMIC|ALLOC_OOM)) &&
		    !free_area_empty(area, MIGRATE_HIGHATOMIC)) {
			return true;
		}
	}
	return false;
}

bool zone_watermark_ok(struct zone *z, unsigned int order, unsigned long mark,
		      int highest_zoneidx, unsigned int alloc_flags)
{
	return __zone_watermark_ok(z, order, mark, highest_zoneidx, alloc_flags,
					zone_page_state(z, NR_FREE_PAGES));
}

static inline bool zone_watermark_fast(struct zone *z, unsigned int order,
				unsigned long mark, int highest_zoneidx,
				unsigned int alloc_flags, gfp_t gfp_mask)
{
	long free_pages;

	free_pages = zone_page_state(z, NR_FREE_PAGES);

	/*
	 * Fast check for order-0 only. If this fails then the reserves
	 * need to be calculated.
	 */
	if (!order) {
		long usable_free;
		long reserved;

		usable_free = free_pages;
		reserved = __zone_watermark_unusable_free(z, 0, alloc_flags);

		/* reserved may over estimate high-atomic reserves. */
		usable_free -= min(usable_free, reserved);
		if (usable_free > mark + z->lowmem_reserve[highest_zoneidx])
			return true;
	}

	if (__zone_watermark_ok(z, order, mark, highest_zoneidx, alloc_flags,
					free_pages))
		return true;

	/*
	 * Ignore watermark boosting for __GFP_HIGH order-0 allocations
	 * when checking the min watermark. The min watermark is the
	 * point where boosting is ignored so that kswapd is woken up
	 * when below the low watermark.
	 */
	if (unlikely(!order && (alloc_flags & ALLOC_MIN_RESERVE) && z->watermark_boost
		&& ((alloc_flags & ALLOC_WMARK_MASK) == WMARK_MIN))) {
		mark = z->_watermark[WMARK_MIN];
		return __zone_watermark_ok(z, order, mark, highest_zoneidx,
					alloc_flags, free_pages);
	}

	return false;
}

bool zone_watermark_ok_safe(struct zone *z, unsigned int order,
			unsigned long mark, int highest_zoneidx)
{
	long free_pages = zone_page_state(z, NR_FREE_PAGES);

	if (z->percpu_drift_mark && free_pages < z->percpu_drift_mark)
		free_pages = zone_page_state_snapshot(z, NR_FREE_PAGES);

	return __zone_watermark_ok(z, order, mark, highest_zoneidx, 0,
								free_pages);
}

#ifdef CONFIG_NUMA
int __read_mostly node_reclaim_distance = RECLAIM_DISTANCE;

static bool zone_allows_reclaim(struct zone *local_zone, struct zone *zone)
{
	return node_distance(zone_to_nid(local_zone), zone_to_nid(zone)) <=
				node_reclaim_distance;
}
#else	/* CONFIG_NUMA */
static bool zone_allows_reclaim(struct zone *local_zone, struct zone *zone)
{
	return true;
}
#endif	/* CONFIG_NUMA */

/*
 * The restriction on ZONE_DMA32 as being a suitable zone to use to avoid
 * fragmentation is subtle. If the preferred zone was HIGHMEM then
 * premature use of a lower zone may cause lowmem pressure problems that
 * are worse than fragmentation. If the next zone is ZONE_DMA then it is
 * probably too small. It only makes sense to spread allocations to avoid
 * fragmentation between the Normal and DMA32 zones.
 */
static inline unsigned int
alloc_flags_nofragment(struct zone *zone, gfp_t gfp_mask)
{
	unsigned int alloc_flags;

	/*
	 * __GFP_KSWAPD_RECLAIM is assumed to be the same as ALLOC_KSWAPD
	 * to save a branch.
	 */
	alloc_flags = (__force int) (gfp_mask & __GFP_KSWAPD_RECLAIM);

#ifdef CONFIG_ZONE_DMA32
	if (!zone)
		return alloc_flags;

	if (zone_idx(zone) != ZONE_NORMAL)
		return alloc_flags;

	/*
	 * If ZONE_DMA32 exists, assume it is the one after ZONE_NORMAL and
	 * the pointer is within zone->zone_pgdat->node_zones[]. Also assume
	 * on UMA that if Normal is populated then so is DMA32.
	 */
	BUILD_BUG_ON(ZONE_NORMAL - ZONE_DMA32 != 1);
	if (nr_online_nodes > 1 && !populated_zone(--zone))
		return alloc_flags;

	alloc_flags |= ALLOC_NOFRAGMENT;
#endif /* CONFIG_ZONE_DMA32 */
	return alloc_flags;
}

/* Must be called after current_gfp_context() which can change gfp_mask */
static inline unsigned int gfp_to_alloc_flags_cma(gfp_t gfp_mask,
						  unsigned int alloc_flags)
{
#ifdef CONFIG_CMA
	if (gfp_migratetype(gfp_mask) == MIGRATE_MOVABLE)
		alloc_flags |= ALLOC_CMA;
#endif
	return alloc_flags;
}

/*
 * get_page_from_freelist goes through the zonelist trying to allocate
 * a page.
 */
static struct page *
get_page_from_freelist(gfp_t gfp_mask, unsigned int order, int alloc_flags,
						const struct alloc_context *ac)
{
	struct zoneref *z;
	struct zone *zone;
	struct pglist_data *last_pgdat = NULL;
	bool last_pgdat_dirty_ok = false;
	bool no_fallback;

retry:
	/*
	 * Scan zonelist, looking for a zone with enough free.
	 * See also __cpuset_node_allowed() comment in kernel/cgroup/cpuset.c.
	 */
	no_fallback = alloc_flags & ALLOC_NOFRAGMENT;
	z = ac->preferred_zoneref;
	for_next_zone_zonelist_nodemask(zone, z, ac->highest_zoneidx,
					ac->nodemask) {
		struct page *page;
		unsigned long mark;

		if (cpusets_enabled() &&
			(alloc_flags & ALLOC_CPUSET) &&
			!__cpuset_zone_allowed(zone, gfp_mask))
				continue;
		/*
		 * When allocating a page cache page for writing, we
		 * want to get it from a node that is within its dirty
		 * limit, such that no single node holds more than its
		 * proportional share of globally allowed dirty pages.
		 * The dirty limits take into account the node's
		 * lowmem reserves and high watermark so that kswapd
		 * should be able to balance it without having to
		 * write pages from its LRU list.
		 *
		 * XXX: For now, allow allocations to potentially
		 * exceed the per-node dirty limit in the slowpath
		 * (spread_dirty_pages unset) before going into reclaim,
		 * which is important when on a NUMA setup the allowed
		 * nodes are together not big enough to reach the
		 * global limit.  The proper fix for these situations
		 * will require awareness of nodes in the
		 * dirty-throttling and the flusher threads.
		 */
		if (ac->spread_dirty_pages) {
			if (last_pgdat != zone->zone_pgdat) {
				last_pgdat = zone->zone_pgdat;
				last_pgdat_dirty_ok = node_dirty_ok(zone->zone_pgdat);
			}

			if (!last_pgdat_dirty_ok)
				continue;
		}

		if (no_fallback && nr_online_nodes > 1 &&
		    zone != ac->preferred_zoneref->zone) {
			int local_nid;

			/*
			 * If moving to a remote node, retry but allow
			 * fragmenting fallbacks. Locality is more important
			 * than fragmentation avoidance.
			 */
			local_nid = zone_to_nid(ac->preferred_zoneref->zone);
			if (zone_to_nid(zone) != local_nid) {
				alloc_flags &= ~ALLOC_NOFRAGMENT;
				goto retry;
			}
		}

		mark = wmark_pages(zone, alloc_flags & ALLOC_WMARK_MASK);
		if (!zone_watermark_fast(zone, order, mark,
				       ac->highest_zoneidx, alloc_flags,
				       gfp_mask)) {
			int ret;

#ifdef CONFIG_DEFERRED_STRUCT_PAGE_INIT
			/*
			 * Watermark failed for this zone, but see if we can
			 * grow this zone if it contains deferred pages.
			 */
			if (deferred_pages_enabled()) {
				if (_deferred_grow_zone(zone, order))
					goto try_this_zone;
			}
#endif
			/* Checked here to keep the fast path fast */
			BUILD_BUG_ON(ALLOC_NO_WATERMARKS < NR_WMARK);
			if (alloc_flags & ALLOC_NO_WATERMARKS)
				goto try_this_zone;

			if (!node_reclaim_enabled() ||
			    !zone_allows_reclaim(ac->preferred_zoneref->zone, zone))
				continue;

			ret = node_reclaim(zone->zone_pgdat, gfp_mask, order);
			switch (ret) {
			case NODE_RECLAIM_NOSCAN:
				/* did not scan */
				continue;
			case NODE_RECLAIM_FULL:
				/* scanned but unreclaimable */
				continue;
			default:
				/* did we reclaim enough */
				if (zone_watermark_ok(zone, order, mark,
					ac->highest_zoneidx, alloc_flags))
					goto try_this_zone;

				continue;
			}
		}

try_this_zone:
		page = rmqueue(ac->preferred_zoneref->zone, zone, order,
				gfp_mask, alloc_flags, ac->migratetype);
		if (page) {
			prep_new_page(page, order, gfp_mask, alloc_flags);

			/*
			 * If this is a high-order atomic allocation then check
			 * if the pageblock should be reserved for the future
			 */
			if (unlikely(alloc_flags & ALLOC_HIGHATOMIC))
				reserve_highatomic_pageblock(page, zone, order);

			return page;
		} else {
#ifdef CONFIG_DEFERRED_STRUCT_PAGE_INIT
			/* Try again if zone has deferred pages */
			if (deferred_pages_enabled()) {
				if (_deferred_grow_zone(zone, order))
					goto try_this_zone;
			}
#endif
		}
	}

	/*
	 * It's possible on a UMA machine to get through all zones that are
	 * fragmented. If avoiding fragmentation, reset and try again.
	 */
	if (no_fallback) {
		alloc_flags &= ~ALLOC_NOFRAGMENT;
		goto retry;
	}

	return NULL;
}

static void warn_alloc_show_mem(gfp_t gfp_mask, nodemask_t *nodemask)
{
	unsigned int filter = SHOW_MEM_FILTER_NODES;

	/*
	 * This documents exceptions given to allocations in certain
	 * contexts that are allowed to allocate outside current's set
	 * of allowed nodes.
	 */
	if (!(gfp_mask & __GFP_NOMEMALLOC))
		if (tsk_is_oom_victim(current) ||
		    (current->flags & (PF_MEMALLOC | PF_EXITING)))
			filter &= ~SHOW_MEM_FILTER_NODES;
	if (!in_task() || !(gfp_mask & __GFP_DIRECT_RECLAIM))
		filter &= ~SHOW_MEM_FILTER_NODES;

	__show_mem(filter, nodemask, gfp_zone(gfp_mask));
}

void warn_alloc(gfp_t gfp_mask, nodemask_t *nodemask, const char *fmt, ...)
{
	struct va_format vaf;
	va_list args;
	static DEFINE_RATELIMIT_STATE(nopage_rs, 10*HZ, 1);

	if ((gfp_mask & __GFP_NOWARN) ||
	     !__ratelimit(&nopage_rs) ||
	     ((gfp_mask & __GFP_DMA) && !has_managed_dma()))
		return;

	va_start(args, fmt);
	vaf.fmt = fmt;
	vaf.va = &args;
	pr_warn("%s: %pV, mode:%#x(%pGg), nodemask=%*pbl",
			current->comm, &vaf, gfp_mask, &gfp_mask,
			nodemask_pr_args(nodemask));
	va_end(args);

	cpuset_print_current_mems_allowed();
	pr_cont("\n");
	dump_stack();
	warn_alloc_show_mem(gfp_mask, nodemask);
}

static inline struct page *
__alloc_pages_cpuset_fallback(gfp_t gfp_mask, unsigned int order,
			      unsigned int alloc_flags,
			      const struct alloc_context *ac)
{
	struct page *page;

	page = get_page_from_freelist(gfp_mask, order,
			alloc_flags|ALLOC_CPUSET, ac);
	/*
	 * fallback to ignore cpuset restriction if our nodes
	 * are depleted
	 */
	if (!page)
		page = get_page_from_freelist(gfp_mask, order,
				alloc_flags, ac);

	return page;
}

static inline struct page *
__alloc_pages_may_oom(gfp_t gfp_mask, unsigned int order,
	const struct alloc_context *ac, unsigned long *did_some_progress)
{
	struct oom_control oc = {
		.zonelist = ac->zonelist,
		.nodemask = ac->nodemask,
		.memcg = NULL,
		.gfp_mask = gfp_mask,
		.order = order,
	};
	struct page *page;

	*did_some_progress = 0;

	/*
	 * Acquire the oom lock.  If that fails, somebody else is
	 * making progress for us.
	 */
	if (!mutex_trylock(&oom_lock)) {
		*did_some_progress = 1;
		schedule_timeout_uninterruptible(1);
		return NULL;
	}

	/*
	 * Go through the zonelist yet one more time, keep very high watermark
	 * here, this is only to catch a parallel oom killing, we must fail if
	 * we're still under heavy pressure. But make sure that this reclaim
	 * attempt shall not depend on __GFP_DIRECT_RECLAIM && !__GFP_NORETRY
	 * allocation which will never fail due to oom_lock already held.
	 */
	page = get_page_from_freelist((gfp_mask | __GFP_HARDWALL) &
				      ~__GFP_DIRECT_RECLAIM, order,
				      ALLOC_WMARK_HIGH|ALLOC_CPUSET, ac);
	if (page)
		goto out;

	/* Coredumps can quickly deplete all memory reserves */
	if (current->flags & PF_DUMPCORE)
		goto out;
	/* The OOM killer will not help higher order allocs */
	if (order > PAGE_ALLOC_COSTLY_ORDER)
		goto out;
	/*
	 * We have already exhausted all our reclaim opportunities without any
	 * success so it is time to admit defeat. We will skip the OOM killer
	 * because it is very likely that the caller has a more reasonable
	 * fallback than shooting a random task.
	 *
	 * The OOM killer may not free memory on a specific node.
	 */
	if (gfp_mask & (__GFP_RETRY_MAYFAIL | __GFP_THISNODE))
		goto out;
	/* The OOM killer does not needlessly kill tasks for lowmem */
	if (ac->highest_zoneidx < ZONE_NORMAL)
		goto out;
	if (pm_suspended_storage())
		goto out;
	/*
	 * XXX: GFP_NOFS allocations should rather fail than rely on
	 * other request to make a forward progress.
	 * We are in an unfortunate situation where out_of_memory cannot
	 * do much for this context but let's try it to at least get
	 * access to memory reserved if the current task is killed (see
	 * out_of_memory). Once filesystems are ready to handle allocation
	 * failures more gracefully we should just bail out here.
	 */

	/* Exhausted what can be done so it's blame time */
	if (out_of_memory(&oc) ||
	    WARN_ON_ONCE_GFP(gfp_mask & __GFP_NOFAIL, gfp_mask)) {
		*did_some_progress = 1;

		/*
		 * Help non-failing allocations by giving them access to memory
		 * reserves
		 */
		if (gfp_mask & __GFP_NOFAIL)
			page = __alloc_pages_cpuset_fallback(gfp_mask, order,
					ALLOC_NO_WATERMARKS, ac);
	}
out:
	mutex_unlock(&oom_lock);
	return page;
}

/*
 * Maximum number of compaction retries with a progress before OOM
 * killer is consider as the only way to move forward.
 */
#define MAX_COMPACT_RETRIES 16

#ifdef CONFIG_COMPACTION
/* Try memory compaction for high-order allocations before reclaim */
static struct page *
__alloc_pages_direct_compact(gfp_t gfp_mask, unsigned int order,
		unsigned int alloc_flags, const struct alloc_context *ac,
		enum compact_priority prio, enum compact_result *compact_result)
{
	struct page *page = NULL;
	unsigned long pflags;
	unsigned int noreclaim_flag;

	if (!order)
		return NULL;

	psi_memstall_enter(&pflags);
	delayacct_compact_start();
	noreclaim_flag = memalloc_noreclaim_save();

	*compact_result = try_to_compact_pages(gfp_mask, order, alloc_flags, ac,
								prio, &page);

	memalloc_noreclaim_restore(noreclaim_flag);
	psi_memstall_leave(&pflags);
	delayacct_compact_end();

	if (*compact_result == COMPACT_SKIPPED)
		return NULL;
	/*
	 * At least in one zone compaction wasn't deferred or skipped, so let's
	 * count a compaction stall
	 */
	count_vm_event(COMPACTSTALL);

	/* Prep a captured page if available */
	if (page)
		prep_new_page(page, order, gfp_mask, alloc_flags);

	/* Try get a page from the freelist if available */
	if (!page)
		page = get_page_from_freelist(gfp_mask, order, alloc_flags, ac);

	if (page) {
		struct zone *zone = page_zone(page);

		zone->compact_blockskip_flush = false;
		compaction_defer_reset(zone, order, true);
		count_vm_event(COMPACTSUCCESS);
		return page;
	}

	/*
	 * It's bad if compaction run occurs and fails. The most likely reason
	 * is that pages exist, but not enough to satisfy watermarks.
	 */
	count_vm_event(COMPACTFAIL);

	cond_resched();

	return NULL;
}

static inline bool
should_compact_retry(struct alloc_context *ac, int order, int alloc_flags,
		     enum compact_result compact_result,
		     enum compact_priority *compact_priority,
		     int *compaction_retries)
{
	int max_retries = MAX_COMPACT_RETRIES;
	int min_priority;
	bool ret = false;
	int retries = *compaction_retries;
	enum compact_priority priority = *compact_priority;

	if (!order)
		return false;

	if (fatal_signal_pending(current))
		return false;

	if (compaction_made_progress(compact_result))
		(*compaction_retries)++;

	/*
	 * compaction considers all the zone as desperately out of memory
	 * so it doesn't really make much sense to retry except when the
	 * failure could be caused by insufficient priority
	 */
	if (compaction_failed(compact_result))
		goto check_priority;

	/*
	 * compaction was skipped because there are not enough order-0 pages
	 * to work with, so we retry only if it looks like reclaim can help.
	 */
	if (compaction_needs_reclaim(compact_result)) {
		ret = compaction_zonelist_suitable(ac, order, alloc_flags);
		goto out;
	}

	/*
	 * make sure the compaction wasn't deferred or didn't bail out early
	 * due to locks contention before we declare that we should give up.
	 * But the next retry should use a higher priority if allowed, so
	 * we don't just keep bailing out endlessly.
	 */
	if (compaction_withdrawn(compact_result)) {
		goto check_priority;
	}

	/*
	 * !costly requests are much more important than __GFP_RETRY_MAYFAIL
	 * costly ones because they are de facto nofail and invoke OOM
	 * killer to move on while costly can fail and users are ready
	 * to cope with that. 1/4 retries is rather arbitrary but we
	 * would need much more detailed feedback from compaction to
	 * make a better decision.
	 */
	if (order > PAGE_ALLOC_COSTLY_ORDER)
		max_retries /= 4;
	if (*compaction_retries <= max_retries) {
		ret = true;
		goto out;
	}

	/*
	 * Make sure there are attempts at the highest priority if we exhausted
	 * all retries or failed at the lower priorities.
	 */
check_priority:
	min_priority = (order > PAGE_ALLOC_COSTLY_ORDER) ?
			MIN_COMPACT_COSTLY_PRIORITY : MIN_COMPACT_PRIORITY;

	if (*compact_priority > min_priority) {
		(*compact_priority)--;
		*compaction_retries = 0;
		ret = true;
	}
out:
	trace_compact_retry(order, priority, compact_result, retries, max_retries, ret);
	return ret;
}
#else
static inline struct page *
__alloc_pages_direct_compact(gfp_t gfp_mask, unsigned int order,
		unsigned int alloc_flags, const struct alloc_context *ac,
		enum compact_priority prio, enum compact_result *compact_result)
{
	*compact_result = COMPACT_SKIPPED;
	return NULL;
}

static inline bool
should_compact_retry(struct alloc_context *ac, unsigned int order, int alloc_flags,
		     enum compact_result compact_result,
		     enum compact_priority *compact_priority,
		     int *compaction_retries)
{
	struct zone *zone;
	struct zoneref *z;

	if (!order || order > PAGE_ALLOC_COSTLY_ORDER)
		return false;

	/*
	 * There are setups with compaction disabled which would prefer to loop
	 * inside the allocator rather than hit the oom killer prematurely.
	 * Let's give them a good hope and keep retrying while the order-0
	 * watermarks are OK.
	 */
	for_each_zone_zonelist_nodemask(zone, z, ac->zonelist,
				ac->highest_zoneidx, ac->nodemask) {
		if (zone_watermark_ok(zone, 0, min_wmark_pages(zone),
					ac->highest_zoneidx, alloc_flags))
			return true;
	}
	return false;
}
#endif /* CONFIG_COMPACTION */

#ifdef CONFIG_LOCKDEP
static struct lockdep_map __fs_reclaim_map =
	STATIC_LOCKDEP_MAP_INIT("fs_reclaim", &__fs_reclaim_map);

static bool __need_reclaim(gfp_t gfp_mask)
{
	/* no reclaim without waiting on it */
	if (!(gfp_mask & __GFP_DIRECT_RECLAIM))
		return false;

	/* this guy won't enter reclaim */
	if (current->flags & PF_MEMALLOC)
		return false;

	if (gfp_mask & __GFP_NOLOCKDEP)
		return false;

	return true;
}

void __fs_reclaim_acquire(unsigned long ip)
{
	lock_acquire_exclusive(&__fs_reclaim_map, 0, 0, NULL, ip);
}

void __fs_reclaim_release(unsigned long ip)
{
	lock_release(&__fs_reclaim_map, ip);
}

void fs_reclaim_acquire(gfp_t gfp_mask)
{
	gfp_mask = current_gfp_context(gfp_mask);

	if (__need_reclaim(gfp_mask)) {
		if (gfp_mask & __GFP_FS)
			__fs_reclaim_acquire(_RET_IP_);

#ifdef CONFIG_MMU_NOTIFIER
		lock_map_acquire(&__mmu_notifier_invalidate_range_start_map);
		lock_map_release(&__mmu_notifier_invalidate_range_start_map);
#endif

	}
}
EXPORT_SYMBOL_GPL(fs_reclaim_acquire);

void fs_reclaim_release(gfp_t gfp_mask)
{
	gfp_mask = current_gfp_context(gfp_mask);

	if (__need_reclaim(gfp_mask)) {
		if (gfp_mask & __GFP_FS)
			__fs_reclaim_release(_RET_IP_);
	}
}
EXPORT_SYMBOL_GPL(fs_reclaim_release);
#endif

/*
 * Zonelists may change due to hotplug during allocation. Detect when zonelists
 * have been rebuilt so allocation retries. Reader side does not lock and
 * retries the allocation if zonelist changes. Writer side is protected by the
 * embedded spin_lock.
 */
static DEFINE_SEQLOCK(zonelist_update_seq);

static unsigned int zonelist_iter_begin(void)
{
	if (IS_ENABLED(CONFIG_MEMORY_HOTREMOVE))
		return read_seqbegin(&zonelist_update_seq);

	return 0;
}

static unsigned int check_retry_zonelist(unsigned int seq)
{
	if (IS_ENABLED(CONFIG_MEMORY_HOTREMOVE))
		return read_seqretry(&zonelist_update_seq, seq);

	return seq;
}

/* Perform direct synchronous page reclaim */
static unsigned long
__perform_reclaim(gfp_t gfp_mask, unsigned int order,
					const struct alloc_context *ac)
{
	unsigned int noreclaim_flag;
	unsigned long progress;

	cond_resched();

	/* We now go into synchronous reclaim */
	cpuset_memory_pressure_bump();
	fs_reclaim_acquire(gfp_mask);
	noreclaim_flag = memalloc_noreclaim_save();

	progress = try_to_free_pages(ac->zonelist, order, gfp_mask,
								ac->nodemask);

	memalloc_noreclaim_restore(noreclaim_flag);
	fs_reclaim_release(gfp_mask);

	cond_resched();

	return progress;
}

/* The really slow allocator path where we enter direct reclaim */
static inline struct page *
__alloc_pages_direct_reclaim(gfp_t gfp_mask, unsigned int order,
		unsigned int alloc_flags, const struct alloc_context *ac,
		unsigned long *did_some_progress)
{
	struct page *page = NULL;
	unsigned long pflags;
	bool drained = false;

	psi_memstall_enter(&pflags);
	*did_some_progress = __perform_reclaim(gfp_mask, order, ac);
	if (unlikely(!(*did_some_progress)))
		goto out;

retry:
	page = get_page_from_freelist(gfp_mask, order, alloc_flags, ac);

	/*
	 * If an allocation failed after direct reclaim, it could be because
	 * pages are pinned on the per-cpu lists or in high alloc reserves.
	 * Shrink them and try again
	 */
	if (!page && !drained) {
		unreserve_highatomic_pageblock(ac, false);
		drain_all_pages(NULL);
		drained = true;
		goto retry;
	}
out:
	psi_memstall_leave(&pflags);

	return page;
}

static void wake_all_kswapds(unsigned int order, gfp_t gfp_mask,
			     const struct alloc_context *ac)
{
	struct zoneref *z;
	struct zone *zone;
	pg_data_t *last_pgdat = NULL;
	enum zone_type highest_zoneidx = ac->highest_zoneidx;

	for_each_zone_zonelist_nodemask(zone, z, ac->zonelist, highest_zoneidx,
					ac->nodemask) {
		if (!managed_zone(zone))
			continue;
		if (last_pgdat != zone->zone_pgdat) {
			wakeup_kswapd(zone, gfp_mask, order, highest_zoneidx);
			last_pgdat = zone->zone_pgdat;
		}
	}
}

static inline unsigned int
gfp_to_alloc_flags(gfp_t gfp_mask, unsigned int order)
{
	unsigned int alloc_flags = ALLOC_WMARK_MIN | ALLOC_CPUSET;

	/*
	 * __GFP_HIGH is assumed to be the same as ALLOC_MIN_RESERVE
	 * and __GFP_KSWAPD_RECLAIM is assumed to be the same as ALLOC_KSWAPD
	 * to save two branches.
	 */
	BUILD_BUG_ON(__GFP_HIGH != (__force gfp_t) ALLOC_MIN_RESERVE);
	BUILD_BUG_ON(__GFP_KSWAPD_RECLAIM != (__force gfp_t) ALLOC_KSWAPD);

	/*
	 * The caller may dip into page reserves a bit more if the caller
	 * cannot run direct reclaim, or if the caller has realtime scheduling
	 * policy or is asking for __GFP_HIGH memory.  GFP_ATOMIC requests will
	 * set both ALLOC_NON_BLOCK and ALLOC_MIN_RESERVE(__GFP_HIGH).
	 */
	alloc_flags |= (__force int)
		(gfp_mask & (__GFP_HIGH | __GFP_KSWAPD_RECLAIM));

	if (!(gfp_mask & __GFP_DIRECT_RECLAIM)) {
		/*
		 * Not worth trying to allocate harder for __GFP_NOMEMALLOC even
		 * if it can't schedule.
		 */
		if (!(gfp_mask & __GFP_NOMEMALLOC)) {
			alloc_flags |= ALLOC_NON_BLOCK;

			if (order > 0)
				alloc_flags |= ALLOC_HIGHATOMIC;
		}

		/*
		 * Ignore cpuset mems for non-blocking __GFP_HIGH (probably
		 * GFP_ATOMIC) rather than fail, see the comment for
		 * __cpuset_node_allowed().
		 */
		if (alloc_flags & ALLOC_MIN_RESERVE)
			alloc_flags &= ~ALLOC_CPUSET;
	} else if (unlikely(rt_task(current)) && in_task())
		alloc_flags |= ALLOC_MIN_RESERVE;

	alloc_flags = gfp_to_alloc_flags_cma(gfp_mask, alloc_flags);

	return alloc_flags;
}

static bool oom_reserves_allowed(struct task_struct *tsk)
{
	if (!tsk_is_oom_victim(tsk))
		return false;

	/*
	 * !MMU doesn't have oom reaper so give access to memory reserves
	 * only to the thread with TIF_MEMDIE set
	 */
	if (!IS_ENABLED(CONFIG_MMU) && !test_thread_flag(TIF_MEMDIE))
		return false;

	return true;
}

/*
 * Distinguish requests which really need access to full memory
 * reserves from oom victims which can live with a portion of it
 */
static inline int __gfp_pfmemalloc_flags(gfp_t gfp_mask)
{
	if (unlikely(gfp_mask & __GFP_NOMEMALLOC))
		return 0;
	if (gfp_mask & __GFP_MEMALLOC)
		return ALLOC_NO_WATERMARKS;
	if (in_serving_softirq() && (current->flags & PF_MEMALLOC))
		return ALLOC_NO_WATERMARKS;
	if (!in_interrupt()) {
		if (current->flags & PF_MEMALLOC)
			return ALLOC_NO_WATERMARKS;
		else if (oom_reserves_allowed(current))
			return ALLOC_OOM;
	}

	return 0;
}

bool gfp_pfmemalloc_allowed(gfp_t gfp_mask)
{
	return !!__gfp_pfmemalloc_flags(gfp_mask);
}

/*
 * Checks whether it makes sense to retry the reclaim to make a forward progress
 * for the given allocation request.
 *
 * We give up when we either have tried MAX_RECLAIM_RETRIES in a row
 * without success, or when we couldn't even meet the watermark if we
 * reclaimed all remaining pages on the LRU lists.
 *
 * Returns true if a retry is viable or false to enter the oom path.
 */
static inline bool
should_reclaim_retry(gfp_t gfp_mask, unsigned order,
		     struct alloc_context *ac, int alloc_flags,
		     bool did_some_progress, int *no_progress_loops)
{
	struct zone *zone;
	struct zoneref *z;
	bool ret = false;

	/*
	 * Costly allocations might have made a progress but this doesn't mean
	 * their order will become available due to high fragmentation so
	 * always increment the no progress counter for them
	 */
	if (did_some_progress && order <= PAGE_ALLOC_COSTLY_ORDER)
		*no_progress_loops = 0;
	else
		(*no_progress_loops)++;

	/*
	 * Make sure we converge to OOM if we cannot make any progress
	 * several times in the row.
	 */
	if (*no_progress_loops > MAX_RECLAIM_RETRIES) {
		/* Before OOM, exhaust highatomic_reserve */
		return unreserve_highatomic_pageblock(ac, true);
	}

	/*
	 * Keep reclaiming pages while there is a chance this will lead
	 * somewhere.  If none of the target zones can satisfy our allocation
	 * request even if all reclaimable pages are considered then we are
	 * screwed and have to go OOM.
	 */
	for_each_zone_zonelist_nodemask(zone, z, ac->zonelist,
				ac->highest_zoneidx, ac->nodemask) {
		unsigned long available;
		unsigned long reclaimable;
		unsigned long min_wmark = min_wmark_pages(zone);
		bool wmark;

		available = reclaimable = zone_reclaimable_pages(zone);
		available += zone_page_state_snapshot(zone, NR_FREE_PAGES);

		/*
		 * Would the allocation succeed if we reclaimed all
		 * reclaimable pages?
		 */
		wmark = __zone_watermark_ok(zone, order, min_wmark,
				ac->highest_zoneidx, alloc_flags, available);
		trace_reclaim_retry_zone(z, order, reclaimable,
				available, min_wmark, *no_progress_loops, wmark);
		if (wmark) {
			ret = true;
			break;
		}
	}

	/*
	 * Memory allocation/reclaim might be called from a WQ context and the
	 * current implementation of the WQ concurrency control doesn't
	 * recognize that a particular WQ is congested if the worker thread is
	 * looping without ever sleeping. Therefore we have to do a short sleep
	 * here rather than calling cond_resched().
	 */
	if (current->flags & PF_WQ_WORKER)
		schedule_timeout_uninterruptible(1);
	else
		cond_resched();
	return ret;
}

static inline bool
check_retry_cpuset(int cpuset_mems_cookie, struct alloc_context *ac)
{
	/*
	 * It's possible that cpuset's mems_allowed and the nodemask from
	 * mempolicy don't intersect. This should be normally dealt with by
	 * policy_nodemask(), but it's possible to race with cpuset update in
	 * such a way the check therein was true, and then it became false
	 * before we got our cpuset_mems_cookie here.
	 * This assumes that for all allocations, ac->nodemask can come only
	 * from MPOL_BIND mempolicy (whose documented semantics is to be ignored
	 * when it does not intersect with the cpuset restrictions) or the
	 * caller can deal with a violated nodemask.
	 */
	if (cpusets_enabled() && ac->nodemask &&
			!cpuset_nodemask_valid_mems_allowed(ac->nodemask)) {
		ac->nodemask = NULL;
		return true;
	}

	/*
	 * When updating a task's mems_allowed or mempolicy nodemask, it is
	 * possible to race with parallel threads in such a way that our
	 * allocation can fail while the mask is being updated. If we are about
	 * to fail, check if the cpuset changed during allocation and if so,
	 * retry.
	 */
	if (read_mems_allowed_retry(cpuset_mems_cookie))
		return true;

	return false;
}

static inline struct page *
__alloc_pages_slowpath(gfp_t gfp_mask, unsigned int order,
						struct alloc_context *ac)
{
	bool can_direct_reclaim = gfp_mask & __GFP_DIRECT_RECLAIM;
	const bool costly_order = order > PAGE_ALLOC_COSTLY_ORDER;
	struct page *page = NULL;
	unsigned int alloc_flags;
	unsigned long did_some_progress;
	enum compact_priority compact_priority;
	enum compact_result compact_result;
	int compaction_retries;
	int no_progress_loops;
	unsigned int cpuset_mems_cookie;
	unsigned int zonelist_iter_cookie;
	int reserve_flags;

restart:
	compaction_retries = 0;
	no_progress_loops = 0;
	compact_priority = DEF_COMPACT_PRIORITY;
	cpuset_mems_cookie = read_mems_allowed_begin();
	zonelist_iter_cookie = zonelist_iter_begin();

	/*
	 * The fast path uses conservative alloc_flags to succeed only until
	 * kswapd needs to be woken up, and to avoid the cost of setting up
	 * alloc_flags precisely. So we do that now.
	 */
	alloc_flags = gfp_to_alloc_flags(gfp_mask, order);

	/*
	 * We need to recalculate the starting point for the zonelist iterator
	 * because we might have used different nodemask in the fast path, or
	 * there was a cpuset modification and we are retrying - otherwise we
	 * could end up iterating over non-eligible zones endlessly.
	 */
	ac->preferred_zoneref = first_zones_zonelist(ac->zonelist,
					ac->highest_zoneidx, ac->nodemask);
	if (!ac->preferred_zoneref->zone)
		goto nopage;

	/*
	 * Check for insane configurations where the cpuset doesn't contain
	 * any suitable zone to satisfy the request - e.g. non-movable
	 * GFP_HIGHUSER allocations from MOVABLE nodes only.
	 */
	if (cpusets_insane_config() && (gfp_mask & __GFP_HARDWALL)) {
		struct zoneref *z = first_zones_zonelist(ac->zonelist,
					ac->highest_zoneidx,
					&cpuset_current_mems_allowed);
		if (!z->zone)
			goto nopage;
	}

	if (alloc_flags & ALLOC_KSWAPD)
		wake_all_kswapds(order, gfp_mask, ac);

	/*
	 * The adjusted alloc_flags might result in immediate success, so try
	 * that first
	 */
	page = get_page_from_freelist(gfp_mask, order, alloc_flags, ac);
	if (page)
		goto got_pg;

	/*
	 * For costly allocations, try direct compaction first, as it's likely
	 * that we have enough base pages and don't need to reclaim. For non-
	 * movable high-order allocations, do that as well, as compaction will
	 * try prevent permanent fragmentation by migrating from blocks of the
	 * same migratetype.
	 * Don't try this for allocations that are allowed to ignore
	 * watermarks, as the ALLOC_NO_WATERMARKS attempt didn't yet happen.
	 */
	if (can_direct_reclaim &&
			(costly_order ||
			   (order > 0 && ac->migratetype != MIGRATE_MOVABLE))
			&& !gfp_pfmemalloc_allowed(gfp_mask)) {
		page = __alloc_pages_direct_compact(gfp_mask, order,
						alloc_flags, ac,
						INIT_COMPACT_PRIORITY,
						&compact_result);
		if (page)
			goto got_pg;

		/*
		 * Checks for costly allocations with __GFP_NORETRY, which
		 * includes some THP page fault allocations
		 */
		if (costly_order && (gfp_mask & __GFP_NORETRY)) {
			/*
			 * If allocating entire pageblock(s) and compaction
			 * failed because all zones are below low watermarks
			 * or is prohibited because it recently failed at this
			 * order, fail immediately unless the allocator has
			 * requested compaction and reclaim retry.
			 *
			 * Reclaim is
			 *  - potentially very expensive because zones are far
			 *    below their low watermarks or this is part of very
			 *    bursty high order allocations,
			 *  - not guaranteed to help because isolate_freepages()
			 *    may not iterate over freed pages as part of its
			 *    linear scan, and
			 *  - unlikely to make entire pageblocks free on its
			 *    own.
			 */
			if (compact_result == COMPACT_SKIPPED ||
			    compact_result == COMPACT_DEFERRED)
				goto nopage;

			/*
			 * Looks like reclaim/compaction is worth trying, but
			 * sync compaction could be very expensive, so keep
			 * using async compaction.
			 */
			compact_priority = INIT_COMPACT_PRIORITY;
		}
	}

retry:
	/* Ensure kswapd doesn't accidentally go to sleep as long as we loop */
	if (alloc_flags & ALLOC_KSWAPD)
		wake_all_kswapds(order, gfp_mask, ac);

	reserve_flags = __gfp_pfmemalloc_flags(gfp_mask);
	if (reserve_flags)
		alloc_flags = gfp_to_alloc_flags_cma(gfp_mask, reserve_flags) |
					  (alloc_flags & ALLOC_KSWAPD);

	/*
	 * Reset the nodemask and zonelist iterators if memory policies can be
	 * ignored. These allocations are high priority and system rather than
	 * user oriented.
	 */
	if (!(alloc_flags & ALLOC_CPUSET) || reserve_flags) {
		ac->nodemask = NULL;
		ac->preferred_zoneref = first_zones_zonelist(ac->zonelist,
					ac->highest_zoneidx, ac->nodemask);
	}

	/* Attempt with potentially adjusted zonelist and alloc_flags */
	page = get_page_from_freelist(gfp_mask, order, alloc_flags, ac);
	if (page)
		goto got_pg;

	/* Caller is not willing to reclaim, we can't balance anything */
	if (!can_direct_reclaim)
		goto nopage;

	/* Avoid recursion of direct reclaim */
	if (current->flags & PF_MEMALLOC)
		goto nopage;

	/* Try direct reclaim and then allocating */
	page = __alloc_pages_direct_reclaim(gfp_mask, order, alloc_flags, ac,
							&did_some_progress);
	if (page)
		goto got_pg;

	/* Try direct compaction and then allocating */
	page = __alloc_pages_direct_compact(gfp_mask, order, alloc_flags, ac,
					compact_priority, &compact_result);
	if (page)
		goto got_pg;

	/* Do not loop if specifically requested */
	if (gfp_mask & __GFP_NORETRY)
		goto nopage;

	/*
	 * Do not retry costly high order allocations unless they are
	 * __GFP_RETRY_MAYFAIL
	 */
	if (costly_order && !(gfp_mask & __GFP_RETRY_MAYFAIL))
		goto nopage;

	if (should_reclaim_retry(gfp_mask, order, ac, alloc_flags,
				 did_some_progress > 0, &no_progress_loops))
		goto retry;

	/*
	 * It doesn't make any sense to retry for the compaction if the order-0
	 * reclaim is not able to make any progress because the current
	 * implementation of the compaction depends on the sufficient amount
	 * of free memory (see __compaction_suitable)
	 */
	if (did_some_progress > 0 &&
			should_compact_retry(ac, order, alloc_flags,
				compact_result, &compact_priority,
				&compaction_retries))
		goto retry;


	/*
	 * Deal with possible cpuset update races or zonelist updates to avoid
	 * a unnecessary OOM kill.
	 */
	if (check_retry_cpuset(cpuset_mems_cookie, ac) ||
	    check_retry_zonelist(zonelist_iter_cookie))
		goto restart;

	/* Reclaim has failed us, start killing things */
	page = __alloc_pages_may_oom(gfp_mask, order, ac, &did_some_progress);
	if (page)
		goto got_pg;

	/* Avoid allocations with no watermarks from looping endlessly */
	if (tsk_is_oom_victim(current) &&
	    (alloc_flags & ALLOC_OOM ||
	     (gfp_mask & __GFP_NOMEMALLOC)))
		goto nopage;

	/* Retry as long as the OOM killer is making progress */
	if (did_some_progress) {
		no_progress_loops = 0;
		goto retry;
	}

nopage:
	/*
	 * Deal with possible cpuset update races or zonelist updates to avoid
	 * a unnecessary OOM kill.
	 */
	if (check_retry_cpuset(cpuset_mems_cookie, ac) ||
	    check_retry_zonelist(zonelist_iter_cookie))
		goto restart;

	/*
	 * Make sure that __GFP_NOFAIL request doesn't leak out and make sure
	 * we always retry
	 */
	if (gfp_mask & __GFP_NOFAIL) {
		/*
		 * All existing users of the __GFP_NOFAIL are blockable, so warn
		 * of any new users that actually require GFP_NOWAIT
		 */
		if (WARN_ON_ONCE_GFP(!can_direct_reclaim, gfp_mask))
			goto fail;

		/*
		 * PF_MEMALLOC request from this context is rather bizarre
		 * because we cannot reclaim anything and only can loop waiting
		 * for somebody to do a work for us
		 */
		WARN_ON_ONCE_GFP(current->flags & PF_MEMALLOC, gfp_mask);

		/*
		 * non failing costly orders are a hard requirement which we
		 * are not prepared for much so let's warn about these users
		 * so that we can identify them and convert them to something
		 * else.
		 */
		WARN_ON_ONCE_GFP(costly_order, gfp_mask);

		/*
		 * Help non-failing allocations by giving some access to memory
		 * reserves normally used for high priority non-blocking
		 * allocations but do not use ALLOC_NO_WATERMARKS because this
		 * could deplete whole memory reserves which would just make
		 * the situation worse.
		 */
		page = __alloc_pages_cpuset_fallback(gfp_mask, order, ALLOC_MIN_RESERVE, ac);
		if (page)
			goto got_pg;

		cond_resched();
		goto retry;
	}
fail:
	warn_alloc(gfp_mask, ac->nodemask,
			"page allocation failure: order:%u", order);
got_pg:
	return page;
}

static inline bool prepare_alloc_pages(gfp_t gfp_mask, unsigned int order,
		int preferred_nid, nodemask_t *nodemask,
		struct alloc_context *ac, gfp_t *alloc_gfp,
		unsigned int *alloc_flags)
{
	ac->highest_zoneidx = gfp_zone(gfp_mask);
	ac->zonelist = node_zonelist(preferred_nid, gfp_mask);
	ac->nodemask = nodemask;
	ac->migratetype = gfp_migratetype(gfp_mask);

	if (cpusets_enabled()) {
		*alloc_gfp |= __GFP_HARDWALL;
		/*
		 * When we are in the interrupt context, it is irrelevant
		 * to the current task context. It means that any node ok.
		 */
		if (in_task() && !ac->nodemask)
			ac->nodemask = &cpuset_current_mems_allowed;
		else
			*alloc_flags |= ALLOC_CPUSET;
	}

	might_alloc(gfp_mask);

	if (should_fail_alloc_page(gfp_mask, order))
		return false;

	*alloc_flags = gfp_to_alloc_flags_cma(gfp_mask, *alloc_flags);

	/* Dirty zone balancing only done in the fast path */
	ac->spread_dirty_pages = (gfp_mask & __GFP_WRITE);

	/*
	 * The preferred zone is used for statistics but crucially it is
	 * also used as the starting point for the zonelist iterator. It
	 * may get reset for allocations that ignore memory policies.
	 */
	ac->preferred_zoneref = first_zones_zonelist(ac->zonelist,
					ac->highest_zoneidx, ac->nodemask);

	return true;
}

/*
 * __alloc_pages_bulk - Allocate a number of order-0 pages to a list or array
 * @gfp: GFP flags for the allocation
 * @preferred_nid: The preferred NUMA node ID to allocate from
 * @nodemask: Set of nodes to allocate from, may be NULL
 * @nr_pages: The number of pages desired on the list or array
 * @page_list: Optional list to store the allocated pages
 * @page_array: Optional array to store the pages
 *
 * This is a batched version of the page allocator that attempts to
 * allocate nr_pages quickly. Pages are added to page_list if page_list
 * is not NULL, otherwise it is assumed that the page_array is valid.
 *
 * For lists, nr_pages is the number of pages that should be allocated.
 *
 * For arrays, only NULL elements are populated with pages and nr_pages
 * is the maximum number of pages that will be stored in the array.
 *
 * Returns the number of pages on the list or array.
 */
unsigned long __alloc_pages_bulk(gfp_t gfp, int preferred_nid,
			nodemask_t *nodemask, int nr_pages,
			struct list_head *page_list,
			struct page **page_array)
{
	struct page *page;
	unsigned long __maybe_unused UP_flags;
	struct zone *zone;
	struct zoneref *z;
	struct per_cpu_pages *pcp;
	struct list_head *pcp_list;
	struct alloc_context ac;
	gfp_t alloc_gfp;
	unsigned int alloc_flags = ALLOC_WMARK_LOW;
	int nr_populated = 0, nr_account = 0;

	/*
	 * Skip populated array elements to determine if any pages need
	 * to be allocated before disabling IRQs.
	 */
	while (page_array && nr_populated < nr_pages && page_array[nr_populated])
		nr_populated++;

	/* No pages requested? */
	if (unlikely(nr_pages <= 0))
		goto out;

	/* Already populated array? */
	if (unlikely(page_array && nr_pages - nr_populated == 0))
		goto out;

	/* Bulk allocator does not support memcg accounting. */
	if (memcg_kmem_enabled() && (gfp & __GFP_ACCOUNT))
		goto failed;

	/* Use the single page allocator for one page. */
	if (nr_pages - nr_populated == 1)
		goto failed;

#ifdef CONFIG_PAGE_OWNER
	/*
	 * PAGE_OWNER may recurse into the allocator to allocate space to
	 * save the stack with pagesets.lock held. Releasing/reacquiring
	 * removes much of the performance benefit of bulk allocation so
	 * force the caller to allocate one page at a time as it'll have
	 * similar performance to added complexity to the bulk allocator.
	 */
	if (static_branch_unlikely(&page_owner_inited))
		goto failed;
#endif

	/* May set ALLOC_NOFRAGMENT, fragmentation will return 1 page. */
	gfp &= gfp_allowed_mask;
	alloc_gfp = gfp;
	if (!prepare_alloc_pages(gfp, 0, preferred_nid, nodemask, &ac, &alloc_gfp, &alloc_flags))
		goto out;
	gfp = alloc_gfp;

	/* Find an allowed local zone that meets the low watermark. */
	for_each_zone_zonelist_nodemask(zone, z, ac.zonelist, ac.highest_zoneidx, ac.nodemask) {
		unsigned long mark;

		if (cpusets_enabled() && (alloc_flags & ALLOC_CPUSET) &&
		    !__cpuset_zone_allowed(zone, gfp)) {
			continue;
		}

		if (nr_online_nodes > 1 && zone != ac.preferred_zoneref->zone &&
		    zone_to_nid(zone) != zone_to_nid(ac.preferred_zoneref->zone)) {
			goto failed;
		}

		mark = wmark_pages(zone, alloc_flags & ALLOC_WMARK_MASK) + nr_pages;
		if (zone_watermark_fast(zone, 0,  mark,
				zonelist_zone_idx(ac.preferred_zoneref),
				alloc_flags, gfp)) {
			break;
		}
	}

	/*
	 * If there are no allowed local zones that meets the watermarks then
	 * try to allocate a single page and reclaim if necessary.
	 */
	if (unlikely(!zone))
		goto failed;

	/* spin_trylock may fail due to a parallel drain or IRQ reentrancy. */
	pcp_trylock_prepare(UP_flags);
	pcp = pcp_spin_trylock(zone->per_cpu_pageset);
	if (!pcp)
		goto failed_irq;

	/* Attempt the batch allocation */
	pcp_list = &pcp->lists[order_to_pindex(ac.migratetype, 0)];
	while (nr_populated < nr_pages) {

		/* Skip existing pages */
		if (page_array && page_array[nr_populated]) {
			nr_populated++;
			continue;
		}

		page = __rmqueue_pcplist(zone, 0, ac.migratetype, alloc_flags,
								pcp, pcp_list);
		if (unlikely(!page)) {
			/* Try and allocate at least one page */
			if (!nr_account) {
				pcp_spin_unlock(pcp);
				goto failed_irq;
			}
			break;
		}
		nr_account++;

		prep_new_page(page, 0, gfp, 0);
		if (page_list)
			list_add(&page->lru, page_list);
		else
			page_array[nr_populated] = page;
		nr_populated++;
	}

	pcp_spin_unlock(pcp);
	pcp_trylock_finish(UP_flags);

	__count_zid_vm_events(PGALLOC, zone_idx(zone), nr_account);
	zone_statistics(ac.preferred_zoneref->zone, zone, nr_account);

out:
	return nr_populated;

failed_irq:
	pcp_trylock_finish(UP_flags);

failed:
	page = __alloc_pages(gfp, 0, preferred_nid, nodemask);
	if (page) {
		if (page_list)
			list_add(&page->lru, page_list);
		else
			page_array[nr_populated] = page;
		nr_populated++;
	}

	goto out;
}
EXPORT_SYMBOL_GPL(__alloc_pages_bulk);

/*
 * This is the 'heart' of the zoned buddy allocator.
 */
struct page *__alloc_pages(gfp_t gfp, unsigned int order, int preferred_nid,
							nodemask_t *nodemask)
{
	struct page *page;
	unsigned int alloc_flags = ALLOC_WMARK_LOW;
	gfp_t alloc_gfp; /* The gfp_t that was actually used for allocation */
	struct alloc_context ac = { };

	/*
	 * There are several places where we assume that the order value is sane
	 * so bail out early if the request is out of bound.
	 */
	if (WARN_ON_ONCE_GFP(order >= MAX_ORDER, gfp))
		return NULL;

	gfp &= gfp_allowed_mask;
	/*
	 * Apply scoped allocation constraints. This is mainly about GFP_NOFS
	 * resp. GFP_NOIO which has to be inherited for all allocation requests
	 * from a particular context which has been marked by
	 * memalloc_no{fs,io}_{save,restore}. And PF_MEMALLOC_PIN which ensures
	 * movable zones are not used during allocation.
	 */
	gfp = current_gfp_context(gfp);
	alloc_gfp = gfp;
	if (!prepare_alloc_pages(gfp, order, preferred_nid, nodemask, &ac,
			&alloc_gfp, &alloc_flags))
		return NULL;

	/*
	 * Forbid the first pass from falling back to types that fragment
	 * memory until all local zones are considered.
	 */
	alloc_flags |= alloc_flags_nofragment(ac.preferred_zoneref->zone, gfp);

	/* First allocation attempt */
	page = get_page_from_freelist(alloc_gfp, order, alloc_flags, &ac);
	if (likely(page))
		goto out;

	alloc_gfp = gfp;
	ac.spread_dirty_pages = false;

	/*
	 * Restore the original nodemask if it was potentially replaced with
	 * &cpuset_current_mems_allowed to optimize the fast-path attempt.
	 */
	ac.nodemask = nodemask;

	page = __alloc_pages_slowpath(alloc_gfp, order, &ac);

out:
	if (memcg_kmem_enabled() && (gfp & __GFP_ACCOUNT) && page &&
	    unlikely(__memcg_kmem_charge_page(page, gfp, order) != 0)) {
		__free_pages(page, order);
		page = NULL;
	}

	trace_mm_page_alloc(page, order, alloc_gfp, ac.migratetype);
	kmsan_alloc_page(page, order, alloc_gfp);

	return page;
}
EXPORT_SYMBOL(__alloc_pages);

struct folio *__folio_alloc(gfp_t gfp, unsigned int order, int preferred_nid,
		nodemask_t *nodemask)
{
	struct page *page = __alloc_pages(gfp | __GFP_COMP, order,
			preferred_nid, nodemask);

	if (page && order > 1)
		prep_transhuge_page(page);
	return (struct folio *)page;
}
EXPORT_SYMBOL(__folio_alloc);

/*
 * Common helper functions. Never use with __GFP_HIGHMEM because the returned
 * address cannot represent highmem pages. Use alloc_pages and then kmap if
 * you need to access high mem.
 */
unsigned long __get_free_pages(gfp_t gfp_mask, unsigned int order)
{
	struct page *page;

	page = alloc_pages(gfp_mask & ~__GFP_HIGHMEM, order);
	if (!page)
		return 0;
	return (unsigned long) page_address(page);
}
EXPORT_SYMBOL(__get_free_pages);

unsigned long get_zeroed_page(gfp_t gfp_mask)
{
	return __get_free_pages(gfp_mask | __GFP_ZERO, 0);
}
EXPORT_SYMBOL(get_zeroed_page);

/**
 * __free_pages - Free pages allocated with alloc_pages().
 * @page: The page pointer returned from alloc_pages().
 * @order: The order of the allocation.
 *
 * This function can free multi-page allocations that are not compound
 * pages.  It does not check that the @order passed in matches that of
 * the allocation, so it is easy to leak memory.  Freeing more memory
 * than was allocated will probably emit a warning.
 *
 * If the last reference to this page is speculative, it will be released
 * by put_page() which only frees the first page of a non-compound
 * allocation.  To prevent the remaining pages from being leaked, we free
 * the subsequent pages here.  If you want to use the page's reference
 * count to decide when to free the allocation, you should allocate a
 * compound page, and use put_page() instead of __free_pages().
 *
 * Context: May be called in interrupt context or while holding a normal
 * spinlock, but not in NMI context or while holding a raw spinlock.
 */
void __free_pages(struct page *page, unsigned int order)
{
	if (put_page_testzero(page))
		free_the_page(page, order);
	else if (!PageHead(page))
		while (order-- > 0)
			free_the_page(page + (1 << order), order);
}
EXPORT_SYMBOL(__free_pages);

void free_pages(unsigned long addr, unsigned int order)
{
	if (addr != 0) {
		VM_BUG_ON(!virt_addr_valid((void *)addr));
		__free_pages(virt_to_page((void *)addr), order);
	}
}

EXPORT_SYMBOL(free_pages);

/*
 * Page Fragment:
 *  An arbitrary-length arbitrary-offset area of memory which resides
 *  within a 0 or higher order page.  Multiple fragments within that page
 *  are individually refcounted, in the page's reference counter.
 *
 * The page_frag functions below provide a simple allocation framework for
 * page fragments.  This is used by the network stack and network device
 * drivers to provide a backing region of memory for use as either an
 * sk_buff->head, or to be used in the "frags" portion of skb_shared_info.
 */
static struct page *__page_frag_cache_refill(struct page_frag_cache *nc,
					     gfp_t gfp_mask)
{
	struct page *page = NULL;
	gfp_t gfp = gfp_mask;

#if (PAGE_SIZE < PAGE_FRAG_CACHE_MAX_SIZE)
	gfp_mask |= __GFP_COMP | __GFP_NOWARN | __GFP_NORETRY |
		    __GFP_NOMEMALLOC;
	page = alloc_pages_node(NUMA_NO_NODE, gfp_mask,
				PAGE_FRAG_CACHE_MAX_ORDER);
	nc->size = page ? PAGE_FRAG_CACHE_MAX_SIZE : PAGE_SIZE;
#endif
	if (unlikely(!page))
		page = alloc_pages_node(NUMA_NO_NODE, gfp, 0);

	nc->va = page ? page_address(page) : NULL;

	return page;
}

void __page_frag_cache_drain(struct page *page, unsigned int count)
{
	VM_BUG_ON_PAGE(page_ref_count(page) == 0, page);

	if (page_ref_sub_and_test(page, count))
		free_the_page(page, compound_order(page));
}
EXPORT_SYMBOL(__page_frag_cache_drain);

void *page_frag_alloc_align(struct page_frag_cache *nc,
		      unsigned int fragsz, gfp_t gfp_mask,
		      unsigned int align_mask)
{
	unsigned int size = PAGE_SIZE;
	struct page *page;
	int offset;

	if (unlikely(!nc->va)) {
refill:
		page = __page_frag_cache_refill(nc, gfp_mask);
		if (!page)
			return NULL;

#if (PAGE_SIZE < PAGE_FRAG_CACHE_MAX_SIZE)
		/* if size can vary use size else just use PAGE_SIZE */
		size = nc->size;
#endif
		/* Even if we own the page, we do not use atomic_set().
		 * This would break get_page_unless_zero() users.
		 */
		page_ref_add(page, PAGE_FRAG_CACHE_MAX_SIZE);

		/* reset page count bias and offset to start of new frag */
		nc->pfmemalloc = page_is_pfmemalloc(page);
		nc->pagecnt_bias = PAGE_FRAG_CACHE_MAX_SIZE + 1;
		nc->offset = size;
	}

	offset = nc->offset - fragsz;
	if (unlikely(offset < 0)) {
		page = virt_to_page(nc->va);

		if (!page_ref_sub_and_test(page, nc->pagecnt_bias))
			goto refill;

		if (unlikely(nc->pfmemalloc)) {
			free_the_page(page, compound_order(page));
			goto refill;
		}

#if (PAGE_SIZE < PAGE_FRAG_CACHE_MAX_SIZE)
		/* if size can vary use size else just use PAGE_SIZE */
		size = nc->size;
#endif
		/* OK, page count is 0, we can safely set it */
		set_page_count(page, PAGE_FRAG_CACHE_MAX_SIZE + 1);

		/* reset page count bias and offset to start of new frag */
		nc->pagecnt_bias = PAGE_FRAG_CACHE_MAX_SIZE + 1;
		offset = size - fragsz;
		if (unlikely(offset < 0)) {
			/*
			 * The caller is trying to allocate a fragment
			 * with fragsz > PAGE_SIZE but the cache isn't big
			 * enough to satisfy the request, this may
			 * happen in low memory conditions.
			 * We don't release the cache page because
			 * it could make memory pressure worse
			 * so we simply return NULL here.
			 */
			return NULL;
		}
	}

	nc->pagecnt_bias--;
	offset &= align_mask;
	nc->offset = offset;

	return nc->va + offset;
}
EXPORT_SYMBOL(page_frag_alloc_align);

/*
 * Frees a page fragment allocated out of either a compound or order 0 page.
 */
void page_frag_free(void *addr)
{
	struct page *page = virt_to_head_page(addr);

	if (unlikely(put_page_testzero(page)))
		free_the_page(page, compound_order(page));
}
EXPORT_SYMBOL(page_frag_free);

static void *make_alloc_exact(unsigned long addr, unsigned int order,
		size_t size)
{
	if (addr) {
		unsigned long nr = DIV_ROUND_UP(size, PAGE_SIZE);
		struct page *page = virt_to_page((void *)addr);
		struct page *last = page + nr;

		split_page_owner(page, 1 << order);
		split_page_memcg(page, 1 << order);
		while (page < --last)
			set_page_refcounted(last);

		last = page + (1UL << order);
		for (page += nr; page < last; page++)
			__free_pages_ok(page, 0, FPI_TO_TAIL);
	}
	return (void *)addr;
}

/**
 * alloc_pages_exact - allocate an exact number physically-contiguous pages.
 * @size: the number of bytes to allocate
 * @gfp_mask: GFP flags for the allocation, must not contain __GFP_COMP
 *
 * This function is similar to alloc_pages(), except that it allocates the
 * minimum number of pages to satisfy the request.  alloc_pages() can only
 * allocate memory in power-of-two pages.
 *
 * This function is also limited by MAX_ORDER.
 *
 * Memory allocated by this function must be released by free_pages_exact().
 *
 * Return: pointer to the allocated area or %NULL in case of error.
 */
void *alloc_pages_exact(size_t size, gfp_t gfp_mask)
{
	unsigned int order = get_order(size);
	unsigned long addr;

	if (WARN_ON_ONCE(gfp_mask & (__GFP_COMP | __GFP_HIGHMEM)))
		gfp_mask &= ~(__GFP_COMP | __GFP_HIGHMEM);

	addr = __get_free_pages(gfp_mask, order);
	return make_alloc_exact(addr, order, size);
}
EXPORT_SYMBOL(alloc_pages_exact);

/**
 * alloc_pages_exact_nid - allocate an exact number of physically-contiguous
 *			   pages on a node.
 * @nid: the preferred node ID where memory should be allocated
 * @size: the number of bytes to allocate
 * @gfp_mask: GFP flags for the allocation, must not contain __GFP_COMP
 *
 * Like alloc_pages_exact(), but try to allocate on node nid first before falling
 * back.
 *
 * Return: pointer to the allocated area or %NULL in case of error.
 */
void * __meminit alloc_pages_exact_nid(int nid, size_t size, gfp_t gfp_mask)
{
	unsigned int order = get_order(size);
	struct page *p;

	if (WARN_ON_ONCE(gfp_mask & (__GFP_COMP | __GFP_HIGHMEM)))
		gfp_mask &= ~(__GFP_COMP | __GFP_HIGHMEM);

	p = alloc_pages_node(nid, gfp_mask, order);
	if (!p)
		return NULL;
	return make_alloc_exact((unsigned long)page_address(p), order, size);
}

/**
 * free_pages_exact - release memory allocated via alloc_pages_exact()
 * @virt: the value returned by alloc_pages_exact.
 * @size: size of allocation, same value as passed to alloc_pages_exact().
 *
 * Release the memory allocated by a previous call to alloc_pages_exact.
 */
void free_pages_exact(void *virt, size_t size)
{
	unsigned long addr = (unsigned long)virt;
	unsigned long end = addr + PAGE_ALIGN(size);

	while (addr < end) {
		free_page(addr);
		addr += PAGE_SIZE;
	}
}
EXPORT_SYMBOL(free_pages_exact);

/**
 * nr_free_zone_pages - count number of pages beyond high watermark
 * @offset: The zone index of the highest zone
 *
 * nr_free_zone_pages() counts the number of pages which are beyond the
 * high watermark within all zones at or below a given zone index.  For each
 * zone, the number of pages is calculated as:
 *
 *     nr_free_zone_pages = managed_pages - high_pages
 *
 * Return: number of pages beyond high watermark.
 */
static unsigned long nr_free_zone_pages(int offset)
{
	struct zoneref *z;
	struct zone *zone;

	/* Just pick one node, since fallback list is circular */
	unsigned long sum = 0;

	struct zonelist *zonelist = node_zonelist(numa_node_id(), GFP_KERNEL);

	for_each_zone_zonelist(zone, z, zonelist, offset) {
		unsigned long size = zone_managed_pages(zone);
		unsigned long high = high_wmark_pages(zone);
		if (size > high)
			sum += size - high;
	}

	return sum;
}

/**
 * nr_free_buffer_pages - count number of pages beyond high watermark
 *
 * nr_free_buffer_pages() counts the number of pages which are beyond the high
 * watermark within ZONE_DMA and ZONE_NORMAL.
 *
 * Return: number of pages beyond high watermark within ZONE_DMA and
 * ZONE_NORMAL.
 */
unsigned long nr_free_buffer_pages(void)
{
	return nr_free_zone_pages(gfp_zone(GFP_USER));
}
EXPORT_SYMBOL_GPL(nr_free_buffer_pages);

static inline void show_node(struct zone *zone)
{
	if (IS_ENABLED(CONFIG_NUMA))
		printk("Node %d ", zone_to_nid(zone));
}

long si_mem_available(void)
{
	long available;
	unsigned long pagecache;
	unsigned long wmark_low = 0;
	unsigned long pages[NR_LRU_LISTS];
	unsigned long reclaimable;
	struct zone *zone;
	int lru;

	for (lru = LRU_BASE; lru < NR_LRU_LISTS; lru++)
		pages[lru] = global_node_page_state(NR_LRU_BASE + lru);

	for_each_zone(zone)
		wmark_low += low_wmark_pages(zone);

	/*
	 * Estimate the amount of memory available for userspace allocations,
	 * without causing swapping or OOM.
	 */
	available = global_zone_page_state(NR_FREE_PAGES) - totalreserve_pages;

	/*
	 * Not all the page cache can be freed, otherwise the system will
	 * start swapping or thrashing. Assume at least half of the page
	 * cache, or the low watermark worth of cache, needs to stay.
	 */
	pagecache = pages[LRU_ACTIVE_FILE] + pages[LRU_INACTIVE_FILE];
	pagecache -= min(pagecache / 2, wmark_low);
	available += pagecache;

	/*
	 * Part of the reclaimable slab and other kernel memory consists of
	 * items that are in use, and cannot be freed. Cap this estimate at the
	 * low watermark.
	 */
	reclaimable = global_node_page_state_pages(NR_SLAB_RECLAIMABLE_B) +
		global_node_page_state(NR_KERNEL_MISC_RECLAIMABLE);
	available += reclaimable - min(reclaimable / 2, wmark_low);

	if (available < 0)
		available = 0;
	return available;
}
EXPORT_SYMBOL_GPL(si_mem_available);

void si_meminfo(struct sysinfo *val)
{
	val->totalram = totalram_pages();
	val->sharedram = global_node_page_state(NR_SHMEM);
	val->freeram = global_zone_page_state(NR_FREE_PAGES);
	val->bufferram = nr_blockdev_pages();
	val->totalhigh = totalhigh_pages();
	val->freehigh = nr_free_highpages();
	val->mem_unit = PAGE_SIZE;
}

EXPORT_SYMBOL(si_meminfo);

#ifdef CONFIG_NUMA
void si_meminfo_node(struct sysinfo *val, int nid)
{
	int zone_type;		/* needs to be signed */
	unsigned long managed_pages = 0;
	unsigned long managed_highpages = 0;
	unsigned long free_highpages = 0;
	pg_data_t *pgdat = NODE_DATA(nid);

	for (zone_type = 0; zone_type < MAX_NR_ZONES; zone_type++)
		managed_pages += zone_managed_pages(&pgdat->node_zones[zone_type]);
	val->totalram = managed_pages;
	val->sharedram = node_page_state(pgdat, NR_SHMEM);
	val->freeram = sum_zone_node_page_state(nid, NR_FREE_PAGES);
#ifdef CONFIG_HIGHMEM
	for (zone_type = 0; zone_type < MAX_NR_ZONES; zone_type++) {
		struct zone *zone = &pgdat->node_zones[zone_type];

		if (is_highmem(zone)) {
			managed_highpages += zone_managed_pages(zone);
			free_highpages += zone_page_state(zone, NR_FREE_PAGES);
		}
	}
	val->totalhigh = managed_highpages;
	val->freehigh = free_highpages;
#else
	val->totalhigh = managed_highpages;
	val->freehigh = free_highpages;
#endif
	val->mem_unit = PAGE_SIZE;
}
#endif

/*
 * Determine whether the node should be displayed or not, depending on whether
 * SHOW_MEM_FILTER_NODES was passed to show_free_areas().
 */
static bool show_mem_node_skip(unsigned int flags, int nid, nodemask_t *nodemask)
{
	if (!(flags & SHOW_MEM_FILTER_NODES))
		return false;

	/*
	 * no node mask - aka implicit memory numa policy. Do not bother with
	 * the synchronization - read_mems_allowed_begin - because we do not
	 * have to be precise here.
	 */
	if (!nodemask)
		nodemask = &cpuset_current_mems_allowed;

	return !node_isset(nid, *nodemask);
}

#define K(x) ((x) << (PAGE_SHIFT-10))

static void show_migration_types(unsigned char type)
{
	static const char types[MIGRATE_TYPES] = {
		[MIGRATE_UNMOVABLE]	= 'U',
		[MIGRATE_MOVABLE]	= 'M',
		[MIGRATE_RECLAIMABLE]	= 'E',
		[MIGRATE_HIGHATOMIC]	= 'H',
#ifdef CONFIG_CMA
		[MIGRATE_CMA]		= 'C',
#endif
#ifdef CONFIG_MEMORY_ISOLATION
		[MIGRATE_ISOLATE]	= 'I',
#endif
	};
	char tmp[MIGRATE_TYPES + 1];
	char *p = tmp;
	int i;

	for (i = 0; i < MIGRATE_TYPES; i++) {
		if (type & (1 << i))
			*p++ = types[i];
	}

	*p = '\0';
	printk(KERN_CONT "(%s) ", tmp);
}

static bool node_has_managed_zones(pg_data_t *pgdat, int max_zone_idx)
{
	int zone_idx;
	for (zone_idx = 0; zone_idx <= max_zone_idx; zone_idx++)
		if (zone_managed_pages(pgdat->node_zones + zone_idx))
			return true;
	return false;
}

/*
 * Show free area list (used inside shift_scroll-lock stuff)
 * We also calculate the percentage fragmentation. We do this by counting the
 * memory on each free list with the exception of the first item on the list.
 *
 * Bits in @filter:
 * SHOW_MEM_FILTER_NODES: suppress nodes that are not allowed by current's
 *   cpuset.
 */
void __show_free_areas(unsigned int filter, nodemask_t *nodemask, int max_zone_idx)
{
	unsigned long free_pcp = 0;
	int cpu, nid;
	struct zone *zone;
	pg_data_t *pgdat;

	for_each_populated_zone(zone) {
		if (zone_idx(zone) > max_zone_idx)
			continue;
		if (show_mem_node_skip(filter, zone_to_nid(zone), nodemask))
			continue;

		for_each_online_cpu(cpu)
			free_pcp += per_cpu_ptr(zone->per_cpu_pageset, cpu)->count;
	}

	printk("active_anon:%lu inactive_anon:%lu isolated_anon:%lu\n"
		" active_file:%lu inactive_file:%lu isolated_file:%lu\n"
		" unevictable:%lu dirty:%lu writeback:%lu\n"
		" slab_reclaimable:%lu slab_unreclaimable:%lu\n"
		" mapped:%lu shmem:%lu pagetables:%lu\n"
		" sec_pagetables:%lu bounce:%lu\n"
		" kernel_misc_reclaimable:%lu\n"
		" free:%lu free_pcp:%lu free_cma:%lu\n",
		global_node_page_state(NR_ACTIVE_ANON),
		global_node_page_state(NR_INACTIVE_ANON),
		global_node_page_state(NR_ISOLATED_ANON),
		global_node_page_state(NR_ACTIVE_FILE),
		global_node_page_state(NR_INACTIVE_FILE),
		global_node_page_state(NR_ISOLATED_FILE),
		global_node_page_state(NR_UNEVICTABLE),
		global_node_page_state(NR_FILE_DIRTY),
		global_node_page_state(NR_WRITEBACK),
		global_node_page_state_pages(NR_SLAB_RECLAIMABLE_B),
		global_node_page_state_pages(NR_SLAB_UNRECLAIMABLE_B),
		global_node_page_state(NR_FILE_MAPPED),
		global_node_page_state(NR_SHMEM),
		global_node_page_state(NR_PAGETABLE),
		global_node_page_state(NR_SECONDARY_PAGETABLE),
		global_zone_page_state(NR_BOUNCE),
		global_node_page_state(NR_KERNEL_MISC_RECLAIMABLE),
		global_zone_page_state(NR_FREE_PAGES),
		free_pcp,
		global_zone_page_state(NR_FREE_CMA_PAGES));

	for_each_online_pgdat(pgdat) {
		if (show_mem_node_skip(filter, pgdat->node_id, nodemask))
			continue;
		if (!node_has_managed_zones(pgdat, max_zone_idx))
			continue;

		printk("Node %d"
			" active_anon:%lukB"
			" inactive_anon:%lukB"
			" active_file:%lukB"
			" inactive_file:%lukB"
			" unevictable:%lukB"
			" isolated(anon):%lukB"
			" isolated(file):%lukB"
			" mapped:%lukB"
			" dirty:%lukB"
			" writeback:%lukB"
			" shmem:%lukB"
#ifdef CONFIG_TRANSPARENT_HUGEPAGE
			" shmem_thp: %lukB"
			" shmem_pmdmapped: %lukB"
			" anon_thp: %lukB"
#endif
			" writeback_tmp:%lukB"
			" kernel_stack:%lukB"
#ifdef CONFIG_SHADOW_CALL_STACK
			" shadow_call_stack:%lukB"
#endif
			" pagetables:%lukB"
			" sec_pagetables:%lukB"
			" all_unreclaimable? %s"
			"\n",
			pgdat->node_id,
			K(node_page_state(pgdat, NR_ACTIVE_ANON)),
			K(node_page_state(pgdat, NR_INACTIVE_ANON)),
			K(node_page_state(pgdat, NR_ACTIVE_FILE)),
			K(node_page_state(pgdat, NR_INACTIVE_FILE)),
			K(node_page_state(pgdat, NR_UNEVICTABLE)),
			K(node_page_state(pgdat, NR_ISOLATED_ANON)),
			K(node_page_state(pgdat, NR_ISOLATED_FILE)),
			K(node_page_state(pgdat, NR_FILE_MAPPED)),
			K(node_page_state(pgdat, NR_FILE_DIRTY)),
			K(node_page_state(pgdat, NR_WRITEBACK)),
			K(node_page_state(pgdat, NR_SHMEM)),
#ifdef CONFIG_TRANSPARENT_HUGEPAGE
			K(node_page_state(pgdat, NR_SHMEM_THPS)),
			K(node_page_state(pgdat, NR_SHMEM_PMDMAPPED)),
			K(node_page_state(pgdat, NR_ANON_THPS)),
#endif
			K(node_page_state(pgdat, NR_WRITEBACK_TEMP)),
			node_page_state(pgdat, NR_KERNEL_STACK_KB),
#ifdef CONFIG_SHADOW_CALL_STACK
			node_page_state(pgdat, NR_KERNEL_SCS_KB),
#endif
			K(node_page_state(pgdat, NR_PAGETABLE)),
			K(node_page_state(pgdat, NR_SECONDARY_PAGETABLE)),
			pgdat->kswapd_failures >= MAX_RECLAIM_RETRIES ?
				"yes" : "no");
	}

	for_each_populated_zone(zone) {
		int i;

		if (zone_idx(zone) > max_zone_idx)
			continue;
		if (show_mem_node_skip(filter, zone_to_nid(zone), nodemask))
			continue;

		free_pcp = 0;
		for_each_online_cpu(cpu)
			free_pcp += per_cpu_ptr(zone->per_cpu_pageset, cpu)->count;

		show_node(zone);
		printk(KERN_CONT
			"%s"
			" free:%lukB"
			" boost:%lukB"
			" min:%lukB"
			" low:%lukB"
			" high:%lukB"
			" reserved_highatomic:%luKB"
			" active_anon:%lukB"
			" inactive_anon:%lukB"
			" active_file:%lukB"
			" inactive_file:%lukB"
			" unevictable:%lukB"
			" writepending:%lukB"
			" present:%lukB"
			" managed:%lukB"
			" mlocked:%lukB"
			" bounce:%lukB"
			" free_pcp:%lukB"
			" local_pcp:%ukB"
			" free_cma:%lukB"
			"\n",
			zone->name,
			K(zone_page_state(zone, NR_FREE_PAGES)),
			K(zone->watermark_boost),
			K(min_wmark_pages(zone)),
			K(low_wmark_pages(zone)),
			K(high_wmark_pages(zone)),
			K(zone->nr_reserved_highatomic),
			K(zone_page_state(zone, NR_ZONE_ACTIVE_ANON)),
			K(zone_page_state(zone, NR_ZONE_INACTIVE_ANON)),
			K(zone_page_state(zone, NR_ZONE_ACTIVE_FILE)),
			K(zone_page_state(zone, NR_ZONE_INACTIVE_FILE)),
			K(zone_page_state(zone, NR_ZONE_UNEVICTABLE)),
			K(zone_page_state(zone, NR_ZONE_WRITE_PENDING)),
			K(zone->present_pages),
			K(zone_managed_pages(zone)),
			K(zone_page_state(zone, NR_MLOCK)),
			K(zone_page_state(zone, NR_BOUNCE)),
			K(free_pcp),
			K(this_cpu_read(zone->per_cpu_pageset->count)),
			K(zone_page_state(zone, NR_FREE_CMA_PAGES)));
		printk("lowmem_reserve[]:");
		for (i = 0; i < MAX_NR_ZONES; i++)
			printk(KERN_CONT " %ld", zone->lowmem_reserve[i]);
		printk(KERN_CONT "\n");
	}

	for_each_populated_zone(zone) {
		unsigned int order;
		unsigned long nr[MAX_ORDER], flags, total = 0;
		unsigned char types[MAX_ORDER];

		if (zone_idx(zone) > max_zone_idx)
			continue;
		if (show_mem_node_skip(filter, zone_to_nid(zone), nodemask))
			continue;
		show_node(zone);
		printk(KERN_CONT "%s: ", zone->name);

		spin_lock_irqsave(&zone->lock, flags);
		for (order = 0; order < MAX_ORDER; order++) {
			struct free_area *area = &zone->free_area[order];
			int type;

			nr[order] = area->nr_free;
			total += nr[order] << order;

			types[order] = 0;
			for (type = 0; type < MIGRATE_TYPES; type++) {
				if (!free_area_empty(area, type))
					types[order] |= 1 << type;
			}
		}
		spin_unlock_irqrestore(&zone->lock, flags);
		for (order = 0; order < MAX_ORDER; order++) {
			printk(KERN_CONT "%lu*%lukB ",
			       nr[order], K(1UL) << order);
			if (nr[order])
				show_migration_types(types[order]);
		}
		printk(KERN_CONT "= %lukB\n", K(total));
	}

	for_each_online_node(nid) {
		if (show_mem_node_skip(filter, nid, nodemask))
			continue;
		hugetlb_show_meminfo_node(nid);
	}

	printk("%ld total pagecache pages\n", global_node_page_state(NR_FILE_PAGES));

	show_swap_cache_info();
}

static void zoneref_set_zone(struct zone *zone, struct zoneref *zoneref)
{
	zoneref->zone = zone;
	zoneref->zone_idx = zone_idx(zone);
}

/*
 * Builds allocation fallback zone lists.
 *
 * Add all populated zones of a node to the zonelist.
 */
static int build_zonerefs_node(pg_data_t *pgdat, struct zoneref *zonerefs)
{
	struct zone *zone;
	enum zone_type zone_type = MAX_NR_ZONES;
	int nr_zones = 0;

	do {
		zone_type--;
		zone = pgdat->node_zones + zone_type;
		if (populated_zone(zone)) {
			zoneref_set_zone(zone, &zonerefs[nr_zones++]);
			check_highest_zone(zone_type);
		}
	} while (zone_type);

	return nr_zones;
}

#ifdef CONFIG_NUMA

static int __parse_numa_zonelist_order(char *s)
{
	/*
	 * We used to support different zonelists modes but they turned
	 * out to be just not useful. Let's keep the warning in place
	 * if somebody still use the cmd line parameter so that we do
	 * not fail it silently
	 */
	if (!(*s == 'd' || *s == 'D' || *s == 'n' || *s == 'N')) {
		pr_warn("Ignoring unsupported numa_zonelist_order value:  %s\n", s);
		return -EINVAL;
	}
	return 0;
}

char numa_zonelist_order[] = "Node";

/*
 * sysctl handler for numa_zonelist_order
 */
int numa_zonelist_order_handler(struct ctl_table *table, int write,
		void *buffer, size_t *length, loff_t *ppos)
{
	if (write)
		return __parse_numa_zonelist_order(buffer);
	return proc_dostring(table, write, buffer, length, ppos);
}


static int node_load[MAX_NUMNODES];

/**
 * find_next_best_node - find the next node that should appear in a given node's fallback list
 * @node: node whose fallback list we're appending
 * @used_node_mask: nodemask_t of already used nodes
 *
 * We use a number of factors to determine which is the next node that should
 * appear on a given node's fallback list.  The node should not have appeared
 * already in @node's fallback list, and it should be the next closest node
 * according to the distance array (which contains arbitrary distance values
 * from each node to each node in the system), and should also prefer nodes
 * with no CPUs, since presumably they'll have very little allocation pressure
 * on them otherwise.
 *
 * Return: node id of the found node or %NUMA_NO_NODE if no node is found.
 */
int find_next_best_node(int node, nodemask_t *used_node_mask)
{
	int n, val;
	int min_val = INT_MAX;
	int best_node = NUMA_NO_NODE;

	/* Use the local node if we haven't already */
	if (!node_isset(node, *used_node_mask)) {
		node_set(node, *used_node_mask);
		return node;
	}

	for_each_node_state(n, N_MEMORY) {

		/* Don't want a node to appear more than once */
		if (node_isset(n, *used_node_mask))
			continue;

		/* Use the distance array to find the distance */
		val = node_distance(node, n);

		/* Penalize nodes under us ("prefer the next node") */
		val += (n < node);

		/* Give preference to headless and unused nodes */
		if (!cpumask_empty(cpumask_of_node(n)))
			val += PENALTY_FOR_NODE_WITH_CPUS;

		/* Slight preference for less loaded node */
		val *= MAX_NUMNODES;
		val += node_load[n];

		if (val < min_val) {
			min_val = val;
			best_node = n;
		}
	}

	if (best_node >= 0)
		node_set(best_node, *used_node_mask);

	return best_node;
}


/*
 * Build zonelists ordered by node and zones within node.
 * This results in maximum locality--normal zone overflows into local
 * DMA zone, if any--but risks exhausting DMA zone.
 */
static void build_zonelists_in_node_order(pg_data_t *pgdat, int *node_order,
		unsigned nr_nodes)
{
	struct zoneref *zonerefs;
	int i;

	zonerefs = pgdat->node_zonelists[ZONELIST_FALLBACK]._zonerefs;

	for (i = 0; i < nr_nodes; i++) {
		int nr_zones;

		pg_data_t *node = NODE_DATA(node_order[i]);

		nr_zones = build_zonerefs_node(node, zonerefs);
		zonerefs += nr_zones;
	}
	zonerefs->zone = NULL;
	zonerefs->zone_idx = 0;
}

/*
 * Build gfp_thisnode zonelists
 */
static void build_thisnode_zonelists(pg_data_t *pgdat)
{
	struct zoneref *zonerefs;
	int nr_zones;

	zonerefs = pgdat->node_zonelists[ZONELIST_NOFALLBACK]._zonerefs;
	nr_zones = build_zonerefs_node(pgdat, zonerefs);
	zonerefs += nr_zones;
	zonerefs->zone = NULL;
	zonerefs->zone_idx = 0;
}

/*
 * Build zonelists ordered by zone and nodes within zones.
 * This results in conserving DMA zone[s] until all Normal memory is
 * exhausted, but results in overflowing to remote node while memory
 * may still exist in local DMA zone.
 */

static void build_zonelists(pg_data_t *pgdat)
{
	static int node_order[MAX_NUMNODES];
	int node, nr_nodes = 0;
	nodemask_t used_mask = NODE_MASK_NONE;
	int local_node, prev_node;

	/* NUMA-aware ordering of nodes */
	local_node = pgdat->node_id;
	prev_node = local_node;

	memset(node_order, 0, sizeof(node_order));
	while ((node = find_next_best_node(local_node, &used_mask)) >= 0) {
		/*
		 * We don't want to pressure a particular node.
		 * So adding penalty to the first node in same
		 * distance group to make it round-robin.
		 */
		if (node_distance(local_node, node) !=
		    node_distance(local_node, prev_node))
			node_load[node] += 1;

		node_order[nr_nodes++] = node;
		prev_node = node;
	}

	build_zonelists_in_node_order(pgdat, node_order, nr_nodes);
	build_thisnode_zonelists(pgdat);
	pr_info("Fallback order for Node %d: ", local_node);
	for (node = 0; node < nr_nodes; node++)
		pr_cont("%d ", node_order[node]);
	pr_cont("\n");
}

#ifdef CONFIG_HAVE_MEMORYLESS_NODES
/*
 * Return node id of node used for "local" allocations.
 * I.e., first node id of first zone in arg node's generic zonelist.
 * Used for initializing percpu 'numa_mem', which is used primarily
 * for kernel allocations, so use GFP_KERNEL flags to locate zonelist.
 */
int local_memory_node(int node)
{
	struct zoneref *z;

	z = first_zones_zonelist(node_zonelist(node, GFP_KERNEL),
				   gfp_zone(GFP_KERNEL),
				   NULL);
	return zone_to_nid(z->zone);
}
#endif

static void setup_min_unmapped_ratio(void);
static void setup_min_slab_ratio(void);
#else	/* CONFIG_NUMA */

static void build_zonelists(pg_data_t *pgdat)
{
	int node, local_node;
	struct zoneref *zonerefs;
	int nr_zones;

	local_node = pgdat->node_id;

	zonerefs = pgdat->node_zonelists[ZONELIST_FALLBACK]._zonerefs;
	nr_zones = build_zonerefs_node(pgdat, zonerefs);
	zonerefs += nr_zones;

	/*
	 * Now we build the zonelist so that it contains the zones
	 * of all the other nodes.
	 * We don't want to pressure a particular node, so when
	 * building the zones for node N, we make sure that the
	 * zones coming right after the local ones are those from
	 * node N+1 (modulo N)
	 */
	for (node = local_node + 1; node < MAX_NUMNODES; node++) {
		if (!node_online(node))
			continue;
		nr_zones = build_zonerefs_node(NODE_DATA(node), zonerefs);
		zonerefs += nr_zones;
	}
	for (node = 0; node < local_node; node++) {
		if (!node_online(node))
			continue;
		nr_zones = build_zonerefs_node(NODE_DATA(node), zonerefs);
		zonerefs += nr_zones;
	}

	zonerefs->zone = NULL;
	zonerefs->zone_idx = 0;
}

#endif	/* CONFIG_NUMA */

/*
 * Boot pageset table. One per cpu which is going to be used for all
 * zones and all nodes. The parameters will be set in such a way
 * that an item put on a list will immediately be handed over to
 * the buddy list. This is safe since pageset manipulation is done
 * with interrupts disabled.
 *
 * The boot_pagesets must be kept even after bootup is complete for
 * unused processors and/or zones. They do play a role for bootstrapping
 * hotplugged processors.
 *
 * zoneinfo_show() and maybe other functions do
 * not check if the processor is online before following the pageset pointer.
 * Other parts of the kernel may not check if the zone is available.
 */
static void per_cpu_pages_init(struct per_cpu_pages *pcp, struct per_cpu_zonestat *pzstats);
/* These effectively disable the pcplists in the boot pageset completely */
#define BOOT_PAGESET_HIGH	0
#define BOOT_PAGESET_BATCH	1
static DEFINE_PER_CPU(struct per_cpu_pages, boot_pageset);
static DEFINE_PER_CPU(struct per_cpu_zonestat, boot_zonestats);
static DEFINE_PER_CPU(struct per_cpu_nodestat, boot_nodestats);

static void __build_all_zonelists(void *data)
{
	int nid;
	int __maybe_unused cpu;
	pg_data_t *self = data;

	write_seqlock(&zonelist_update_seq);

#ifdef CONFIG_NUMA
	memset(node_load, 0, sizeof(node_load));
#endif

	/*
	 * This node is hotadded and no memory is yet present.   So just
	 * building zonelists is fine - no need to touch other nodes.
	 */
	if (self && !node_online(self->node_id)) {
		build_zonelists(self);
	} else {
		/*
		 * All possible nodes have pgdat preallocated
		 * in free_area_init
		 */
		for_each_node(nid) {
			pg_data_t *pgdat = NODE_DATA(nid);

			build_zonelists(pgdat);
		}

#ifdef CONFIG_HAVE_MEMORYLESS_NODES
		/*
		 * We now know the "local memory node" for each node--
		 * i.e., the node of the first zone in the generic zonelist.
		 * Set up numa_mem percpu variable for on-line cpus.  During
		 * boot, only the boot cpu should be on-line;  we'll init the
		 * secondary cpus' numa_mem as they come on-line.  During
		 * node/memory hotplug, we'll fixup all on-line cpus.
		 */
		for_each_online_cpu(cpu)
			set_cpu_numa_mem(cpu, local_memory_node(cpu_to_node(cpu)));
#endif
	}

	write_sequnlock(&zonelist_update_seq);
}

static noinline void __init
build_all_zonelists_init(void)
{
	int cpu;

	__build_all_zonelists(NULL);

	/*
	 * Initialize the boot_pagesets that are going to be used
	 * for bootstrapping processors. The real pagesets for
	 * each zone will be allocated later when the per cpu
	 * allocator is available.
	 *
	 * boot_pagesets are used also for bootstrapping offline
	 * cpus if the system is already booted because the pagesets
	 * are needed to initialize allocators on a specific cpu too.
	 * F.e. the percpu allocator needs the page allocator which
	 * needs the percpu allocator in order to allocate its pagesets
	 * (a chicken-egg dilemma).
	 */
	for_each_possible_cpu(cpu)
		per_cpu_pages_init(&per_cpu(boot_pageset, cpu), &per_cpu(boot_zonestats, cpu));

	mminit_verify_zonelist();
	cpuset_init_current_mems_allowed();
}

/*
 * unless system_state == SYSTEM_BOOTING.
 *
 * __ref due to call of __init annotated helper build_all_zonelists_init
 * [protected by SYSTEM_BOOTING].
 */
void __ref build_all_zonelists(pg_data_t *pgdat)
{
	unsigned long vm_total_pages;

	if (system_state == SYSTEM_BOOTING) {
		build_all_zonelists_init();
	} else {
		__build_all_zonelists(pgdat);
		/* cpuset refresh routine should be here */
	}
	/* Get the number of free pages beyond high watermark in all zones. */
	vm_total_pages = nr_free_zone_pages(gfp_zone(GFP_HIGHUSER_MOVABLE));
	/*
	 * Disable grouping by mobility if the number of pages in the
	 * system is too low to allow the mechanism to work. It would be
	 * more accurate, but expensive to check per-zone. This check is
	 * made on memory-hotadd so a system can start with mobility
	 * disabled and enable it later
	 */
	if (vm_total_pages < (pageblock_nr_pages * MIGRATE_TYPES))
		page_group_by_mobility_disabled = 1;
	else
		page_group_by_mobility_disabled = 0;

	pr_info("Built %u zonelists, mobility grouping %s.  Total pages: %ld\n",
		nr_online_nodes,
		page_group_by_mobility_disabled ? "off" : "on",
		vm_total_pages);
#ifdef CONFIG_NUMA
	pr_info("Policy zone: %s\n", zone_names[policy_zone]);
#endif
}

/* If zone is ZONE_MOVABLE but memory is mirrored, it is an overlapped init */
static bool __meminit
overlap_memmap_init(unsigned long zone, unsigned long *pfn)
{
	static struct memblock_region *r;

	if (mirrored_kernelcore && zone == ZONE_MOVABLE) {
		if (!r || *pfn >= memblock_region_memory_end_pfn(r)) {
			for_each_mem_region(r) {
				if (*pfn < memblock_region_memory_end_pfn(r))
					break;
			}
		}
		if (*pfn >= memblock_region_memory_base_pfn(r) &&
		    memblock_is_mirror(r)) {
			*pfn = memblock_region_memory_end_pfn(r);
			return true;
		}
	}
	return false;
}

/*
 * Initially all pages are reserved - free ones are freed
 * up by memblock_free_all() once the early boot process is
 * done. Non-atomic initialization, single-pass.
 *
 * All aligned pageblocks are initialized to the specified migratetype
 * (usually MIGRATE_MOVABLE). Besides setting the migratetype, no related
 * zone stats (e.g., nr_isolate_pageblock) are touched.
 */
void __meminit memmap_init_range(unsigned long size, int nid, unsigned long zone,
		unsigned long start_pfn, unsigned long zone_end_pfn,
		enum meminit_context context,
		struct vmem_altmap *altmap, int migratetype)
{
	unsigned long pfn, end_pfn = start_pfn + size;
	struct page *page;

	if (highest_memmap_pfn < end_pfn - 1)
		highest_memmap_pfn = end_pfn - 1;

#ifdef CONFIG_ZONE_DEVICE
	/*
	 * Honor reservation requested by the driver for this ZONE_DEVICE
	 * memory. We limit the total number of pages to initialize to just
	 * those that might contain the memory mapping. We will defer the
	 * ZONE_DEVICE page initialization until after we have released
	 * the hotplug lock.
	 */
	if (zone == ZONE_DEVICE) {
		if (!altmap)
			return;

		if (start_pfn == altmap->base_pfn)
			start_pfn += altmap->reserve;
		end_pfn = altmap->base_pfn + vmem_altmap_offset(altmap);
	}
#endif

	for (pfn = start_pfn; pfn < end_pfn; ) {
		/*
		 * There can be holes in boot-time mem_map[]s handed to this
		 * function.  They do not exist on hotplugged memory.
		 */
		if (context == MEMINIT_EARLY) {
			if (overlap_memmap_init(zone, &pfn))
				continue;
			if (defer_init(nid, pfn, zone_end_pfn)) {
				deferred_struct_pages = true;
				break;
			}
		}

		page = pfn_to_page(pfn);
		__init_single_page(page, pfn, zone, nid);
		if (context == MEMINIT_HOTPLUG)
			__SetPageReserved(page);

		/*
		 * Usually, we want to mark the pageblock MIGRATE_MOVABLE,
		 * such that unmovable allocations won't be scattered all
		 * over the place during system boot.
		 */
		if (pageblock_aligned(pfn)) {
			set_pageblock_migratetype(page, migratetype);
			cond_resched();
		}
		pfn++;
	}
}

#ifdef CONFIG_ZONE_DEVICE
static void __ref __init_zone_device_page(struct page *page, unsigned long pfn,
					  unsigned long zone_idx, int nid,
					  struct dev_pagemap *pgmap)
{

	__init_single_page(page, pfn, zone_idx, nid);

	/*
	 * Mark page reserved as it will need to wait for onlining
	 * phase for it to be fully associated with a zone.
	 *
	 * We can use the non-atomic __set_bit operation for setting
	 * the flag as we are still initializing the pages.
	 */
	__SetPageReserved(page);

	/*
	 * ZONE_DEVICE pages union ->lru with a ->pgmap back pointer
	 * and zone_device_data.  It is a bug if a ZONE_DEVICE page is
	 * ever freed or placed on a driver-private list.
	 */
	page->pgmap = pgmap;
	page->zone_device_data = NULL;

	/*
	 * Mark the block movable so that blocks are reserved for
	 * movable at startup. This will force kernel allocations
	 * to reserve their blocks rather than leaking throughout
	 * the address space during boot when many long-lived
	 * kernel allocations are made.
	 *
	 * Please note that MEMINIT_HOTPLUG path doesn't clear memmap
	 * because this is done early in section_activate()
	 */
	if (pageblock_aligned(pfn)) {
		set_pageblock_migratetype(page, MIGRATE_MOVABLE);
		cond_resched();
	}

	/*
	 * ZONE_DEVICE pages are released directly to the driver page allocator
	 * which will set the page count to 1 when allocating the page.
	 */
	if (pgmap->type == MEMORY_DEVICE_PRIVATE ||
	    pgmap->type == MEMORY_DEVICE_COHERENT)
		set_page_count(page, 0);
}

/*
 * With compound page geometry and when struct pages are stored in ram most
 * tail pages are reused. Consequently, the amount of unique struct pages to
 * initialize is a lot smaller that the total amount of struct pages being
 * mapped. This is a paired / mild layering violation with explicit knowledge
 * of how the sparse_vmemmap internals handle compound pages in the lack
 * of an altmap. See vmemmap_populate_compound_pages().
 */
static inline unsigned long compound_nr_pages(struct vmem_altmap *altmap,
					      unsigned long nr_pages)
{
	return is_power_of_2(sizeof(struct page)) &&
		!altmap ? 2 * (PAGE_SIZE / sizeof(struct page)) : nr_pages;
}

static void __ref memmap_init_compound(struct page *head,
				       unsigned long head_pfn,
				       unsigned long zone_idx, int nid,
				       struct dev_pagemap *pgmap,
				       unsigned long nr_pages)
{
	unsigned long pfn, end_pfn = head_pfn + nr_pages;
	unsigned int order = pgmap->vmemmap_shift;

	__SetPageHead(head);
	for (pfn = head_pfn + 1; pfn < end_pfn; pfn++) {
		struct page *page = pfn_to_page(pfn);

		__init_zone_device_page(page, pfn, zone_idx, nid, pgmap);
		prep_compound_tail(head, pfn - head_pfn);
		set_page_count(page, 0);

		/*
		 * The first tail page stores important compound page info.
		 * Call prep_compound_head() after the first tail page has
		 * been initialized, to not have the data overwritten.
		 */
		if (pfn == head_pfn + 1)
			prep_compound_head(head, order);
	}
}

void __ref memmap_init_zone_device(struct zone *zone,
				   unsigned long start_pfn,
				   unsigned long nr_pages,
				   struct dev_pagemap *pgmap)
{
	unsigned long pfn, end_pfn = start_pfn + nr_pages;
	struct pglist_data *pgdat = zone->zone_pgdat;
	struct vmem_altmap *altmap = pgmap_altmap(pgmap);
	unsigned int pfns_per_compound = pgmap_vmemmap_nr(pgmap);
	unsigned long zone_idx = zone_idx(zone);
	unsigned long start = jiffies;
	int nid = pgdat->node_id;

	if (WARN_ON_ONCE(!pgmap || zone_idx != ZONE_DEVICE))
		return;

	/*
	 * The call to memmap_init should have already taken care
	 * of the pages reserved for the memmap, so we can just jump to
	 * the end of that region and start processing the device pages.
	 */
	if (altmap) {
		start_pfn = altmap->base_pfn + vmem_altmap_offset(altmap);
		nr_pages = end_pfn - start_pfn;
	}

	for (pfn = start_pfn; pfn < end_pfn; pfn += pfns_per_compound) {
		struct page *page = pfn_to_page(pfn);

		__init_zone_device_page(page, pfn, zone_idx, nid, pgmap);

		if (pfns_per_compound == 1)
			continue;

		memmap_init_compound(page, pfn, zone_idx, nid, pgmap,
				     compound_nr_pages(altmap, pfns_per_compound));
	}

	pr_info("%s initialised %lu pages in %ums\n", __func__,
		nr_pages, jiffies_to_msecs(jiffies - start));
}

#endif
static void __meminit zone_init_free_lists(struct zone *zone)
{
	unsigned int order, t;
	for_each_migratetype_order(order, t) {
		INIT_LIST_HEAD(&zone->free_area[order].free_list[t]);
		zone->free_area[order].nr_free = 0;
	}
}

/*
 * Only struct pages that correspond to ranges defined by memblock.memory
 * are zeroed and initialized by going through __init_single_page() during
 * memmap_init_zone_range().
 *
 * But, there could be struct pages that correspond to holes in
 * memblock.memory. This can happen because of the following reasons:
 * - physical memory bank size is not necessarily the exact multiple of the
 *   arbitrary section size
 * - early reserved memory may not be listed in memblock.memory
 * - memory layouts defined with memmap= kernel parameter may not align
 *   nicely with memmap sections
 *
 * Explicitly initialize those struct pages so that:
 * - PG_Reserved is set
 * - zone and node links point to zone and node that span the page if the
 *   hole is in the middle of a zone
 * - zone and node links point to adjacent zone/node if the hole falls on
 *   the zone boundary; the pages in such holes will be prepended to the
 *   zone/node above the hole except for the trailing pages in the last
 *   section that will be appended to the zone/node below.
 */
static void __init init_unavailable_range(unsigned long spfn,
					  unsigned long epfn,
					  int zone, int node)
{
	unsigned long pfn;
	u64 pgcnt = 0;

	for (pfn = spfn; pfn < epfn; pfn++) {
		if (!pfn_valid(pageblock_start_pfn(pfn))) {
			pfn = pageblock_end_pfn(pfn) - 1;
			continue;
		}
		__init_single_page(pfn_to_page(pfn), pfn, zone, node);
		__SetPageReserved(pfn_to_page(pfn));
		pgcnt++;
	}

	if (pgcnt)
		pr_info("On node %d, zone %s: %lld pages in unavailable ranges",
			node, zone_names[zone], pgcnt);
}

static void __init memmap_init_zone_range(struct zone *zone,
					  unsigned long start_pfn,
					  unsigned long end_pfn,
					  unsigned long *hole_pfn)
{
	unsigned long zone_start_pfn = zone->zone_start_pfn;
	unsigned long zone_end_pfn = zone_start_pfn + zone->spanned_pages;
	int nid = zone_to_nid(zone), zone_id = zone_idx(zone);

	start_pfn = clamp(start_pfn, zone_start_pfn, zone_end_pfn);
	end_pfn = clamp(end_pfn, zone_start_pfn, zone_end_pfn);

	if (start_pfn >= end_pfn)
		return;

	memmap_init_range(end_pfn - start_pfn, nid, zone_id, start_pfn,
			  zone_end_pfn, MEMINIT_EARLY, NULL, MIGRATE_MOVABLE);

	if (*hole_pfn < start_pfn)
		init_unavailable_range(*hole_pfn, start_pfn, zone_id, nid);

	*hole_pfn = end_pfn;
}

static void __init memmap_init(void)
{
	unsigned long start_pfn, end_pfn;
	unsigned long hole_pfn = 0;
	int i, j, zone_id = 0, nid;

	for_each_mem_pfn_range(i, MAX_NUMNODES, &start_pfn, &end_pfn, &nid) {
		struct pglist_data *node = NODE_DATA(nid);

		for (j = 0; j < MAX_NR_ZONES; j++) {
			struct zone *zone = node->node_zones + j;

			if (!populated_zone(zone))
				continue;

			memmap_init_zone_range(zone, start_pfn, end_pfn,
					       &hole_pfn);
			zone_id = j;
		}
	}

#ifdef CONFIG_SPARSEMEM
	/*
	 * Initialize the memory map for hole in the range [memory_end,
	 * section_end].
	 * Append the pages in this hole to the highest zone in the last
	 * node.
	 * The call to init_unavailable_range() is outside the ifdef to
	 * silence the compiler warining about zone_id set but not used;
	 * for FLATMEM it is a nop anyway
	 */
	end_pfn = round_up(end_pfn, PAGES_PER_SECTION);
	if (hole_pfn < end_pfn)
#endif
		init_unavailable_range(hole_pfn, end_pfn, zone_id, nid);
}

void __init *memmap_alloc(phys_addr_t size, phys_addr_t align,
			  phys_addr_t min_addr, int nid, bool exact_nid)
{
	void *ptr;

	if (exact_nid)
		ptr = memblock_alloc_exact_nid_raw(size, align, min_addr,
						   MEMBLOCK_ALLOC_ACCESSIBLE,
						   nid);
	else
		ptr = memblock_alloc_try_nid_raw(size, align, min_addr,
						 MEMBLOCK_ALLOC_ACCESSIBLE,
						 nid);

	if (ptr && size > 0)
		page_init_poison(ptr, size);

	return ptr;
}

static int zone_batchsize(struct zone *zone)
{
#ifdef CONFIG_MMU
	int batch;

	/*
	 * The number of pages to batch allocate is either ~0.1%
	 * of the zone or 1MB, whichever is smaller. The batch
	 * size is striking a balance between allocation latency
	 * and zone lock contention.
	 */
	batch = min(zone_managed_pages(zone) >> 10, SZ_1M / PAGE_SIZE);
	batch /= 4;		/* We effectively *= 4 below */
	if (batch < 1)
		batch = 1;

	/*
	 * Clamp the batch to a 2^n - 1 value. Having a power
	 * of 2 value was found to be more likely to have
	 * suboptimal cache aliasing properties in some cases.
	 *
	 * For example if 2 tasks are alternately allocating
	 * batches of pages, one task can end up with a lot
	 * of pages of one half of the possible page colors
	 * and the other with pages of the other colors.
	 */
	batch = rounddown_pow_of_two(batch + batch/2) - 1;

	return batch;

#else
	/* The deferral and batching of frees should be suppressed under NOMMU
	 * conditions.
	 *
	 * The problem is that NOMMU needs to be able to allocate large chunks
	 * of contiguous memory as there's no hardware page translation to
	 * assemble apparent contiguous memory from discontiguous pages.
	 *
	 * Queueing large contiguous runs of pages for batching, however,
	 * causes the pages to actually be freed in smaller chunks.  As there
	 * can be a significant delay between the individual batches being
	 * recycled, this leads to the once large chunks of space being
	 * fragmented and becoming unavailable for high-order allocations.
	 */
	return 0;
#endif
}

static int zone_highsize(struct zone *zone, int batch, int cpu_online)
{
#ifdef CONFIG_MMU
	int high;
	int nr_split_cpus;
	unsigned long total_pages;

	if (!percpu_pagelist_high_fraction) {
		/*
		 * By default, the high value of the pcp is based on the zone
		 * low watermark so that if they are full then background
		 * reclaim will not be started prematurely.
		 */
		total_pages = low_wmark_pages(zone);
	} else {
		/*
		 * If percpu_pagelist_high_fraction is configured, the high
		 * value is based on a fraction of the managed pages in the
		 * zone.
		 */
		total_pages = zone_managed_pages(zone) / percpu_pagelist_high_fraction;
	}

	/*
	 * Split the high value across all online CPUs local to the zone. Note
	 * that early in boot that CPUs may not be online yet and that during
	 * CPU hotplug that the cpumask is not yet updated when a CPU is being
	 * onlined. For memory nodes that have no CPUs, split pcp->high across
	 * all online CPUs to mitigate the risk that reclaim is triggered
	 * prematurely due to pages stored on pcp lists.
	 */
	nr_split_cpus = cpumask_weight(cpumask_of_node(zone_to_nid(zone))) + cpu_online;
	if (!nr_split_cpus)
		nr_split_cpus = num_online_cpus();
	high = total_pages / nr_split_cpus;

	/*
	 * Ensure high is at least batch*4. The multiple is based on the
	 * historical relationship between high and batch.
	 */
	high = max(high, batch << 2);

	return high;
#else
	return 0;
#endif
}

/*
 * pcp->high and pcp->batch values are related and generally batch is lower
 * than high. They are also related to pcp->count such that count is lower
 * than high, and as soon as it reaches high, the pcplist is flushed.
 *
 * However, guaranteeing these relations at all times would require e.g. write
 * barriers here but also careful usage of read barriers at the read side, and
 * thus be prone to error and bad for performance. Thus the update only prevents
 * store tearing. Any new users of pcp->batch and pcp->high should ensure they
 * can cope with those fields changing asynchronously, and fully trust only the
 * pcp->count field on the local CPU with interrupts disabled.
 *
 * mutex_is_locked(&pcp_batch_high_lock) required when calling this function
 * outside of boot time (or some other assurance that no concurrent updaters
 * exist).
 */
static void pageset_update(struct per_cpu_pages *pcp, unsigned long high,
		unsigned long batch)
{
	WRITE_ONCE(pcp->batch, batch);
	WRITE_ONCE(pcp->high, high);
}

static void per_cpu_pages_init(struct per_cpu_pages *pcp, struct per_cpu_zonestat *pzstats)
{
	int pindex;

	memset(pcp, 0, sizeof(*pcp));
	memset(pzstats, 0, sizeof(*pzstats));

	spin_lock_init(&pcp->lock);
	for (pindex = 0; pindex < NR_PCP_LISTS; pindex++)
		INIT_LIST_HEAD(&pcp->lists[pindex]);

	/*
	 * Set batch and high values safe for a boot pageset. A true percpu
	 * pageset's initialization will update them subsequently. Here we don't
	 * need to be as careful as pageset_update() as nobody can access the
	 * pageset yet.
	 */
	pcp->high = BOOT_PAGESET_HIGH;
	pcp->batch = BOOT_PAGESET_BATCH;
	pcp->free_factor = 0;
}

static void __zone_set_pageset_high_and_batch(struct zone *zone, unsigned long high,
		unsigned long batch)
{
	struct per_cpu_pages *pcp;
	int cpu;

	for_each_possible_cpu(cpu) {
		pcp = per_cpu_ptr(zone->per_cpu_pageset, cpu);
		pageset_update(pcp, high, batch);
	}
}

/*
 * Calculate and set new high and batch values for all per-cpu pagesets of a
 * zone based on the zone's size.
 */
static void zone_set_pageset_high_and_batch(struct zone *zone, int cpu_online)
{
	int new_high, new_batch;

	new_batch = max(1, zone_batchsize(zone));
	new_high = zone_highsize(zone, new_batch, cpu_online);

	if (zone->pageset_high == new_high &&
	    zone->pageset_batch == new_batch)
		return;

	zone->pageset_high = new_high;
	zone->pageset_batch = new_batch;

	__zone_set_pageset_high_and_batch(zone, new_high, new_batch);
}

void __meminit setup_zone_pageset(struct zone *zone)
{
	int cpu;

	/* Size may be 0 on !SMP && !NUMA */
	if (sizeof(struct per_cpu_zonestat) > 0)
		zone->per_cpu_zonestats = alloc_percpu(struct per_cpu_zonestat);

	zone->per_cpu_pageset = alloc_percpu(struct per_cpu_pages);
	for_each_possible_cpu(cpu) {
		struct per_cpu_pages *pcp;
		struct per_cpu_zonestat *pzstats;

		pcp = per_cpu_ptr(zone->per_cpu_pageset, cpu);
		pzstats = per_cpu_ptr(zone->per_cpu_zonestats, cpu);
		per_cpu_pages_init(pcp, pzstats);
	}

	zone_set_pageset_high_and_batch(zone, 0);
}

/*
 * The zone indicated has a new number of managed_pages; batch sizes and percpu
 * page high values need to be recalculated.
 */
static void zone_pcp_update(struct zone *zone, int cpu_online)
{
	mutex_lock(&pcp_batch_high_lock);
	zone_set_pageset_high_and_batch(zone, cpu_online);
	mutex_unlock(&pcp_batch_high_lock);
}

/*
 * Allocate per cpu pagesets and initialize them.
 * Before this call only boot pagesets were available.
 */
void __init setup_per_cpu_pageset(void)
{
	struct pglist_data *pgdat;
	struct zone *zone;
	int __maybe_unused cpu;

	for_each_populated_zone(zone)
		setup_zone_pageset(zone);

#ifdef CONFIG_NUMA
	/*
	 * Unpopulated zones continue using the boot pagesets.
	 * The numa stats for these pagesets need to be reset.
	 * Otherwise, they will end up skewing the stats of
	 * the nodes these zones are associated with.
	 */
	for_each_possible_cpu(cpu) {
		struct per_cpu_zonestat *pzstats = &per_cpu(boot_zonestats, cpu);
		memset(pzstats->vm_numa_event, 0,
		       sizeof(pzstats->vm_numa_event));
	}
#endif

	for_each_online_pgdat(pgdat)
		pgdat->per_cpu_nodestats =
			alloc_percpu(struct per_cpu_nodestat);
}

static __meminit void zone_pcp_init(struct zone *zone)
{
	/*
	 * per cpu subsystem is not up at this point. The following code
	 * relies on the ability of the linker to provide the
	 * offset of a (static) per cpu variable into the per cpu area.
	 */
	zone->per_cpu_pageset = &boot_pageset;
	zone->per_cpu_zonestats = &boot_zonestats;
	zone->pageset_high = BOOT_PAGESET_HIGH;
	zone->pageset_batch = BOOT_PAGESET_BATCH;

	if (populated_zone(zone))
		pr_debug("  %s zone: %lu pages, LIFO batch:%u\n", zone->name,
			 zone->present_pages, zone_batchsize(zone));
}

void __meminit init_currently_empty_zone(struct zone *zone,
					unsigned long zone_start_pfn,
					unsigned long size)
{
	struct pglist_data *pgdat = zone->zone_pgdat;
	int zone_idx = zone_idx(zone) + 1;

	if (zone_idx > pgdat->nr_zones)
		pgdat->nr_zones = zone_idx;

	zone->zone_start_pfn = zone_start_pfn;

	mminit_dprintk(MMINIT_TRACE, "memmap_init",
			"Initialising map node %d zone %lu pfns %lu -> %lu\n",
			pgdat->node_id,
			(unsigned long)zone_idx(zone),
			zone_start_pfn, (zone_start_pfn + size));

	zone_init_free_lists(zone);
	zone->initialized = 1;
}

/**
 * get_pfn_range_for_nid - Return the start and end page frames for a node
 * @nid: The nid to return the range for. If MAX_NUMNODES, the min and max PFN are returned.
 * @start_pfn: Passed by reference. On return, it will have the node start_pfn.
 * @end_pfn: Passed by reference. On return, it will have the node end_pfn.
 *
 * It returns the start and end page frame of a node based on information
 * provided by memblock_set_node(). If called for a node
 * with no available memory, a warning is printed and the start and end
 * PFNs will be 0.
 */
void __init get_pfn_range_for_nid(unsigned int nid,
			unsigned long *start_pfn, unsigned long *end_pfn)
{
	unsigned long this_start_pfn, this_end_pfn;
	int i;

	*start_pfn = -1UL;
	*end_pfn = 0;

	for_each_mem_pfn_range(i, nid, &this_start_pfn, &this_end_pfn, NULL) {
		*start_pfn = min(*start_pfn, this_start_pfn);
		*end_pfn = max(*end_pfn, this_end_pfn);
	}

	if (*start_pfn == -1UL)
		*start_pfn = 0;
}

/*
 * This finds a zone that can be used for ZONE_MOVABLE pages. The
 * assumption is made that zones within a node are ordered in monotonic
 * increasing memory addresses so that the "highest" populated zone is used
 */
static void __init find_usable_zone_for_movable(void)
{
	int zone_index;
	for (zone_index = MAX_NR_ZONES - 1; zone_index >= 0; zone_index--) {
		if (zone_index == ZONE_MOVABLE)
			continue;

		if (arch_zone_highest_possible_pfn[zone_index] >
				arch_zone_lowest_possible_pfn[zone_index])
			break;
	}

	VM_BUG_ON(zone_index == -1);
	movable_zone = zone_index;
}

/*
 * The zone ranges provided by the architecture do not include ZONE_MOVABLE
 * because it is sized independent of architecture. Unlike the other zones,
 * the starting point for ZONE_MOVABLE is not fixed. It may be different
 * in each node depending on the size of each node and how evenly kernelcore
 * is distributed. This helper function adjusts the zone ranges
 * provided by the architecture for a given node by using the end of the
 * highest usable zone for ZONE_MOVABLE. This preserves the assumption that
 * zones within a node are in order of monotonic increases memory addresses
 */
static void __init adjust_zone_range_for_zone_movable(int nid,
					unsigned long zone_type,
					unsigned long node_start_pfn,
					unsigned long node_end_pfn,
					unsigned long *zone_start_pfn,
					unsigned long *zone_end_pfn)
{
	/* Only adjust if ZONE_MOVABLE is on this node */
	if (zone_movable_pfn[nid]) {
		/* Size ZONE_MOVABLE */
		if (zone_type == ZONE_MOVABLE) {
			*zone_start_pfn = zone_movable_pfn[nid];
			*zone_end_pfn = min(node_end_pfn,
				arch_zone_highest_possible_pfn[movable_zone]);

		/* Adjust for ZONE_MOVABLE starting within this range */
		} else if (!mirrored_kernelcore &&
			*zone_start_pfn < zone_movable_pfn[nid] &&
			*zone_end_pfn > zone_movable_pfn[nid]) {
			*zone_end_pfn = zone_movable_pfn[nid];

		/* Check if this whole range is within ZONE_MOVABLE */
		} else if (*zone_start_pfn >= zone_movable_pfn[nid])
			*zone_start_pfn = *zone_end_pfn;
	}
}

/*
 * Return the number of pages a zone spans in a node, including holes
 * present_pages = zone_spanned_pages_in_node() - zone_absent_pages_in_node()
 */
static unsigned long __init zone_spanned_pages_in_node(int nid,
					unsigned long zone_type,
					unsigned long node_start_pfn,
					unsigned long node_end_pfn,
					unsigned long *zone_start_pfn,
					unsigned long *zone_end_pfn)
{
	unsigned long zone_low = arch_zone_lowest_possible_pfn[zone_type];
	unsigned long zone_high = arch_zone_highest_possible_pfn[zone_type];
	/* When hotadd a new node from cpu_up(), the node should be empty */
	if (!node_start_pfn && !node_end_pfn)
		return 0;

	/* Get the start and end of the zone */
	*zone_start_pfn = clamp(node_start_pfn, zone_low, zone_high);
	*zone_end_pfn = clamp(node_end_pfn, zone_low, zone_high);
	adjust_zone_range_for_zone_movable(nid, zone_type,
				node_start_pfn, node_end_pfn,
				zone_start_pfn, zone_end_pfn);

	/* Check that this node has pages within the zone's required range */
	if (*zone_end_pfn < node_start_pfn || *zone_start_pfn > node_end_pfn)
		return 0;

	/* Move the zone boundaries inside the node if necessary */
	*zone_end_pfn = min(*zone_end_pfn, node_end_pfn);
	*zone_start_pfn = max(*zone_start_pfn, node_start_pfn);

	/* Return the spanned pages */
	return *zone_end_pfn - *zone_start_pfn;
}

/*
 * Return the number of holes in a range on a node. If nid is MAX_NUMNODES,
 * then all holes in the requested range will be accounted for.
 */
unsigned long __init __absent_pages_in_range(int nid,
				unsigned long range_start_pfn,
				unsigned long range_end_pfn)
{
	unsigned long nr_absent = range_end_pfn - range_start_pfn;
	unsigned long start_pfn, end_pfn;
	int i;

	for_each_mem_pfn_range(i, nid, &start_pfn, &end_pfn, NULL) {
		start_pfn = clamp(start_pfn, range_start_pfn, range_end_pfn);
		end_pfn = clamp(end_pfn, range_start_pfn, range_end_pfn);
		nr_absent -= end_pfn - start_pfn;
	}
	return nr_absent;
}

/**
 * absent_pages_in_range - Return number of page frames in holes within a range
 * @start_pfn: The start PFN to start searching for holes
 * @end_pfn: The end PFN to stop searching for holes
 *
 * Return: the number of pages frames in memory holes within a range.
 */
unsigned long __init absent_pages_in_range(unsigned long start_pfn,
							unsigned long end_pfn)
{
	return __absent_pages_in_range(MAX_NUMNODES, start_pfn, end_pfn);
}

/* Return the number of page frames in holes in a zone on a node */
static unsigned long __init zone_absent_pages_in_node(int nid,
					unsigned long zone_type,
					unsigned long node_start_pfn,
					unsigned long node_end_pfn)
{
	unsigned long zone_low = arch_zone_lowest_possible_pfn[zone_type];
	unsigned long zone_high = arch_zone_highest_possible_pfn[zone_type];
	unsigned long zone_start_pfn, zone_end_pfn;
	unsigned long nr_absent;

	/* When hotadd a new node from cpu_up(), the node should be empty */
	if (!node_start_pfn && !node_end_pfn)
		return 0;

	zone_start_pfn = clamp(node_start_pfn, zone_low, zone_high);
	zone_end_pfn = clamp(node_end_pfn, zone_low, zone_high);

	adjust_zone_range_for_zone_movable(nid, zone_type,
			node_start_pfn, node_end_pfn,
			&zone_start_pfn, &zone_end_pfn);
	nr_absent = __absent_pages_in_range(nid, zone_start_pfn, zone_end_pfn);

	/*
	 * ZONE_MOVABLE handling.
	 * Treat pages to be ZONE_MOVABLE in ZONE_NORMAL as absent pages
	 * and vice versa.
	 */
	if (mirrored_kernelcore && zone_movable_pfn[nid]) {
		unsigned long start_pfn, end_pfn;
		struct memblock_region *r;

		for_each_mem_region(r) {
			start_pfn = clamp(memblock_region_memory_base_pfn(r),
					  zone_start_pfn, zone_end_pfn);
			end_pfn = clamp(memblock_region_memory_end_pfn(r),
					zone_start_pfn, zone_end_pfn);

			if (zone_type == ZONE_MOVABLE &&
			    memblock_is_mirror(r))
				nr_absent += end_pfn - start_pfn;

			if (zone_type == ZONE_NORMAL &&
			    !memblock_is_mirror(r))
				nr_absent += end_pfn - start_pfn;
		}
	}

	return nr_absent;
}

static void __init calculate_node_totalpages(struct pglist_data *pgdat,
						unsigned long node_start_pfn,
						unsigned long node_end_pfn)
{
	unsigned long realtotalpages = 0, totalpages = 0;
	enum zone_type i;

	for (i = 0; i < MAX_NR_ZONES; i++) {
		struct zone *zone = pgdat->node_zones + i;
		unsigned long zone_start_pfn, zone_end_pfn;
		unsigned long spanned, absent;
		unsigned long size, real_size;

		spanned = zone_spanned_pages_in_node(pgdat->node_id, i,
						     node_start_pfn,
						     node_end_pfn,
						     &zone_start_pfn,
						     &zone_end_pfn);
		absent = zone_absent_pages_in_node(pgdat->node_id, i,
						   node_start_pfn,
						   node_end_pfn);

		size = spanned;
		real_size = size - absent;

		if (size)
			zone->zone_start_pfn = zone_start_pfn;
		else
			zone->zone_start_pfn = 0;
		zone->spanned_pages = size;
		zone->present_pages = real_size;
#if defined(CONFIG_MEMORY_HOTPLUG)
		zone->present_early_pages = real_size;
#endif

		totalpages += size;
		realtotalpages += real_size;
	}

	pgdat->node_spanned_pages = totalpages;
	pgdat->node_present_pages = realtotalpages;
	pr_debug("On node %d totalpages: %lu\n", pgdat->node_id, realtotalpages);
}

#ifndef CONFIG_SPARSEMEM
/*
 * Calculate the size of the zone->blockflags rounded to an unsigned long
 * Start by making sure zonesize is a multiple of pageblock_order by rounding
 * up. Then use 1 NR_PAGEBLOCK_BITS worth of bits per pageblock, finally
 * round what is now in bits to nearest long in bits, then return it in
 * bytes.
 */
static unsigned long __init usemap_size(unsigned long zone_start_pfn, unsigned long zonesize)
{
	unsigned long usemapsize;

	zonesize += zone_start_pfn & (pageblock_nr_pages-1);
	usemapsize = roundup(zonesize, pageblock_nr_pages);
	usemapsize = usemapsize >> pageblock_order;
	usemapsize *= NR_PAGEBLOCK_BITS;
	usemapsize = roundup(usemapsize, 8 * sizeof(unsigned long));

	return usemapsize / 8;
}

static void __ref setup_usemap(struct zone *zone)
{
	unsigned long usemapsize = usemap_size(zone->zone_start_pfn,
					       zone->spanned_pages);
	zone->pageblock_flags = NULL;
	if (usemapsize) {
		zone->pageblock_flags =
			memblock_alloc_node(usemapsize, SMP_CACHE_BYTES,
					    zone_to_nid(zone));
		if (!zone->pageblock_flags)
			panic("Failed to allocate %ld bytes for zone %s pageblock flags on node %d\n",
			      usemapsize, zone->name, zone_to_nid(zone));
	}
}
#else
static inline void setup_usemap(struct zone *zone) {}
#endif /* CONFIG_SPARSEMEM */

#ifdef CONFIG_HUGETLB_PAGE_SIZE_VARIABLE

/* Initialise the number of pages represented by NR_PAGEBLOCK_BITS */
void __init set_pageblock_order(void)
{
	unsigned int order = MAX_ORDER - 1;

	/* Check that pageblock_nr_pages has not already been setup */
	if (pageblock_order)
		return;

	/* Don't let pageblocks exceed the maximum allocation granularity. */
	if (HPAGE_SHIFT > PAGE_SHIFT && HUGETLB_PAGE_ORDER < order)
		order = HUGETLB_PAGE_ORDER;

	/*
	 * Assume the largest contiguous order of interest is a huge page.
	 * This value may be variable depending on boot parameters on IA64 and
	 * powerpc.
	 */
	pageblock_order = order;
}
#else /* CONFIG_HUGETLB_PAGE_SIZE_VARIABLE */

/*
 * When CONFIG_HUGETLB_PAGE_SIZE_VARIABLE is not set, set_pageblock_order()
 * is unused as pageblock_order is set at compile-time. See
 * include/linux/pageblock-flags.h for the values of pageblock_order based on
 * the kernel config
 */
void __init set_pageblock_order(void)
{
}

#endif /* CONFIG_HUGETLB_PAGE_SIZE_VARIABLE */

static unsigned long __init calc_memmap_size(unsigned long spanned_pages,
						unsigned long present_pages)
{
	unsigned long pages = spanned_pages;

	/*
	 * Provide a more accurate estimation if there are holes within
	 * the zone and SPARSEMEM is in use. If there are holes within the
	 * zone, each populated memory region may cost us one or two extra
	 * memmap pages due to alignment because memmap pages for each
	 * populated regions may not be naturally aligned on page boundary.
	 * So the (present_pages >> 4) heuristic is a tradeoff for that.
	 */
	if (spanned_pages > present_pages + (present_pages >> 4) &&
	    IS_ENABLED(CONFIG_SPARSEMEM))
		pages = present_pages;

	return PAGE_ALIGN(pages * sizeof(struct page)) >> PAGE_SHIFT;
}

#ifdef CONFIG_TRANSPARENT_HUGEPAGE
static void pgdat_init_split_queue(struct pglist_data *pgdat)
{
	struct deferred_split *ds_queue = &pgdat->deferred_split_queue;

	spin_lock_init(&ds_queue->split_queue_lock);
	INIT_LIST_HEAD(&ds_queue->split_queue);
	ds_queue->split_queue_len = 0;
}
#else
static void pgdat_init_split_queue(struct pglist_data *pgdat) {}
#endif

#ifdef CONFIG_COMPACTION
static void pgdat_init_kcompactd(struct pglist_data *pgdat)
{
	init_waitqueue_head(&pgdat->kcompactd_wait);
}
#else
static void pgdat_init_kcompactd(struct pglist_data *pgdat) {}
#endif

static void __meminit pgdat_init_internals(struct pglist_data *pgdat)
{
	int i;

	pgdat_resize_init(pgdat);
	pgdat_kswapd_lock_init(pgdat);

	pgdat_init_split_queue(pgdat);
	pgdat_init_kcompactd(pgdat);

	init_waitqueue_head(&pgdat->kswapd_wait);
	init_waitqueue_head(&pgdat->pfmemalloc_wait);

	for (i = 0; i < NR_VMSCAN_THROTTLE; i++)
		init_waitqueue_head(&pgdat->reclaim_wait[i]);

	pgdat_page_ext_init(pgdat);
	lruvec_init(&pgdat->__lruvec);
}

static void __meminit zone_init_internals(struct zone *zone, enum zone_type idx, int nid,
							unsigned long remaining_pages)
{
	atomic_long_set(&zone->managed_pages, remaining_pages);
	zone_set_nid(zone, nid);
	zone->name = zone_names[idx];
	zone->zone_pgdat = NODE_DATA(nid);
	spin_lock_init(&zone->lock);
	zone_seqlock_init(zone);
	zone_pcp_init(zone);
}

/*
 * Set up the zone data structures
 * - init pgdat internals
 * - init all zones belonging to this node
 *
 * NOTE: this function is only called during memory hotplug
 */
#ifdef CONFIG_MEMORY_HOTPLUG
void __ref free_area_init_core_hotplug(struct pglist_data *pgdat)
{
	int nid = pgdat->node_id;
	enum zone_type z;
	int cpu;

	pgdat_init_internals(pgdat);

	if (pgdat->per_cpu_nodestats == &boot_nodestats)
		pgdat->per_cpu_nodestats = alloc_percpu(struct per_cpu_nodestat);

	/*
	 * Reset the nr_zones, order and highest_zoneidx before reuse.
	 * Note that kswapd will init kswapd_highest_zoneidx properly
	 * when it starts in the near future.
	 */
	pgdat->nr_zones = 0;
	pgdat->kswapd_order = 0;
	pgdat->kswapd_highest_zoneidx = 0;
	pgdat->node_start_pfn = 0;
	for_each_online_cpu(cpu) {
		struct per_cpu_nodestat *p;

		p = per_cpu_ptr(pgdat->per_cpu_nodestats, cpu);
		memset(p, 0, sizeof(*p));
	}

	for (z = 0; z < MAX_NR_ZONES; z++)
		zone_init_internals(&pgdat->node_zones[z], z, nid, 0);
}
#endif

/*
 * Set up the zone data structures:
 *   - mark all pages reserved
 *   - mark all memory queues empty
 *   - clear the memory bitmaps
 *
 * NOTE: pgdat should get zeroed by caller.
 * NOTE: this function is only called during early init.
 */
static void __init free_area_init_core(struct pglist_data *pgdat)
{
	enum zone_type j;
	int nid = pgdat->node_id;

	pgdat_init_internals(pgdat);
	pgdat->per_cpu_nodestats = &boot_nodestats;

	for (j = 0; j < MAX_NR_ZONES; j++) {
		struct zone *zone = pgdat->node_zones + j;
		unsigned long size, freesize, memmap_pages;

		size = zone->spanned_pages;
		freesize = zone->present_pages;

		/*
		 * Adjust freesize so that it accounts for how much memory
		 * is used by this zone for memmap. This affects the watermark
		 * and per-cpu initialisations
		 */
		memmap_pages = calc_memmap_size(size, freesize);
		if (!is_highmem_idx(j)) {
			if (freesize >= memmap_pages) {
				freesize -= memmap_pages;
				if (memmap_pages)
					pr_debug("  %s zone: %lu pages used for memmap\n",
						 zone_names[j], memmap_pages);
			} else
				pr_warn("  %s zone: %lu memmap pages exceeds freesize %lu\n",
					zone_names[j], memmap_pages, freesize);
		}

		/* Account for reserved pages */
		if (j == 0 && freesize > dma_reserve) {
			freesize -= dma_reserve;
			pr_debug("  %s zone: %lu pages reserved\n", zone_names[0], dma_reserve);
		}

		if (!is_highmem_idx(j))
			nr_kernel_pages += freesize;
		/* Charge for highmem memmap if there are enough kernel pages */
		else if (nr_kernel_pages > memmap_pages * 2)
			nr_kernel_pages -= memmap_pages;
		nr_all_pages += freesize;

		/*
		 * Set an approximate value for lowmem here, it will be adjusted
		 * when the bootmem allocator frees pages into the buddy system.
		 * And all highmem pages will be managed by the buddy system.
		 */
		zone_init_internals(zone, j, nid, freesize);

		if (!size)
			continue;

		set_pageblock_order();
		setup_usemap(zone);
		init_currently_empty_zone(zone, zone->zone_start_pfn, size);
	}
}

#ifdef CONFIG_FLATMEM
static void __init alloc_node_mem_map(struct pglist_data *pgdat)
{
	unsigned long __maybe_unused start = 0;
	unsigned long __maybe_unused offset = 0;

	/* Skip empty nodes */
	if (!pgdat->node_spanned_pages)
		return;

	start = pgdat->node_start_pfn & ~(MAX_ORDER_NR_PAGES - 1);
	offset = pgdat->node_start_pfn - start;
	/* ia64 gets its own node_mem_map, before this, without bootmem */
	if (!pgdat->node_mem_map) {
		unsigned long size, end;
		struct page *map;

		/*
		 * The zone's endpoints aren't required to be MAX_ORDER
		 * aligned but the node_mem_map endpoints must be in order
		 * for the buddy allocator to function correctly.
		 */
		end = pgdat_end_pfn(pgdat);
		end = ALIGN(end, MAX_ORDER_NR_PAGES);
		size =  (end - start) * sizeof(struct page);
		map = memmap_alloc(size, SMP_CACHE_BYTES, MEMBLOCK_LOW_LIMIT,
				   pgdat->node_id, false);
		if (!map)
			panic("Failed to allocate %ld bytes for node %d memory map\n",
			      size, pgdat->node_id);
		pgdat->node_mem_map = map + offset;
	}
	pr_debug("%s: node %d, pgdat %08lx, node_mem_map %08lx\n",
				__func__, pgdat->node_id, (unsigned long)pgdat,
				(unsigned long)pgdat->node_mem_map);
#ifndef CONFIG_NUMA
	/*
	 * With no DISCONTIG, the global mem_map is just set as node 0's
	 */
	if (pgdat == NODE_DATA(0)) {
		mem_map = NODE_DATA(0)->node_mem_map;
		if (page_to_pfn(mem_map) != pgdat->node_start_pfn)
			mem_map -= offset;
	}
#endif
}
#else
static inline void alloc_node_mem_map(struct pglist_data *pgdat) { }
#endif /* CONFIG_FLATMEM */

#ifdef CONFIG_DEFERRED_STRUCT_PAGE_INIT
static inline void pgdat_set_deferred_range(pg_data_t *pgdat)
{
	pgdat->first_deferred_pfn = ULONG_MAX;
}
#else
static inline void pgdat_set_deferred_range(pg_data_t *pgdat) {}
#endif

static void __init free_area_init_node(int nid)
{
	pg_data_t *pgdat = NODE_DATA(nid);
	unsigned long start_pfn = 0;
	unsigned long end_pfn = 0;

	/* pg_data_t should be reset to zero when it's allocated */
	WARN_ON(pgdat->nr_zones || pgdat->kswapd_highest_zoneidx);

	get_pfn_range_for_nid(nid, &start_pfn, &end_pfn);

	pgdat->node_id = nid;
	pgdat->node_start_pfn = start_pfn;
	pgdat->per_cpu_nodestats = NULL;

	if (start_pfn != end_pfn) {
		pr_info("Initmem setup node %d [mem %#018Lx-%#018Lx]\n", nid,
			(u64)start_pfn << PAGE_SHIFT,
			end_pfn ? ((u64)end_pfn << PAGE_SHIFT) - 1 : 0);
	} else {
		pr_info("Initmem setup node %d as memoryless\n", nid);
	}

	calculate_node_totalpages(pgdat, start_pfn, end_pfn);

	alloc_node_mem_map(pgdat);
	pgdat_set_deferred_range(pgdat);

	free_area_init_core(pgdat);
	lru_gen_init_pgdat(pgdat);
}

static void __init free_area_init_memoryless_node(int nid)
{
	free_area_init_node(nid);
}

#if MAX_NUMNODES > 1
/*
 * Figure out the number of possible node ids.
 */
void __init setup_nr_node_ids(void)
{
	unsigned int highest;

	highest = find_last_bit(node_possible_map.bits, MAX_NUMNODES);
	nr_node_ids = highest + 1;
}
#endif

/**
 * node_map_pfn_alignment - determine the maximum internode alignment
 *
 * This function should be called after node map is populated and sorted.
 * It calculates the maximum power of two alignment which can distinguish
 * all the nodes.
 *
 * For example, if all nodes are 1GiB and aligned to 1GiB, the return value
 * would indicate 1GiB alignment with (1 << (30 - PAGE_SHIFT)).  If the
 * nodes are shifted by 256MiB, 256MiB.  Note that if only the last node is
 * shifted, 1GiB is enough and this function will indicate so.
 *
 * This is used to test whether pfn -> nid mapping of the chosen memory
 * model has fine enough granularity to avoid incorrect mapping for the
 * populated node map.
 *
 * Return: the determined alignment in pfn's.  0 if there is no alignment
 * requirement (single node).
 */
unsigned long __init node_map_pfn_alignment(void)
{
	unsigned long accl_mask = 0, last_end = 0;
	unsigned long start, end, mask;
	int last_nid = NUMA_NO_NODE;
	int i, nid;

	for_each_mem_pfn_range(i, MAX_NUMNODES, &start, &end, &nid) {
		if (!start || last_nid < 0 || last_nid == nid) {
			last_nid = nid;
			last_end = end;
			continue;
		}

		/*
		 * Start with a mask granular enough to pin-point to the
		 * start pfn and tick off bits one-by-one until it becomes
		 * too coarse to separate the current node from the last.
		 */
		mask = ~((1 << __ffs(start)) - 1);
		while (mask && last_end <= (start & (mask << 1)))
			mask <<= 1;

		/* accumulate all internode masks */
		accl_mask |= mask;
	}

	/* convert mask to number of pages */
	return ~accl_mask + 1;
}

/*
 * early_calculate_totalpages()
 * Sum pages in active regions for movable zone.
 * Populate N_MEMORY for calculating usable_nodes.
 */
static unsigned long __init early_calculate_totalpages(void)
{
	unsigned long totalpages = 0;
	unsigned long start_pfn, end_pfn;
	int i, nid;

	for_each_mem_pfn_range(i, MAX_NUMNODES, &start_pfn, &end_pfn, &nid) {
		unsigned long pages = end_pfn - start_pfn;

		totalpages += pages;
		if (pages)
			node_set_state(nid, N_MEMORY);
	}
	return totalpages;
}

/*
 * Find the PFN the Movable zone begins in each node. Kernel memory
 * is spread evenly between nodes as long as the nodes have enough
 * memory. When they don't, some nodes will have more kernelcore than
 * others
 */
static void __init find_zone_movable_pfns_for_nodes(void)
{
	int i, nid;
	unsigned long usable_startpfn;
	unsigned long kernelcore_node, kernelcore_remaining;
	/* save the state before borrow the nodemask */
	nodemask_t saved_node_state = node_states[N_MEMORY];
	unsigned long totalpages = early_calculate_totalpages();
	int usable_nodes = nodes_weight(node_states[N_MEMORY]);
	struct memblock_region *r;

	/* Need to find movable_zone earlier when movable_node is specified. */
	find_usable_zone_for_movable();

	/*
	 * If movable_node is specified, ignore kernelcore and movablecore
	 * options.
	 */
	if (movable_node_is_enabled()) {
		for_each_mem_region(r) {
			if (!memblock_is_hotpluggable(r))
				continue;

			nid = memblock_get_region_node(r);

			usable_startpfn = PFN_DOWN(r->base);
			zone_movable_pfn[nid] = zone_movable_pfn[nid] ?
				min(usable_startpfn, zone_movable_pfn[nid]) :
				usable_startpfn;
		}

		goto out2;
	}

	/*
	 * If kernelcore=mirror is specified, ignore movablecore option
	 */
	if (mirrored_kernelcore) {
		bool mem_below_4gb_not_mirrored = false;

		for_each_mem_region(r) {
			if (memblock_is_mirror(r))
				continue;

			nid = memblock_get_region_node(r);

			usable_startpfn = memblock_region_memory_base_pfn(r);

			if (usable_startpfn < PHYS_PFN(SZ_4G)) {
				mem_below_4gb_not_mirrored = true;
				continue;
			}

			zone_movable_pfn[nid] = zone_movable_pfn[nid] ?
				min(usable_startpfn, zone_movable_pfn[nid]) :
				usable_startpfn;
		}

		if (mem_below_4gb_not_mirrored)
			pr_warn("This configuration results in unmirrored kernel memory.\n");

		goto out2;
	}

	/*
	 * If kernelcore=nn% or movablecore=nn% was specified, calculate the
	 * amount of necessary memory.
	 */
	if (required_kernelcore_percent)
		required_kernelcore = (totalpages * 100 * required_kernelcore_percent) /
				       10000UL;
	if (required_movablecore_percent)
		required_movablecore = (totalpages * 100 * required_movablecore_percent) /
					10000UL;

	/*
	 * If movablecore= was specified, calculate what size of
	 * kernelcore that corresponds so that memory usable for
	 * any allocation type is evenly spread. If both kernelcore
	 * and movablecore are specified, then the value of kernelcore
	 * will be used for required_kernelcore if it's greater than
	 * what movablecore would have allowed.
	 */
	if (required_movablecore) {
		unsigned long corepages;

		/*
		 * Round-up so that ZONE_MOVABLE is at least as large as what
		 * was requested by the user
		 */
		required_movablecore =
			roundup(required_movablecore, MAX_ORDER_NR_PAGES);
		required_movablecore = min(totalpages, required_movablecore);
		corepages = totalpages - required_movablecore;

		required_kernelcore = max(required_kernelcore, corepages);
	}

	/*
	 * If kernelcore was not specified or kernelcore size is larger
	 * than totalpages, there is no ZONE_MOVABLE.
	 */
	if (!required_kernelcore || required_kernelcore >= totalpages)
		goto out;

	/* usable_startpfn is the lowest possible pfn ZONE_MOVABLE can be at */
	usable_startpfn = arch_zone_lowest_possible_pfn[movable_zone];

restart:
	/* Spread kernelcore memory as evenly as possible throughout nodes */
	kernelcore_node = required_kernelcore / usable_nodes;
	for_each_node_state(nid, N_MEMORY) {
		unsigned long start_pfn, end_pfn;

		/*
		 * Recalculate kernelcore_node if the division per node
		 * now exceeds what is necessary to satisfy the requested
		 * amount of memory for the kernel
		 */
		if (required_kernelcore < kernelcore_node)
			kernelcore_node = required_kernelcore / usable_nodes;

		/*
		 * As the map is walked, we track how much memory is usable
		 * by the kernel using kernelcore_remaining. When it is
		 * 0, the rest of the node is usable by ZONE_MOVABLE
		 */
		kernelcore_remaining = kernelcore_node;

		/* Go through each range of PFNs within this node */
		for_each_mem_pfn_range(i, nid, &start_pfn, &end_pfn, NULL) {
			unsigned long size_pages;

			start_pfn = max(start_pfn, zone_movable_pfn[nid]);
			if (start_pfn >= end_pfn)
				continue;

			/* Account for what is only usable for kernelcore */
			if (start_pfn < usable_startpfn) {
				unsigned long kernel_pages;
				kernel_pages = min(end_pfn, usable_startpfn)
								- start_pfn;

				kernelcore_remaining -= min(kernel_pages,
							kernelcore_remaining);
				required_kernelcore -= min(kernel_pages,
							required_kernelcore);

				/* Continue if range is now fully accounted */
				if (end_pfn <= usable_startpfn) {

					/*
					 * Push zone_movable_pfn to the end so
					 * that if we have to rebalance
					 * kernelcore across nodes, we will
					 * not double account here
					 */
					zone_movable_pfn[nid] = end_pfn;
					continue;
				}
				start_pfn = usable_startpfn;
			}

			/*
			 * The usable PFN range for ZONE_MOVABLE is from
			 * start_pfn->end_pfn. Calculate size_pages as the
			 * number of pages used as kernelcore
			 */
			size_pages = end_pfn - start_pfn;
			if (size_pages > kernelcore_remaining)
				size_pages = kernelcore_remaining;
			zone_movable_pfn[nid] = start_pfn + size_pages;

			/*
			 * Some kernelcore has been met, update counts and
			 * break if the kernelcore for this node has been
			 * satisfied
			 */
			required_kernelcore -= min(required_kernelcore,
								size_pages);
			kernelcore_remaining -= size_pages;
			if (!kernelcore_remaining)
				break;
		}
	}

	/*
	 * If there is still required_kernelcore, we do another pass with one
	 * less node in the count. This will push zone_movable_pfn[nid] further
	 * along on the nodes that still have memory until kernelcore is
	 * satisfied
	 */
	usable_nodes--;
	if (usable_nodes && required_kernelcore > usable_nodes)
		goto restart;

out2:
	/* Align start of ZONE_MOVABLE on all nids to MAX_ORDER_NR_PAGES */
	for (nid = 0; nid < MAX_NUMNODES; nid++) {
		unsigned long start_pfn, end_pfn;

		zone_movable_pfn[nid] =
			roundup(zone_movable_pfn[nid], MAX_ORDER_NR_PAGES);

		get_pfn_range_for_nid(nid, &start_pfn, &end_pfn);
		if (zone_movable_pfn[nid] >= end_pfn)
			zone_movable_pfn[nid] = 0;
	}

out:
	/* restore the node_state */
	node_states[N_MEMORY] = saved_node_state;
}

/* Any regular or high memory on that node ? */
static void check_for_memory(pg_data_t *pgdat, int nid)
{
	enum zone_type zone_type;

	for (zone_type = 0; zone_type <= ZONE_MOVABLE - 1; zone_type++) {
		struct zone *zone = &pgdat->node_zones[zone_type];
		if (populated_zone(zone)) {
			if (IS_ENABLED(CONFIG_HIGHMEM))
				node_set_state(nid, N_HIGH_MEMORY);
			if (zone_type <= ZONE_NORMAL)
				node_set_state(nid, N_NORMAL_MEMORY);
			break;
		}
	}
}

/*
 * Some architectures, e.g. ARC may have ZONE_HIGHMEM below ZONE_NORMAL. For
 * such cases we allow max_zone_pfn sorted in the descending order
 */
bool __weak arch_has_descending_max_zone_pfns(void)
{
	return false;
}

/**
 * free_area_init - Initialise all pg_data_t and zone data
 * @max_zone_pfn: an array of max PFNs for each zone
 *
 * This will call free_area_init_node() for each active node in the system.
 * Using the page ranges provided by memblock_set_node(), the size of each
 * zone in each node and their holes is calculated. If the maximum PFN
 * between two adjacent zones match, it is assumed that the zone is empty.
 * For example, if arch_max_dma_pfn == arch_max_dma32_pfn, it is assumed
 * that arch_max_dma32_pfn has no pages. It is also assumed that a zone
 * starts where the previous one ended. For example, ZONE_DMA32 starts
 * at arch_max_dma_pfn.
 */
void __init free_area_init(unsigned long *max_zone_pfn)
{
	unsigned long start_pfn, end_pfn;
	int i, nid, zone;
	bool descending;

	/* Record where the zone boundaries are */
	memset(arch_zone_lowest_possible_pfn, 0,
				sizeof(arch_zone_lowest_possible_pfn));
	memset(arch_zone_highest_possible_pfn, 0,
				sizeof(arch_zone_highest_possible_pfn));

	start_pfn = PHYS_PFN(memblock_start_of_DRAM());
	descending = arch_has_descending_max_zone_pfns();

	for (i = 0; i < MAX_NR_ZONES; i++) {
		if (descending)
			zone = MAX_NR_ZONES - i - 1;
		else
			zone = i;

		if (zone == ZONE_MOVABLE)
			continue;

		end_pfn = max(max_zone_pfn[zone], start_pfn);
		arch_zone_lowest_possible_pfn[zone] = start_pfn;
		arch_zone_highest_possible_pfn[zone] = end_pfn;

		start_pfn = end_pfn;
	}

	/* Find the PFNs that ZONE_MOVABLE begins at in each node */
	memset(zone_movable_pfn, 0, sizeof(zone_movable_pfn));
	find_zone_movable_pfns_for_nodes();

	/* Print out the zone ranges */
	pr_info("Zone ranges:\n");
	for (i = 0; i < MAX_NR_ZONES; i++) {
		if (i == ZONE_MOVABLE)
			continue;
		pr_info("  %-8s ", zone_names[i]);
		if (arch_zone_lowest_possible_pfn[i] ==
				arch_zone_highest_possible_pfn[i])
			pr_cont("empty\n");
		else
			pr_cont("[mem %#018Lx-%#018Lx]\n",
				(u64)arch_zone_lowest_possible_pfn[i]
					<< PAGE_SHIFT,
				((u64)arch_zone_highest_possible_pfn[i]
					<< PAGE_SHIFT) - 1);
	}

	/* Print out the PFNs ZONE_MOVABLE begins at in each node */
	pr_info("Movable zone start for each node\n");
	for (i = 0; i < MAX_NUMNODES; i++) {
		if (zone_movable_pfn[i])
			pr_info("  Node %d: %#018Lx\n", i,
			       (u64)zone_movable_pfn[i] << PAGE_SHIFT);
	}

	/*
	 * Print out the early node map, and initialize the
	 * subsection-map relative to active online memory ranges to
	 * enable future "sub-section" extensions of the memory map.
	 */
	pr_info("Early memory node ranges\n");
	for_each_mem_pfn_range(i, MAX_NUMNODES, &start_pfn, &end_pfn, &nid) {
		pr_info("  node %3d: [mem %#018Lx-%#018Lx]\n", nid,
			(u64)start_pfn << PAGE_SHIFT,
			((u64)end_pfn << PAGE_SHIFT) - 1);
		subsection_map_init(start_pfn, end_pfn - start_pfn);
	}

	/* Initialise every node */
	mminit_verify_pageflags_layout();
	setup_nr_node_ids();
	for_each_node(nid) {
		pg_data_t *pgdat;

		if (!node_online(nid)) {
			pr_info("Initializing node %d as memoryless\n", nid);

			/* Allocator not initialized yet */
			pgdat = arch_alloc_nodedata(nid);
			if (!pgdat) {
				pr_err("Cannot allocate %zuB for node %d.\n",
						sizeof(*pgdat), nid);
				continue;
			}
			arch_refresh_nodedata(nid, pgdat);
			free_area_init_memoryless_node(nid);

			/*
			 * We do not want to confuse userspace by sysfs
			 * files/directories for node without any memory
			 * attached to it, so this node is not marked as
			 * N_MEMORY and not marked online so that no sysfs
			 * hierarchy will be created via register_one_node for
			 * it. The pgdat will get fully initialized by
			 * hotadd_init_pgdat() when memory is hotplugged into
			 * this node.
			 */
			continue;
		}

		pgdat = NODE_DATA(nid);
		free_area_init_node(nid);

		/* Any memory on that node */
		if (pgdat->node_present_pages)
			node_set_state(nid, N_MEMORY);
		check_for_memory(pgdat, nid);
	}

	memmap_init();
}

static int __init cmdline_parse_core(char *p, unsigned long *core,
				     unsigned long *percent)
{
	unsigned long long coremem;
	char *endptr;

	if (!p)
		return -EINVAL;

	/* Value may be a percentage of total memory, otherwise bytes */
	coremem = simple_strtoull(p, &endptr, 0);
	if (*endptr == '%') {
		/* Paranoid check for percent values greater than 100 */
		WARN_ON(coremem > 100);

		*percent = coremem;
	} else {
		coremem = memparse(p, &p);
		/* Paranoid check that UL is enough for the coremem value */
		WARN_ON((coremem >> PAGE_SHIFT) > ULONG_MAX);

		*core = coremem >> PAGE_SHIFT;
		*percent = 0UL;
	}
	return 0;
}

/*
 * kernelcore=size sets the amount of memory for use for allocations that
 * cannot be reclaimed or migrated.
 */
static int __init cmdline_parse_kernelcore(char *p)
{
	/* parse kernelcore=mirror */
	if (parse_option_str(p, "mirror")) {
		mirrored_kernelcore = true;
		return 0;
	}

	return cmdline_parse_core(p, &required_kernelcore,
				  &required_kernelcore_percent);
}

/*
 * movablecore=size sets the amount of memory for use for allocations that
 * can be reclaimed or migrated.
 */
static int __init cmdline_parse_movablecore(char *p)
{
	return cmdline_parse_core(p, &required_movablecore,
				  &required_movablecore_percent);
}

early_param("kernelcore", cmdline_parse_kernelcore);
early_param("movablecore", cmdline_parse_movablecore);

void adjust_managed_page_count(struct page *page, long count)
{
	atomic_long_add(count, &page_zone(page)->managed_pages);
	totalram_pages_add(count);
#ifdef CONFIG_HIGHMEM
	if (PageHighMem(page))
		totalhigh_pages_add(count);
#endif
}
EXPORT_SYMBOL(adjust_managed_page_count);

unsigned long free_reserved_area(void *start, void *end, int poison, const char *s)
{
	void *pos;
	unsigned long pages = 0;

	start = (void *)PAGE_ALIGN((unsigned long)start);
	end = (void *)((unsigned long)end & PAGE_MASK);
	for (pos = start; pos < end; pos += PAGE_SIZE, pages++) {
		struct page *page = virt_to_page(pos);
		void *direct_map_addr;

		/*
		 * 'direct_map_addr' might be different from 'pos'
		 * because some architectures' virt_to_page()
		 * work with aliases.  Getting the direct map
		 * address ensures that we get a _writeable_
		 * alias for the memset().
		 */
		direct_map_addr = page_address(page);
		/*
		 * Perform a kasan-unchecked memset() since this memory
		 * has not been initialized.
		 */
		direct_map_addr = kasan_reset_tag(direct_map_addr);
		if ((unsigned int)poison <= 0xFF)
			memset(direct_map_addr, poison, PAGE_SIZE);

		free_reserved_page(page);
	}

	if (pages && s)
		pr_info("Freeing %s memory: %ldK\n", s, K(pages));

	return pages;
}

void __init mem_init_print_info(void)
{
	unsigned long physpages, codesize, datasize, rosize, bss_size;
	unsigned long init_code_size, init_data_size;

	physpages = get_num_physpages();
	codesize = _etext - _stext;
	datasize = _edata - _sdata;
	rosize = __end_rodata - __start_rodata;
	bss_size = __bss_stop - __bss_start;
	init_data_size = __init_end - __init_begin;
	init_code_size = _einittext - _sinittext;

	/*
	 * Detect special cases and adjust section sizes accordingly:
	 * 1) .init.* may be embedded into .data sections
	 * 2) .init.text.* may be out of [__init_begin, __init_end],
	 *    please refer to arch/tile/kernel/vmlinux.lds.S.
	 * 3) .rodata.* may be embedded into .text or .data sections.
	 */
#define adj_init_size(start, end, size, pos, adj) \
	do { \
		if (&start[0] <= &pos[0] && &pos[0] < &end[0] && size > adj) \
			size -= adj; \
	} while (0)

	adj_init_size(__init_begin, __init_end, init_data_size,
		     _sinittext, init_code_size);
	adj_init_size(_stext, _etext, codesize, _sinittext, init_code_size);
	adj_init_size(_sdata, _edata, datasize, __init_begin, init_data_size);
	adj_init_size(_stext, _etext, codesize, __start_rodata, rosize);
	adj_init_size(_sdata, _edata, datasize, __start_rodata, rosize);

#undef	adj_init_size

	pr_info("Memory: %luK/%luK available (%luK kernel code, %luK rwdata, %luK rodata, %luK init, %luK bss, %luK reserved, %luK cma-reserved"
#ifdef	CONFIG_HIGHMEM
		", %luK highmem"
#endif
		")\n",
		K(nr_free_pages()), K(physpages),
		codesize / SZ_1K, datasize / SZ_1K, rosize / SZ_1K,
		(init_data_size + init_code_size) / SZ_1K, bss_size / SZ_1K,
		K(physpages - totalram_pages() - totalcma_pages),
		K(totalcma_pages)
#ifdef	CONFIG_HIGHMEM
		, K(totalhigh_pages())
#endif
		);
}

/**
 * set_dma_reserve - set the specified number of pages reserved in the first zone
 * @new_dma_reserve: The number of pages to mark reserved
 *
 * The per-cpu batchsize and zone watermarks are determined by managed_pages.
 * In the DMA zone, a significant percentage may be consumed by kernel image
 * and other unfreeable allocations which can skew the watermarks badly. This
 * function may optionally be used to account for unfreeable pages in the
 * first zone (e.g., ZONE_DMA). The effect will be lower watermarks and
 * smaller per-cpu batchsize.
 */
void __init set_dma_reserve(unsigned long new_dma_reserve)
{
	dma_reserve = new_dma_reserve;
}

static int page_alloc_cpu_dead(unsigned int cpu)
{
	struct zone *zone;

	lru_add_drain_cpu(cpu);
	mlock_drain_remote(cpu);
	drain_pages(cpu);

	/*
	 * Spill the event counters of the dead processor
	 * into the current processors event counters.
	 * This artificially elevates the count of the current
	 * processor.
	 */
	vm_events_fold_cpu(cpu);

	/*
	 * Zero the differential counters of the dead processor
	 * so that the vm statistics are consistent.
	 *
	 * This is only okay since the processor is dead and cannot
	 * race with what we are doing.
	 */
	cpu_vm_stats_fold(cpu);

	for_each_populated_zone(zone)
		zone_pcp_update(zone, 0);

	return 0;
}

static int page_alloc_cpu_online(unsigned int cpu)
{
	struct zone *zone;

	for_each_populated_zone(zone)
		zone_pcp_update(zone, 1);
	return 0;
}

#ifdef CONFIG_NUMA
int hashdist = HASHDIST_DEFAULT;

static int __init set_hashdist(char *str)
{
	if (!str)
		return 0;
	hashdist = simple_strtoul(str, &str, 0);
	return 1;
}
__setup("hashdist=", set_hashdist);
#endif

void __init page_alloc_init(void)
{
	int ret;

#ifdef CONFIG_NUMA
	if (num_node_state(N_MEMORY) == 1)
		hashdist = 0;
#endif

	ret = cpuhp_setup_state_nocalls(CPUHP_PAGE_ALLOC,
					"mm/page_alloc:pcp",
					page_alloc_cpu_online,
					page_alloc_cpu_dead);
	WARN_ON(ret < 0);
}

/*
 * calculate_totalreserve_pages - called when sysctl_lowmem_reserve_ratio
 *	or min_free_kbytes changes.
 */
static void calculate_totalreserve_pages(void)
{
	struct pglist_data *pgdat;
	unsigned long reserve_pages = 0;
	enum zone_type i, j;

	for_each_online_pgdat(pgdat) {

		pgdat->totalreserve_pages = 0;

		for (i = 0; i < MAX_NR_ZONES; i++) {
			struct zone *zone = pgdat->node_zones + i;
			long max = 0;
			unsigned long managed_pages = zone_managed_pages(zone);

			/* Find valid and maximum lowmem_reserve in the zone */
			for (j = i; j < MAX_NR_ZONES; j++) {
				if (zone->lowmem_reserve[j] > max)
					max = zone->lowmem_reserve[j];
			}

			/* we treat the high watermark as reserved pages. */
			max += high_wmark_pages(zone);

			if (max > managed_pages)
				max = managed_pages;

			pgdat->totalreserve_pages += max;

			reserve_pages += max;
		}
	}
	totalreserve_pages = reserve_pages;
}

/*
 * setup_per_zone_lowmem_reserve - called whenever
 *	sysctl_lowmem_reserve_ratio changes.  Ensures that each zone
 *	has a correct pages reserved value, so an adequate number of
 *	pages are left in the zone after a successful __alloc_pages().
 */
static void setup_per_zone_lowmem_reserve(void)
{
	struct pglist_data *pgdat;
	enum zone_type i, j;

	for_each_online_pgdat(pgdat) {
		for (i = 0; i < MAX_NR_ZONES - 1; i++) {
			struct zone *zone = &pgdat->node_zones[i];
			int ratio = sysctl_lowmem_reserve_ratio[i];
			bool clear = !ratio || !zone_managed_pages(zone);
			unsigned long managed_pages = 0;

			for (j = i + 1; j < MAX_NR_ZONES; j++) {
				struct zone *upper_zone = &pgdat->node_zones[j];

				managed_pages += zone_managed_pages(upper_zone);

				if (clear)
					zone->lowmem_reserve[j] = 0;
				else
					zone->lowmem_reserve[j] = managed_pages / ratio;
			}
		}
	}

	/* update totalreserve_pages */
	calculate_totalreserve_pages();
}

static void __setup_per_zone_wmarks(void)
{
	unsigned long pages_min = min_free_kbytes >> (PAGE_SHIFT - 10);
	unsigned long lowmem_pages = 0;
	struct zone *zone;
	unsigned long flags;

	/* Calculate total number of !ZONE_HIGHMEM pages */
	for_each_zone(zone) {
		if (!is_highmem(zone))
			lowmem_pages += zone_managed_pages(zone);
	}

	for_each_zone(zone) {
		u64 tmp;

		spin_lock_irqsave(&zone->lock, flags);
		tmp = (u64)pages_min * zone_managed_pages(zone);
		do_div(tmp, lowmem_pages);
		if (is_highmem(zone)) {
			/*
			 * __GFP_HIGH and PF_MEMALLOC allocations usually don't
			 * need highmem pages, so cap pages_min to a small
			 * value here.
			 *
			 * The WMARK_HIGH-WMARK_LOW and (WMARK_LOW-WMARK_MIN)
			 * deltas control async page reclaim, and so should
			 * not be capped for highmem.
			 */
			unsigned long min_pages;

			min_pages = zone_managed_pages(zone) / 1024;
			min_pages = clamp(min_pages, SWAP_CLUSTER_MAX, 128UL);
			zone->_watermark[WMARK_MIN] = min_pages;
		} else {
			/*
			 * If it's a lowmem zone, reserve a number of pages
			 * proportionate to the zone's size.
			 */
			zone->_watermark[WMARK_MIN] = tmp;
		}

		/*
		 * Set the kswapd watermarks distance according to the
		 * scale factor in proportion to available memory, but
		 * ensure a minimum size on small systems.
		 */
		tmp = max_t(u64, tmp >> 2,
			    mult_frac(zone_managed_pages(zone),
				      watermark_scale_factor, 10000));

		zone->watermark_boost = 0;
		zone->_watermark[WMARK_LOW]  = min_wmark_pages(zone) + tmp;
		zone->_watermark[WMARK_HIGH] = low_wmark_pages(zone) + tmp;
		zone->_watermark[WMARK_PROMO] = high_wmark_pages(zone) + tmp;

		spin_unlock_irqrestore(&zone->lock, flags);
	}

	/* update totalreserve_pages */
	calculate_totalreserve_pages();
}

/**
 * setup_per_zone_wmarks - called when min_free_kbytes changes
 * or when memory is hot-{added|removed}
 *
 * Ensures that the watermark[min,low,high] values for each zone are set
 * correctly with respect to min_free_kbytes.
 */
void setup_per_zone_wmarks(void)
{
	struct zone *zone;
	static DEFINE_SPINLOCK(lock);

	spin_lock(&lock);
	__setup_per_zone_wmarks();
	spin_unlock(&lock);

	/*
	 * The watermark size have changed so update the pcpu batch
	 * and high limits or the limits may be inappropriate.
	 */
	for_each_zone(zone)
		zone_pcp_update(zone, 0);
}

/*
 * Initialise min_free_kbytes.
 *
 * For small machines we want it small (128k min).  For large machines
 * we want it large (256MB max).  But it is not linear, because network
 * bandwidth does not increase linearly with machine size.  We use
 *
 *	min_free_kbytes = 4 * sqrt(lowmem_kbytes), for better accuracy:
 *	min_free_kbytes = sqrt(lowmem_kbytes * 16)
 *
 * which yields
 *
 * 16MB:	512k
 * 32MB:	724k
 * 64MB:	1024k
 * 128MB:	1448k
 * 256MB:	2048k
 * 512MB:	2896k
 * 1024MB:	4096k
 * 2048MB:	5792k
 * 4096MB:	8192k
 * 8192MB:	11584k
 * 16384MB:	16384k
 */
void calculate_min_free_kbytes(void)
{
	unsigned long lowmem_kbytes;
	int new_min_free_kbytes;

	lowmem_kbytes = nr_free_buffer_pages() * (PAGE_SIZE >> 10);
	new_min_free_kbytes = int_sqrt(lowmem_kbytes * 16);

	if (new_min_free_kbytes > user_min_free_kbytes)
		min_free_kbytes = clamp(new_min_free_kbytes, 128, 262144);
	else
		pr_warn("min_free_kbytes is not updated to %d because user defined value %d is preferred\n",
				new_min_free_kbytes, user_min_free_kbytes);

}

int __meminit init_per_zone_wmark_min(void)
{
	calculate_min_free_kbytes();
	setup_per_zone_wmarks();
	refresh_zone_stat_thresholds();
	setup_per_zone_lowmem_reserve();

#ifdef CONFIG_NUMA
	setup_min_unmapped_ratio();
	setup_min_slab_ratio();
#endif

	khugepaged_min_free_kbytes_update();

	return 0;
}
postcore_initcall(init_per_zone_wmark_min)

/*
 * min_free_kbytes_sysctl_handler - just a wrapper around proc_dointvec() so
 *	that we can call two helper functions whenever min_free_kbytes
 *	changes.
 */
int min_free_kbytes_sysctl_handler(struct ctl_table *table, int write,
		void *buffer, size_t *length, loff_t *ppos)
{
	int rc;

	rc = proc_dointvec_minmax(table, write, buffer, length, ppos);
	if (rc)
		return rc;

	if (write) {
		user_min_free_kbytes = min_free_kbytes;
		setup_per_zone_wmarks();
	}
	return 0;
}

int watermark_scale_factor_sysctl_handler(struct ctl_table *table, int write,
		void *buffer, size_t *length, loff_t *ppos)
{
	int rc;

	rc = proc_dointvec_minmax(table, write, buffer, length, ppos);
	if (rc)
		return rc;

	if (write)
		setup_per_zone_wmarks();

	return 0;
}

#ifdef CONFIG_NUMA
static void setup_min_unmapped_ratio(void)
{
	pg_data_t *pgdat;
	struct zone *zone;

	for_each_online_pgdat(pgdat)
		pgdat->min_unmapped_pages = 0;

	for_each_zone(zone)
		zone->zone_pgdat->min_unmapped_pages += (zone_managed_pages(zone) *
						         sysctl_min_unmapped_ratio) / 100;
}


int sysctl_min_unmapped_ratio_sysctl_handler(struct ctl_table *table, int write,
		void *buffer, size_t *length, loff_t *ppos)
{
	int rc;

	rc = proc_dointvec_minmax(table, write, buffer, length, ppos);
	if (rc)
		return rc;

	setup_min_unmapped_ratio();

	return 0;
}

static void setup_min_slab_ratio(void)
{
	pg_data_t *pgdat;
	struct zone *zone;

	for_each_online_pgdat(pgdat)
		pgdat->min_slab_pages = 0;

	for_each_zone(zone)
		zone->zone_pgdat->min_slab_pages += (zone_managed_pages(zone) *
						     sysctl_min_slab_ratio) / 100;
}

int sysctl_min_slab_ratio_sysctl_handler(struct ctl_table *table, int write,
		void *buffer, size_t *length, loff_t *ppos)
{
	int rc;

	rc = proc_dointvec_minmax(table, write, buffer, length, ppos);
	if (rc)
		return rc;

	setup_min_slab_ratio();

	return 0;
}
#endif

/*
 * lowmem_reserve_ratio_sysctl_handler - just a wrapper around
 *	proc_dointvec() so that we can call setup_per_zone_lowmem_reserve()
 *	whenever sysctl_lowmem_reserve_ratio changes.
 *
 * The reserve ratio obviously has absolutely no relation with the
 * minimum watermarks. The lowmem reserve ratio can only make sense
 * if in function of the boot time zone sizes.
 */
int lowmem_reserve_ratio_sysctl_handler(struct ctl_table *table, int write,
		void *buffer, size_t *length, loff_t *ppos)
{
	int i;

	proc_dointvec_minmax(table, write, buffer, length, ppos);

	for (i = 0; i < MAX_NR_ZONES; i++) {
		if (sysctl_lowmem_reserve_ratio[i] < 1)
			sysctl_lowmem_reserve_ratio[i] = 0;
	}

	setup_per_zone_lowmem_reserve();
	return 0;
}

/*
 * percpu_pagelist_high_fraction - changes the pcp->high for each zone on each
 * cpu. It is the fraction of total pages in each zone that a hot per cpu
 * pagelist can have before it gets flushed back to buddy allocator.
 */
int percpu_pagelist_high_fraction_sysctl_handler(struct ctl_table *table,
		int write, void *buffer, size_t *length, loff_t *ppos)
{
	struct zone *zone;
	int old_percpu_pagelist_high_fraction;
	int ret;

	mutex_lock(&pcp_batch_high_lock);
	old_percpu_pagelist_high_fraction = percpu_pagelist_high_fraction;

	ret = proc_dointvec_minmax(table, write, buffer, length, ppos);
	if (!write || ret < 0)
		goto out;

	/* Sanity checking to avoid pcp imbalance */
	if (percpu_pagelist_high_fraction &&
	    percpu_pagelist_high_fraction < MIN_PERCPU_PAGELIST_HIGH_FRACTION) {
		percpu_pagelist_high_fraction = old_percpu_pagelist_high_fraction;
		ret = -EINVAL;
		goto out;
	}

	/* No change? */
	if (percpu_pagelist_high_fraction == old_percpu_pagelist_high_fraction)
		goto out;

	for_each_populated_zone(zone)
		zone_set_pageset_high_and_batch(zone, 0);
out:
	mutex_unlock(&pcp_batch_high_lock);
	return ret;
}

#ifndef __HAVE_ARCH_RESERVED_KERNEL_PAGES
/*
 * Returns the number of pages that arch has reserved but
 * is not known to alloc_large_system_hash().
 */
static unsigned long __init arch_reserved_kernel_pages(void)
{
	return 0;
}
#endif

/*
 * Adaptive scale is meant to reduce sizes of hash tables on large memory
 * machines. As memory size is increased the scale is also increased but at
 * slower pace.  Starting from ADAPT_SCALE_BASE (64G), every time memory
 * quadruples the scale is increased by one, which means the size of hash table
 * only doubles, instead of quadrupling as well.
 * Because 32-bit systems cannot have large physical memory, where this scaling
 * makes sense, it is disabled on such platforms.
 */
#if __BITS_PER_LONG > 32
#define ADAPT_SCALE_BASE	(64ul << 30)
#define ADAPT_SCALE_SHIFT	2
#define ADAPT_SCALE_NPAGES	(ADAPT_SCALE_BASE >> PAGE_SHIFT)
#endif

/*
 * allocate a large system hash table from bootmem
 * - it is assumed that the hash table must contain an exact power-of-2
 *   quantity of entries
 * - limit is the number of hash buckets, not the total allocation size
 */
void *__init alloc_large_system_hash(const char *tablename,
				     unsigned long bucketsize,
				     unsigned long numentries,
				     int scale,
				     int flags,
				     unsigned int *_hash_shift,
				     unsigned int *_hash_mask,
				     unsigned long low_limit,
				     unsigned long high_limit)
{
	unsigned long long max = high_limit;
	unsigned long log2qty, size;
	void *table;
	gfp_t gfp_flags;
	bool virt;
	bool huge;

	/* allow the kernel cmdline to have a say */
	if (!numentries) {
		/* round applicable memory size up to nearest megabyte */
		numentries = nr_kernel_pages;
		numentries -= arch_reserved_kernel_pages();

		/* It isn't necessary when PAGE_SIZE >= 1MB */
		if (PAGE_SIZE < SZ_1M)
			numentries = round_up(numentries, SZ_1M / PAGE_SIZE);

#if __BITS_PER_LONG > 32
		if (!high_limit) {
			unsigned long adapt;

			for (adapt = ADAPT_SCALE_NPAGES; adapt < numentries;
			     adapt <<= ADAPT_SCALE_SHIFT)
				scale++;
		}
#endif

		/* limit to 1 bucket per 2^scale bytes of low memory */
		if (scale > PAGE_SHIFT)
			numentries >>= (scale - PAGE_SHIFT);
		else
			numentries <<= (PAGE_SHIFT - scale);

		/* Make sure we've got at least a 0-order allocation.. */
		if (unlikely(flags & HASH_SMALL)) {
			/* Makes no sense without HASH_EARLY */
			WARN_ON(!(flags & HASH_EARLY));
			if (!(numentries >> *_hash_shift)) {
				numentries = 1UL << *_hash_shift;
				BUG_ON(!numentries);
			}
		} else if (unlikely((numentries * bucketsize) < PAGE_SIZE))
			numentries = PAGE_SIZE / bucketsize;
	}
	numentries = roundup_pow_of_two(numentries);

	/* limit allocation size to 1/16 total memory by default */
	if (max == 0) {
		max = ((unsigned long long)nr_all_pages << PAGE_SHIFT) >> 4;
		do_div(max, bucketsize);
	}
	max = min(max, 0x80000000ULL);

	if (numentries < low_limit)
		numentries = low_limit;
	if (numentries > max)
		numentries = max;

	log2qty = ilog2(numentries);

	gfp_flags = (flags & HASH_ZERO) ? GFP_ATOMIC | __GFP_ZERO : GFP_ATOMIC;
	do {
		virt = false;
		size = bucketsize << log2qty;
		if (flags & HASH_EARLY) {
			if (flags & HASH_ZERO)
				table = memblock_alloc(size, SMP_CACHE_BYTES);
			else
				table = memblock_alloc_raw(size,
							   SMP_CACHE_BYTES);
		} else if (get_order(size) >= MAX_ORDER || hashdist) {
			table = vmalloc_huge(size, gfp_flags);
			virt = true;
			if (table)
				huge = is_vm_area_hugepages(table);
		} else {
			/*
			 * If bucketsize is not a power-of-two, we may free
			 * some pages at the end of hash table which
			 * alloc_pages_exact() automatically does
			 */
			table = alloc_pages_exact(size, gfp_flags);
			kmemleak_alloc(table, size, 1, gfp_flags);
		}
	} while (!table && size > PAGE_SIZE && --log2qty);

	if (!table)
		panic("Failed to allocate %s hash table\n", tablename);

	pr_info("%s hash table entries: %ld (order: %d, %lu bytes, %s)\n",
		tablename, 1UL << log2qty, ilog2(size) - PAGE_SHIFT, size,
		virt ? (huge ? "vmalloc hugepage" : "vmalloc") : "linear");

	if (_hash_shift)
		*_hash_shift = log2qty;
	if (_hash_mask)
		*_hash_mask = (1 << log2qty) - 1;

	return table;
}

#ifdef CONFIG_CONTIG_ALLOC
#if defined(CONFIG_DYNAMIC_DEBUG) || \
	(defined(CONFIG_DYNAMIC_DEBUG_CORE) && defined(DYNAMIC_DEBUG_MODULE))
/* Usage: See admin-guide/dynamic-debug-howto.rst */
static void alloc_contig_dump_pages(struct list_head *page_list)
{
	DEFINE_DYNAMIC_DEBUG_METADATA(descriptor, "migrate failure");

	if (DYNAMIC_DEBUG_BRANCH(descriptor)) {
		struct page *page;

		dump_stack();
		list_for_each_entry(page, page_list, lru)
			dump_page(page, "migration failure");
	}
}
#else
static inline void alloc_contig_dump_pages(struct list_head *page_list)
{
}
#endif

/* [start, end) must belong to a single zone. */
int __alloc_contig_migrate_range(struct compact_control *cc,
					unsigned long start, unsigned long end)
{
	/* This function is based on compact_zone() from compaction.c. */
	unsigned int nr_reclaimed;
	unsigned long pfn = start;
	unsigned int tries = 0;
	int ret = 0;
	struct migration_target_control mtc = {
		.nid = zone_to_nid(cc->zone),
		.gfp_mask = GFP_USER | __GFP_MOVABLE | __GFP_RETRY_MAYFAIL,
	};

	lru_cache_disable();

	while (pfn < end || !list_empty(&cc->migratepages)) {
		if (fatal_signal_pending(current)) {
			ret = -EINTR;
			break;
		}

		if (list_empty(&cc->migratepages)) {
			cc->nr_migratepages = 0;
			ret = isolate_migratepages_range(cc, pfn, end);
			if (ret && ret != -EAGAIN)
				break;
			pfn = cc->migrate_pfn;
			tries = 0;
		} else if (++tries == 5) {
			ret = -EBUSY;
			break;
		}

		nr_reclaimed = reclaim_clean_pages_from_list(cc->zone,
							&cc->migratepages);
		cc->nr_migratepages -= nr_reclaimed;

		ret = migrate_pages(&cc->migratepages, alloc_migration_target,
			NULL, (unsigned long)&mtc, cc->mode, MR_CONTIG_RANGE, NULL);

		/*
		 * On -ENOMEM, migrate_pages() bails out right away. It is pointless
		 * to retry again over this error, so do the same here.
		 */
		if (ret == -ENOMEM)
			break;
	}

	lru_cache_enable();
	if (ret < 0) {
		if (!(cc->gfp_mask & __GFP_NOWARN) && ret == -EBUSY)
			alloc_contig_dump_pages(&cc->migratepages);
		putback_movable_pages(&cc->migratepages);
		return ret;
	}
	return 0;
}

/**
 * alloc_contig_range() -- tries to allocate given range of pages
 * @start:	start PFN to allocate
 * @end:	one-past-the-last PFN to allocate
 * @migratetype:	migratetype of the underlying pageblocks (either
 *			#MIGRATE_MOVABLE or #MIGRATE_CMA).  All pageblocks
 *			in range must have the same migratetype and it must
 *			be either of the two.
 * @gfp_mask:	GFP mask to use during compaction
 *
 * The PFN range does not have to be pageblock aligned. The PFN range must
 * belong to a single zone.
 *
 * The first thing this routine does is attempt to MIGRATE_ISOLATE all
 * pageblocks in the range.  Once isolated, the pageblocks should not
 * be modified by others.
 *
 * Return: zero on success or negative error code.  On success all
 * pages which PFN is in [start, end) are allocated for the caller and
 * need to be freed with free_contig_range().
 */
int alloc_contig_range(unsigned long start, unsigned long end,
		       unsigned migratetype, gfp_t gfp_mask)
{
	unsigned long outer_start, outer_end;
	int order;
	int ret = 0;

	struct compact_control cc = {
		.nr_migratepages = 0,
		.order = -1,
		.zone = page_zone(pfn_to_page(start)),
		.mode = MIGRATE_SYNC,
		.ignore_skip_hint = true,
		.no_set_skip_hint = true,
		.gfp_mask = current_gfp_context(gfp_mask),
		.alloc_contig = true,
	};
	INIT_LIST_HEAD(&cc.migratepages);

	/*
	 * What we do here is we mark all pageblocks in range as
	 * MIGRATE_ISOLATE.  Because pageblock and max order pages may
	 * have different sizes, and due to the way page allocator
	 * work, start_isolate_page_range() has special handlings for this.
	 *
	 * Once the pageblocks are marked as MIGRATE_ISOLATE, we
	 * migrate the pages from an unaligned range (ie. pages that
	 * we are interested in). This will put all the pages in
	 * range back to page allocator as MIGRATE_ISOLATE.
	 *
	 * When this is done, we take the pages in range from page
	 * allocator removing them from the buddy system.  This way
	 * page allocator will never consider using them.
	 *
	 * This lets us mark the pageblocks back as
	 * MIGRATE_CMA/MIGRATE_MOVABLE so that free pages in the
	 * aligned range but not in the unaligned, original range are
	 * put back to page allocator so that buddy can use them.
	 */

	ret = start_isolate_page_range(start, end, migratetype, 0, gfp_mask);
	if (ret)
		goto done;

	drain_all_pages(cc.zone);

	/*
	 * In case of -EBUSY, we'd like to know which page causes problem.
	 * So, just fall through. test_pages_isolated() has a tracepoint
	 * which will report the busy page.
	 *
	 * It is possible that busy pages could become available before
	 * the call to test_pages_isolated, and the range will actually be
	 * allocated.  So, if we fall through be sure to clear ret so that
	 * -EBUSY is not accidentally used or returned to caller.
	 */
	ret = __alloc_contig_migrate_range(&cc, start, end);
	if (ret && ret != -EBUSY)
		goto done;
	ret = 0;

	/*
	 * Pages from [start, end) are within a pageblock_nr_pages
	 * aligned blocks that are marked as MIGRATE_ISOLATE.  What's
	 * more, all pages in [start, end) are free in page allocator.
	 * What we are going to do is to allocate all pages from
	 * [start, end) (that is remove them from page allocator).
	 *
	 * The only problem is that pages at the beginning and at the
	 * end of interesting range may be not aligned with pages that
	 * page allocator holds, ie. they can be part of higher order
	 * pages.  Because of this, we reserve the bigger range and
	 * once this is done free the pages we are not interested in.
	 *
	 * We don't have to hold zone->lock here because the pages are
	 * isolated thus they won't get removed from buddy.
	 */

	order = 0;
	outer_start = start;
	while (!PageBuddy(pfn_to_page(outer_start))) {
		if (++order >= MAX_ORDER) {
			outer_start = start;
			break;
		}
		outer_start &= ~0UL << order;
	}

	if (outer_start != start) {
		order = buddy_order(pfn_to_page(outer_start));

		/*
		 * outer_start page could be small order buddy page and
		 * it doesn't include start page. Adjust outer_start
		 * in this case to report failed page properly
		 * on tracepoint in test_pages_isolated()
		 */
		if (outer_start + (1UL << order) <= start)
			outer_start = start;
	}

	/* Make sure the range is really isolated. */
	if (test_pages_isolated(outer_start, end, 0)) {
		ret = -EBUSY;
		goto done;
	}

	/* Grab isolated pages from freelists. */
	outer_end = isolate_freepages_range(&cc, outer_start, end);
	if (!outer_end) {
		ret = -EBUSY;
		goto done;
	}

	/* Free head and tail (if any) */
	if (start != outer_start)
		free_contig_range(outer_start, start - outer_start);
	if (end != outer_end)
		free_contig_range(end, outer_end - end);

done:
	undo_isolate_page_range(start, end, migratetype);
	return ret;
}
EXPORT_SYMBOL(alloc_contig_range);

static int __alloc_contig_pages(unsigned long start_pfn,
				unsigned long nr_pages, gfp_t gfp_mask)
{
	unsigned long end_pfn = start_pfn + nr_pages;

	return alloc_contig_range(start_pfn, end_pfn, MIGRATE_MOVABLE,
				  gfp_mask);
}

static bool pfn_range_valid_contig(struct zone *z, unsigned long start_pfn,
				   unsigned long nr_pages)
{
	unsigned long i, end_pfn = start_pfn + nr_pages;
	struct page *page;

	for (i = start_pfn; i < end_pfn; i++) {
		page = pfn_to_online_page(i);
		if (!page)
			return false;

		if (page_zone(page) != z)
			return false;

		if (PageReserved(page))
			return false;
	}
	return true;
}

static bool zone_spans_last_pfn(const struct zone *zone,
				unsigned long start_pfn, unsigned long nr_pages)
{
	unsigned long last_pfn = start_pfn + nr_pages - 1;

	return zone_spans_pfn(zone, last_pfn);
}

/**
 * alloc_contig_pages() -- tries to find and allocate contiguous range of pages
 * @nr_pages:	Number of contiguous pages to allocate
 * @gfp_mask:	GFP mask to limit search and used during compaction
 * @nid:	Target node
 * @nodemask:	Mask for other possible nodes
 *
 * This routine is a wrapper around alloc_contig_range(). It scans over zones
 * on an applicable zonelist to find a contiguous pfn range which can then be
 * tried for allocation with alloc_contig_range(). This routine is intended
 * for allocation requests which can not be fulfilled with the buddy allocator.
 *
 * The allocated memory is always aligned to a page boundary. If nr_pages is a
 * power of two, then allocated range is also guaranteed to be aligned to same
 * nr_pages (e.g. 1GB request would be aligned to 1GB).
 *
 * Allocated pages can be freed with free_contig_range() or by manually calling
 * __free_page() on each allocated page.
 *
 * Return: pointer to contiguous pages on success, or NULL if not successful.
 */
struct page *alloc_contig_pages(unsigned long nr_pages, gfp_t gfp_mask,
				int nid, nodemask_t *nodemask)
{
	unsigned long ret, pfn, flags;
	struct zonelist *zonelist;
	struct zone *zone;
	struct zoneref *z;

	zonelist = node_zonelist(nid, gfp_mask);
	for_each_zone_zonelist_nodemask(zone, z, zonelist,
					gfp_zone(gfp_mask), nodemask) {
		spin_lock_irqsave(&zone->lock, flags);

		pfn = ALIGN(zone->zone_start_pfn, nr_pages);
		while (zone_spans_last_pfn(zone, pfn, nr_pages)) {
			if (pfn_range_valid_contig(zone, pfn, nr_pages)) {
				/*
				 * We release the zone lock here because
				 * alloc_contig_range() will also lock the zone
				 * at some point. If there's an allocation
				 * spinning on this lock, it may win the race
				 * and cause alloc_contig_range() to fail...
				 */
				spin_unlock_irqrestore(&zone->lock, flags);
				ret = __alloc_contig_pages(pfn, nr_pages,
							gfp_mask);
				if (!ret)
					return pfn_to_page(pfn);
				spin_lock_irqsave(&zone->lock, flags);
			}
			pfn += nr_pages;
		}
		spin_unlock_irqrestore(&zone->lock, flags);
	}
	return NULL;
}
#endif /* CONFIG_CONTIG_ALLOC */

void free_contig_range(unsigned long pfn, unsigned long nr_pages)
{
	unsigned long count = 0;

	for (; nr_pages--; pfn++) {
		struct page *page = pfn_to_page(pfn);

		count += page_count(page) != 1;
		__free_page(page);
	}
	WARN(count != 0, "%lu pages are still in use!\n", count);
}
EXPORT_SYMBOL(free_contig_range);

/*
 * Effectively disable pcplists for the zone by setting the high limit to 0
 * and draining all cpus. A concurrent page freeing on another CPU that's about
 * to put the page on pcplist will either finish before the drain and the page
 * will be drained, or observe the new high limit and skip the pcplist.
 *
 * Must be paired with a call to zone_pcp_enable().
 */
void zone_pcp_disable(struct zone *zone)
{
	mutex_lock(&pcp_batch_high_lock);
	__zone_set_pageset_high_and_batch(zone, 0, 1);
	__drain_all_pages(zone, true);
}

void zone_pcp_enable(struct zone *zone)
{
	__zone_set_pageset_high_and_batch(zone, zone->pageset_high, zone->pageset_batch);
	mutex_unlock(&pcp_batch_high_lock);
}

void zone_pcp_reset(struct zone *zone)
{
	int cpu;
	struct per_cpu_zonestat *pzstats;

	if (zone->per_cpu_pageset != &boot_pageset) {
		for_each_online_cpu(cpu) {
			pzstats = per_cpu_ptr(zone->per_cpu_zonestats, cpu);
			drain_zonestat(zone, pzstats);
		}
		free_percpu(zone->per_cpu_pageset);
		zone->per_cpu_pageset = &boot_pageset;
		if (zone->per_cpu_zonestats != &boot_zonestats) {
			free_percpu(zone->per_cpu_zonestats);
			zone->per_cpu_zonestats = &boot_zonestats;
		}
	}
}

#ifdef CONFIG_MEMORY_HOTREMOVE
/*
 * All pages in the range must be in a single zone, must not contain holes,
 * must span full sections, and must be isolated before calling this function.
 */
void __offline_isolated_pages(unsigned long start_pfn, unsigned long end_pfn)
{
	unsigned long pfn = start_pfn;
	struct page *page;
	struct zone *zone;
	unsigned int order;
	unsigned long flags;

	offline_mem_sections(pfn, end_pfn);
	zone = page_zone(pfn_to_page(pfn));
	spin_lock_irqsave(&zone->lock, flags);
	while (pfn < end_pfn) {
		page = pfn_to_page(pfn);
		/*
		 * The HWPoisoned page may be not in buddy system, and
		 * page_count() is not 0.
		 */
		if (unlikely(!PageBuddy(page) && PageHWPoison(page))) {
			pfn++;
			continue;
		}
		/*
		 * At this point all remaining PageOffline() pages have a
		 * reference count of 0 and can simply be skipped.
		 */
		if (PageOffline(page)) {
			BUG_ON(page_count(page));
			BUG_ON(PageBuddy(page));
			pfn++;
			continue;
		}

		BUG_ON(page_count(page));
		BUG_ON(!PageBuddy(page));
		order = buddy_order(page);
		del_page_from_free_list(page, zone, order);
		pfn += (1 << order);
	}
	spin_unlock_irqrestore(&zone->lock, flags);
}
#endif

/*
 * This function returns a stable result only if called under zone lock.
 */
bool is_free_buddy_page(struct page *page)
{
	unsigned long pfn = page_to_pfn(page);
	unsigned int order;

	for (order = 0; order < MAX_ORDER; order++) {
		struct page *page_head = page - (pfn & ((1 << order) - 1));

		if (PageBuddy(page_head) &&
		    buddy_order_unsafe(page_head) >= order)
			break;
	}

	return order < MAX_ORDER;
}
EXPORT_SYMBOL(is_free_buddy_page);

#ifdef CONFIG_MEMORY_FAILURE
/*
 * Break down a higher-order page in sub-pages, and keep our target out of
 * buddy allocator.
 */
static void break_down_buddy_pages(struct zone *zone, struct page *page,
				   struct page *target, int low, int high,
				   int migratetype)
{
	unsigned long size = 1 << high;
	struct page *current_buddy, *next_page;

	while (high > low) {
		high--;
		size >>= 1;

		if (target >= &page[size]) {
			next_page = page + size;
			current_buddy = page;
		} else {
			next_page = page;
			current_buddy = page + size;
		}

		if (set_page_guard(zone, current_buddy, high, migratetype))
			continue;

		if (current_buddy != target) {
			add_to_free_list(current_buddy, zone, high, migratetype);
			set_buddy_order(current_buddy, high);
			page = next_page;
		}
	}
}

/*
 * Take a page that will be marked as poisoned off the buddy allocator.
 */
bool take_page_off_buddy(struct page *page)
{
	struct zone *zone = page_zone(page);
	unsigned long pfn = page_to_pfn(page);
	unsigned long flags;
	unsigned int order;
	bool ret = false;

	spin_lock_irqsave(&zone->lock, flags);
	for (order = 0; order < MAX_ORDER; order++) {
		struct page *page_head = page - (pfn & ((1 << order) - 1));
		int page_order = buddy_order(page_head);

		if (PageBuddy(page_head) && page_order >= order) {
			unsigned long pfn_head = page_to_pfn(page_head);
			int migratetype = get_pfnblock_migratetype(page_head,
								   pfn_head);

			del_page_from_free_list(page_head, zone, page_order);
			break_down_buddy_pages(zone, page_head, page, 0,
						page_order, migratetype);
			SetPageHWPoisonTakenOff(page);
			if (!is_migrate_isolate(migratetype))
				__mod_zone_freepage_state(zone, -1, migratetype);
			ret = true;
			break;
		}
		if (page_count(page_head) > 0)
			break;
	}
	spin_unlock_irqrestore(&zone->lock, flags);
	return ret;
}

/*
 * Cancel takeoff done by take_page_off_buddy().
 */
bool put_page_back_buddy(struct page *page)
{
	struct zone *zone = page_zone(page);
	unsigned long pfn = page_to_pfn(page);
	unsigned long flags;
	int migratetype = get_pfnblock_migratetype(page, pfn);
	bool ret = false;

	spin_lock_irqsave(&zone->lock, flags);
	if (put_page_testzero(page)) {
		ClearPageHWPoisonTakenOff(page);
		__free_one_page(page, pfn, zone, 0, migratetype, FPI_NONE);
		if (TestClearPageHWPoison(page)) {
			ret = true;
		}
	}
	spin_unlock_irqrestore(&zone->lock, flags);

	return ret;
}
#endif

#ifdef CONFIG_ZONE_DMA
bool has_managed_dma(void)
{
	struct pglist_data *pgdat;

	for_each_online_pgdat(pgdat) {
		struct zone *zone = &pgdat->node_zones[ZONE_DMA];

		if (managed_zone(zone))
			return true;
	}
	return false;
}
#endif /* CONFIG_ZONE_DMA */<|MERGE_RESOLUTION|>--- conflicted
+++ resolved
@@ -2476,11 +2476,7 @@
 	bool init = !want_init_on_free() && want_init_on_alloc(gfp_flags) &&
 			!should_skip_init(gfp_flags);
 	bool zero_tags = init && (gfp_flags & __GFP_ZEROTAGS);
-<<<<<<< HEAD
-	bool reset_tags = !zero_tags;
-=======
 	bool reset_tags = true;
->>>>>>> 4f206e66
 	int i;
 
 	set_page_private(page, 0);
@@ -2507,11 +2503,7 @@
 	 * (which happens only when memory should be initialized as well).
 	 */
 	if (zero_tags) {
-<<<<<<< HEAD
-		/* Initialize both memory and tags. */
-=======
 		/* Initialize both memory and memory tags. */
->>>>>>> 4f206e66
 		for (i = 0; i != 1 << order; ++i)
 			tag_clear_highpage(page + i);
 
@@ -2529,24 +2521,15 @@
 		} else {
 			/*
 			 * KASAN decided to exclude this allocation from being
-<<<<<<< HEAD
-			 * poisoned due to sampling. Skip poisoning as well.
-=======
 			 * (un)poisoned due to sampling. Make KASAN skip
 			 * poisoning when the allocation is freed.
->>>>>>> 4f206e66
 			 */
 			SetPageSkipKASanPoison(page);
 		}
 	}
 	/*
-<<<<<<< HEAD
-	 * If memory tags have not been set, reset the page tags to ensure
-	 * page_address() dereferencing does not fault.
-=======
 	 * If memory tags have not been set by KASAN, reset the page tags to
 	 * ensure page_address() dereferencing does not fault.
->>>>>>> 4f206e66
 	 */
 	if (reset_tags) {
 		for (i = 0; i != 1 << order; ++i)
