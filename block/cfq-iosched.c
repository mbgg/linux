/*
 *  CFQ, or complete fairness queueing, disk scheduler.
 *
 *  Based on ideas from a previously unfinished io
 *  scheduler (round robin per-process disk scheduling) and Andrea Arcangeli.
 *
 *  Copyright (C) 2003 Jens Axboe <axboe@kernel.dk>
 */
#include <linux/module.h>
#include <linux/slab.h>
#include <linux/blkdev.h>
#include <linux/elevator.h>
#include <linux/jiffies.h>
#include <linux/rbtree.h>
#include <linux/ioprio.h>
#include <linux/blktrace_api.h>
#include "cfq.h"

/*
 * tunables
 */
/* max queue in one round of service */
static const int cfq_quantum = 8;
static const int cfq_fifo_expire[2] = { HZ / 4, HZ / 8 };
/* maximum backwards seek, in KiB */
static const int cfq_back_max = 16 * 1024;
/* penalty of a backwards seek */
static const int cfq_back_penalty = 2;
static const int cfq_slice_sync = HZ / 10;
static int cfq_slice_async = HZ / 25;
static const int cfq_slice_async_rq = 2;
static int cfq_slice_idle = HZ / 125;
static int cfq_group_idle = HZ / 125;
static const int cfq_target_latency = HZ * 3/10; /* 300 ms */
static const int cfq_hist_divisor = 4;

/*
 * offset from end of service tree
 */
#define CFQ_IDLE_DELAY		(HZ / 5)

/*
 * below this threshold, we consider thinktime immediate
 */
#define CFQ_MIN_TT		(2)

#define CFQ_SLICE_SCALE		(5)
#define CFQ_HW_QUEUE_MIN	(5)
#define CFQ_SERVICE_SHIFT       12

#define CFQQ_SEEK_THR		(sector_t)(8 * 100)
#define CFQQ_CLOSE_THR		(sector_t)(8 * 1024)
#define CFQQ_SECT_THR_NONROT	(sector_t)(2 * 32)
#define CFQQ_SEEKY(cfqq)	(hweight32(cfqq->seek_history) > 32/8)

#define RQ_CIC(rq)		\
	((struct cfq_io_context *) (rq)->elevator_private)
#define RQ_CFQQ(rq)		(struct cfq_queue *) ((rq)->elevator_private2)
#define RQ_CFQG(rq)		(struct cfq_group *) ((rq)->elevator_private3)

static struct kmem_cache *cfq_pool;
static struct kmem_cache *cfq_ioc_pool;

static DEFINE_PER_CPU(unsigned long, cfq_ioc_count);
static struct completion *ioc_gone;
static DEFINE_SPINLOCK(ioc_gone_lock);

static DEFINE_SPINLOCK(cic_index_lock);
static DEFINE_IDA(cic_index_ida);

#define CFQ_PRIO_LISTS		IOPRIO_BE_NR
#define cfq_class_idle(cfqq)	((cfqq)->ioprio_class == IOPRIO_CLASS_IDLE)
#define cfq_class_rt(cfqq)	((cfqq)->ioprio_class == IOPRIO_CLASS_RT)

#define sample_valid(samples)	((samples) > 80)
#define rb_entry_cfqg(node)	rb_entry((node), struct cfq_group, rb_node)

/*
 * Most of our rbtree usage is for sorting with min extraction, so
 * if we cache the leftmost node we don't have to walk down the tree
 * to find it. Idea borrowed from Ingo Molnars CFS scheduler. We should
 * move this into the elevator for the rq sorting as well.
 */
struct cfq_rb_root {
	struct rb_root rb;
	struct rb_node *left;
	unsigned count;
	unsigned total_weight;
	u64 min_vdisktime;
<<<<<<< HEAD
	struct rb_node *active;
=======
>>>>>>> 3cbea436
};
#define CFQ_RB_ROOT	(struct cfq_rb_root) { .rb = RB_ROOT, .left = NULL, \
			.count = 0, .min_vdisktime = 0, }

/*
 * Per process-grouping structure
 */
struct cfq_queue {
	/* reference count */
	int ref;
	/* various state flags, see below */
	unsigned int flags;
	/* parent cfq_data */
	struct cfq_data *cfqd;
	/* service_tree member */
	struct rb_node rb_node;
	/* service_tree key */
	unsigned long rb_key;
	/* prio tree member */
	struct rb_node p_node;
	/* prio tree root we belong to, if any */
	struct rb_root *p_root;
	/* sorted list of pending requests */
	struct rb_root sort_list;
	/* if fifo isn't expired, next request to serve */
	struct request *next_rq;
	/* requests queued in sort_list */
	int queued[2];
	/* currently allocated requests */
	int allocated[2];
	/* fifo list of requests in sort_list */
	struct list_head fifo;

	/* time when queue got scheduled in to dispatch first request. */
	unsigned long dispatch_start;
	unsigned int allocated_slice;
	unsigned int slice_dispatch;
	/* time when first request from queue completed and slice started. */
	unsigned long slice_start;
	unsigned long slice_end;
	long slice_resid;

	/* pending metadata requests */
	int meta_pending;
	/* number of requests that are on the dispatch list or inside driver */
	int dispatched;

	/* io prio of this group */
	unsigned short ioprio, org_ioprio;
	unsigned short ioprio_class, org_ioprio_class;

	pid_t pid;

	u32 seek_history;
	sector_t last_request_pos;

	struct cfq_rb_root *service_tree;
	struct cfq_queue *new_cfqq;
	struct cfq_group *cfqg;
	struct cfq_group *orig_cfqg;
	/* Number of sectors dispatched from queue in single dispatch round */
	unsigned long nr_sectors;
};

/*
 * First index in the service_trees.
 * IDLE is handled separately, so it has negative index
 */
enum wl_prio_t {
	BE_WORKLOAD = 0,
	RT_WORKLOAD = 1,
	IDLE_WORKLOAD = 2,
	CFQ_PRIO_NR,
};

/*
 * Second index in the service_trees.
 */
enum wl_type_t {
	ASYNC_WORKLOAD = 0,
	SYNC_NOIDLE_WORKLOAD = 1,
	SYNC_WORKLOAD = 2
};

/* This is per cgroup per device grouping structure */
struct cfq_group {
	/* group service_tree member */
	struct rb_node rb_node;

	/* group service_tree key */
	u64 vdisktime;
	unsigned int weight;

	/* number of cfqq currently on this group */
	int nr_cfqq;

	/*
	 * Per group busy queus average. Useful for workload slice calc. We
	 * create the array for each prio class but at run time it is used
	 * only for RT and BE class and slot for IDLE class remains unused.
	 * This is primarily done to avoid confusion and a gcc warning.
	 */
	unsigned int busy_queues_avg[CFQ_PRIO_NR];
	/*
	 * rr lists of queues with requests. We maintain service trees for
	 * RT and BE classes. These trees are subdivided in subclasses
	 * of SYNC, SYNC_NOIDLE and ASYNC based on workload type. For IDLE
	 * class there is no subclassification and all the cfq queues go on
	 * a single tree service_tree_idle.
	 * Counts are embedded in the cfq_rb_root
	 */
	struct cfq_rb_root service_trees[2][3];
	struct cfq_rb_root service_tree_idle;

	unsigned long saved_workload_slice;
	enum wl_type_t saved_workload;
	enum wl_prio_t saved_serving_prio;
	struct blkio_group blkg;
#ifdef CONFIG_CFQ_GROUP_IOSCHED
	struct hlist_node cfqd_node;
	int ref;
#endif
	/* number of requests that are on the dispatch list or inside driver */
	int dispatched;
};

/*
 * Per block device queue structure
 */
struct cfq_data {
	struct request_queue *queue;
	/* Root service tree for cfq_groups */
	struct cfq_rb_root grp_service_tree;
	struct cfq_group root_group;

	/*
	 * The priority currently being served
	 */
	enum wl_prio_t serving_prio;
	enum wl_type_t serving_type;
	unsigned long workload_expires;
	struct cfq_group *serving_group;

	/*
	 * Each priority tree is sorted by next_request position.  These
	 * trees are used when determining if two or more queues are
	 * interleaving requests (see cfq_close_cooperator).
	 */
	struct rb_root prio_trees[CFQ_PRIO_LISTS];

	unsigned int busy_queues;

	int rq_in_driver;
	int rq_in_flight[2];

	/*
	 * queue-depth detection
	 */
	int rq_queued;
	int hw_tag;
	/*
	 * hw_tag can be
	 * -1 => indeterminate, (cfq will behave as if NCQ is present, to allow better detection)
	 *  1 => NCQ is present (hw_tag_est_depth is the estimated max depth)
	 *  0 => no NCQ
	 */
	int hw_tag_est_depth;
	unsigned int hw_tag_samples;

	/*
	 * idle window management
	 */
	struct timer_list idle_slice_timer;
	struct work_struct unplug_work;

	struct cfq_queue *active_queue;
	struct cfq_io_context *active_cic;

	/*
	 * async queue for each priority case
	 */
	struct cfq_queue *async_cfqq[2][IOPRIO_BE_NR];
	struct cfq_queue *async_idle_cfqq;

	sector_t last_position;

	/*
	 * tunables, see top of file
	 */
	unsigned int cfq_quantum;
	unsigned int cfq_fifo_expire[2];
	unsigned int cfq_back_penalty;
	unsigned int cfq_back_max;
	unsigned int cfq_slice[2];
	unsigned int cfq_slice_async_rq;
	unsigned int cfq_slice_idle;
	unsigned int cfq_group_idle;
	unsigned int cfq_latency;
	unsigned int cfq_group_isolation;

	unsigned int cic_index;
	struct list_head cic_list;

	/*
	 * Fallback dummy cfqq for extreme OOM conditions
	 */
	struct cfq_queue oom_cfqq;

	unsigned long last_delayed_sync;

	/* List of cfq groups being managed on this device*/
	struct hlist_head cfqg_list;
	struct rcu_head rcu;
};

static struct cfq_group *cfq_get_next_cfqg(struct cfq_data *cfqd);

static struct cfq_rb_root *service_tree_for(struct cfq_group *cfqg,
					    enum wl_prio_t prio,
					    enum wl_type_t type)
{
	if (!cfqg)
		return NULL;

	if (prio == IDLE_WORKLOAD)
		return &cfqg->service_tree_idle;

	return &cfqg->service_trees[prio][type];
}

enum cfqq_state_flags {
	CFQ_CFQQ_FLAG_on_rr = 0,	/* on round-robin busy list */
	CFQ_CFQQ_FLAG_wait_request,	/* waiting for a request */
	CFQ_CFQQ_FLAG_must_dispatch,	/* must be allowed a dispatch */
	CFQ_CFQQ_FLAG_must_alloc_slice,	/* per-slice must_alloc flag */
	CFQ_CFQQ_FLAG_fifo_expire,	/* FIFO checked in this slice */
	CFQ_CFQQ_FLAG_idle_window,	/* slice idling enabled */
	CFQ_CFQQ_FLAG_prio_changed,	/* task priority has changed */
	CFQ_CFQQ_FLAG_slice_new,	/* no requests dispatched in slice */
	CFQ_CFQQ_FLAG_sync,		/* synchronous queue */
	CFQ_CFQQ_FLAG_coop,		/* cfqq is shared */
	CFQ_CFQQ_FLAG_split_coop,	/* shared cfqq will be splitted */
	CFQ_CFQQ_FLAG_deep,		/* sync cfqq experienced large depth */
	CFQ_CFQQ_FLAG_wait_busy,	/* Waiting for next request */
};

#define CFQ_CFQQ_FNS(name)						\
static inline void cfq_mark_cfqq_##name(struct cfq_queue *cfqq)		\
{									\
	(cfqq)->flags |= (1 << CFQ_CFQQ_FLAG_##name);			\
}									\
static inline void cfq_clear_cfqq_##name(struct cfq_queue *cfqq)	\
{									\
	(cfqq)->flags &= ~(1 << CFQ_CFQQ_FLAG_##name);			\
}									\
static inline int cfq_cfqq_##name(const struct cfq_queue *cfqq)		\
{									\
	return ((cfqq)->flags & (1 << CFQ_CFQQ_FLAG_##name)) != 0;	\
}

CFQ_CFQQ_FNS(on_rr);
CFQ_CFQQ_FNS(wait_request);
CFQ_CFQQ_FNS(must_dispatch);
CFQ_CFQQ_FNS(must_alloc_slice);
CFQ_CFQQ_FNS(fifo_expire);
CFQ_CFQQ_FNS(idle_window);
CFQ_CFQQ_FNS(prio_changed);
CFQ_CFQQ_FNS(slice_new);
CFQ_CFQQ_FNS(sync);
CFQ_CFQQ_FNS(coop);
CFQ_CFQQ_FNS(split_coop);
CFQ_CFQQ_FNS(deep);
CFQ_CFQQ_FNS(wait_busy);
#undef CFQ_CFQQ_FNS

#ifdef CONFIG_CFQ_GROUP_IOSCHED
#define cfq_log_cfqq(cfqd, cfqq, fmt, args...)	\
	blk_add_trace_msg((cfqd)->queue, "cfq%d%c %s " fmt, (cfqq)->pid, \
			cfq_cfqq_sync((cfqq)) ? 'S' : 'A', \
			blkg_path(&(cfqq)->cfqg->blkg), ##args);

#define cfq_log_cfqg(cfqd, cfqg, fmt, args...)				\
	blk_add_trace_msg((cfqd)->queue, "%s " fmt,			\
				blkg_path(&(cfqg)->blkg), ##args);      \

#else
#define cfq_log_cfqq(cfqd, cfqq, fmt, args...)	\
	blk_add_trace_msg((cfqd)->queue, "cfq%d " fmt, (cfqq)->pid, ##args)
#define cfq_log_cfqg(cfqd, cfqg, fmt, args...)		do {} while (0);
#endif
#define cfq_log(cfqd, fmt, args...)	\
	blk_add_trace_msg((cfqd)->queue, "cfq " fmt, ##args)

/* Traverses through cfq group service trees */
#define for_each_cfqg_st(cfqg, i, j, st) \
	for (i = 0; i <= IDLE_WORKLOAD; i++) \
		for (j = 0, st = i < IDLE_WORKLOAD ? &cfqg->service_trees[i][j]\
			: &cfqg->service_tree_idle; \
			(i < IDLE_WORKLOAD && j <= SYNC_WORKLOAD) || \
			(i == IDLE_WORKLOAD && j == 0); \
			j++, st = i < IDLE_WORKLOAD ? \
			&cfqg->service_trees[i][j]: NULL) \


static inline bool iops_mode(struct cfq_data *cfqd)
{
	/*
	 * If we are not idling on queues and it is a NCQ drive, parallel
	 * execution of requests is on and measuring time is not possible
	 * in most of the cases until and unless we drive shallower queue
	 * depths and that becomes a performance bottleneck. In such cases
	 * switch to start providing fairness in terms of number of IOs.
	 */
	if (!cfqd->cfq_slice_idle && cfqd->hw_tag)
		return true;
	else
		return false;
}

static inline enum wl_prio_t cfqq_prio(struct cfq_queue *cfqq)
{
	if (cfq_class_idle(cfqq))
		return IDLE_WORKLOAD;
	if (cfq_class_rt(cfqq))
		return RT_WORKLOAD;
	return BE_WORKLOAD;
}


static enum wl_type_t cfqq_type(struct cfq_queue *cfqq)
{
	if (!cfq_cfqq_sync(cfqq))
		return ASYNC_WORKLOAD;
	if (!cfq_cfqq_idle_window(cfqq))
		return SYNC_NOIDLE_WORKLOAD;
	return SYNC_WORKLOAD;
}

static inline int cfq_group_busy_queues_wl(enum wl_prio_t wl,
					struct cfq_data *cfqd,
					struct cfq_group *cfqg)
{
	if (wl == IDLE_WORKLOAD)
		return cfqg->service_tree_idle.count;

	return cfqg->service_trees[wl][ASYNC_WORKLOAD].count
		+ cfqg->service_trees[wl][SYNC_NOIDLE_WORKLOAD].count
		+ cfqg->service_trees[wl][SYNC_WORKLOAD].count;
}

static inline int cfqg_busy_async_queues(struct cfq_data *cfqd,
					struct cfq_group *cfqg)
{
	return cfqg->service_trees[RT_WORKLOAD][ASYNC_WORKLOAD].count
		+ cfqg->service_trees[BE_WORKLOAD][ASYNC_WORKLOAD].count;
}

static void cfq_dispatch_insert(struct request_queue *, struct request *);
static struct cfq_queue *cfq_get_queue(struct cfq_data *, bool,
				       struct io_context *, gfp_t);
static struct cfq_io_context *cfq_cic_lookup(struct cfq_data *,
						struct io_context *);

static inline struct cfq_queue *cic_to_cfqq(struct cfq_io_context *cic,
					    bool is_sync)
{
	return cic->cfqq[is_sync];
}

static inline void cic_set_cfqq(struct cfq_io_context *cic,
				struct cfq_queue *cfqq, bool is_sync)
{
	cic->cfqq[is_sync] = cfqq;
}

#define CIC_DEAD_KEY	1ul
#define CIC_DEAD_INDEX_SHIFT	1

static inline void *cfqd_dead_key(struct cfq_data *cfqd)
{
	return (void *)(cfqd->cic_index << CIC_DEAD_INDEX_SHIFT | CIC_DEAD_KEY);
}

static inline struct cfq_data *cic_to_cfqd(struct cfq_io_context *cic)
{
	struct cfq_data *cfqd = cic->key;

	if (unlikely((unsigned long) cfqd & CIC_DEAD_KEY))
		return NULL;

	return cfqd;
}

/*
 * We regard a request as SYNC, if it's either a read or has the SYNC bit
 * set (in which case it could also be direct WRITE).
 */
static inline bool cfq_bio_sync(struct bio *bio)
{
	return bio_data_dir(bio) == READ || (bio->bi_rw & REQ_SYNC);
}

/*
 * scheduler run of queue, if there are requests pending and no one in the
 * driver that will restart queueing
 */
static inline void cfq_schedule_dispatch(struct cfq_data *cfqd)
{
	if (cfqd->busy_queues) {
		cfq_log(cfqd, "schedule dispatch");
		kblockd_schedule_work(cfqd->queue, &cfqd->unplug_work);
	}
}

static int cfq_queue_empty(struct request_queue *q)
{
	struct cfq_data *cfqd = q->elevator->elevator_data;

	return !cfqd->rq_queued;
}

/*
 * Scale schedule slice based on io priority. Use the sync time slice only
 * if a queue is marked sync and has sync io queued. A sync queue with async
 * io only, should not get full sync slice length.
 */
static inline int cfq_prio_slice(struct cfq_data *cfqd, bool sync,
				 unsigned short prio)
{
	const int base_slice = cfqd->cfq_slice[sync];

	WARN_ON(prio >= IOPRIO_BE_NR);

	return base_slice + (base_slice/CFQ_SLICE_SCALE * (4 - prio));
}

static inline int
cfq_prio_to_slice(struct cfq_data *cfqd, struct cfq_queue *cfqq)
{
	return cfq_prio_slice(cfqd, cfq_cfqq_sync(cfqq), cfqq->ioprio);
}

static inline u64 cfq_scale_slice(unsigned long delta, struct cfq_group *cfqg)
{
	u64 d = delta << CFQ_SERVICE_SHIFT;

	d = d * BLKIO_WEIGHT_DEFAULT;
	do_div(d, cfqg->weight);
	return d;
}

static inline u64 max_vdisktime(u64 min_vdisktime, u64 vdisktime)
{
	s64 delta = (s64)(vdisktime - min_vdisktime);
	if (delta > 0)
		min_vdisktime = vdisktime;

	return min_vdisktime;
}

static inline u64 min_vdisktime(u64 min_vdisktime, u64 vdisktime)
{
	s64 delta = (s64)(vdisktime - min_vdisktime);
	if (delta < 0)
		min_vdisktime = vdisktime;

	return min_vdisktime;
}

static void update_min_vdisktime(struct cfq_rb_root *st)
{
	u64 vdisktime = st->min_vdisktime;
	struct cfq_group *cfqg;

	if (st->left) {
		cfqg = rb_entry_cfqg(st->left);
		vdisktime = min_vdisktime(vdisktime, cfqg->vdisktime);
	}

	st->min_vdisktime = max_vdisktime(st->min_vdisktime, vdisktime);
}

/*
 * get averaged number of queues of RT/BE priority.
 * average is updated, with a formula that gives more weight to higher numbers,
 * to quickly follows sudden increases and decrease slowly
 */

static inline unsigned cfq_group_get_avg_queues(struct cfq_data *cfqd,
					struct cfq_group *cfqg, bool rt)
{
	unsigned min_q, max_q;
	unsigned mult  = cfq_hist_divisor - 1;
	unsigned round = cfq_hist_divisor / 2;
	unsigned busy = cfq_group_busy_queues_wl(rt, cfqd, cfqg);

	min_q = min(cfqg->busy_queues_avg[rt], busy);
	max_q = max(cfqg->busy_queues_avg[rt], busy);
	cfqg->busy_queues_avg[rt] = (mult * max_q + min_q + round) /
		cfq_hist_divisor;
	return cfqg->busy_queues_avg[rt];
}

static inline unsigned
cfq_group_slice(struct cfq_data *cfqd, struct cfq_group *cfqg)
{
	struct cfq_rb_root *st = &cfqd->grp_service_tree;

	return cfq_target_latency * cfqg->weight / st->total_weight;
}

static inline unsigned
cfq_scaled_group_slice(struct cfq_data *cfqd, struct cfq_queue *cfqq)
{
	unsigned slice = cfq_prio_to_slice(cfqd, cfqq);
	if (cfqd->cfq_latency) {
		/*
		 * interested queues (we consider only the ones with the same
		 * priority class in the cfq group)
		 */
		unsigned iq = cfq_group_get_avg_queues(cfqd, cfqq->cfqg,
						cfq_class_rt(cfqq));
		unsigned sync_slice = cfqd->cfq_slice[1];
		unsigned expect_latency = sync_slice * iq;
		unsigned group_slice = cfq_group_slice(cfqd, cfqq->cfqg);

		if (expect_latency > group_slice) {
			unsigned base_low_slice = 2 * cfqd->cfq_slice_idle;
			/* scale low_slice according to IO priority
			 * and sync vs async */
			unsigned low_slice =
				min(slice, base_low_slice * slice / sync_slice);
			/* the adapted slice value is scaled to fit all iqs
			 * into the target latency */
			slice = max(slice * group_slice / expect_latency,
				    low_slice);
		}
	}
	return slice;
}

static inline void
cfq_set_prio_slice(struct cfq_data *cfqd, struct cfq_queue *cfqq)
{
	unsigned slice = cfq_scaled_group_slice(cfqd, cfqq);

	cfqq->slice_start = jiffies;
	cfqq->slice_end = jiffies + slice;
	cfqq->allocated_slice = slice;
	cfq_log_cfqq(cfqd, cfqq, "set_slice=%lu", cfqq->slice_end - jiffies);
}

/*
 * We need to wrap this check in cfq_cfqq_slice_new(), since ->slice_end
 * isn't valid until the first request from the dispatch is activated
 * and the slice time set.
 */
static inline bool cfq_slice_used(struct cfq_queue *cfqq)
{
	if (cfq_cfqq_slice_new(cfqq))
		return false;
	if (time_before(jiffies, cfqq->slice_end))
		return false;

	return true;
}

/*
 * Lifted from AS - choose which of rq1 and rq2 that is best served now.
 * We choose the request that is closest to the head right now. Distance
 * behind the head is penalized and only allowed to a certain extent.
 */
static struct request *
cfq_choose_req(struct cfq_data *cfqd, struct request *rq1, struct request *rq2, sector_t last)
{
	sector_t s1, s2, d1 = 0, d2 = 0;
	unsigned long back_max;
#define CFQ_RQ1_WRAP	0x01 /* request 1 wraps */
#define CFQ_RQ2_WRAP	0x02 /* request 2 wraps */
	unsigned wrap = 0; /* bit mask: requests behind the disk head? */

	if (rq1 == NULL || rq1 == rq2)
		return rq2;
	if (rq2 == NULL)
		return rq1;

	if (rq_is_sync(rq1) && !rq_is_sync(rq2))
		return rq1;
	else if (rq_is_sync(rq2) && !rq_is_sync(rq1))
		return rq2;
	if ((rq1->cmd_flags & REQ_META) && !(rq2->cmd_flags & REQ_META))
		return rq1;
	else if ((rq2->cmd_flags & REQ_META) &&
		 !(rq1->cmd_flags & REQ_META))
		return rq2;

	s1 = blk_rq_pos(rq1);
	s2 = blk_rq_pos(rq2);

	/*
	 * by definition, 1KiB is 2 sectors
	 */
	back_max = cfqd->cfq_back_max * 2;

	/*
	 * Strict one way elevator _except_ in the case where we allow
	 * short backward seeks which are biased as twice the cost of a
	 * similar forward seek.
	 */
	if (s1 >= last)
		d1 = s1 - last;
	else if (s1 + back_max >= last)
		d1 = (last - s1) * cfqd->cfq_back_penalty;
	else
		wrap |= CFQ_RQ1_WRAP;

	if (s2 >= last)
		d2 = s2 - last;
	else if (s2 + back_max >= last)
		d2 = (last - s2) * cfqd->cfq_back_penalty;
	else
		wrap |= CFQ_RQ2_WRAP;

	/* Found required data */

	/*
	 * By doing switch() on the bit mask "wrap" we avoid having to
	 * check two variables for all permutations: --> faster!
	 */
	switch (wrap) {
	case 0: /* common case for CFQ: rq1 and rq2 not wrapped */
		if (d1 < d2)
			return rq1;
		else if (d2 < d1)
			return rq2;
		else {
			if (s1 >= s2)
				return rq1;
			else
				return rq2;
		}

	case CFQ_RQ2_WRAP:
		return rq1;
	case CFQ_RQ1_WRAP:
		return rq2;
	case (CFQ_RQ1_WRAP|CFQ_RQ2_WRAP): /* both rqs wrapped */
	default:
		/*
		 * Since both rqs are wrapped,
		 * start with the one that's further behind head
		 * (--> only *one* back seek required),
		 * since back seek takes more time than forward.
		 */
		if (s1 <= s2)
			return rq1;
		else
			return rq2;
	}
}

/*
 * The below is leftmost cache rbtree addon
 */
static struct cfq_queue *cfq_rb_first(struct cfq_rb_root *root)
{
	/* Service tree is empty */
	if (!root->count)
		return NULL;

	if (!root->left)
		root->left = rb_first(&root->rb);

	if (root->left)
		return rb_entry(root->left, struct cfq_queue, rb_node);

	return NULL;
}

static struct cfq_group *cfq_rb_first_group(struct cfq_rb_root *root)
{
	if (!root->left)
		root->left = rb_first(&root->rb);

	if (root->left)
		return rb_entry_cfqg(root->left);

	return NULL;
}

static void rb_erase_init(struct rb_node *n, struct rb_root *root)
{
	rb_erase(n, root);
	RB_CLEAR_NODE(n);
}

static void cfq_rb_erase(struct rb_node *n, struct cfq_rb_root *root)
{
	if (root->left == n)
		root->left = NULL;
	rb_erase_init(n, &root->rb);
	--root->count;
}

/*
 * would be nice to take fifo expire time into account as well
 */
static struct request *
cfq_find_next_rq(struct cfq_data *cfqd, struct cfq_queue *cfqq,
		  struct request *last)
{
	struct rb_node *rbnext = rb_next(&last->rb_node);
	struct rb_node *rbprev = rb_prev(&last->rb_node);
	struct request *next = NULL, *prev = NULL;

	BUG_ON(RB_EMPTY_NODE(&last->rb_node));

	if (rbprev)
		prev = rb_entry_rq(rbprev);

	if (rbnext)
		next = rb_entry_rq(rbnext);
	else {
		rbnext = rb_first(&cfqq->sort_list);
		if (rbnext && rbnext != &last->rb_node)
			next = rb_entry_rq(rbnext);
	}

	return cfq_choose_req(cfqd, next, prev, blk_rq_pos(last));
}

static unsigned long cfq_slice_offset(struct cfq_data *cfqd,
				      struct cfq_queue *cfqq)
{
	/*
	 * just an approximation, should be ok.
	 */
	return (cfqq->cfqg->nr_cfqq - 1) * (cfq_prio_slice(cfqd, 1, 0) -
		       cfq_prio_slice(cfqd, cfq_cfqq_sync(cfqq), cfqq->ioprio));
}

static inline s64
cfqg_key(struct cfq_rb_root *st, struct cfq_group *cfqg)
{
	return cfqg->vdisktime - st->min_vdisktime;
}

static void
__cfq_group_service_tree_add(struct cfq_rb_root *st, struct cfq_group *cfqg)
{
	struct rb_node **node = &st->rb.rb_node;
	struct rb_node *parent = NULL;
	struct cfq_group *__cfqg;
	s64 key = cfqg_key(st, cfqg);
	int left = 1;

	while (*node != NULL) {
		parent = *node;
		__cfqg = rb_entry_cfqg(parent);

		if (key < cfqg_key(st, __cfqg))
			node = &parent->rb_left;
		else {
			node = &parent->rb_right;
			left = 0;
		}
	}

	if (left)
		st->left = &cfqg->rb_node;

	rb_link_node(&cfqg->rb_node, parent, node);
	rb_insert_color(&cfqg->rb_node, &st->rb);
}

static void
cfq_group_service_tree_add(struct cfq_data *cfqd, struct cfq_group *cfqg)
{
	struct cfq_rb_root *st = &cfqd->grp_service_tree;
	struct cfq_group *__cfqg;
	struct rb_node *n;

	cfqg->nr_cfqq++;
	if (!RB_EMPTY_NODE(&cfqg->rb_node))
		return;

	/*
	 * Currently put the group at the end. Later implement something
	 * so that groups get lesser vtime based on their weights, so that
	 * if group does not loose all if it was not continously backlogged.
	 */
	n = rb_last(&st->rb);
	if (n) {
		__cfqg = rb_entry_cfqg(n);
		cfqg->vdisktime = __cfqg->vdisktime + CFQ_IDLE_DELAY;
	} else
		cfqg->vdisktime = st->min_vdisktime;

	__cfq_group_service_tree_add(st, cfqg);
	st->total_weight += cfqg->weight;
}

static void
cfq_group_service_tree_del(struct cfq_data *cfqd, struct cfq_group *cfqg)
{
	struct cfq_rb_root *st = &cfqd->grp_service_tree;

	BUG_ON(cfqg->nr_cfqq < 1);
	cfqg->nr_cfqq--;

	/* If there are other cfq queues under this group, don't delete it */
	if (cfqg->nr_cfqq)
		return;

	cfq_log_cfqg(cfqd, cfqg, "del_from_rr group");
	st->total_weight -= cfqg->weight;
	if (!RB_EMPTY_NODE(&cfqg->rb_node))
		cfq_rb_erase(&cfqg->rb_node, st);
	cfqg->saved_workload_slice = 0;
	cfq_blkiocg_update_dequeue_stats(&cfqg->blkg, 1);
}

static inline unsigned int cfq_cfqq_slice_usage(struct cfq_queue *cfqq)
{
	unsigned int slice_used;

	/*
	 * Queue got expired before even a single request completed or
	 * got expired immediately after first request completion.
	 */
	if (!cfqq->slice_start || cfqq->slice_start == jiffies) {
		/*
		 * Also charge the seek time incurred to the group, otherwise
		 * if there are mutiple queues in the group, each can dispatch
		 * a single request on seeky media and cause lots of seek time
		 * and group will never know it.
		 */
		slice_used = max_t(unsigned, (jiffies - cfqq->dispatch_start),
					1);
	} else {
		slice_used = jiffies - cfqq->slice_start;
		if (slice_used > cfqq->allocated_slice)
			slice_used = cfqq->allocated_slice;
	}

	return slice_used;
}

static void cfq_group_served(struct cfq_data *cfqd, struct cfq_group *cfqg,
				struct cfq_queue *cfqq)
{
	struct cfq_rb_root *st = &cfqd->grp_service_tree;
	unsigned int used_sl, charge;
	int nr_sync = cfqg->nr_cfqq - cfqg_busy_async_queues(cfqd, cfqg)
			- cfqg->service_tree_idle.count;

	BUG_ON(nr_sync < 0);
	used_sl = charge = cfq_cfqq_slice_usage(cfqq);

	if (iops_mode(cfqd))
		charge = cfqq->slice_dispatch;
	else if (!cfq_cfqq_sync(cfqq) && !nr_sync)
		charge = cfqq->allocated_slice;

	/* Can't update vdisktime while group is on service tree */
	cfq_rb_erase(&cfqg->rb_node, st);
	cfqg->vdisktime += cfq_scale_slice(charge, cfqg);
	__cfq_group_service_tree_add(st, cfqg);

	/* This group is being expired. Save the context */
	if (time_after(cfqd->workload_expires, jiffies)) {
		cfqg->saved_workload_slice = cfqd->workload_expires
						- jiffies;
		cfqg->saved_workload = cfqd->serving_type;
		cfqg->saved_serving_prio = cfqd->serving_prio;
	} else
		cfqg->saved_workload_slice = 0;

	cfq_log_cfqg(cfqd, cfqg, "served: vt=%llu min_vt=%llu", cfqg->vdisktime,
					st->min_vdisktime);
	cfq_log_cfqq(cfqq->cfqd, cfqq, "sl_used=%u disp=%u charge=%u iops=%u"
			" sect=%u", used_sl, cfqq->slice_dispatch, charge,
			iops_mode(cfqd), cfqq->nr_sectors);
	cfq_blkiocg_update_timeslice_used(&cfqg->blkg, used_sl);
	cfq_blkiocg_set_start_empty_time(&cfqg->blkg);
}

#ifdef CONFIG_CFQ_GROUP_IOSCHED
static inline struct cfq_group *cfqg_of_blkg(struct blkio_group *blkg)
{
	if (blkg)
		return container_of(blkg, struct cfq_group, blkg);
	return NULL;
}

void cfq_update_blkio_group_weight(void *key, struct blkio_group *blkg,
					unsigned int weight)
{
	cfqg_of_blkg(blkg)->weight = weight;
}

static struct cfq_group *
cfq_find_alloc_cfqg(struct cfq_data *cfqd, struct cgroup *cgroup, int create)
{
	struct blkio_cgroup *blkcg = cgroup_to_blkio_cgroup(cgroup);
	struct cfq_group *cfqg = NULL;
	void *key = cfqd;
	int i, j;
	struct cfq_rb_root *st;
	struct backing_dev_info *bdi = &cfqd->queue->backing_dev_info;
	unsigned int major, minor;

	cfqg = cfqg_of_blkg(blkiocg_lookup_group(blkcg, key));
	if (cfqg && !cfqg->blkg.dev && bdi->dev && dev_name(bdi->dev)) {
		sscanf(dev_name(bdi->dev), "%u:%u", &major, &minor);
		cfqg->blkg.dev = MKDEV(major, minor);
		goto done;
	}
	if (cfqg || !create)
		goto done;

	cfqg = kzalloc_node(sizeof(*cfqg), GFP_ATOMIC, cfqd->queue->node);
	if (!cfqg)
		goto done;

	for_each_cfqg_st(cfqg, i, j, st)
		*st = CFQ_RB_ROOT;
	RB_CLEAR_NODE(&cfqg->rb_node);

	/*
	 * Take the initial reference that will be released on destroy
	 * This can be thought of a joint reference by cgroup and
	 * elevator which will be dropped by either elevator exit
	 * or cgroup deletion path depending on who is exiting first.
	 */
	cfqg->ref = 1;

	/*
	 * Add group onto cgroup list. It might happen that bdi->dev is
<<<<<<< HEAD
	 * not initiliazed yet. Initialize this new group without major
=======
	 * not initialized yet. Initialize this new group without major
>>>>>>> 3cbea436
	 * and minor info and this info will be filled in once a new thread
	 * comes for IO. See code above.
	 */
	if (bdi->dev) {
		sscanf(dev_name(bdi->dev), "%u:%u", &major, &minor);
		cfq_blkiocg_add_blkio_group(blkcg, &cfqg->blkg, (void *)cfqd,
					MKDEV(major, minor));
	} else
		cfq_blkiocg_add_blkio_group(blkcg, &cfqg->blkg, (void *)cfqd,
					0);

	cfqg->weight = blkcg_get_weight(blkcg, cfqg->blkg.dev);

	/* Add group on cfqd list */
	hlist_add_head(&cfqg->cfqd_node, &cfqd->cfqg_list);

done:
	return cfqg;
}

/*
 * Search for the cfq group current task belongs to. If create = 1, then also
 * create the cfq group if it does not exist. request_queue lock must be held.
 */
static struct cfq_group *cfq_get_cfqg(struct cfq_data *cfqd, int create)
{
	struct cgroup *cgroup;
	struct cfq_group *cfqg = NULL;

	rcu_read_lock();
	cgroup = task_cgroup(current, blkio_subsys_id);
	cfqg = cfq_find_alloc_cfqg(cfqd, cgroup, create);
	if (!cfqg && create)
		cfqg = &cfqd->root_group;
	rcu_read_unlock();
	return cfqg;
}

static inline struct cfq_group *cfq_ref_get_cfqg(struct cfq_group *cfqg)
{
<<<<<<< HEAD
	atomic_inc(&cfqg->ref);
=======
	cfqg->ref++;
>>>>>>> 3cbea436
	return cfqg;
}

static void cfq_link_cfqq_cfqg(struct cfq_queue *cfqq, struct cfq_group *cfqg)
{
	/* Currently, all async queues are mapped to root group */
	if (!cfq_cfqq_sync(cfqq))
		cfqg = &cfqq->cfqd->root_group;

	cfqq->cfqg = cfqg;
	/* cfqq reference on cfqg */
	cfqq->cfqg->ref++;
}

static void cfq_put_cfqg(struct cfq_group *cfqg)
{
	struct cfq_rb_root *st;
	int i, j;

	BUG_ON(cfqg->ref <= 0);
	cfqg->ref--;
	if (cfqg->ref)
		return;
	for_each_cfqg_st(cfqg, i, j, st)
		BUG_ON(!RB_EMPTY_ROOT(&st->rb));
	kfree(cfqg);
}

static void cfq_destroy_cfqg(struct cfq_data *cfqd, struct cfq_group *cfqg)
{
	/* Something wrong if we are trying to remove same group twice */
	BUG_ON(hlist_unhashed(&cfqg->cfqd_node));

	hlist_del_init(&cfqg->cfqd_node);

	/*
	 * Put the reference taken at the time of creation so that when all
	 * queues are gone, group can be destroyed.
	 */
	cfq_put_cfqg(cfqg);
}

static void cfq_release_cfq_groups(struct cfq_data *cfqd)
{
	struct hlist_node *pos, *n;
	struct cfq_group *cfqg;

	hlist_for_each_entry_safe(cfqg, pos, n, &cfqd->cfqg_list, cfqd_node) {
		/*
		 * If cgroup removal path got to blk_group first and removed
		 * it from cgroup list, then it will take care of destroying
		 * cfqg also.
		 */
		if (!cfq_blkiocg_del_blkio_group(&cfqg->blkg))
			cfq_destroy_cfqg(cfqd, cfqg);
	}
}

/*
 * Blk cgroup controller notification saying that blkio_group object is being
 * delinked as associated cgroup object is going away. That also means that
 * no new IO will come in this group. So get rid of this group as soon as
 * any pending IO in the group is finished.
 *
 * This function is called under rcu_read_lock(). key is the rcu protected
 * pointer. That means "key" is a valid cfq_data pointer as long as we are rcu
 * read lock.
 *
 * "key" was fetched from blkio_group under blkio_cgroup->lock. That means
 * it should not be NULL as even if elevator was exiting, cgroup deltion
 * path got to it first.
 */
void cfq_unlink_blkio_group(void *key, struct blkio_group *blkg)
{
	unsigned long  flags;
	struct cfq_data *cfqd = key;

	spin_lock_irqsave(cfqd->queue->queue_lock, flags);
	cfq_destroy_cfqg(cfqd, cfqg_of_blkg(blkg));
	spin_unlock_irqrestore(cfqd->queue->queue_lock, flags);
}

#else /* GROUP_IOSCHED */
static struct cfq_group *cfq_get_cfqg(struct cfq_data *cfqd, int create)
{
	return &cfqd->root_group;
}

static inline struct cfq_group *cfq_ref_get_cfqg(struct cfq_group *cfqg)
{
	return cfqg;
}

static inline void
cfq_link_cfqq_cfqg(struct cfq_queue *cfqq, struct cfq_group *cfqg) {
	cfqq->cfqg = cfqg;
}

static void cfq_release_cfq_groups(struct cfq_data *cfqd) {}
static inline void cfq_put_cfqg(struct cfq_group *cfqg) {}

#endif /* GROUP_IOSCHED */

/*
 * The cfqd->service_trees holds all pending cfq_queue's that have
 * requests waiting to be processed. It is sorted in the order that
 * we will service the queues.
 */
static void cfq_service_tree_add(struct cfq_data *cfqd, struct cfq_queue *cfqq,
				 bool add_front)
{
	struct rb_node **p, *parent;
	struct cfq_queue *__cfqq;
	unsigned long rb_key;
	struct cfq_rb_root *service_tree;
	int left;
	int new_cfqq = 1;
	int group_changed = 0;

#ifdef CONFIG_CFQ_GROUP_IOSCHED
	if (!cfqd->cfq_group_isolation
	    && cfqq_type(cfqq) == SYNC_NOIDLE_WORKLOAD
	    && cfqq->cfqg && cfqq->cfqg != &cfqd->root_group) {
		/* Move this cfq to root group */
		cfq_log_cfqq(cfqd, cfqq, "moving to root group");
		if (!RB_EMPTY_NODE(&cfqq->rb_node))
			cfq_group_service_tree_del(cfqd, cfqq->cfqg);
		cfqq->orig_cfqg = cfqq->cfqg;
		cfqq->cfqg = &cfqd->root_group;
		cfqd->root_group.ref++;
		group_changed = 1;
	} else if (!cfqd->cfq_group_isolation
		   && cfqq_type(cfqq) == SYNC_WORKLOAD && cfqq->orig_cfqg) {
		/* cfqq is sequential now needs to go to its original group */
		BUG_ON(cfqq->cfqg != &cfqd->root_group);
		if (!RB_EMPTY_NODE(&cfqq->rb_node))
			cfq_group_service_tree_del(cfqd, cfqq->cfqg);
		cfq_put_cfqg(cfqq->cfqg);
		cfqq->cfqg = cfqq->orig_cfqg;
		cfqq->orig_cfqg = NULL;
		group_changed = 1;
		cfq_log_cfqq(cfqd, cfqq, "moved to origin group");
	}
#endif

	service_tree = service_tree_for(cfqq->cfqg, cfqq_prio(cfqq),
						cfqq_type(cfqq));
	if (cfq_class_idle(cfqq)) {
		rb_key = CFQ_IDLE_DELAY;
		parent = rb_last(&service_tree->rb);
		if (parent && parent != &cfqq->rb_node) {
			__cfqq = rb_entry(parent, struct cfq_queue, rb_node);
			rb_key += __cfqq->rb_key;
		} else
			rb_key += jiffies;
	} else if (!add_front) {
		/*
		 * Get our rb key offset. Subtract any residual slice
		 * value carried from last service. A negative resid
		 * count indicates slice overrun, and this should position
		 * the next service time further away in the tree.
		 */
		rb_key = cfq_slice_offset(cfqd, cfqq) + jiffies;
		rb_key -= cfqq->slice_resid;
		cfqq->slice_resid = 0;
	} else {
		rb_key = -HZ;
		__cfqq = cfq_rb_first(service_tree);
		rb_key += __cfqq ? __cfqq->rb_key : jiffies;
	}

	if (!RB_EMPTY_NODE(&cfqq->rb_node)) {
		new_cfqq = 0;
		/*
		 * same position, nothing more to do
		 */
		if (rb_key == cfqq->rb_key &&
		    cfqq->service_tree == service_tree)
			return;

		cfq_rb_erase(&cfqq->rb_node, cfqq->service_tree);
		cfqq->service_tree = NULL;
	}

	left = 1;
	parent = NULL;
	cfqq->service_tree = service_tree;
	p = &service_tree->rb.rb_node;
	while (*p) {
		struct rb_node **n;

		parent = *p;
		__cfqq = rb_entry(parent, struct cfq_queue, rb_node);

		/*
		 * sort by key, that represents service time.
		 */
		if (time_before(rb_key, __cfqq->rb_key))
			n = &(*p)->rb_left;
		else {
			n = &(*p)->rb_right;
			left = 0;
		}

		p = n;
	}

	if (left)
		service_tree->left = &cfqq->rb_node;

	cfqq->rb_key = rb_key;
	rb_link_node(&cfqq->rb_node, parent, p);
	rb_insert_color(&cfqq->rb_node, &service_tree->rb);
	service_tree->count++;
	if ((add_front || !new_cfqq) && !group_changed)
		return;
	cfq_group_service_tree_add(cfqd, cfqq->cfqg);
}

static struct cfq_queue *
cfq_prio_tree_lookup(struct cfq_data *cfqd, struct rb_root *root,
		     sector_t sector, struct rb_node **ret_parent,
		     struct rb_node ***rb_link)
{
	struct rb_node **p, *parent;
	struct cfq_queue *cfqq = NULL;

	parent = NULL;
	p = &root->rb_node;
	while (*p) {
		struct rb_node **n;

		parent = *p;
		cfqq = rb_entry(parent, struct cfq_queue, p_node);

		/*
		 * Sort strictly based on sector.  Smallest to the left,
		 * largest to the right.
		 */
		if (sector > blk_rq_pos(cfqq->next_rq))
			n = &(*p)->rb_right;
		else if (sector < blk_rq_pos(cfqq->next_rq))
			n = &(*p)->rb_left;
		else
			break;
		p = n;
		cfqq = NULL;
	}

	*ret_parent = parent;
	if (rb_link)
		*rb_link = p;
	return cfqq;
}

static void cfq_prio_tree_add(struct cfq_data *cfqd, struct cfq_queue *cfqq)
{
	struct rb_node **p, *parent;
	struct cfq_queue *__cfqq;

	if (cfqq->p_root) {
		rb_erase(&cfqq->p_node, cfqq->p_root);
		cfqq->p_root = NULL;
	}

	if (cfq_class_idle(cfqq))
		return;
	if (!cfqq->next_rq)
		return;

	cfqq->p_root = &cfqd->prio_trees[cfqq->org_ioprio];
	__cfqq = cfq_prio_tree_lookup(cfqd, cfqq->p_root,
				      blk_rq_pos(cfqq->next_rq), &parent, &p);
	if (!__cfqq) {
		rb_link_node(&cfqq->p_node, parent, p);
		rb_insert_color(&cfqq->p_node, cfqq->p_root);
	} else
		cfqq->p_root = NULL;
}

/*
 * Update cfqq's position in the service tree.
 */
static void cfq_resort_rr_list(struct cfq_data *cfqd, struct cfq_queue *cfqq)
{
	/*
	 * Resorting requires the cfqq to be on the RR list already.
	 */
	if (cfq_cfqq_on_rr(cfqq)) {
		cfq_service_tree_add(cfqd, cfqq, 0);
		cfq_prio_tree_add(cfqd, cfqq);
	}
}

/*
 * add to busy list of queues for service, trying to be fair in ordering
 * the pending list according to last request service
 */
static void cfq_add_cfqq_rr(struct cfq_data *cfqd, struct cfq_queue *cfqq)
{
	cfq_log_cfqq(cfqd, cfqq, "add_to_rr");
	BUG_ON(cfq_cfqq_on_rr(cfqq));
	cfq_mark_cfqq_on_rr(cfqq);
	cfqd->busy_queues++;

	cfq_resort_rr_list(cfqd, cfqq);
}

/*
 * Called when the cfqq no longer has requests pending, remove it from
 * the service tree.
 */
static void cfq_del_cfqq_rr(struct cfq_data *cfqd, struct cfq_queue *cfqq)
{
	cfq_log_cfqq(cfqd, cfqq, "del_from_rr");
	BUG_ON(!cfq_cfqq_on_rr(cfqq));
	cfq_clear_cfqq_on_rr(cfqq);

	if (!RB_EMPTY_NODE(&cfqq->rb_node)) {
		cfq_rb_erase(&cfqq->rb_node, cfqq->service_tree);
		cfqq->service_tree = NULL;
	}
	if (cfqq->p_root) {
		rb_erase(&cfqq->p_node, cfqq->p_root);
		cfqq->p_root = NULL;
	}

	cfq_group_service_tree_del(cfqd, cfqq->cfqg);
	BUG_ON(!cfqd->busy_queues);
	cfqd->busy_queues--;
}

/*
 * rb tree support functions
 */
static void cfq_del_rq_rb(struct request *rq)
{
	struct cfq_queue *cfqq = RQ_CFQQ(rq);
	const int sync = rq_is_sync(rq);

	BUG_ON(!cfqq->queued[sync]);
	cfqq->queued[sync]--;

	elv_rb_del(&cfqq->sort_list, rq);

	if (cfq_cfqq_on_rr(cfqq) && RB_EMPTY_ROOT(&cfqq->sort_list)) {
		/*
		 * Queue will be deleted from service tree when we actually
		 * expire it later. Right now just remove it from prio tree
		 * as it is empty.
		 */
		if (cfqq->p_root) {
			rb_erase(&cfqq->p_node, cfqq->p_root);
			cfqq->p_root = NULL;
		}
	}
}

static void cfq_add_rq_rb(struct request *rq)
{
	struct cfq_queue *cfqq = RQ_CFQQ(rq);
	struct cfq_data *cfqd = cfqq->cfqd;
	struct request *__alias, *prev;

	cfqq->queued[rq_is_sync(rq)]++;

	/*
	 * looks a little odd, but the first insert might return an alias.
	 * if that happens, put the alias on the dispatch list
	 */
	while ((__alias = elv_rb_add(&cfqq->sort_list, rq)) != NULL)
		cfq_dispatch_insert(cfqd->queue, __alias);

	if (!cfq_cfqq_on_rr(cfqq))
		cfq_add_cfqq_rr(cfqd, cfqq);

	/*
	 * check if this request is a better next-serve candidate
	 */
	prev = cfqq->next_rq;
	cfqq->next_rq = cfq_choose_req(cfqd, cfqq->next_rq, rq, cfqd->last_position);

	/*
	 * adjust priority tree position, if ->next_rq changes
	 */
	if (prev != cfqq->next_rq)
		cfq_prio_tree_add(cfqd, cfqq);

	BUG_ON(!cfqq->next_rq);
}

static void cfq_reposition_rq_rb(struct cfq_queue *cfqq, struct request *rq)
{
	elv_rb_del(&cfqq->sort_list, rq);
	cfqq->queued[rq_is_sync(rq)]--;
	cfq_blkiocg_update_io_remove_stats(&(RQ_CFQG(rq))->blkg,
					rq_data_dir(rq), rq_is_sync(rq));
	cfq_add_rq_rb(rq);
	cfq_blkiocg_update_io_add_stats(&(RQ_CFQG(rq))->blkg,
			&cfqq->cfqd->serving_group->blkg, rq_data_dir(rq),
			rq_is_sync(rq));
}

static struct request *
cfq_find_rq_fmerge(struct cfq_data *cfqd, struct bio *bio)
{
	struct task_struct *tsk = current;
	struct cfq_io_context *cic;
	struct cfq_queue *cfqq;

	cic = cfq_cic_lookup(cfqd, tsk->io_context);
	if (!cic)
		return NULL;

	cfqq = cic_to_cfqq(cic, cfq_bio_sync(bio));
	if (cfqq) {
		sector_t sector = bio->bi_sector + bio_sectors(bio);

		return elv_rb_find(&cfqq->sort_list, sector);
	}

	return NULL;
}

static void cfq_activate_request(struct request_queue *q, struct request *rq)
{
	struct cfq_data *cfqd = q->elevator->elevator_data;

	cfqd->rq_in_driver++;
	cfq_log_cfqq(cfqd, RQ_CFQQ(rq), "activate rq, drv=%d",
						cfqd->rq_in_driver);

	cfqd->last_position = blk_rq_pos(rq) + blk_rq_sectors(rq);
}

static void cfq_deactivate_request(struct request_queue *q, struct request *rq)
{
	struct cfq_data *cfqd = q->elevator->elevator_data;

	WARN_ON(!cfqd->rq_in_driver);
	cfqd->rq_in_driver--;
	cfq_log_cfqq(cfqd, RQ_CFQQ(rq), "deactivate rq, drv=%d",
						cfqd->rq_in_driver);
}

static void cfq_remove_request(struct request *rq)
{
	struct cfq_queue *cfqq = RQ_CFQQ(rq);

	if (cfqq->next_rq == rq)
		cfqq->next_rq = cfq_find_next_rq(cfqq->cfqd, cfqq, rq);

	list_del_init(&rq->queuelist);
	cfq_del_rq_rb(rq);

	cfqq->cfqd->rq_queued--;
	cfq_blkiocg_update_io_remove_stats(&(RQ_CFQG(rq))->blkg,
					rq_data_dir(rq), rq_is_sync(rq));
	if (rq->cmd_flags & REQ_META) {
		WARN_ON(!cfqq->meta_pending);
		cfqq->meta_pending--;
	}
}

static int cfq_merge(struct request_queue *q, struct request **req,
		     struct bio *bio)
{
	struct cfq_data *cfqd = q->elevator->elevator_data;
	struct request *__rq;

	__rq = cfq_find_rq_fmerge(cfqd, bio);
	if (__rq && elv_rq_merge_ok(__rq, bio)) {
		*req = __rq;
		return ELEVATOR_FRONT_MERGE;
	}

	return ELEVATOR_NO_MERGE;
}

static void cfq_merged_request(struct request_queue *q, struct request *req,
			       int type)
{
	if (type == ELEVATOR_FRONT_MERGE) {
		struct cfq_queue *cfqq = RQ_CFQQ(req);

		cfq_reposition_rq_rb(cfqq, req);
	}
}

static void cfq_bio_merged(struct request_queue *q, struct request *req,
				struct bio *bio)
{
	cfq_blkiocg_update_io_merged_stats(&(RQ_CFQG(req))->blkg,
					bio_data_dir(bio), cfq_bio_sync(bio));
}

static void
cfq_merged_requests(struct request_queue *q, struct request *rq,
		    struct request *next)
{
	struct cfq_queue *cfqq = RQ_CFQQ(rq);
	/*
	 * reposition in fifo if next is older than rq
	 */
	if (!list_empty(&rq->queuelist) && !list_empty(&next->queuelist) &&
	    time_before(rq_fifo_time(next), rq_fifo_time(rq))) {
		list_move(&rq->queuelist, &next->queuelist);
		rq_set_fifo_time(rq, rq_fifo_time(next));
	}

	if (cfqq->next_rq == next)
		cfqq->next_rq = rq;
	cfq_remove_request(next);
	cfq_blkiocg_update_io_merged_stats(&(RQ_CFQG(rq))->blkg,
					rq_data_dir(next), rq_is_sync(next));
}

static int cfq_allow_merge(struct request_queue *q, struct request *rq,
			   struct bio *bio)
{
	struct cfq_data *cfqd = q->elevator->elevator_data;
	struct cfq_io_context *cic;
	struct cfq_queue *cfqq;

	/*
	 * Disallow merge of a sync bio into an async request.
	 */
	if (cfq_bio_sync(bio) && !rq_is_sync(rq))
		return false;

	/*
	 * Lookup the cfqq that this bio will be queued with. Allow
	 * merge only if rq is queued there.
	 */
	cic = cfq_cic_lookup(cfqd, current->io_context);
	if (!cic)
		return false;

	cfqq = cic_to_cfqq(cic, cfq_bio_sync(bio));
	return cfqq == RQ_CFQQ(rq);
}

static inline void cfq_del_timer(struct cfq_data *cfqd, struct cfq_queue *cfqq)
{
	del_timer(&cfqd->idle_slice_timer);
	cfq_blkiocg_update_idle_time_stats(&cfqq->cfqg->blkg);
}

static void __cfq_set_active_queue(struct cfq_data *cfqd,
				   struct cfq_queue *cfqq)
{
	if (cfqq) {
		cfq_log_cfqq(cfqd, cfqq, "set_active wl_prio:%d wl_type:%d",
				cfqd->serving_prio, cfqd->serving_type);
		cfq_blkiocg_update_avg_queue_size_stats(&cfqq->cfqg->blkg);
		cfqq->slice_start = 0;
		cfqq->dispatch_start = jiffies;
		cfqq->allocated_slice = 0;
		cfqq->slice_end = 0;
		cfqq->slice_dispatch = 0;
		cfqq->nr_sectors = 0;

		cfq_clear_cfqq_wait_request(cfqq);
		cfq_clear_cfqq_must_dispatch(cfqq);
		cfq_clear_cfqq_must_alloc_slice(cfqq);
		cfq_clear_cfqq_fifo_expire(cfqq);
		cfq_mark_cfqq_slice_new(cfqq);

		cfq_del_timer(cfqd, cfqq);
	}

	cfqd->active_queue = cfqq;
}

/*
 * current cfqq expired its slice (or was too idle), select new one
 */
static void
__cfq_slice_expired(struct cfq_data *cfqd, struct cfq_queue *cfqq,
		    bool timed_out)
{
	cfq_log_cfqq(cfqd, cfqq, "slice expired t=%d", timed_out);

	if (cfq_cfqq_wait_request(cfqq))
		cfq_del_timer(cfqd, cfqq);

	cfq_clear_cfqq_wait_request(cfqq);
	cfq_clear_cfqq_wait_busy(cfqq);

	/*
	 * If this cfqq is shared between multiple processes, check to
	 * make sure that those processes are still issuing I/Os within
	 * the mean seek distance.  If not, it may be time to break the
	 * queues apart again.
	 */
	if (cfq_cfqq_coop(cfqq) && CFQQ_SEEKY(cfqq))
		cfq_mark_cfqq_split_coop(cfqq);

	/*
	 * store what was left of this slice, if the queue idled/timed out
	 */
	if (timed_out) {
		if (cfq_cfqq_slice_new(cfqq))
			cfqq->slice_resid = cfq_scaled_group_slice(cfqd, cfqq);
		else
			cfqq->slice_resid = cfqq->slice_end - jiffies;
		cfq_log_cfqq(cfqd, cfqq, "resid=%ld", cfqq->slice_resid);
	}

	cfq_group_served(cfqd, cfqq->cfqg, cfqq);

	if (cfq_cfqq_on_rr(cfqq) && RB_EMPTY_ROOT(&cfqq->sort_list))
		cfq_del_cfqq_rr(cfqd, cfqq);

	cfq_resort_rr_list(cfqd, cfqq);

	if (cfqq == cfqd->active_queue)
		cfqd->active_queue = NULL;

	if (cfqd->active_cic) {
		put_io_context(cfqd->active_cic->ioc);
		cfqd->active_cic = NULL;
	}
}

static inline void cfq_slice_expired(struct cfq_data *cfqd, bool timed_out)
{
	struct cfq_queue *cfqq = cfqd->active_queue;

	if (cfqq)
		__cfq_slice_expired(cfqd, cfqq, timed_out);
}

/*
 * Get next queue for service. Unless we have a queue preemption,
 * we'll simply select the first cfqq in the service tree.
 */
static struct cfq_queue *cfq_get_next_queue(struct cfq_data *cfqd)
{
	struct cfq_rb_root *service_tree =
		service_tree_for(cfqd->serving_group, cfqd->serving_prio,
					cfqd->serving_type);

	if (!cfqd->rq_queued)
		return NULL;

	/* There is nothing to dispatch */
	if (!service_tree)
		return NULL;
	if (RB_EMPTY_ROOT(&service_tree->rb))
		return NULL;
	return cfq_rb_first(service_tree);
}

static struct cfq_queue *cfq_get_next_queue_forced(struct cfq_data *cfqd)
{
	struct cfq_group *cfqg;
	struct cfq_queue *cfqq;
	int i, j;
	struct cfq_rb_root *st;

	if (!cfqd->rq_queued)
		return NULL;

	cfqg = cfq_get_next_cfqg(cfqd);
	if (!cfqg)
		return NULL;

	for_each_cfqg_st(cfqg, i, j, st)
		if ((cfqq = cfq_rb_first(st)) != NULL)
			return cfqq;
	return NULL;
}

/*
 * Get and set a new active queue for service.
 */
static struct cfq_queue *cfq_set_active_queue(struct cfq_data *cfqd,
					      struct cfq_queue *cfqq)
{
	if (!cfqq)
		cfqq = cfq_get_next_queue(cfqd);

	__cfq_set_active_queue(cfqd, cfqq);
	return cfqq;
}

static inline sector_t cfq_dist_from_last(struct cfq_data *cfqd,
					  struct request *rq)
{
	if (blk_rq_pos(rq) >= cfqd->last_position)
		return blk_rq_pos(rq) - cfqd->last_position;
	else
		return cfqd->last_position - blk_rq_pos(rq);
}

static inline int cfq_rq_close(struct cfq_data *cfqd, struct cfq_queue *cfqq,
			       struct request *rq)
{
	return cfq_dist_from_last(cfqd, rq) <= CFQQ_CLOSE_THR;
}

static struct cfq_queue *cfqq_close(struct cfq_data *cfqd,
				    struct cfq_queue *cur_cfqq)
{
	struct rb_root *root = &cfqd->prio_trees[cur_cfqq->org_ioprio];
	struct rb_node *parent, *node;
	struct cfq_queue *__cfqq;
	sector_t sector = cfqd->last_position;

	if (RB_EMPTY_ROOT(root))
		return NULL;

	/*
	 * First, if we find a request starting at the end of the last
	 * request, choose it.
	 */
	__cfqq = cfq_prio_tree_lookup(cfqd, root, sector, &parent, NULL);
	if (__cfqq)
		return __cfqq;

	/*
	 * If the exact sector wasn't found, the parent of the NULL leaf
	 * will contain the closest sector.
	 */
	__cfqq = rb_entry(parent, struct cfq_queue, p_node);
	if (cfq_rq_close(cfqd, cur_cfqq, __cfqq->next_rq))
		return __cfqq;

	if (blk_rq_pos(__cfqq->next_rq) < sector)
		node = rb_next(&__cfqq->p_node);
	else
		node = rb_prev(&__cfqq->p_node);
	if (!node)
		return NULL;

	__cfqq = rb_entry(node, struct cfq_queue, p_node);
	if (cfq_rq_close(cfqd, cur_cfqq, __cfqq->next_rq))
		return __cfqq;

	return NULL;
}

/*
 * cfqd - obvious
 * cur_cfqq - passed in so that we don't decide that the current queue is
 * 	      closely cooperating with itself.
 *
 * So, basically we're assuming that that cur_cfqq has dispatched at least
 * one request, and that cfqd->last_position reflects a position on the disk
 * associated with the I/O issued by cur_cfqq.  I'm not sure this is a valid
 * assumption.
 */
static struct cfq_queue *cfq_close_cooperator(struct cfq_data *cfqd,
					      struct cfq_queue *cur_cfqq)
{
	struct cfq_queue *cfqq;

	if (cfq_class_idle(cur_cfqq))
		return NULL;
	if (!cfq_cfqq_sync(cur_cfqq))
		return NULL;
	if (CFQQ_SEEKY(cur_cfqq))
		return NULL;

	/*
	 * Don't search priority tree if it's the only queue in the group.
	 */
	if (cur_cfqq->cfqg->nr_cfqq == 1)
		return NULL;

	/*
	 * We should notice if some of the queues are cooperating, eg
	 * working closely on the same area of the disk. In that case,
	 * we can group them together and don't waste time idling.
	 */
	cfqq = cfqq_close(cfqd, cur_cfqq);
	if (!cfqq)
		return NULL;

	/* If new queue belongs to different cfq_group, don't choose it */
	if (cur_cfqq->cfqg != cfqq->cfqg)
		return NULL;

	/*
	 * It only makes sense to merge sync queues.
	 */
	if (!cfq_cfqq_sync(cfqq))
		return NULL;
	if (CFQQ_SEEKY(cfqq))
		return NULL;

	/*
	 * Do not merge queues of different priority classes
	 */
	if (cfq_class_rt(cfqq) != cfq_class_rt(cur_cfqq))
		return NULL;

	return cfqq;
}

/*
 * Determine whether we should enforce idle window for this queue.
 */

static bool cfq_should_idle(struct cfq_data *cfqd, struct cfq_queue *cfqq)
{
	enum wl_prio_t prio = cfqq_prio(cfqq);
	struct cfq_rb_root *service_tree = cfqq->service_tree;

	BUG_ON(!service_tree);
	BUG_ON(!service_tree->count);

	if (!cfqd->cfq_slice_idle)
		return false;

	/* We never do for idle class queues. */
	if (prio == IDLE_WORKLOAD)
		return false;

	/* We do for queues that were marked with idle window flag. */
	if (cfq_cfqq_idle_window(cfqq) &&
	   !(blk_queue_nonrot(cfqd->queue) && cfqd->hw_tag))
		return true;

	/*
	 * Otherwise, we do only if they are the last ones
	 * in their service tree.
	 */
	if (service_tree->count == 1 && cfq_cfqq_sync(cfqq))
<<<<<<< HEAD
		return 1;
	cfq_log_cfqq(cfqd, cfqq, "Not idling. st->count:%d",
			service_tree->count);
	return 0;
=======
		return true;
	cfq_log_cfqq(cfqd, cfqq, "Not idling. st->count:%d",
			service_tree->count);
	return false;
>>>>>>> 3cbea436
}

static void cfq_arm_slice_timer(struct cfq_data *cfqd)
{
	struct cfq_queue *cfqq = cfqd->active_queue;
	struct cfq_io_context *cic;
	unsigned long sl, group_idle = 0;

	/*
	 * SSD device without seek penalty, disable idling. But only do so
	 * for devices that support queuing, otherwise we still have a problem
	 * with sync vs async workloads.
	 */
	if (blk_queue_nonrot(cfqd->queue) && cfqd->hw_tag)
		return;

	WARN_ON(!RB_EMPTY_ROOT(&cfqq->sort_list));
	WARN_ON(cfq_cfqq_slice_new(cfqq));

	/*
	 * idle is disabled, either manually or by past process history
	 */
	if (!cfq_should_idle(cfqd, cfqq)) {
		/* no queue idling. Check for group idling */
		if (cfqd->cfq_group_idle)
			group_idle = cfqd->cfq_group_idle;
		else
			return;
	}

	/*
	 * still active requests from this queue, don't idle
	 */
	if (cfqq->dispatched)
		return;

	/*
	 * task has exited, don't wait
	 */
	cic = cfqd->active_cic;
	if (!cic || !atomic_read(&cic->ioc->nr_tasks))
		return;

	/*
	 * If our average think time is larger than the remaining time
	 * slice, then don't idle. This avoids overrunning the allotted
	 * time slice.
	 */
	if (sample_valid(cic->ttime_samples) &&
	    (cfqq->slice_end - jiffies < cic->ttime_mean)) {
		cfq_log_cfqq(cfqd, cfqq, "Not idling. think_time:%d",
				cic->ttime_mean);
		return;
	}

	/* There are other queues in the group, don't do group idle */
	if (group_idle && cfqq->cfqg->nr_cfqq > 1)
		return;

	cfq_mark_cfqq_wait_request(cfqq);

	if (group_idle)
		sl = cfqd->cfq_group_idle;
	else
		sl = cfqd->cfq_slice_idle;

	mod_timer(&cfqd->idle_slice_timer, jiffies + sl);
	cfq_blkiocg_update_set_idle_time_stats(&cfqq->cfqg->blkg);
	cfq_log_cfqq(cfqd, cfqq, "arm_idle: %lu group_idle: %d", sl,
			group_idle ? 1 : 0);
}

/*
 * Move request from internal lists to the request queue dispatch list.
 */
static void cfq_dispatch_insert(struct request_queue *q, struct request *rq)
{
	struct cfq_data *cfqd = q->elevator->elevator_data;
	struct cfq_queue *cfqq = RQ_CFQQ(rq);

	cfq_log_cfqq(cfqd, cfqq, "dispatch_insert");

	cfqq->next_rq = cfq_find_next_rq(cfqd, cfqq, rq);
	cfq_remove_request(rq);
	cfqq->dispatched++;
	(RQ_CFQG(rq))->dispatched++;
	elv_dispatch_sort(q, rq);

	cfqd->rq_in_flight[cfq_cfqq_sync(cfqq)]++;
	cfqq->nr_sectors += blk_rq_sectors(rq);
	cfq_blkiocg_update_dispatch_stats(&cfqq->cfqg->blkg, blk_rq_bytes(rq),
					rq_data_dir(rq), rq_is_sync(rq));
}

/*
 * return expired entry, or NULL to just start from scratch in rbtree
 */
static struct request *cfq_check_fifo(struct cfq_queue *cfqq)
{
	struct request *rq = NULL;

	if (cfq_cfqq_fifo_expire(cfqq))
		return NULL;

	cfq_mark_cfqq_fifo_expire(cfqq);

	if (list_empty(&cfqq->fifo))
		return NULL;

	rq = rq_entry_fifo(cfqq->fifo.next);
	if (time_before(jiffies, rq_fifo_time(rq)))
		rq = NULL;

	cfq_log_cfqq(cfqq->cfqd, cfqq, "fifo=%p", rq);
	return rq;
}

static inline int
cfq_prio_to_maxrq(struct cfq_data *cfqd, struct cfq_queue *cfqq)
{
	const int base_rq = cfqd->cfq_slice_async_rq;

	WARN_ON(cfqq->ioprio >= IOPRIO_BE_NR);

	return 2 * (base_rq + base_rq * (CFQ_PRIO_LISTS - 1 - cfqq->ioprio));
}

/*
 * Must be called with the queue_lock held.
 */
static int cfqq_process_refs(struct cfq_queue *cfqq)
{
	int process_refs, io_refs;

	io_refs = cfqq->allocated[READ] + cfqq->allocated[WRITE];
	process_refs = cfqq->ref - io_refs;
	BUG_ON(process_refs < 0);
	return process_refs;
}

static void cfq_setup_merge(struct cfq_queue *cfqq, struct cfq_queue *new_cfqq)
{
	int process_refs, new_process_refs;
	struct cfq_queue *__cfqq;

	/*
	 * If there are no process references on the new_cfqq, then it is
	 * unsafe to follow the ->new_cfqq chain as other cfqq's in the
	 * chain may have dropped their last reference (not just their
	 * last process reference).
	 */
	if (!cfqq_process_refs(new_cfqq))
		return;

	/* Avoid a circular list and skip interim queue merges */
	while ((__cfqq = new_cfqq->new_cfqq)) {
		if (__cfqq == cfqq)
			return;
		new_cfqq = __cfqq;
	}

	process_refs = cfqq_process_refs(cfqq);
	new_process_refs = cfqq_process_refs(new_cfqq);
	/*
	 * If the process for the cfqq has gone away, there is no
	 * sense in merging the queues.
	 */
	if (process_refs == 0 || new_process_refs == 0)
		return;

	/*
	 * Merge in the direction of the lesser amount of work.
	 */
	if (new_process_refs >= process_refs) {
		cfqq->new_cfqq = new_cfqq;
		new_cfqq->ref += process_refs;
	} else {
		new_cfqq->new_cfqq = cfqq;
		cfqq->ref += new_process_refs;
	}
}

static enum wl_type_t cfq_choose_wl(struct cfq_data *cfqd,
				struct cfq_group *cfqg, enum wl_prio_t prio)
{
	struct cfq_queue *queue;
	int i;
	bool key_valid = false;
	unsigned long lowest_key = 0;
	enum wl_type_t cur_best = SYNC_NOIDLE_WORKLOAD;

	for (i = 0; i <= SYNC_WORKLOAD; ++i) {
		/* select the one with lowest rb_key */
		queue = cfq_rb_first(service_tree_for(cfqg, prio, i));
		if (queue &&
		    (!key_valid || time_before(queue->rb_key, lowest_key))) {
			lowest_key = queue->rb_key;
			cur_best = i;
			key_valid = true;
		}
	}

	return cur_best;
}

static void choose_service_tree(struct cfq_data *cfqd, struct cfq_group *cfqg)
{
	unsigned slice;
	unsigned count;
	struct cfq_rb_root *st;
	unsigned group_slice;
	enum wl_prio_t original_prio = cfqd->serving_prio;

	/* Choose next priority. RT > BE > IDLE */
	if (cfq_group_busy_queues_wl(RT_WORKLOAD, cfqd, cfqg))
		cfqd->serving_prio = RT_WORKLOAD;
	else if (cfq_group_busy_queues_wl(BE_WORKLOAD, cfqd, cfqg))
		cfqd->serving_prio = BE_WORKLOAD;
	else {
		cfqd->serving_prio = IDLE_WORKLOAD;
		cfqd->workload_expires = jiffies + 1;
		return;
	}

	if (original_prio != cfqd->serving_prio)
		goto new_workload;

	/*
	 * For RT and BE, we have to choose also the type
	 * (SYNC, SYNC_NOIDLE, ASYNC), and to compute a workload
	 * expiration time
	 */
	st = service_tree_for(cfqg, cfqd->serving_prio, cfqd->serving_type);
	count = st->count;

	/*
	 * check workload expiration, and that we still have other queues ready
	 */
	if (count && !time_after(jiffies, cfqd->workload_expires))
		return;

new_workload:
	/* otherwise select new workload type */
	cfqd->serving_type =
		cfq_choose_wl(cfqd, cfqg, cfqd->serving_prio);
	st = service_tree_for(cfqg, cfqd->serving_prio, cfqd->serving_type);
	count = st->count;

	/*
	 * the workload slice is computed as a fraction of target latency
	 * proportional to the number of queues in that workload, over
	 * all the queues in the same priority class
	 */
	group_slice = cfq_group_slice(cfqd, cfqg);

	slice = group_slice * count /
		max_t(unsigned, cfqg->busy_queues_avg[cfqd->serving_prio],
		      cfq_group_busy_queues_wl(cfqd->serving_prio, cfqd, cfqg));

	if (cfqd->serving_type == ASYNC_WORKLOAD) {
		unsigned int tmp;

		/*
		 * Async queues are currently system wide. Just taking
		 * proportion of queues with-in same group will lead to higher
		 * async ratio system wide as generally root group is going
		 * to have higher weight. A more accurate thing would be to
		 * calculate system wide asnc/sync ratio.
		 */
		tmp = cfq_target_latency * cfqg_busy_async_queues(cfqd, cfqg);
		tmp = tmp/cfqd->busy_queues;
		slice = min_t(unsigned, slice, tmp);

		/* async workload slice is scaled down according to
		 * the sync/async slice ratio. */
		slice = slice * cfqd->cfq_slice[0] / cfqd->cfq_slice[1];
	} else
		/* sync workload slice is at least 2 * cfq_slice_idle */
		slice = max(slice, 2 * cfqd->cfq_slice_idle);

	slice = max_t(unsigned, slice, CFQ_MIN_TT);
	cfq_log(cfqd, "workload slice:%d", slice);
	cfqd->workload_expires = jiffies + slice;
}

static struct cfq_group *cfq_get_next_cfqg(struct cfq_data *cfqd)
{
	struct cfq_rb_root *st = &cfqd->grp_service_tree;
	struct cfq_group *cfqg;

	if (RB_EMPTY_ROOT(&st->rb))
		return NULL;
	cfqg = cfq_rb_first_group(st);
	update_min_vdisktime(st);
	return cfqg;
}

static void cfq_choose_cfqg(struct cfq_data *cfqd)
{
	struct cfq_group *cfqg = cfq_get_next_cfqg(cfqd);

	cfqd->serving_group = cfqg;

	/* Restore the workload type data */
	if (cfqg->saved_workload_slice) {
		cfqd->workload_expires = jiffies + cfqg->saved_workload_slice;
		cfqd->serving_type = cfqg->saved_workload;
		cfqd->serving_prio = cfqg->saved_serving_prio;
	} else
		cfqd->workload_expires = jiffies - 1;

	choose_service_tree(cfqd, cfqg);
}

/*
 * Select a queue for service. If we have a current active queue,
 * check whether to continue servicing it, or retrieve and set a new one.
 */
static struct cfq_queue *cfq_select_queue(struct cfq_data *cfqd)
{
	struct cfq_queue *cfqq, *new_cfqq = NULL;

	cfqq = cfqd->active_queue;
	if (!cfqq)
		goto new_queue;

	if (!cfqd->rq_queued)
		return NULL;

	/*
	 * We were waiting for group to get backlogged. Expire the queue
	 */
	if (cfq_cfqq_wait_busy(cfqq) && !RB_EMPTY_ROOT(&cfqq->sort_list))
		goto expire;

	/*
	 * The active queue has run out of time, expire it and select new.
	 */
	if (cfq_slice_used(cfqq) && !cfq_cfqq_must_dispatch(cfqq)) {
		/*
		 * If slice had not expired at the completion of last request
		 * we might not have turned on wait_busy flag. Don't expire
		 * the queue yet. Allow the group to get backlogged.
		 *
		 * The very fact that we have used the slice, that means we
		 * have been idling all along on this queue and it should be
		 * ok to wait for this request to complete.
		 */
		if (cfqq->cfqg->nr_cfqq == 1 && RB_EMPTY_ROOT(&cfqq->sort_list)
		    && cfqq->dispatched && cfq_should_idle(cfqd, cfqq)) {
			cfqq = NULL;
			goto keep_queue;
		} else
			goto check_group_idle;
	}

	/*
	 * The active queue has requests and isn't expired, allow it to
	 * dispatch.
	 */
	if (!RB_EMPTY_ROOT(&cfqq->sort_list))
		goto keep_queue;

	/*
	 * If another queue has a request waiting within our mean seek
	 * distance, let it run.  The expire code will check for close
	 * cooperators and put the close queue at the front of the service
	 * tree.  If possible, merge the expiring queue with the new cfqq.
	 */
	new_cfqq = cfq_close_cooperator(cfqd, cfqq);
	if (new_cfqq) {
		if (!cfqq->new_cfqq)
			cfq_setup_merge(cfqq, new_cfqq);
		goto expire;
	}

	/*
	 * No requests pending. If the active queue still has requests in
	 * flight or is idling for a new request, allow either of these
	 * conditions to happen (or time out) before selecting a new queue.
	 */
	if (timer_pending(&cfqd->idle_slice_timer)) {
		cfqq = NULL;
		goto keep_queue;
	}

<<<<<<< HEAD
=======
	/*
	 * This is a deep seek queue, but the device is much faster than
	 * the queue can deliver, don't idle
	 **/
	if (CFQQ_SEEKY(cfqq) && cfq_cfqq_idle_window(cfqq) &&
	    (cfq_cfqq_slice_new(cfqq) ||
	    (cfqq->slice_end - jiffies > jiffies - cfqq->slice_start))) {
		cfq_clear_cfqq_deep(cfqq);
		cfq_clear_cfqq_idle_window(cfqq);
	}

>>>>>>> 3cbea436
	if (cfqq->dispatched && cfq_should_idle(cfqd, cfqq)) {
		cfqq = NULL;
		goto keep_queue;
	}

	/*
	 * If group idle is enabled and there are requests dispatched from
	 * this group, wait for requests to complete.
	 */
check_group_idle:
	if (cfqd->cfq_group_idle && cfqq->cfqg->nr_cfqq == 1
	    && cfqq->cfqg->dispatched) {
		cfqq = NULL;
		goto keep_queue;
	}

expire:
	cfq_slice_expired(cfqd, 0);
new_queue:
	/*
	 * Current queue expired. Check if we have to switch to a new
	 * service tree
	 */
	if (!new_cfqq)
		cfq_choose_cfqg(cfqd);

	cfqq = cfq_set_active_queue(cfqd, new_cfqq);
keep_queue:
	return cfqq;
}

static int __cfq_forced_dispatch_cfqq(struct cfq_queue *cfqq)
{
	int dispatched = 0;

	while (cfqq->next_rq) {
		cfq_dispatch_insert(cfqq->cfqd->queue, cfqq->next_rq);
		dispatched++;
	}

	BUG_ON(!list_empty(&cfqq->fifo));

	/* By default cfqq is not expired if it is empty. Do it explicitly */
	__cfq_slice_expired(cfqq->cfqd, cfqq, 0);
	return dispatched;
}

/*
 * Drain our current requests. Used for barriers and when switching
 * io schedulers on-the-fly.
 */
static int cfq_forced_dispatch(struct cfq_data *cfqd)
{
	struct cfq_queue *cfqq;
	int dispatched = 0;

	/* Expire the timeslice of the current active queue first */
	cfq_slice_expired(cfqd, 0);
	while ((cfqq = cfq_get_next_queue_forced(cfqd)) != NULL) {
		__cfq_set_active_queue(cfqd, cfqq);
		dispatched += __cfq_forced_dispatch_cfqq(cfqq);
	}

	BUG_ON(cfqd->busy_queues);

	cfq_log(cfqd, "forced_dispatch=%d", dispatched);
	return dispatched;
}

static inline bool cfq_slice_used_soon(struct cfq_data *cfqd,
	struct cfq_queue *cfqq)
{
	/* the queue hasn't finished any request, can't estimate */
	if (cfq_cfqq_slice_new(cfqq))
<<<<<<< HEAD
		return 1;
	if (time_after(jiffies + cfqd->cfq_slice_idle * cfqq->dispatched,
		cfqq->slice_end))
		return 1;

	return 0;
=======
		return true;
	if (time_after(jiffies + cfqd->cfq_slice_idle * cfqq->dispatched,
		cfqq->slice_end))
		return true;

	return false;
>>>>>>> 3cbea436
}

static bool cfq_may_dispatch(struct cfq_data *cfqd, struct cfq_queue *cfqq)
{
	unsigned int max_dispatch;

	/*
	 * Drain async requests before we start sync IO
	 */
	if (cfq_should_idle(cfqd, cfqq) && cfqd->rq_in_flight[BLK_RW_ASYNC])
		return false;

	/*
	 * If this is an async queue and we have sync IO in flight, let it wait
	 */
	if (cfqd->rq_in_flight[BLK_RW_SYNC] && !cfq_cfqq_sync(cfqq))
		return false;

	max_dispatch = max_t(unsigned int, cfqd->cfq_quantum / 2, 1);
	if (cfq_class_idle(cfqq))
		max_dispatch = 1;

	/*
	 * Does this cfqq already have too much IO in flight?
	 */
	if (cfqq->dispatched >= max_dispatch) {
		/*
		 * idle queue must always only have a single IO in flight
		 */
		if (cfq_class_idle(cfqq))
			return false;

		/*
		 * We have other queues, don't allow more IO from this one
		 */
		if (cfqd->busy_queues > 1 && cfq_slice_used_soon(cfqd, cfqq))
			return false;

		/*
		 * Sole queue user, no limit
		 */
		if (cfqd->busy_queues == 1)
			max_dispatch = -1;
		else
			/*
			 * Normally we start throttling cfqq when cfq_quantum/2
			 * requests have been dispatched. But we can drive
			 * deeper queue depths at the beginning of slice
			 * subjected to upper limit of cfq_quantum.
			 * */
			max_dispatch = cfqd->cfq_quantum;
	}

	/*
	 * Async queues must wait a bit before being allowed dispatch.
	 * We also ramp up the dispatch depth gradually for async IO,
	 * based on the last sync IO we serviced
	 */
	if (!cfq_cfqq_sync(cfqq) && cfqd->cfq_latency) {
		unsigned long last_sync = jiffies - cfqd->last_delayed_sync;
		unsigned int depth;

		depth = last_sync / cfqd->cfq_slice[1];
		if (!depth && !cfqq->dispatched)
			depth = 1;
		if (depth < max_dispatch)
			max_dispatch = depth;
	}

	/*
	 * If we're below the current max, allow a dispatch
	 */
	return cfqq->dispatched < max_dispatch;
}

/*
 * Dispatch a request from cfqq, moving them to the request queue
 * dispatch list.
 */
static bool cfq_dispatch_request(struct cfq_data *cfqd, struct cfq_queue *cfqq)
{
	struct request *rq;

	BUG_ON(RB_EMPTY_ROOT(&cfqq->sort_list));

	if (!cfq_may_dispatch(cfqd, cfqq))
		return false;

	/*
	 * follow expired path, else get first next available
	 */
	rq = cfq_check_fifo(cfqq);
	if (!rq)
		rq = cfqq->next_rq;

	/*
	 * insert request into driver dispatch list
	 */
	cfq_dispatch_insert(cfqd->queue, rq);

	if (!cfqd->active_cic) {
		struct cfq_io_context *cic = RQ_CIC(rq);

		atomic_long_inc(&cic->ioc->refcount);
		cfqd->active_cic = cic;
	}

	return true;
}

/*
 * Find the cfqq that we need to service and move a request from that to the
 * dispatch list
 */
static int cfq_dispatch_requests(struct request_queue *q, int force)
{
	struct cfq_data *cfqd = q->elevator->elevator_data;
	struct cfq_queue *cfqq;

	if (!cfqd->busy_queues)
		return 0;

	if (unlikely(force))
		return cfq_forced_dispatch(cfqd);

	cfqq = cfq_select_queue(cfqd);
	if (!cfqq)
		return 0;

	/*
	 * Dispatch a request from this cfqq, if it is allowed
	 */
	if (!cfq_dispatch_request(cfqd, cfqq))
		return 0;

	cfqq->slice_dispatch++;
	cfq_clear_cfqq_must_dispatch(cfqq);

	/*
	 * expire an async queue immediately if it has used up its slice. idle
	 * queue always expire after 1 dispatch round.
	 */
	if (cfqd->busy_queues > 1 && ((!cfq_cfqq_sync(cfqq) &&
	    cfqq->slice_dispatch >= cfq_prio_to_maxrq(cfqd, cfqq)) ||
	    cfq_class_idle(cfqq))) {
		cfqq->slice_end = jiffies + 1;
		cfq_slice_expired(cfqd, 0);
	}

	cfq_log_cfqq(cfqd, cfqq, "dispatched a request");
	return 1;
}

/*
 * task holds one reference to the queue, dropped when task exits. each rq
 * in-flight on this queue also holds a reference, dropped when rq is freed.
 *
 * Each cfq queue took a reference on the parent group. Drop it now.
 * queue lock must be held here.
 */
static void cfq_put_queue(struct cfq_queue *cfqq)
{
	struct cfq_data *cfqd = cfqq->cfqd;
	struct cfq_group *cfqg, *orig_cfqg;

	BUG_ON(cfqq->ref <= 0);

	cfqq->ref--;
	if (cfqq->ref)
		return;

	cfq_log_cfqq(cfqd, cfqq, "put_queue");
	BUG_ON(rb_first(&cfqq->sort_list));
	BUG_ON(cfqq->allocated[READ] + cfqq->allocated[WRITE]);
	cfqg = cfqq->cfqg;
	orig_cfqg = cfqq->orig_cfqg;

	if (unlikely(cfqd->active_queue == cfqq)) {
		__cfq_slice_expired(cfqd, cfqq, 0);
		cfq_schedule_dispatch(cfqd);
	}

	BUG_ON(cfq_cfqq_on_rr(cfqq));
	kmem_cache_free(cfq_pool, cfqq);
	cfq_put_cfqg(cfqg);
	if (orig_cfqg)
		cfq_put_cfqg(orig_cfqg);
}

/*
 * Must always be called with the rcu_read_lock() held
 */
static void
__call_for_each_cic(struct io_context *ioc,
		    void (*func)(struct io_context *, struct cfq_io_context *))
{
	struct cfq_io_context *cic;
	struct hlist_node *n;

	hlist_for_each_entry_rcu(cic, n, &ioc->cic_list, cic_list)
		func(ioc, cic);
}

/*
 * Call func for each cic attached to this ioc.
 */
static void
call_for_each_cic(struct io_context *ioc,
		  void (*func)(struct io_context *, struct cfq_io_context *))
{
	rcu_read_lock();
	__call_for_each_cic(ioc, func);
	rcu_read_unlock();
}

static void cfq_cic_free_rcu(struct rcu_head *head)
{
	struct cfq_io_context *cic;

	cic = container_of(head, struct cfq_io_context, rcu_head);

	kmem_cache_free(cfq_ioc_pool, cic);
	elv_ioc_count_dec(cfq_ioc_count);

	if (ioc_gone) {
		/*
		 * CFQ scheduler is exiting, grab exit lock and check
		 * the pending io context count. If it hits zero,
		 * complete ioc_gone and set it back to NULL
		 */
		spin_lock(&ioc_gone_lock);
		if (ioc_gone && !elv_ioc_count_read(cfq_ioc_count)) {
			complete(ioc_gone);
			ioc_gone = NULL;
		}
		spin_unlock(&ioc_gone_lock);
	}
}

static void cfq_cic_free(struct cfq_io_context *cic)
{
	call_rcu(&cic->rcu_head, cfq_cic_free_rcu);
}

static void cic_free_func(struct io_context *ioc, struct cfq_io_context *cic)
{
	unsigned long flags;
	unsigned long dead_key = (unsigned long) cic->key;

	BUG_ON(!(dead_key & CIC_DEAD_KEY));

	spin_lock_irqsave(&ioc->lock, flags);
	radix_tree_delete(&ioc->radix_root, dead_key >> CIC_DEAD_INDEX_SHIFT);
	hlist_del_rcu(&cic->cic_list);
	spin_unlock_irqrestore(&ioc->lock, flags);

	cfq_cic_free(cic);
}

/*
 * Must be called with rcu_read_lock() held or preemption otherwise disabled.
 * Only two callers of this - ->dtor() which is called with the rcu_read_lock(),
 * and ->trim() which is called with the task lock held
 */
static void cfq_free_io_context(struct io_context *ioc)
{
	/*
	 * ioc->refcount is zero here, or we are called from elv_unregister(),
	 * so no more cic's are allowed to be linked into this ioc.  So it
	 * should be ok to iterate over the known list, we will see all cic's
	 * since no new ones are added.
	 */
	__call_for_each_cic(ioc, cic_free_func);
}

static void cfq_put_cooperator(struct cfq_queue *cfqq)
{
	struct cfq_queue *__cfqq, *next;

	/*
	 * If this queue was scheduled to merge with another queue, be
	 * sure to drop the reference taken on that queue (and others in
	 * the merge chain).  See cfq_setup_merge and cfq_merge_cfqqs.
	 */
	__cfqq = cfqq->new_cfqq;
	while (__cfqq) {
		if (__cfqq == cfqq) {
			WARN(1, "cfqq->new_cfqq loop detected\n");
			break;
		}
		next = __cfqq->new_cfqq;
		cfq_put_queue(__cfqq);
		__cfqq = next;
	}
}

static void cfq_exit_cfqq(struct cfq_data *cfqd, struct cfq_queue *cfqq)
{
	if (unlikely(cfqq == cfqd->active_queue)) {
		__cfq_slice_expired(cfqd, cfqq, 0);
		cfq_schedule_dispatch(cfqd);
	}

	cfq_put_cooperator(cfqq);

	cfq_put_queue(cfqq);
}

static void __cfq_exit_single_io_context(struct cfq_data *cfqd,
					 struct cfq_io_context *cic)
{
	struct io_context *ioc = cic->ioc;

	list_del_init(&cic->queue_list);

	/*
	 * Make sure dead mark is seen for dead queues
	 */
	smp_wmb();
	cic->key = cfqd_dead_key(cfqd);

	if (ioc->ioc_data == cic)
		rcu_assign_pointer(ioc->ioc_data, NULL);

	if (cic->cfqq[BLK_RW_ASYNC]) {
		cfq_exit_cfqq(cfqd, cic->cfqq[BLK_RW_ASYNC]);
		cic->cfqq[BLK_RW_ASYNC] = NULL;
	}

	if (cic->cfqq[BLK_RW_SYNC]) {
		cfq_exit_cfqq(cfqd, cic->cfqq[BLK_RW_SYNC]);
		cic->cfqq[BLK_RW_SYNC] = NULL;
	}
}

static void cfq_exit_single_io_context(struct io_context *ioc,
				       struct cfq_io_context *cic)
{
	struct cfq_data *cfqd = cic_to_cfqd(cic);

	if (cfqd) {
		struct request_queue *q = cfqd->queue;
		unsigned long flags;

		spin_lock_irqsave(q->queue_lock, flags);

		/*
		 * Ensure we get a fresh copy of the ->key to prevent
		 * race between exiting task and queue
		 */
		smp_read_barrier_depends();
		if (cic->key == cfqd)
			__cfq_exit_single_io_context(cfqd, cic);

		spin_unlock_irqrestore(q->queue_lock, flags);
	}
}

/*
 * The process that ioc belongs to has exited, we need to clean up
 * and put the internal structures we have that belongs to that process.
 */
static void cfq_exit_io_context(struct io_context *ioc)
{
	call_for_each_cic(ioc, cfq_exit_single_io_context);
}

static struct cfq_io_context *
cfq_alloc_io_context(struct cfq_data *cfqd, gfp_t gfp_mask)
{
	struct cfq_io_context *cic;

	cic = kmem_cache_alloc_node(cfq_ioc_pool, gfp_mask | __GFP_ZERO,
							cfqd->queue->node);
	if (cic) {
		cic->last_end_request = jiffies;
		INIT_LIST_HEAD(&cic->queue_list);
		INIT_HLIST_NODE(&cic->cic_list);
		cic->dtor = cfq_free_io_context;
		cic->exit = cfq_exit_io_context;
		elv_ioc_count_inc(cfq_ioc_count);
	}

	return cic;
}

static void cfq_init_prio_data(struct cfq_queue *cfqq, struct io_context *ioc)
{
	struct task_struct *tsk = current;
	int ioprio_class;

	if (!cfq_cfqq_prio_changed(cfqq))
		return;

	ioprio_class = IOPRIO_PRIO_CLASS(ioc->ioprio);
	switch (ioprio_class) {
	default:
		printk(KERN_ERR "cfq: bad prio %x\n", ioprio_class);
	case IOPRIO_CLASS_NONE:
		/*
		 * no prio set, inherit CPU scheduling settings
		 */
		cfqq->ioprio = task_nice_ioprio(tsk);
		cfqq->ioprio_class = task_nice_ioclass(tsk);
		break;
	case IOPRIO_CLASS_RT:
		cfqq->ioprio = task_ioprio(ioc);
		cfqq->ioprio_class = IOPRIO_CLASS_RT;
		break;
	case IOPRIO_CLASS_BE:
		cfqq->ioprio = task_ioprio(ioc);
		cfqq->ioprio_class = IOPRIO_CLASS_BE;
		break;
	case IOPRIO_CLASS_IDLE:
		cfqq->ioprio_class = IOPRIO_CLASS_IDLE;
		cfqq->ioprio = 7;
		cfq_clear_cfqq_idle_window(cfqq);
		break;
	}

	/*
	 * keep track of original prio settings in case we have to temporarily
	 * elevate the priority of this queue
	 */
	cfqq->org_ioprio = cfqq->ioprio;
	cfqq->org_ioprio_class = cfqq->ioprio_class;
	cfq_clear_cfqq_prio_changed(cfqq);
}

static void changed_ioprio(struct io_context *ioc, struct cfq_io_context *cic)
{
	struct cfq_data *cfqd = cic_to_cfqd(cic);
	struct cfq_queue *cfqq;
	unsigned long flags;

	if (unlikely(!cfqd))
		return;

	spin_lock_irqsave(cfqd->queue->queue_lock, flags);

	cfqq = cic->cfqq[BLK_RW_ASYNC];
	if (cfqq) {
		struct cfq_queue *new_cfqq;
		new_cfqq = cfq_get_queue(cfqd, BLK_RW_ASYNC, cic->ioc,
						GFP_ATOMIC);
		if (new_cfqq) {
			cic->cfqq[BLK_RW_ASYNC] = new_cfqq;
			cfq_put_queue(cfqq);
		}
	}

	cfqq = cic->cfqq[BLK_RW_SYNC];
	if (cfqq)
		cfq_mark_cfqq_prio_changed(cfqq);

	spin_unlock_irqrestore(cfqd->queue->queue_lock, flags);
}

static void cfq_ioc_set_ioprio(struct io_context *ioc)
{
	call_for_each_cic(ioc, changed_ioprio);
	ioc->ioprio_changed = 0;
}

static void cfq_init_cfqq(struct cfq_data *cfqd, struct cfq_queue *cfqq,
			  pid_t pid, bool is_sync)
{
	RB_CLEAR_NODE(&cfqq->rb_node);
	RB_CLEAR_NODE(&cfqq->p_node);
	INIT_LIST_HEAD(&cfqq->fifo);

	cfqq->ref = 0;
	cfqq->cfqd = cfqd;

	cfq_mark_cfqq_prio_changed(cfqq);

	if (is_sync) {
		if (!cfq_class_idle(cfqq))
			cfq_mark_cfqq_idle_window(cfqq);
		cfq_mark_cfqq_sync(cfqq);
	}
	cfqq->pid = pid;
}

#ifdef CONFIG_CFQ_GROUP_IOSCHED
static void changed_cgroup(struct io_context *ioc, struct cfq_io_context *cic)
{
	struct cfq_queue *sync_cfqq = cic_to_cfqq(cic, 1);
	struct cfq_data *cfqd = cic_to_cfqd(cic);
	unsigned long flags;
	struct request_queue *q;

	if (unlikely(!cfqd))
		return;

	q = cfqd->queue;

	spin_lock_irqsave(q->queue_lock, flags);

	if (sync_cfqq) {
		/*
		 * Drop reference to sync queue. A new sync queue will be
		 * assigned in new group upon arrival of a fresh request.
		 */
		cfq_log_cfqq(cfqd, sync_cfqq, "changed cgroup");
		cic_set_cfqq(cic, NULL, 1);
		cfq_put_queue(sync_cfqq);
	}

	spin_unlock_irqrestore(q->queue_lock, flags);
}

static void cfq_ioc_set_cgroup(struct io_context *ioc)
{
	call_for_each_cic(ioc, changed_cgroup);
	ioc->cgroup_changed = 0;
}
#endif  /* CONFIG_CFQ_GROUP_IOSCHED */

static struct cfq_queue *
cfq_find_alloc_queue(struct cfq_data *cfqd, bool is_sync,
		     struct io_context *ioc, gfp_t gfp_mask)
{
	struct cfq_queue *cfqq, *new_cfqq = NULL;
	struct cfq_io_context *cic;
	struct cfq_group *cfqg;

retry:
	cfqg = cfq_get_cfqg(cfqd, 1);
	cic = cfq_cic_lookup(cfqd, ioc);
	/* cic always exists here */
	cfqq = cic_to_cfqq(cic, is_sync);

	/*
	 * Always try a new alloc if we fell back to the OOM cfqq
	 * originally, since it should just be a temporary situation.
	 */
	if (!cfqq || cfqq == &cfqd->oom_cfqq) {
		cfqq = NULL;
		if (new_cfqq) {
			cfqq = new_cfqq;
			new_cfqq = NULL;
		} else if (gfp_mask & __GFP_WAIT) {
			spin_unlock_irq(cfqd->queue->queue_lock);
			new_cfqq = kmem_cache_alloc_node(cfq_pool,
					gfp_mask | __GFP_ZERO,
					cfqd->queue->node);
			spin_lock_irq(cfqd->queue->queue_lock);
			if (new_cfqq)
				goto retry;
		} else {
			cfqq = kmem_cache_alloc_node(cfq_pool,
					gfp_mask | __GFP_ZERO,
					cfqd->queue->node);
		}

		if (cfqq) {
			cfq_init_cfqq(cfqd, cfqq, current->pid, is_sync);
			cfq_init_prio_data(cfqq, ioc);
			cfq_link_cfqq_cfqg(cfqq, cfqg);
			cfq_log_cfqq(cfqd, cfqq, "alloced");
		} else
			cfqq = &cfqd->oom_cfqq;
	}

	if (new_cfqq)
		kmem_cache_free(cfq_pool, new_cfqq);

	return cfqq;
}

static struct cfq_queue **
cfq_async_queue_prio(struct cfq_data *cfqd, int ioprio_class, int ioprio)
{
	switch (ioprio_class) {
	case IOPRIO_CLASS_RT:
		return &cfqd->async_cfqq[0][ioprio];
	case IOPRIO_CLASS_BE:
		return &cfqd->async_cfqq[1][ioprio];
	case IOPRIO_CLASS_IDLE:
		return &cfqd->async_idle_cfqq;
	default:
		BUG();
	}
}

static struct cfq_queue *
cfq_get_queue(struct cfq_data *cfqd, bool is_sync, struct io_context *ioc,
	      gfp_t gfp_mask)
{
	const int ioprio = task_ioprio(ioc);
	const int ioprio_class = task_ioprio_class(ioc);
	struct cfq_queue **async_cfqq = NULL;
	struct cfq_queue *cfqq = NULL;

	if (!is_sync) {
		async_cfqq = cfq_async_queue_prio(cfqd, ioprio_class, ioprio);
		cfqq = *async_cfqq;
	}

	if (!cfqq)
		cfqq = cfq_find_alloc_queue(cfqd, is_sync, ioc, gfp_mask);

	/*
	 * pin the queue now that it's allocated, scheduler exit will prune it
	 */
	if (!is_sync && !(*async_cfqq)) {
		cfqq->ref++;
		*async_cfqq = cfqq;
	}

	cfqq->ref++;
	return cfqq;
}

/*
 * We drop cfq io contexts lazily, so we may find a dead one.
 */
static void
cfq_drop_dead_cic(struct cfq_data *cfqd, struct io_context *ioc,
		  struct cfq_io_context *cic)
{
	unsigned long flags;

	WARN_ON(!list_empty(&cic->queue_list));
	BUG_ON(cic->key != cfqd_dead_key(cfqd));

	spin_lock_irqsave(&ioc->lock, flags);

	BUG_ON(ioc->ioc_data == cic);

	radix_tree_delete(&ioc->radix_root, cfqd->cic_index);
	hlist_del_rcu(&cic->cic_list);
	spin_unlock_irqrestore(&ioc->lock, flags);

	cfq_cic_free(cic);
}

static struct cfq_io_context *
cfq_cic_lookup(struct cfq_data *cfqd, struct io_context *ioc)
{
	struct cfq_io_context *cic;
	unsigned long flags;

	if (unlikely(!ioc))
		return NULL;

	rcu_read_lock();

	/*
	 * we maintain a last-hit cache, to avoid browsing over the tree
	 */
	cic = rcu_dereference(ioc->ioc_data);
	if (cic && cic->key == cfqd) {
		rcu_read_unlock();
		return cic;
	}

	do {
		cic = radix_tree_lookup(&ioc->radix_root, cfqd->cic_index);
		rcu_read_unlock();
		if (!cic)
			break;
		if (unlikely(cic->key != cfqd)) {
			cfq_drop_dead_cic(cfqd, ioc, cic);
			rcu_read_lock();
			continue;
		}

		spin_lock_irqsave(&ioc->lock, flags);
		rcu_assign_pointer(ioc->ioc_data, cic);
		spin_unlock_irqrestore(&ioc->lock, flags);
		break;
	} while (1);

	return cic;
}

/*
 * Add cic into ioc, using cfqd as the search key. This enables us to lookup
 * the process specific cfq io context when entered from the block layer.
 * Also adds the cic to a per-cfqd list, used when this queue is removed.
 */
static int cfq_cic_link(struct cfq_data *cfqd, struct io_context *ioc,
			struct cfq_io_context *cic, gfp_t gfp_mask)
{
	unsigned long flags;
	int ret;

	ret = radix_tree_preload(gfp_mask);
	if (!ret) {
		cic->ioc = ioc;
		cic->key = cfqd;

		spin_lock_irqsave(&ioc->lock, flags);
		ret = radix_tree_insert(&ioc->radix_root,
						cfqd->cic_index, cic);
		if (!ret)
			hlist_add_head_rcu(&cic->cic_list, &ioc->cic_list);
		spin_unlock_irqrestore(&ioc->lock, flags);

		radix_tree_preload_end();

		if (!ret) {
			spin_lock_irqsave(cfqd->queue->queue_lock, flags);
			list_add(&cic->queue_list, &cfqd->cic_list);
			spin_unlock_irqrestore(cfqd->queue->queue_lock, flags);
		}
	}

	if (ret)
		printk(KERN_ERR "cfq: cic link failed!\n");

	return ret;
}

/*
 * Setup general io context and cfq io context. There can be several cfq
 * io contexts per general io context, if this process is doing io to more
 * than one device managed by cfq.
 */
static struct cfq_io_context *
cfq_get_io_context(struct cfq_data *cfqd, gfp_t gfp_mask)
{
	struct io_context *ioc = NULL;
	struct cfq_io_context *cic;

	might_sleep_if(gfp_mask & __GFP_WAIT);

	ioc = get_io_context(gfp_mask, cfqd->queue->node);
	if (!ioc)
		return NULL;

	cic = cfq_cic_lookup(cfqd, ioc);
	if (cic)
		goto out;

	cic = cfq_alloc_io_context(cfqd, gfp_mask);
	if (cic == NULL)
		goto err;

	if (cfq_cic_link(cfqd, ioc, cic, gfp_mask))
		goto err_free;

out:
	smp_read_barrier_depends();
	if (unlikely(ioc->ioprio_changed))
		cfq_ioc_set_ioprio(ioc);

#ifdef CONFIG_CFQ_GROUP_IOSCHED
	if (unlikely(ioc->cgroup_changed))
		cfq_ioc_set_cgroup(ioc);
#endif
	return cic;
err_free:
	cfq_cic_free(cic);
err:
	put_io_context(ioc);
	return NULL;
}

static void
cfq_update_io_thinktime(struct cfq_data *cfqd, struct cfq_io_context *cic)
{
	unsigned long elapsed = jiffies - cic->last_end_request;
	unsigned long ttime = min(elapsed, 2UL * cfqd->cfq_slice_idle);

	cic->ttime_samples = (7*cic->ttime_samples + 256) / 8;
	cic->ttime_total = (7*cic->ttime_total + 256*ttime) / 8;
	cic->ttime_mean = (cic->ttime_total + 128) / cic->ttime_samples;
}

static void
cfq_update_io_seektime(struct cfq_data *cfqd, struct cfq_queue *cfqq,
		       struct request *rq)
{
	sector_t sdist = 0;
	sector_t n_sec = blk_rq_sectors(rq);
	if (cfqq->last_request_pos) {
		if (cfqq->last_request_pos < blk_rq_pos(rq))
			sdist = blk_rq_pos(rq) - cfqq->last_request_pos;
		else
			sdist = cfqq->last_request_pos - blk_rq_pos(rq);
	}

	cfqq->seek_history <<= 1;
	if (blk_queue_nonrot(cfqd->queue))
		cfqq->seek_history |= (n_sec < CFQQ_SECT_THR_NONROT);
	else
		cfqq->seek_history |= (sdist > CFQQ_SEEK_THR);
}

/*
 * Disable idle window if the process thinks too long or seeks so much that
 * it doesn't matter
 */
static void
cfq_update_idle_window(struct cfq_data *cfqd, struct cfq_queue *cfqq,
		       struct cfq_io_context *cic)
{
	int old_idle, enable_idle;

	/*
	 * Don't idle for async or idle io prio class
	 */
	if (!cfq_cfqq_sync(cfqq) || cfq_class_idle(cfqq))
		return;

	enable_idle = old_idle = cfq_cfqq_idle_window(cfqq);

	if (cfqq->queued[0] + cfqq->queued[1] >= 4)
		cfq_mark_cfqq_deep(cfqq);

	if (cfqq->next_rq && (cfqq->next_rq->cmd_flags & REQ_NOIDLE))
		enable_idle = 0;
	else if (!atomic_read(&cic->ioc->nr_tasks) || !cfqd->cfq_slice_idle ||
	    (!cfq_cfqq_deep(cfqq) && CFQQ_SEEKY(cfqq)))
		enable_idle = 0;
	else if (sample_valid(cic->ttime_samples)) {
		if (cic->ttime_mean > cfqd->cfq_slice_idle)
			enable_idle = 0;
		else
			enable_idle = 1;
	}

	if (old_idle != enable_idle) {
		cfq_log_cfqq(cfqd, cfqq, "idle=%d", enable_idle);
		if (enable_idle)
			cfq_mark_cfqq_idle_window(cfqq);
		else
			cfq_clear_cfqq_idle_window(cfqq);
	}
}

/*
 * Check if new_cfqq should preempt the currently active queue. Return 0 for
 * no or if we aren't sure, a 1 will cause a preempt.
 */
static bool
cfq_should_preempt(struct cfq_data *cfqd, struct cfq_queue *new_cfqq,
		   struct request *rq)
{
	struct cfq_queue *cfqq;

	cfqq = cfqd->active_queue;
	if (!cfqq)
		return false;

	if (cfq_class_idle(new_cfqq))
		return false;

	if (cfq_class_idle(cfqq))
		return true;

	/*
	 * Don't allow a non-RT request to preempt an ongoing RT cfqq timeslice.
	 */
	if (cfq_class_rt(cfqq) && !cfq_class_rt(new_cfqq))
		return false;

	/*
	 * if the new request is sync, but the currently running queue is
	 * not, let the sync request have priority.
	 */
	if (rq_is_sync(rq) && !cfq_cfqq_sync(cfqq))
		return true;

	if (new_cfqq->cfqg != cfqq->cfqg)
		return false;

	if (cfq_slice_used(cfqq))
		return true;

	/* Allow preemption only if we are idling on sync-noidle tree */
	if (cfqd->serving_type == SYNC_NOIDLE_WORKLOAD &&
	    cfqq_type(new_cfqq) == SYNC_NOIDLE_WORKLOAD &&
	    new_cfqq->service_tree->count == 2 &&
	    RB_EMPTY_ROOT(&cfqq->sort_list))
		return true;

	/*
	 * So both queues are sync. Let the new request get disk time if
	 * it's a metadata request and the current queue is doing regular IO.
	 */
	if ((rq->cmd_flags & REQ_META) && !cfqq->meta_pending)
		return true;

	/*
	 * Allow an RT request to pre-empt an ongoing non-RT cfqq timeslice.
	 */
	if (cfq_class_rt(new_cfqq) && !cfq_class_rt(cfqq))
		return true;

	/* An idle queue should not be idle now for some reason */
	if (RB_EMPTY_ROOT(&cfqq->sort_list) && !cfq_should_idle(cfqd, cfqq))
		return true;

	if (!cfqd->active_cic || !cfq_cfqq_wait_request(cfqq))
		return false;

	/*
	 * if this request is as-good as one we would expect from the
	 * current cfqq, let it preempt
	 */
	if (cfq_rq_close(cfqd, cfqq, rq))
		return true;

	return false;
}

/*
 * cfqq preempts the active queue. if we allowed preempt with no slice left,
 * let it have half of its nominal slice.
 */
static void cfq_preempt_queue(struct cfq_data *cfqd, struct cfq_queue *cfqq)
{
	struct cfq_queue *old_cfqq = cfqd->active_queue;

	cfq_log_cfqq(cfqd, cfqq, "preempt");
	cfq_slice_expired(cfqd, 1);

	/*
	 * workload type is changed, don't save slice, otherwise preempt
	 * doesn't happen
	 */
	if (cfqq_type(old_cfqq) != cfqq_type(cfqq))
		cfqq->cfqg->saved_workload_slice = 0;

	/*
	 * Put the new queue at the front of the of the current list,
	 * so we know that it will be selected next.
	 */
	BUG_ON(!cfq_cfqq_on_rr(cfqq));

	cfq_service_tree_add(cfqd, cfqq, 1);

	cfqq->slice_end = 0;
	cfq_mark_cfqq_slice_new(cfqq);
}

/*
 * Called when a new fs request (rq) is added (to cfqq). Check if there's
 * something we should do about it
 */
static void
cfq_rq_enqueued(struct cfq_data *cfqd, struct cfq_queue *cfqq,
		struct request *rq)
{
	struct cfq_io_context *cic = RQ_CIC(rq);

	cfqd->rq_queued++;
	if (rq->cmd_flags & REQ_META)
		cfqq->meta_pending++;

	cfq_update_io_thinktime(cfqd, cic);
	cfq_update_io_seektime(cfqd, cfqq, rq);
	cfq_update_idle_window(cfqd, cfqq, cic);

	cfqq->last_request_pos = blk_rq_pos(rq) + blk_rq_sectors(rq);

	if (cfqq == cfqd->active_queue) {
		/*
		 * Remember that we saw a request from this process, but
		 * don't start queuing just yet. Otherwise we risk seeing lots
		 * of tiny requests, because we disrupt the normal plugging
		 * and merging. If the request is already larger than a single
		 * page, let it rip immediately. For that case we assume that
		 * merging is already done. Ditto for a busy system that
		 * has other work pending, don't risk delaying until the
		 * idle timer unplug to continue working.
		 */
		if (cfq_cfqq_wait_request(cfqq)) {
			if (blk_rq_bytes(rq) > PAGE_CACHE_SIZE ||
			    cfqd->busy_queues > 1) {
				cfq_del_timer(cfqd, cfqq);
				cfq_clear_cfqq_wait_request(cfqq);
				__blk_run_queue(cfqd->queue);
			} else {
				cfq_blkiocg_update_idle_time_stats(
						&cfqq->cfqg->blkg);
				cfq_mark_cfqq_must_dispatch(cfqq);
			}
		}
	} else if (cfq_should_preempt(cfqd, cfqq, rq)) {
		/*
		 * not the active queue - expire current slice if it is
		 * idle and has expired it's mean thinktime or this new queue
		 * has some old slice time left and is of higher priority or
		 * this new queue is RT and the current one is BE
		 */
		cfq_preempt_queue(cfqd, cfqq);
		__blk_run_queue(cfqd->queue);
	}
}

static void cfq_insert_request(struct request_queue *q, struct request *rq)
{
	struct cfq_data *cfqd = q->elevator->elevator_data;
	struct cfq_queue *cfqq = RQ_CFQQ(rq);

	cfq_log_cfqq(cfqd, cfqq, "insert_request");
	cfq_init_prio_data(cfqq, RQ_CIC(rq)->ioc);

	rq_set_fifo_time(rq, jiffies + cfqd->cfq_fifo_expire[rq_is_sync(rq)]);
	list_add_tail(&rq->queuelist, &cfqq->fifo);
	cfq_add_rq_rb(rq);
	cfq_blkiocg_update_io_add_stats(&(RQ_CFQG(rq))->blkg,
			&cfqd->serving_group->blkg, rq_data_dir(rq),
			rq_is_sync(rq));
	cfq_rq_enqueued(cfqd, cfqq, rq);
}

/*
 * Update hw_tag based on peak queue depth over 50 samples under
 * sufficient load.
 */
static void cfq_update_hw_tag(struct cfq_data *cfqd)
{
	struct cfq_queue *cfqq = cfqd->active_queue;

	if (cfqd->rq_in_driver > cfqd->hw_tag_est_depth)
		cfqd->hw_tag_est_depth = cfqd->rq_in_driver;

	if (cfqd->hw_tag == 1)
		return;

	if (cfqd->rq_queued <= CFQ_HW_QUEUE_MIN &&
	    cfqd->rq_in_driver <= CFQ_HW_QUEUE_MIN)
		return;

	/*
	 * If active queue hasn't enough requests and can idle, cfq might not
	 * dispatch sufficient requests to hardware. Don't zero hw_tag in this
	 * case
	 */
	if (cfqq && cfq_cfqq_idle_window(cfqq) &&
	    cfqq->dispatched + cfqq->queued[0] + cfqq->queued[1] <
	    CFQ_HW_QUEUE_MIN && cfqd->rq_in_driver < CFQ_HW_QUEUE_MIN)
		return;

	if (cfqd->hw_tag_samples++ < 50)
		return;

	if (cfqd->hw_tag_est_depth >= CFQ_HW_QUEUE_MIN)
		cfqd->hw_tag = 1;
	else
		cfqd->hw_tag = 0;
}

static bool cfq_should_wait_busy(struct cfq_data *cfqd, struct cfq_queue *cfqq)
{
	struct cfq_io_context *cic = cfqd->active_cic;

	/* If there are other queues in the group, don't wait */
	if (cfqq->cfqg->nr_cfqq > 1)
		return false;

	if (cfq_slice_used(cfqq))
		return true;

	/* if slice left is less than think time, wait busy */
	if (cic && sample_valid(cic->ttime_samples)
	    && (cfqq->slice_end - jiffies < cic->ttime_mean))
		return true;

	/*
	 * If think times is less than a jiffy than ttime_mean=0 and above
	 * will not be true. It might happen that slice has not expired yet
	 * but will expire soon (4-5 ns) during select_queue(). To cover the
	 * case where think time is less than a jiffy, mark the queue wait
	 * busy if only 1 jiffy is left in the slice.
	 */
	if (cfqq->slice_end - jiffies == 1)
		return true;

	return false;
}

static void cfq_completed_request(struct request_queue *q, struct request *rq)
{
	struct cfq_queue *cfqq = RQ_CFQQ(rq);
	struct cfq_data *cfqd = cfqq->cfqd;
	const int sync = rq_is_sync(rq);
	unsigned long now;

	now = jiffies;
	cfq_log_cfqq(cfqd, cfqq, "complete rqnoidle %d",
		     !!(rq->cmd_flags & REQ_NOIDLE));

	cfq_update_hw_tag(cfqd);

	WARN_ON(!cfqd->rq_in_driver);
	WARN_ON(!cfqq->dispatched);
	cfqd->rq_in_driver--;
	cfqq->dispatched--;
	(RQ_CFQG(rq))->dispatched--;
	cfq_blkiocg_update_completion_stats(&cfqq->cfqg->blkg,
			rq_start_time_ns(rq), rq_io_start_time_ns(rq),
			rq_data_dir(rq), rq_is_sync(rq));

	cfqd->rq_in_flight[cfq_cfqq_sync(cfqq)]--;

	if (sync) {
		RQ_CIC(rq)->last_end_request = now;
		if (!time_after(rq->start_time + cfqd->cfq_fifo_expire[1], now))
			cfqd->last_delayed_sync = now;
	}

	/*
	 * If this is the active queue, check if it needs to be expired,
	 * or if we want to idle in case it has no pending requests.
	 */
	if (cfqd->active_queue == cfqq) {
		const bool cfqq_empty = RB_EMPTY_ROOT(&cfqq->sort_list);

		if (cfq_cfqq_slice_new(cfqq)) {
			cfq_set_prio_slice(cfqd, cfqq);
			cfq_clear_cfqq_slice_new(cfqq);
		}

		/*
		 * Should we wait for next request to come in before we expire
		 * the queue.
		 */
		if (cfq_should_wait_busy(cfqd, cfqq)) {
			unsigned long extend_sl = cfqd->cfq_slice_idle;
			if (!cfqd->cfq_slice_idle)
				extend_sl = cfqd->cfq_group_idle;
			cfqq->slice_end = jiffies + extend_sl;
			cfq_mark_cfqq_wait_busy(cfqq);
			cfq_log_cfqq(cfqd, cfqq, "will busy wait");
		}

		/*
		 * Idling is not enabled on:
		 * - expired queues
		 * - idle-priority queues
		 * - async queues
		 * - queues with still some requests queued
		 * - when there is a close cooperator
		 */
		if (cfq_slice_used(cfqq) || cfq_class_idle(cfqq))
			cfq_slice_expired(cfqd, 1);
		else if (sync && cfqq_empty &&
			 !cfq_close_cooperator(cfqd, cfqq)) {
			cfq_arm_slice_timer(cfqd);
		}
	}

	if (!cfqd->rq_in_driver)
		cfq_schedule_dispatch(cfqd);
}

/*
 * we temporarily boost lower priority queues if they are holding fs exclusive
 * resources. they are boosted to normal prio (CLASS_BE/4)
 */
static void cfq_prio_boost(struct cfq_queue *cfqq)
{
	if (has_fs_excl()) {
		/*
		 * boost idle prio on transactions that would lock out other
		 * users of the filesystem
		 */
		if (cfq_class_idle(cfqq))
			cfqq->ioprio_class = IOPRIO_CLASS_BE;
		if (cfqq->ioprio > IOPRIO_NORM)
			cfqq->ioprio = IOPRIO_NORM;
	} else {
		/*
		 * unboost the queue (if needed)
		 */
		cfqq->ioprio_class = cfqq->org_ioprio_class;
		cfqq->ioprio = cfqq->org_ioprio;
	}
}

static inline int __cfq_may_queue(struct cfq_queue *cfqq)
{
	if (cfq_cfqq_wait_request(cfqq) && !cfq_cfqq_must_alloc_slice(cfqq)) {
		cfq_mark_cfqq_must_alloc_slice(cfqq);
		return ELV_MQUEUE_MUST;
	}

	return ELV_MQUEUE_MAY;
}

static int cfq_may_queue(struct request_queue *q, int rw)
{
	struct cfq_data *cfqd = q->elevator->elevator_data;
	struct task_struct *tsk = current;
	struct cfq_io_context *cic;
	struct cfq_queue *cfqq;

	/*
	 * don't force setup of a queue from here, as a call to may_queue
	 * does not necessarily imply that a request actually will be queued.
	 * so just lookup a possibly existing queue, or return 'may queue'
	 * if that fails
	 */
	cic = cfq_cic_lookup(cfqd, tsk->io_context);
	if (!cic)
		return ELV_MQUEUE_MAY;

	cfqq = cic_to_cfqq(cic, rw_is_sync(rw));
	if (cfqq) {
		cfq_init_prio_data(cfqq, cic->ioc);
		cfq_prio_boost(cfqq);

		return __cfq_may_queue(cfqq);
	}

	return ELV_MQUEUE_MAY;
}

/*
 * queue lock held here
 */
static void cfq_put_request(struct request *rq)
{
	struct cfq_queue *cfqq = RQ_CFQQ(rq);

	if (cfqq) {
		const int rw = rq_data_dir(rq);

		BUG_ON(!cfqq->allocated[rw]);
		cfqq->allocated[rw]--;

		put_io_context(RQ_CIC(rq)->ioc);

		rq->elevator_private = NULL;
		rq->elevator_private2 = NULL;

		/* Put down rq reference on cfqg */
		cfq_put_cfqg(RQ_CFQG(rq));
		rq->elevator_private3 = NULL;

		cfq_put_queue(cfqq);
	}
}

static struct cfq_queue *
cfq_merge_cfqqs(struct cfq_data *cfqd, struct cfq_io_context *cic,
		struct cfq_queue *cfqq)
{
	cfq_log_cfqq(cfqd, cfqq, "merging with queue %p", cfqq->new_cfqq);
	cic_set_cfqq(cic, cfqq->new_cfqq, 1);
	cfq_mark_cfqq_coop(cfqq->new_cfqq);
	cfq_put_queue(cfqq);
	return cic_to_cfqq(cic, 1);
}

/*
 * Returns NULL if a new cfqq should be allocated, or the old cfqq if this
 * was the last process referring to said cfqq.
 */
static struct cfq_queue *
split_cfqq(struct cfq_io_context *cic, struct cfq_queue *cfqq)
{
	if (cfqq_process_refs(cfqq) == 1) {
		cfqq->pid = current->pid;
		cfq_clear_cfqq_coop(cfqq);
		cfq_clear_cfqq_split_coop(cfqq);
		return cfqq;
	}

	cic_set_cfqq(cic, NULL, 1);

	cfq_put_cooperator(cfqq);

	cfq_put_queue(cfqq);
	return NULL;
}
/*
 * Allocate cfq data structures associated with this request.
 */
static int
cfq_set_request(struct request_queue *q, struct request *rq, gfp_t gfp_mask)
{
	struct cfq_data *cfqd = q->elevator->elevator_data;
	struct cfq_io_context *cic;
	const int rw = rq_data_dir(rq);
	const bool is_sync = rq_is_sync(rq);
	struct cfq_queue *cfqq;
	unsigned long flags;

	might_sleep_if(gfp_mask & __GFP_WAIT);

	cic = cfq_get_io_context(cfqd, gfp_mask);

	spin_lock_irqsave(q->queue_lock, flags);

	if (!cic)
		goto queue_fail;

new_queue:
	cfqq = cic_to_cfqq(cic, is_sync);
	if (!cfqq || cfqq == &cfqd->oom_cfqq) {
		cfqq = cfq_get_queue(cfqd, is_sync, cic->ioc, gfp_mask);
		cic_set_cfqq(cic, cfqq, is_sync);
	} else {
		/*
		 * If the queue was seeky for too long, break it apart.
		 */
		if (cfq_cfqq_coop(cfqq) && cfq_cfqq_split_coop(cfqq)) {
			cfq_log_cfqq(cfqd, cfqq, "breaking apart cfqq");
			cfqq = split_cfqq(cic, cfqq);
			if (!cfqq)
				goto new_queue;
		}

		/*
		 * Check to see if this queue is scheduled to merge with
		 * another, closely cooperating queue.  The merging of
		 * queues happens here as it must be done in process context.
		 * The reference on new_cfqq was taken in merge_cfqqs.
		 */
		if (cfqq->new_cfqq)
			cfqq = cfq_merge_cfqqs(cfqd, cic, cfqq);
	}

	cfqq->allocated[rw]++;
	cfqq->ref++;
	rq->elevator_private = cic;
	rq->elevator_private2 = cfqq;
	rq->elevator_private3 = cfq_ref_get_cfqg(cfqq->cfqg);

	spin_unlock_irqrestore(q->queue_lock, flags);

<<<<<<< HEAD
	rq->elevator_private = cic;
	rq->elevator_private2 = cfqq;
	rq->elevator_private3 = cfq_ref_get_cfqg(cfqq->cfqg);
=======
>>>>>>> 3cbea436
	return 0;

queue_fail:
	if (cic)
		put_io_context(cic->ioc);

	cfq_schedule_dispatch(cfqd);
	spin_unlock_irqrestore(q->queue_lock, flags);
	cfq_log(cfqd, "set_request fail");
	return 1;
}

static void cfq_kick_queue(struct work_struct *work)
{
	struct cfq_data *cfqd =
		container_of(work, struct cfq_data, unplug_work);
	struct request_queue *q = cfqd->queue;

	spin_lock_irq(q->queue_lock);
	__blk_run_queue(cfqd->queue);
	spin_unlock_irq(q->queue_lock);
}

/*
 * Timer running if the active_queue is currently idling inside its time slice
 */
static void cfq_idle_slice_timer(unsigned long data)
{
	struct cfq_data *cfqd = (struct cfq_data *) data;
	struct cfq_queue *cfqq;
	unsigned long flags;
	int timed_out = 1;

	cfq_log(cfqd, "idle timer fired");

	spin_lock_irqsave(cfqd->queue->queue_lock, flags);

	cfqq = cfqd->active_queue;
	if (cfqq) {
		timed_out = 0;

		/*
		 * We saw a request before the queue expired, let it through
		 */
		if (cfq_cfqq_must_dispatch(cfqq))
			goto out_kick;

		/*
		 * expired
		 */
		if (cfq_slice_used(cfqq))
			goto expire;

		/*
		 * only expire and reinvoke request handler, if there are
		 * other queues with pending requests
		 */
		if (!cfqd->busy_queues)
			goto out_cont;

		/*
		 * not expired and it has a request pending, let it dispatch
		 */
		if (!RB_EMPTY_ROOT(&cfqq->sort_list))
			goto out_kick;

		/*
		 * Queue depth flag is reset only when the idle didn't succeed
		 */
		cfq_clear_cfqq_deep(cfqq);
	}
expire:
	cfq_slice_expired(cfqd, timed_out);
out_kick:
	cfq_schedule_dispatch(cfqd);
out_cont:
	spin_unlock_irqrestore(cfqd->queue->queue_lock, flags);
}

static void cfq_shutdown_timer_wq(struct cfq_data *cfqd)
{
	del_timer_sync(&cfqd->idle_slice_timer);
	cancel_work_sync(&cfqd->unplug_work);
}

static void cfq_put_async_queues(struct cfq_data *cfqd)
{
	int i;

	for (i = 0; i < IOPRIO_BE_NR; i++) {
		if (cfqd->async_cfqq[0][i])
			cfq_put_queue(cfqd->async_cfqq[0][i]);
		if (cfqd->async_cfqq[1][i])
			cfq_put_queue(cfqd->async_cfqq[1][i]);
	}

	if (cfqd->async_idle_cfqq)
		cfq_put_queue(cfqd->async_idle_cfqq);
}

static void cfq_cfqd_free(struct rcu_head *head)
{
	kfree(container_of(head, struct cfq_data, rcu));
}

static void cfq_exit_queue(struct elevator_queue *e)
{
	struct cfq_data *cfqd = e->elevator_data;
	struct request_queue *q = cfqd->queue;

	cfq_shutdown_timer_wq(cfqd);

	spin_lock_irq(q->queue_lock);

	if (cfqd->active_queue)
		__cfq_slice_expired(cfqd, cfqd->active_queue, 0);

	while (!list_empty(&cfqd->cic_list)) {
		struct cfq_io_context *cic = list_entry(cfqd->cic_list.next,
							struct cfq_io_context,
							queue_list);

		__cfq_exit_single_io_context(cfqd, cic);
	}

	cfq_put_async_queues(cfqd);
	cfq_release_cfq_groups(cfqd);
	cfq_blkiocg_del_blkio_group(&cfqd->root_group.blkg);

	spin_unlock_irq(q->queue_lock);

	cfq_shutdown_timer_wq(cfqd);

	spin_lock(&cic_index_lock);
	ida_remove(&cic_index_ida, cfqd->cic_index);
	spin_unlock(&cic_index_lock);

	/* Wait for cfqg->blkg->key accessors to exit their grace periods. */
	call_rcu(&cfqd->rcu, cfq_cfqd_free);
}

static int cfq_alloc_cic_index(void)
{
	int index, error;

	do {
		if (!ida_pre_get(&cic_index_ida, GFP_KERNEL))
			return -ENOMEM;

		spin_lock(&cic_index_lock);
		error = ida_get_new(&cic_index_ida, &index);
		spin_unlock(&cic_index_lock);
		if (error && error != -EAGAIN)
			return error;
	} while (error);

	return index;
}

static void *cfq_init_queue(struct request_queue *q)
{
	struct cfq_data *cfqd;
	int i, j;
	struct cfq_group *cfqg;
	struct cfq_rb_root *st;

	i = cfq_alloc_cic_index();
	if (i < 0)
		return NULL;

	cfqd = kmalloc_node(sizeof(*cfqd), GFP_KERNEL | __GFP_ZERO, q->node);
	if (!cfqd)
		return NULL;

<<<<<<< HEAD
=======
	/*
	 * Don't need take queue_lock in the routine, since we are
	 * initializing the ioscheduler, and nobody is using cfqd
	 */
>>>>>>> 3cbea436
	cfqd->cic_index = i;

	/* Init root service tree */
	cfqd->grp_service_tree = CFQ_RB_ROOT;

	/* Init root group */
	cfqg = &cfqd->root_group;
	for_each_cfqg_st(cfqg, i, j, st)
		*st = CFQ_RB_ROOT;
	RB_CLEAR_NODE(&cfqg->rb_node);

	/* Give preference to root group over other groups */
	cfqg->weight = 2*BLKIO_WEIGHT_DEFAULT;

#ifdef CONFIG_CFQ_GROUP_IOSCHED
	/*
	 * Take a reference to root group which we never drop. This is just
	 * to make sure that cfq_put_cfqg() does not try to kfree root group
	 */
<<<<<<< HEAD
	atomic_set(&cfqg->ref, 1);
=======
	cfqg->ref = 1;
>>>>>>> 3cbea436
	rcu_read_lock();
	cfq_blkiocg_add_blkio_group(&blkio_root_cgroup, &cfqg->blkg,
					(void *)cfqd, 0);
	rcu_read_unlock();
#endif
	/*
	 * Not strictly needed (since RB_ROOT just clears the node and we
	 * zeroed cfqd on alloc), but better be safe in case someone decides
	 * to add magic to the rb code
	 */
	for (i = 0; i < CFQ_PRIO_LISTS; i++)
		cfqd->prio_trees[i] = RB_ROOT;

	/*
	 * Our fallback cfqq if cfq_find_alloc_queue() runs into OOM issues.
	 * Grab a permanent reference to it, so that the normal code flow
	 * will not attempt to free it.
	 */
	cfq_init_cfqq(cfqd, &cfqd->oom_cfqq, 1, 0);
	cfqd->oom_cfqq.ref++;
	cfq_link_cfqq_cfqg(&cfqd->oom_cfqq, &cfqd->root_group);

	INIT_LIST_HEAD(&cfqd->cic_list);

	cfqd->queue = q;

	init_timer(&cfqd->idle_slice_timer);
	cfqd->idle_slice_timer.function = cfq_idle_slice_timer;
	cfqd->idle_slice_timer.data = (unsigned long) cfqd;

	INIT_WORK(&cfqd->unplug_work, cfq_kick_queue);

	cfqd->cfq_quantum = cfq_quantum;
	cfqd->cfq_fifo_expire[0] = cfq_fifo_expire[0];
	cfqd->cfq_fifo_expire[1] = cfq_fifo_expire[1];
	cfqd->cfq_back_max = cfq_back_max;
	cfqd->cfq_back_penalty = cfq_back_penalty;
	cfqd->cfq_slice[0] = cfq_slice_async;
	cfqd->cfq_slice[1] = cfq_slice_sync;
	cfqd->cfq_slice_async_rq = cfq_slice_async_rq;
	cfqd->cfq_slice_idle = cfq_slice_idle;
	cfqd->cfq_group_idle = cfq_group_idle;
	cfqd->cfq_latency = 1;
	cfqd->cfq_group_isolation = 0;
	cfqd->hw_tag = -1;
	/*
	 * we optimistically start assuming sync ops weren't delayed in last
	 * second, in order to have larger depth for async operations.
	 */
	cfqd->last_delayed_sync = jiffies - HZ;
	return cfqd;
}

static void cfq_slab_kill(void)
{
	/*
	 * Caller already ensured that pending RCU callbacks are completed,
	 * so we should have no busy allocations at this point.
	 */
	if (cfq_pool)
		kmem_cache_destroy(cfq_pool);
	if (cfq_ioc_pool)
		kmem_cache_destroy(cfq_ioc_pool);
}

static int __init cfq_slab_setup(void)
{
	cfq_pool = KMEM_CACHE(cfq_queue, 0);
	if (!cfq_pool)
		goto fail;

	cfq_ioc_pool = KMEM_CACHE(cfq_io_context, 0);
	if (!cfq_ioc_pool)
		goto fail;

	return 0;
fail:
	cfq_slab_kill();
	return -ENOMEM;
}

/*
 * sysfs parts below -->
 */
static ssize_t
cfq_var_show(unsigned int var, char *page)
{
	return sprintf(page, "%d\n", var);
}

static ssize_t
cfq_var_store(unsigned int *var, const char *page, size_t count)
{
	char *p = (char *) page;

	*var = simple_strtoul(p, &p, 10);
	return count;
}

#define SHOW_FUNCTION(__FUNC, __VAR, __CONV)				\
static ssize_t __FUNC(struct elevator_queue *e, char *page)		\
{									\
	struct cfq_data *cfqd = e->elevator_data;			\
	unsigned int __data = __VAR;					\
	if (__CONV)							\
		__data = jiffies_to_msecs(__data);			\
	return cfq_var_show(__data, (page));				\
}
SHOW_FUNCTION(cfq_quantum_show, cfqd->cfq_quantum, 0);
SHOW_FUNCTION(cfq_fifo_expire_sync_show, cfqd->cfq_fifo_expire[1], 1);
SHOW_FUNCTION(cfq_fifo_expire_async_show, cfqd->cfq_fifo_expire[0], 1);
SHOW_FUNCTION(cfq_back_seek_max_show, cfqd->cfq_back_max, 0);
SHOW_FUNCTION(cfq_back_seek_penalty_show, cfqd->cfq_back_penalty, 0);
SHOW_FUNCTION(cfq_slice_idle_show, cfqd->cfq_slice_idle, 1);
SHOW_FUNCTION(cfq_group_idle_show, cfqd->cfq_group_idle, 1);
SHOW_FUNCTION(cfq_slice_sync_show, cfqd->cfq_slice[1], 1);
SHOW_FUNCTION(cfq_slice_async_show, cfqd->cfq_slice[0], 1);
SHOW_FUNCTION(cfq_slice_async_rq_show, cfqd->cfq_slice_async_rq, 0);
SHOW_FUNCTION(cfq_low_latency_show, cfqd->cfq_latency, 0);
SHOW_FUNCTION(cfq_group_isolation_show, cfqd->cfq_group_isolation, 0);
#undef SHOW_FUNCTION

#define STORE_FUNCTION(__FUNC, __PTR, MIN, MAX, __CONV)			\
static ssize_t __FUNC(struct elevator_queue *e, const char *page, size_t count)	\
{									\
	struct cfq_data *cfqd = e->elevator_data;			\
	unsigned int __data;						\
	int ret = cfq_var_store(&__data, (page), count);		\
	if (__data < (MIN))						\
		__data = (MIN);						\
	else if (__data > (MAX))					\
		__data = (MAX);						\
	if (__CONV)							\
		*(__PTR) = msecs_to_jiffies(__data);			\
	else								\
		*(__PTR) = __data;					\
	return ret;							\
}
STORE_FUNCTION(cfq_quantum_store, &cfqd->cfq_quantum, 1, UINT_MAX, 0);
STORE_FUNCTION(cfq_fifo_expire_sync_store, &cfqd->cfq_fifo_expire[1], 1,
		UINT_MAX, 1);
STORE_FUNCTION(cfq_fifo_expire_async_store, &cfqd->cfq_fifo_expire[0], 1,
		UINT_MAX, 1);
STORE_FUNCTION(cfq_back_seek_max_store, &cfqd->cfq_back_max, 0, UINT_MAX, 0);
STORE_FUNCTION(cfq_back_seek_penalty_store, &cfqd->cfq_back_penalty, 1,
		UINT_MAX, 0);
STORE_FUNCTION(cfq_slice_idle_store, &cfqd->cfq_slice_idle, 0, UINT_MAX, 1);
STORE_FUNCTION(cfq_group_idle_store, &cfqd->cfq_group_idle, 0, UINT_MAX, 1);
STORE_FUNCTION(cfq_slice_sync_store, &cfqd->cfq_slice[1], 1, UINT_MAX, 1);
STORE_FUNCTION(cfq_slice_async_store, &cfqd->cfq_slice[0], 1, UINT_MAX, 1);
STORE_FUNCTION(cfq_slice_async_rq_store, &cfqd->cfq_slice_async_rq, 1,
		UINT_MAX, 0);
STORE_FUNCTION(cfq_low_latency_store, &cfqd->cfq_latency, 0, 1, 0);
STORE_FUNCTION(cfq_group_isolation_store, &cfqd->cfq_group_isolation, 0, 1, 0);
#undef STORE_FUNCTION

#define CFQ_ATTR(name) \
	__ATTR(name, S_IRUGO|S_IWUSR, cfq_##name##_show, cfq_##name##_store)

static struct elv_fs_entry cfq_attrs[] = {
	CFQ_ATTR(quantum),
	CFQ_ATTR(fifo_expire_sync),
	CFQ_ATTR(fifo_expire_async),
	CFQ_ATTR(back_seek_max),
	CFQ_ATTR(back_seek_penalty),
	CFQ_ATTR(slice_sync),
	CFQ_ATTR(slice_async),
	CFQ_ATTR(slice_async_rq),
	CFQ_ATTR(slice_idle),
	CFQ_ATTR(group_idle),
	CFQ_ATTR(low_latency),
	CFQ_ATTR(group_isolation),
	__ATTR_NULL
};

static struct elevator_type iosched_cfq = {
	.ops = {
		.elevator_merge_fn = 		cfq_merge,
		.elevator_merged_fn =		cfq_merged_request,
		.elevator_merge_req_fn =	cfq_merged_requests,
		.elevator_allow_merge_fn =	cfq_allow_merge,
		.elevator_bio_merged_fn =	cfq_bio_merged,
		.elevator_dispatch_fn =		cfq_dispatch_requests,
		.elevator_add_req_fn =		cfq_insert_request,
		.elevator_activate_req_fn =	cfq_activate_request,
		.elevator_deactivate_req_fn =	cfq_deactivate_request,
		.elevator_queue_empty_fn =	cfq_queue_empty,
		.elevator_completed_req_fn =	cfq_completed_request,
		.elevator_former_req_fn =	elv_rb_former_request,
		.elevator_latter_req_fn =	elv_rb_latter_request,
		.elevator_set_req_fn =		cfq_set_request,
		.elevator_put_req_fn =		cfq_put_request,
		.elevator_may_queue_fn =	cfq_may_queue,
		.elevator_init_fn =		cfq_init_queue,
		.elevator_exit_fn =		cfq_exit_queue,
		.trim =				cfq_free_io_context,
	},
	.elevator_attrs =	cfq_attrs,
	.elevator_name =	"cfq",
	.elevator_owner =	THIS_MODULE,
};

#ifdef CONFIG_CFQ_GROUP_IOSCHED
static struct blkio_policy_type blkio_policy_cfq = {
	.ops = {
		.blkio_unlink_group_fn =	cfq_unlink_blkio_group,
		.blkio_update_group_weight_fn =	cfq_update_blkio_group_weight,
	},
	.plid = BLKIO_POLICY_PROP,
};
#else
static struct blkio_policy_type blkio_policy_cfq;
#endif

static int __init cfq_init(void)
{
	/*
	 * could be 0 on HZ < 1000 setups
	 */
	if (!cfq_slice_async)
		cfq_slice_async = 1;
	if (!cfq_slice_idle)
		cfq_slice_idle = 1;

#ifdef CONFIG_CFQ_GROUP_IOSCHED
	if (!cfq_group_idle)
		cfq_group_idle = 1;
#else
		cfq_group_idle = 0;
#endif
	if (cfq_slab_setup())
		return -ENOMEM;

	elv_register(&iosched_cfq);
	blkio_policy_register(&blkio_policy_cfq);

	return 0;
}

static void __exit cfq_exit(void)
{
	DECLARE_COMPLETION_ONSTACK(all_gone);
	blkio_policy_unregister(&blkio_policy_cfq);
	elv_unregister(&iosched_cfq);
	ioc_gone = &all_gone;
	/* ioc_gone's update must be visible before reading ioc_count */
	smp_wmb();

	/*
	 * this also protects us from entering cfq_slab_kill() with
	 * pending RCU callbacks
	 */
	if (elv_ioc_count_read(cfq_ioc_count))
		wait_for_completion(&all_gone);
	ida_destroy(&cic_index_ida);
	cfq_slab_kill();
}

module_init(cfq_init);
module_exit(cfq_exit);

MODULE_AUTHOR("Jens Axboe");
MODULE_LICENSE("GPL");
MODULE_DESCRIPTION("Completely Fair Queueing IO scheduler");<|MERGE_RESOLUTION|>--- conflicted
+++ resolved
@@ -87,10 +87,6 @@
 	unsigned count;
 	unsigned total_weight;
 	u64 min_vdisktime;
-<<<<<<< HEAD
-	struct rb_node *active;
-=======
->>>>>>> 3cbea436
 };
 #define CFQ_RB_ROOT	(struct cfq_rb_root) { .rb = RB_ROOT, .left = NULL, \
 			.count = 0, .min_vdisktime = 0, }
@@ -1030,11 +1026,7 @@
 
 	/*
 	 * Add group onto cgroup list. It might happen that bdi->dev is
-<<<<<<< HEAD
-	 * not initiliazed yet. Initialize this new group without major
-=======
 	 * not initialized yet. Initialize this new group without major
->>>>>>> 3cbea436
 	 * and minor info and this info will be filled in once a new thread
 	 * comes for IO. See code above.
 	 */
@@ -1075,11 +1067,7 @@
 
 static inline struct cfq_group *cfq_ref_get_cfqg(struct cfq_group *cfqg)
 {
-<<<<<<< HEAD
-	atomic_inc(&cfqg->ref);
-=======
 	cfqg->ref++;
->>>>>>> 3cbea436
 	return cfqg;
 }
 
@@ -1910,17 +1898,10 @@
 	 * in their service tree.
 	 */
 	if (service_tree->count == 1 && cfq_cfqq_sync(cfqq))
-<<<<<<< HEAD
-		return 1;
-	cfq_log_cfqq(cfqd, cfqq, "Not idling. st->count:%d",
-			service_tree->count);
-	return 0;
-=======
 		return true;
 	cfq_log_cfqq(cfqd, cfqq, "Not idling. st->count:%d",
 			service_tree->count);
 	return false;
->>>>>>> 3cbea436
 }
 
 static void cfq_arm_slice_timer(struct cfq_data *cfqd)
@@ -2307,8 +2288,6 @@
 		goto keep_queue;
 	}
 
-<<<<<<< HEAD
-=======
 	/*
 	 * This is a deep seek queue, but the device is much faster than
 	 * the queue can deliver, don't idle
@@ -2320,7 +2299,6 @@
 		cfq_clear_cfqq_idle_window(cfqq);
 	}
 
->>>>>>> 3cbea436
 	if (cfqq->dispatched && cfq_should_idle(cfqd, cfqq)) {
 		cfqq = NULL;
 		goto keep_queue;
@@ -2395,21 +2373,12 @@
 {
 	/* the queue hasn't finished any request, can't estimate */
 	if (cfq_cfqq_slice_new(cfqq))
-<<<<<<< HEAD
-		return 1;
-	if (time_after(jiffies + cfqd->cfq_slice_idle * cfqq->dispatched,
-		cfqq->slice_end))
-		return 1;
-
-	return 0;
-=======
 		return true;
 	if (time_after(jiffies + cfqd->cfq_slice_idle * cfqq->dispatched,
 		cfqq->slice_end))
 		return true;
 
 	return false;
->>>>>>> 3cbea436
 }
 
 static bool cfq_may_dispatch(struct cfq_data *cfqd, struct cfq_queue *cfqq)
@@ -3739,12 +3708,6 @@
 
 	spin_unlock_irqrestore(q->queue_lock, flags);
 
-<<<<<<< HEAD
-	rq->elevator_private = cic;
-	rq->elevator_private2 = cfqq;
-	rq->elevator_private3 = cfq_ref_get_cfqg(cfqq->cfqg);
-=======
->>>>>>> 3cbea436
 	return 0;
 
 queue_fail:
@@ -3919,13 +3882,10 @@
 	if (!cfqd)
 		return NULL;
 
-<<<<<<< HEAD
-=======
 	/*
 	 * Don't need take queue_lock in the routine, since we are
 	 * initializing the ioscheduler, and nobody is using cfqd
 	 */
->>>>>>> 3cbea436
 	cfqd->cic_index = i;
 
 	/* Init root service tree */
@@ -3945,11 +3905,7 @@
 	 * Take a reference to root group which we never drop. This is just
 	 * to make sure that cfq_put_cfqg() does not try to kfree root group
 	 */
-<<<<<<< HEAD
-	atomic_set(&cfqg->ref, 1);
-=======
 	cfqg->ref = 1;
->>>>>>> 3cbea436
 	rcu_read_lock();
 	cfq_blkiocg_add_blkio_group(&blkio_root_cgroup, &cfqg->blkg,
 					(void *)cfqd, 0);
