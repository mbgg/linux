/*
 * drxk_hard: DRX-K DVB-C/T demodulator driver
 *
 * Copyright (C) 2010-2011 Digital Devices GmbH
 *
 * This program is free software; you can redistribute it and/or
 * modify it under the terms of the GNU General Public License
 * version 2 only, as published by the Free Software Foundation.
 *
 *
 * This program is distributed in the hope that it will be useful,
 * but WITHOUT ANY WARRANTY; without even the implied warranty of
 * MERCHANTABILITY or FITNESS FOR A PARTICULAR PURPOSE.  See the
 * GNU General Public License for more details.
 *
 *
 * You should have received a copy of the GNU General Public License
 * along with this program; if not, write to the Free Software
 * Foundation, Inc., 51 Franklin Street, Fifth Floor, Boston, MA
 * 02110-1301, USA
 * Or, point your browser to http://www.gnu.org/copyleft/gpl.html
 */

#include <linux/kernel.h>
#include <linux/module.h>
#include <linux/moduleparam.h>
#include <linux/init.h>
#include <linux/delay.h>
#include <linux/firmware.h>
#include <linux/i2c.h>
#include <linux/version.h>
#include <asm/div64.h>

#include "dvb_frontend.h"
#include "drxk.h"
#include "drxk_hard.h"

static int PowerDownDVBT(struct drxk_state *state, bool setPowerMode);
static int PowerDownQAM(struct drxk_state *state);
static int SetDVBTStandard(struct drxk_state *state,
			   enum OperationMode oMode);
static int SetQAMStandard(struct drxk_state *state,
			  enum OperationMode oMode);
static int SetQAM(struct drxk_state *state, u16 IntermediateFreqkHz,
		  s32 tunerFreqOffset);
static int SetDVBTStandard(struct drxk_state *state,
			   enum OperationMode oMode);
static int DVBTStart(struct drxk_state *state);
static int SetDVBT(struct drxk_state *state, u16 IntermediateFreqkHz,
		   s32 tunerFreqOffset);
static int GetQAMLockStatus(struct drxk_state *state, u32 *pLockStatus);
static int GetDVBTLockStatus(struct drxk_state *state, u32 *pLockStatus);
static int SwitchAntennaToQAM(struct drxk_state *state);
static int SwitchAntennaToDVBT(struct drxk_state *state);

static bool IsDVBT(struct drxk_state *state)
{
	return state->m_OperationMode == OM_DVBT;
}

static bool IsQAM(struct drxk_state *state)
{
	return state->m_OperationMode == OM_QAM_ITU_A ||
	    state->m_OperationMode == OM_QAM_ITU_B ||
	    state->m_OperationMode == OM_QAM_ITU_C;
}

bool IsA1WithPatchCode(struct drxk_state *state)
{
	return state->m_DRXK_A1_PATCH_CODE;
}

bool IsA1WithRomCode(struct drxk_state *state)
{
	return state->m_DRXK_A1_ROM_CODE;
}

#define NOA1ROM 0

#define DRXDAP_FASI_SHORT_FORMAT(addr) (((addr) & 0xFC30FF80) == 0)
#define DRXDAP_FASI_LONG_FORMAT(addr)  (((addr) & 0xFC30FF80) != 0)

#define DEFAULT_MER_83  165
#define DEFAULT_MER_93  250

#ifndef DRXK_MPEG_SERIAL_OUTPUT_PIN_DRIVE_STRENGTH
#define DRXK_MPEG_SERIAL_OUTPUT_PIN_DRIVE_STRENGTH (0x02)
#endif

#ifndef DRXK_MPEG_PARALLEL_OUTPUT_PIN_DRIVE_STRENGTH
#define DRXK_MPEG_PARALLEL_OUTPUT_PIN_DRIVE_STRENGTH (0x03)
#endif

#ifndef DRXK_MPEG_OUTPUT_CLK_DRIVE_STRENGTH
#define DRXK_MPEG_OUTPUT_CLK_DRIVE_STRENGTH (0x06)
#endif

#define DEFAULT_DRXK_MPEG_LOCK_TIMEOUT 700
#define DEFAULT_DRXK_DEMOD_LOCK_TIMEOUT 500

#ifndef DRXK_KI_RAGC_ATV
#define DRXK_KI_RAGC_ATV   4
#endif
#ifndef DRXK_KI_IAGC_ATV
#define DRXK_KI_IAGC_ATV   6
#endif
#ifndef DRXK_KI_DAGC_ATV
#define DRXK_KI_DAGC_ATV   7
#endif

#ifndef DRXK_KI_RAGC_QAM
#define DRXK_KI_RAGC_QAM   3
#endif
#ifndef DRXK_KI_IAGC_QAM
#define DRXK_KI_IAGC_QAM   4
#endif
#ifndef DRXK_KI_DAGC_QAM
#define DRXK_KI_DAGC_QAM   7
#endif
#ifndef DRXK_KI_RAGC_DVBT
#define DRXK_KI_RAGC_DVBT  (IsA1WithPatchCode(state) ? 3 : 2)
#endif
#ifndef DRXK_KI_IAGC_DVBT
#define DRXK_KI_IAGC_DVBT  (IsA1WithPatchCode(state) ? 4 : 2)
#endif
#ifndef DRXK_KI_DAGC_DVBT
#define DRXK_KI_DAGC_DVBT  (IsA1WithPatchCode(state) ? 10 : 7)
#endif

#ifndef DRXK_AGC_DAC_OFFSET
#define DRXK_AGC_DAC_OFFSET (0x800)
#endif

#ifndef DRXK_BANDWIDTH_8MHZ_IN_HZ
#define DRXK_BANDWIDTH_8MHZ_IN_HZ  (0x8B8249L)
#endif

#ifndef DRXK_BANDWIDTH_7MHZ_IN_HZ
#define DRXK_BANDWIDTH_7MHZ_IN_HZ  (0x7A1200L)
#endif

#ifndef DRXK_BANDWIDTH_6MHZ_IN_HZ
#define DRXK_BANDWIDTH_6MHZ_IN_HZ  (0x68A1B6L)
#endif

#ifndef DRXK_QAM_SYMBOLRATE_MAX
#define DRXK_QAM_SYMBOLRATE_MAX         (7233000)
#endif

#define DRXK_BL_ROM_OFFSET_TAPS_DVBT    56
#define DRXK_BL_ROM_OFFSET_TAPS_ITU_A   64
#define DRXK_BL_ROM_OFFSET_TAPS_ITU_C   0x5FE0
#define DRXK_BL_ROM_OFFSET_TAPS_BG      24
#define DRXK_BL_ROM_OFFSET_TAPS_DKILLP  32
#define DRXK_BL_ROM_OFFSET_TAPS_NTSC    40
#define DRXK_BL_ROM_OFFSET_TAPS_FM      48
#define DRXK_BL_ROM_OFFSET_UCODE        0

#define DRXK_BLC_TIMEOUT                100

#define DRXK_BLCC_NR_ELEMENTS_TAPS      2
#define DRXK_BLCC_NR_ELEMENTS_UCODE     6

#define DRXK_BLDC_NR_ELEMENTS_TAPS      28

#ifndef DRXK_OFDM_NE_NOTCH_WIDTH
#define DRXK_OFDM_NE_NOTCH_WIDTH             (4)
#endif

#define DRXK_QAM_SL_SIG_POWER_QAM16       (40960)
#define DRXK_QAM_SL_SIG_POWER_QAM32       (20480)
#define DRXK_QAM_SL_SIG_POWER_QAM64       (43008)
#define DRXK_QAM_SL_SIG_POWER_QAM128      (20992)
#define DRXK_QAM_SL_SIG_POWER_QAM256      (43520)

static unsigned int debug;
module_param(debug, int, 0644);
MODULE_PARM_DESC(debug, "enable debug messages");

#define dprintk(level, fmt, arg...) do {			\
if (debug >= level)						\
	printk(KERN_DEBUG "drxk: %s" fmt, __func__, ## arg);	\
} while (0)


static inline u32 MulDiv32(u32 a, u32 b, u32 c)
{
	u64 tmp64;

	tmp64 = (u64) a * (u64) b;
	do_div(tmp64, c);

	return (u32) tmp64;
}

inline u32 Frac28a(u32 a, u32 c)
{
	int i = 0;
	u32 Q1 = 0;
	u32 R0 = 0;

	R0 = (a % c) << 4;	/* 32-28 == 4 shifts possible at max */
	Q1 = a / c;		/* integer part, only the 4 least significant bits
				   will be visible in the result */

	/* division using radix 16, 7 nibbles in the result */
	for (i = 0; i < 7; i++) {
		Q1 = (Q1 << 4) | (R0 / c);
		R0 = (R0 % c) << 4;
	}
	/* rounding */
	if ((R0 >> 3) >= c)
		Q1++;

	return Q1;
}

static u32 Log10Times100(u32 x)
{
	static const u8 scale = 15;
	static const u8 indexWidth = 5;
	u8 i = 0;
	u32 y = 0;
	u32 d = 0;
	u32 k = 0;
	u32 r = 0;
	/*
	   log2lut[n] = (1<<scale) * 200 * log2(1.0 + ((1.0/(1<<INDEXWIDTH)) * n))
	   0 <= n < ((1<<INDEXWIDTH)+1)
	 */

	static const u32 log2lut[] = {
		0,		/* 0.000000 */
		290941,		/* 290941.300628 */
		573196,		/* 573196.476418 */
		847269,		/* 847269.179851 */
		1113620,	/* 1113620.489452 */
		1372674,	/* 1372673.576986 */
		1624818,	/* 1624817.752104 */
		1870412,	/* 1870411.981536 */
		2109788,	/* 2109787.962654 */
		2343253,	/* 2343252.817465 */
		2571091,	/* 2571091.461923 */
		2793569,	/* 2793568.696416 */
		3010931,	/* 3010931.055901 */
		3223408,	/* 3223408.452106 */
		3431216,	/* 3431215.635215 */
		3634553,	/* 3634553.498355 */
		3833610,	/* 3833610.244726 */
		4028562,	/* 4028562.434393 */
		4219576,	/* 4219575.925308 */
		4406807,	/* 4406806.721144 */
		4590402,	/* 4590401.736809 */
		4770499,	/* 4770499.491025 */
		4947231,	/* 4947230.734179 */
		5120719,	/* 5120719.018555 */
		5291081,	/* 5291081.217197 */
		5458428,	/* 5458427.996830 */
		5622864,	/* 5622864.249668 */
		5784489,	/* 5784489.488298 */
		5943398,	/* 5943398.207380 */
		6099680,	/* 6099680.215452 */
		6253421,	/* 6253420.939751 */
		6404702,	/* 6404701.706649 */
		6553600,	/* 6553600.000000 */
	};


	if (x == 0)
		return 0;

	/* Scale x (normalize) */
	/* computing y in log(x/y) = log(x) - log(y) */
	if ((x & ((0xffffffff) << (scale + 1))) == 0) {
		for (k = scale; k > 0; k--) {
			if (x & (((u32) 1) << scale))
				break;
			x <<= 1;
		}
	} else {
		for (k = scale; k < 31; k++) {
			if ((x & (((u32) (-1)) << (scale + 1))) == 0)
				break;
			x >>= 1;
		}
	}
	/*
	   Now x has binary point between bit[scale] and bit[scale-1]
	   and 1.0 <= x < 2.0 */

	/* correction for divison: log(x) = log(x/y)+log(y) */
	y = k * ((((u32) 1) << scale) * 200);

	/* remove integer part */
	x &= ((((u32) 1) << scale) - 1);
	/* get index */
	i = (u8) (x >> (scale - indexWidth));
	/* compute delta (x - a) */
	d = x & ((((u32) 1) << (scale - indexWidth)) - 1);
	/* compute log, multiplication (d* (..)) must be within range ! */
	y += log2lut[i] +
	    ((d * (log2lut[i + 1] - log2lut[i])) >> (scale - indexWidth));
	/* Conver to log10() */
	y /= 108853;		/* (log2(10) << scale) */
	r = (y >> 1);
	/* rounding */
	if (y & ((u32) 1))
		r++;
	return r;
}

/****************************************************************************/
/* I2C **********************************************************************/
/****************************************************************************/

static int i2c_read1(struct i2c_adapter *adapter, u8 adr, u8 *val)
{
	struct i2c_msg msgs[1] = { {.addr = adr, .flags = I2C_M_RD,
				    .buf = val, .len = 1}
	};

	return i2c_transfer(adapter, msgs, 1);
}

static int i2c_write(struct i2c_adapter *adap, u8 adr, u8 *data, int len)
{
	int status;
	struct i2c_msg msg = {
	    .addr = adr, .flags = 0, .buf = data, .len = len };

	dprintk(3, ":");
	if (debug > 2) {
		int i;
		for (i = 0; i < len; i++)
			printk(KERN_CONT " %02x", data[i]);
		printk(KERN_CONT "\n");
	}
	status = i2c_transfer(adap, &msg, 1);
	if (status >= 0 && status != 1)
		status = -EIO;

	if (status < 0)
		printk(KERN_ERR "drxk: i2c write error at addr 0x%02x\n", adr);

	return status;
}

static int i2c_read(struct i2c_adapter *adap,
		    u8 adr, u8 *msg, int len, u8 *answ, int alen)
{
	int status;
	struct i2c_msg msgs[2] = {
		{.addr = adr, .flags = 0,
				    .buf = msg, .len = len},
		{.addr = adr, .flags = I2C_M_RD,
		 .buf = answ, .len = alen}
	};

	status = i2c_transfer(adap, msgs, 2);
	if (status != 2) {
		if (debug > 2)
			printk(KERN_CONT ": ERROR!\n");
		if (status >= 0)
			status = -EIO;

		printk(KERN_ERR "drxk: i2c read error at addr 0x%02x\n", adr);
		return status;
	}
	if (debug > 2) {
		int i;
		dprintk(2, ": read from");
		for (i = 0; i < len; i++)
			printk(KERN_CONT " %02x", msg[i]);
		printk(KERN_CONT ", value = ");
		for (i = 0; i < alen; i++)
			printk(KERN_CONT " %02x", answ[i]);
		printk(KERN_CONT "\n");
	}
	return 0;
}

static int read16_flags(struct drxk_state *state, u32 reg, u16 *data, u8 flags)
{
	int status;
	u8 adr = state->demod_address, mm1[4], mm2[2], len;

	if (state->single_master)
		flags |= 0xC0;

	if (DRXDAP_FASI_LONG_FORMAT(reg) || (flags != 0)) {
		mm1[0] = (((reg << 1) & 0xFF) | 0x01);
		mm1[1] = ((reg >> 16) & 0xFF);
		mm1[2] = ((reg >> 24) & 0xFF) | flags;
		mm1[3] = ((reg >> 7) & 0xFF);
		len = 4;
	} else {
		mm1[0] = ((reg << 1) & 0xFF);
		mm1[1] = (((reg >> 16) & 0x0F) | ((reg >> 18) & 0xF0));
		len = 2;
	}
	dprintk(2, "(0x%08x, 0x%02x)\n", reg, flags);
	status = i2c_read(state->i2c, adr, mm1, len, mm2, 2);
	if (status < 0)
		return status;
	if (data)
		*data = mm2[0] | (mm2[1] << 8);

	return 0;
}

static int read16(struct drxk_state *state, u32 reg, u16 *data)
{
	return read16_flags(state, reg, data, 0);
}

static int read32_flags(struct drxk_state *state, u32 reg, u32 *data, u8 flags)
{
	int status;
	u8 adr = state->demod_address, mm1[4], mm2[4], len;

	if (state->single_master)
		flags |= 0xC0;

	if (DRXDAP_FASI_LONG_FORMAT(reg) || (flags != 0)) {
		mm1[0] = (((reg << 1) & 0xFF) | 0x01);
		mm1[1] = ((reg >> 16) & 0xFF);
		mm1[2] = ((reg >> 24) & 0xFF) | flags;
		mm1[3] = ((reg >> 7) & 0xFF);
		len = 4;
	} else {
		mm1[0] = ((reg << 1) & 0xFF);
		mm1[1] = (((reg >> 16) & 0x0F) | ((reg >> 18) & 0xF0));
		len = 2;
	}
	dprintk(2, "(0x%08x, 0x%02x)\n", reg, flags);
	status = i2c_read(state->i2c, adr, mm1, len, mm2, 4);
	if (status < 0)
		return status;
	if (data)
		*data = mm2[0] | (mm2[1] << 8) |
		    (mm2[2] << 16) | (mm2[3] << 24);

	return 0;
}

static int read32(struct drxk_state *state, u32 reg, u32 *data)
{
	return read32_flags(state, reg, data, 0);
}

static int write16_flags(struct drxk_state *state, u32 reg, u16 data, u8 flags)
{
	u8 adr = state->demod_address, mm[6], len;

	if (state->single_master)
		flags |= 0xC0;
	if (DRXDAP_FASI_LONG_FORMAT(reg) || (flags != 0)) {
		mm[0] = (((reg << 1) & 0xFF) | 0x01);
		mm[1] = ((reg >> 16) & 0xFF);
		mm[2] = ((reg >> 24) & 0xFF) | flags;
		mm[3] = ((reg >> 7) & 0xFF);
		len = 4;
	} else {
		mm[0] = ((reg << 1) & 0xFF);
		mm[1] = (((reg >> 16) & 0x0F) | ((reg >> 18) & 0xF0));
		len = 2;
	}
	mm[len] = data & 0xff;
	mm[len + 1] = (data >> 8) & 0xff;

	dprintk(2, "(0x%08x, 0x%04x, 0x%02x)\n", reg, data, flags);
	return i2c_write(state->i2c, adr, mm, len + 2);
}

static int write16(struct drxk_state *state, u32 reg, u16 data)
{
	return write16_flags(state, reg, data, 0);
}

static int write32_flags(struct drxk_state *state, u32 reg, u32 data, u8 flags)
{
	u8 adr = state->demod_address, mm[8], len;

	if (state->single_master)
		flags |= 0xC0;
	if (DRXDAP_FASI_LONG_FORMAT(reg) || (flags != 0)) {
		mm[0] = (((reg << 1) & 0xFF) | 0x01);
		mm[1] = ((reg >> 16) & 0xFF);
		mm[2] = ((reg >> 24) & 0xFF) | flags;
		mm[3] = ((reg >> 7) & 0xFF);
		len = 4;
	} else {
		mm[0] = ((reg << 1) & 0xFF);
		mm[1] = (((reg >> 16) & 0x0F) | ((reg >> 18) & 0xF0));
		len = 2;
	}
	mm[len] = data & 0xff;
	mm[len + 1] = (data >> 8) & 0xff;
	mm[len + 2] = (data >> 16) & 0xff;
	mm[len + 3] = (data >> 24) & 0xff;
	dprintk(2, "(0x%08x, 0x%08x, 0x%02x)\n", reg, data, flags);

	return i2c_write(state->i2c, adr, mm, len + 4);
}

static int write32(struct drxk_state *state, u32 reg, u32 data)
{
	return write32_flags(state, reg, data, 0);
}

static int write_block(struct drxk_state *state, u32 Address,
		      const int BlockSize, const u8 pBlock[])
{
	int status = 0, BlkSize = BlockSize;
	u8 Flags = 0;

	if (state->single_master)
		Flags |= 0xC0;

	while (BlkSize > 0) {
		int Chunk = BlkSize > state->m_ChunkSize ?
		    state->m_ChunkSize : BlkSize;
		u8 *AdrBuf = &state->Chunk[0];
		u32 AdrLength = 0;

		if (DRXDAP_FASI_LONG_FORMAT(Address) || (Flags != 0)) {
			AdrBuf[0] = (((Address << 1) & 0xFF) | 0x01);
			AdrBuf[1] = ((Address >> 16) & 0xFF);
			AdrBuf[2] = ((Address >> 24) & 0xFF);
			AdrBuf[3] = ((Address >> 7) & 0xFF);
			AdrBuf[2] |= Flags;
			AdrLength = 4;
			if (Chunk == state->m_ChunkSize)
				Chunk -= 2;
		} else {
			AdrBuf[0] = ((Address << 1) & 0xFF);
			AdrBuf[1] = (((Address >> 16) & 0x0F) |
				     ((Address >> 18) & 0xF0));
			AdrLength = 2;
		}
		memcpy(&state->Chunk[AdrLength], pBlock, Chunk);
		dprintk(2, "(0x%08x, 0x%02x)\n", Address, Flags);
		if (debug > 1) {
			int i;
			if (pBlock)
				for (i = 0; i < Chunk; i++)
					printk(KERN_CONT " %02x", pBlock[i]);
			printk(KERN_CONT "\n");
		}
		status = i2c_write(state->i2c, state->demod_address,
				   &state->Chunk[0], Chunk + AdrLength);
		if (status < 0) {
			printk(KERN_ERR "drxk: %s: i2c write error at addr 0x%02x\n",
			       __func__, Address);
			break;
		}
		pBlock += Chunk;
		Address += (Chunk >> 1);
		BlkSize -= Chunk;
	}
	return status;
}

#ifndef DRXK_MAX_RETRIES_POWERUP
#define DRXK_MAX_RETRIES_POWERUP 20
#endif

int PowerUpDevice(struct drxk_state *state)
{
	int status;
	u8 data = 0;
	u16 retryCount = 0;

	dprintk(1, "\n");

	status = i2c_read1(state->i2c, state->demod_address, &data);
	if (status < 0) {
		do {
			data = 0;
			status = i2c_write(state->i2c, state->demod_address,
					   &data, 1);
			msleep(10);
			retryCount++;
			if (status < 0)
				continue;
			status = i2c_read1(state->i2c, state->demod_address,
					   &data);
		} while (status < 0 &&
			 (retryCount < DRXK_MAX_RETRIES_POWERUP));
		if (status < 0 && retryCount >= DRXK_MAX_RETRIES_POWERUP)
			goto error;
	}

	/* Make sure all clk domains are active */
	status = write16(state, SIO_CC_PWD_MODE__A, SIO_CC_PWD_MODE_LEVEL_NONE);
	if (status < 0)
		goto error;
	status = write16(state, SIO_CC_UPDATE__A, SIO_CC_UPDATE_KEY);
	if (status < 0)
		goto error;
	/* Enable pll lock tests */
	status = write16(state, SIO_CC_PLL_LOCK__A, 1);
	if (status < 0)
		goto error;

	state->m_currentPowerMode = DRX_POWER_UP;

error:
	if (status < 0)
		printk(KERN_ERR "drxk: Error %d on %s\n", status, __func__);

	return status;
}


static int init_state(struct drxk_state *state)
{
	/*
	 * FIXME: most (all?) of the values bellow should be moved into
	 * struct drxk_config, as they are probably board-specific
	 */
	u32 ulVSBIfAgcMode = DRXK_AGC_CTRL_AUTO;
	u32 ulVSBIfAgcOutputLevel = 0;
	u32 ulVSBIfAgcMinLevel = 0;
	u32 ulVSBIfAgcMaxLevel = 0x7FFF;
	u32 ulVSBIfAgcSpeed = 3;

	u32 ulVSBRfAgcMode = DRXK_AGC_CTRL_AUTO;
	u32 ulVSBRfAgcOutputLevel = 0;
	u32 ulVSBRfAgcMinLevel = 0;
	u32 ulVSBRfAgcMaxLevel = 0x7FFF;
	u32 ulVSBRfAgcSpeed = 3;
	u32 ulVSBRfAgcTop = 9500;
	u32 ulVSBRfAgcCutOffCurrent = 4000;

	u32 ulATVIfAgcMode = DRXK_AGC_CTRL_AUTO;
	u32 ulATVIfAgcOutputLevel = 0;
	u32 ulATVIfAgcMinLevel = 0;
	u32 ulATVIfAgcMaxLevel = 0;
	u32 ulATVIfAgcSpeed = 3;

	u32 ulATVRfAgcMode = DRXK_AGC_CTRL_OFF;
	u32 ulATVRfAgcOutputLevel = 0;
	u32 ulATVRfAgcMinLevel = 0;
	u32 ulATVRfAgcMaxLevel = 0;
	u32 ulATVRfAgcTop = 9500;
	u32 ulATVRfAgcCutOffCurrent = 4000;
	u32 ulATVRfAgcSpeed = 3;

	u32 ulQual83 = DEFAULT_MER_83;
	u32 ulQual93 = DEFAULT_MER_93;

	u32 ulDVBTStaticTSClock = 1;
	u32 ulDVBCStaticTSClock = 1;

	u32 ulMpegLockTimeOut = DEFAULT_DRXK_MPEG_LOCK_TIMEOUT;
	u32 ulDemodLockTimeOut = DEFAULT_DRXK_DEMOD_LOCK_TIMEOUT;

	/* io_pad_cfg register (8 bit reg.) MSB bit is 1 (default value) */
	/* io_pad_cfg_mode output mode is drive always */
	/* io_pad_cfg_drive is set to power 2 (23 mA) */
	u32 ulGPIOCfg = 0x0113;
	u32 ulInvertTSClock = 0;
	u32 ulTSDataStrength = DRXK_MPEG_SERIAL_OUTPUT_PIN_DRIVE_STRENGTH;
	u32 ulTSClockkStrength = DRXK_MPEG_OUTPUT_CLK_DRIVE_STRENGTH;
	u32 ulDVBTBitrate = 50000000;
	u32 ulDVBCBitrate = DRXK_QAM_SYMBOLRATE_MAX * 8;

	u32 ulInsertRSByte = 0;

	u32 ulRfMirror = 1;
	u32 ulPowerDown = 0;

	dprintk(1, "\n");

	state->m_hasLNA = false;
	state->m_hasDVBT = false;
	state->m_hasDVBC = false;
	state->m_hasATV = false;
	state->m_hasOOB = false;
	state->m_hasAudio = false;

	if (!state->m_ChunkSize)
		state->m_ChunkSize = 124;

	state->m_oscClockFreq = 0;
	state->m_smartAntInverted = false;
	state->m_bPDownOpenBridge = false;

	/* real system clock frequency in kHz */
	state->m_sysClockFreq = 151875;
	/* Timing div, 250ns/Psys */
	/* Timing div, = (delay (nano seconds) * sysclk (kHz))/ 1000 */
	state->m_HICfgTimingDiv = ((state->m_sysClockFreq / 1000) *
				   HI_I2C_DELAY) / 1000;
	/* Clipping */
	if (state->m_HICfgTimingDiv > SIO_HI_RA_RAM_PAR_2_CFG_DIV__M)
		state->m_HICfgTimingDiv = SIO_HI_RA_RAM_PAR_2_CFG_DIV__M;
	state->m_HICfgWakeUpKey = (state->demod_address << 1);
	/* port/bridge/power down ctrl */
	state->m_HICfgCtrl = SIO_HI_RA_RAM_PAR_5_CFG_SLV0_SLAVE;

	state->m_bPowerDown = (ulPowerDown != 0);

	state->m_DRXK_A1_PATCH_CODE = false;
	state->m_DRXK_A1_ROM_CODE = false;
	state->m_DRXK_A2_ROM_CODE = false;
	state->m_DRXK_A3_ROM_CODE = false;
	state->m_DRXK_A2_PATCH_CODE = false;
	state->m_DRXK_A3_PATCH_CODE = false;

	/* Init AGC and PGA parameters */
	/* VSB IF */
	state->m_vsbIfAgcCfg.ctrlMode = (ulVSBIfAgcMode);
	state->m_vsbIfAgcCfg.outputLevel = (ulVSBIfAgcOutputLevel);
	state->m_vsbIfAgcCfg.minOutputLevel = (ulVSBIfAgcMinLevel);
	state->m_vsbIfAgcCfg.maxOutputLevel = (ulVSBIfAgcMaxLevel);
	state->m_vsbIfAgcCfg.speed = (ulVSBIfAgcSpeed);
	state->m_vsbPgaCfg = 140;

	/* VSB RF */
	state->m_vsbRfAgcCfg.ctrlMode = (ulVSBRfAgcMode);
	state->m_vsbRfAgcCfg.outputLevel = (ulVSBRfAgcOutputLevel);
	state->m_vsbRfAgcCfg.minOutputLevel = (ulVSBRfAgcMinLevel);
	state->m_vsbRfAgcCfg.maxOutputLevel = (ulVSBRfAgcMaxLevel);
	state->m_vsbRfAgcCfg.speed = (ulVSBRfAgcSpeed);
	state->m_vsbRfAgcCfg.top = (ulVSBRfAgcTop);
	state->m_vsbRfAgcCfg.cutOffCurrent = (ulVSBRfAgcCutOffCurrent);
	state->m_vsbPreSawCfg.reference = 0x07;
	state->m_vsbPreSawCfg.usePreSaw = true;

	state->m_Quality83percent = DEFAULT_MER_83;
	state->m_Quality93percent = DEFAULT_MER_93;
	if (ulQual93 <= 500 && ulQual83 < ulQual93) {
		state->m_Quality83percent = ulQual83;
		state->m_Quality93percent = ulQual93;
	}

	/* ATV IF */
	state->m_atvIfAgcCfg.ctrlMode = (ulATVIfAgcMode);
	state->m_atvIfAgcCfg.outputLevel = (ulATVIfAgcOutputLevel);
	state->m_atvIfAgcCfg.minOutputLevel = (ulATVIfAgcMinLevel);
	state->m_atvIfAgcCfg.maxOutputLevel = (ulATVIfAgcMaxLevel);
	state->m_atvIfAgcCfg.speed = (ulATVIfAgcSpeed);

	/* ATV RF */
	state->m_atvRfAgcCfg.ctrlMode = (ulATVRfAgcMode);
	state->m_atvRfAgcCfg.outputLevel = (ulATVRfAgcOutputLevel);
	state->m_atvRfAgcCfg.minOutputLevel = (ulATVRfAgcMinLevel);
	state->m_atvRfAgcCfg.maxOutputLevel = (ulATVRfAgcMaxLevel);
	state->m_atvRfAgcCfg.speed = (ulATVRfAgcSpeed);
	state->m_atvRfAgcCfg.top = (ulATVRfAgcTop);
	state->m_atvRfAgcCfg.cutOffCurrent = (ulATVRfAgcCutOffCurrent);
	state->m_atvPreSawCfg.reference = 0x04;
	state->m_atvPreSawCfg.usePreSaw = true;


	/* DVBT RF */
	state->m_dvbtRfAgcCfg.ctrlMode = DRXK_AGC_CTRL_OFF;
	state->m_dvbtRfAgcCfg.outputLevel = 0;
	state->m_dvbtRfAgcCfg.minOutputLevel = 0;
	state->m_dvbtRfAgcCfg.maxOutputLevel = 0xFFFF;
	state->m_dvbtRfAgcCfg.top = 0x2100;
	state->m_dvbtRfAgcCfg.cutOffCurrent = 4000;
	state->m_dvbtRfAgcCfg.speed = 1;


	/* DVBT IF */
	state->m_dvbtIfAgcCfg.ctrlMode = DRXK_AGC_CTRL_AUTO;
	state->m_dvbtIfAgcCfg.outputLevel = 0;
	state->m_dvbtIfAgcCfg.minOutputLevel = 0;
	state->m_dvbtIfAgcCfg.maxOutputLevel = 9000;
	state->m_dvbtIfAgcCfg.top = 13424;
	state->m_dvbtIfAgcCfg.cutOffCurrent = 0;
	state->m_dvbtIfAgcCfg.speed = 3;
	state->m_dvbtIfAgcCfg.FastClipCtrlDelay = 30;
	state->m_dvbtIfAgcCfg.IngainTgtMax = 30000;
	/* state->m_dvbtPgaCfg = 140; */

	state->m_dvbtPreSawCfg.reference = 4;
	state->m_dvbtPreSawCfg.usePreSaw = false;

	/* QAM RF */
	state->m_qamRfAgcCfg.ctrlMode = DRXK_AGC_CTRL_OFF;
	state->m_qamRfAgcCfg.outputLevel = 0;
	state->m_qamRfAgcCfg.minOutputLevel = 6023;
	state->m_qamRfAgcCfg.maxOutputLevel = 27000;
	state->m_qamRfAgcCfg.top = 0x2380;
	state->m_qamRfAgcCfg.cutOffCurrent = 4000;
	state->m_qamRfAgcCfg.speed = 3;

	/* QAM IF */
	state->m_qamIfAgcCfg.ctrlMode = DRXK_AGC_CTRL_AUTO;
	state->m_qamIfAgcCfg.outputLevel = 0;
	state->m_qamIfAgcCfg.minOutputLevel = 0;
	state->m_qamIfAgcCfg.maxOutputLevel = 9000;
	state->m_qamIfAgcCfg.top = 0x0511;
	state->m_qamIfAgcCfg.cutOffCurrent = 0;
	state->m_qamIfAgcCfg.speed = 3;
	state->m_qamIfAgcCfg.IngainTgtMax = 5119;
	state->m_qamIfAgcCfg.FastClipCtrlDelay = 50;

	state->m_qamPgaCfg = 140;
	state->m_qamPreSawCfg.reference = 4;
	state->m_qamPreSawCfg.usePreSaw = false;

	state->m_OperationMode = OM_NONE;
	state->m_DrxkState = DRXK_UNINITIALIZED;

	/* MPEG output configuration */
	state->m_enableMPEGOutput = true;	/* If TRUE; enable MPEG ouput */
	state->m_insertRSByte = false;	/* If TRUE; insert RS byte */
	state->m_invertDATA = false;	/* If TRUE; invert DATA signals */
	state->m_invertERR = false;	/* If TRUE; invert ERR signal */
	state->m_invertSTR = false;	/* If TRUE; invert STR signals */
	state->m_invertVAL = false;	/* If TRUE; invert VAL signals */
	state->m_invertCLK = (ulInvertTSClock != 0);	/* If TRUE; invert CLK signals */
	state->m_DVBTStaticCLK = (ulDVBTStaticTSClock != 0);
	state->m_DVBCStaticCLK = (ulDVBCStaticTSClock != 0);
	/* If TRUE; static MPEG clockrate will be used;
	   otherwise clockrate will adapt to the bitrate of the TS */

	state->m_DVBTBitrate = ulDVBTBitrate;
	state->m_DVBCBitrate = ulDVBCBitrate;

	state->m_TSDataStrength = (ulTSDataStrength & 0x07);
	state->m_TSClockkStrength = (ulTSClockkStrength & 0x07);

	/* Maximum bitrate in b/s in case static clockrate is selected */
	state->m_mpegTsStaticBitrate = 19392658;
	state->m_disableTEIhandling = false;

	if (ulInsertRSByte)
		state->m_insertRSByte = true;

	state->m_MpegLockTimeOut = DEFAULT_DRXK_MPEG_LOCK_TIMEOUT;
	if (ulMpegLockTimeOut < 10000)
		state->m_MpegLockTimeOut = ulMpegLockTimeOut;
	state->m_DemodLockTimeOut = DEFAULT_DRXK_DEMOD_LOCK_TIMEOUT;
	if (ulDemodLockTimeOut < 10000)
		state->m_DemodLockTimeOut = ulDemodLockTimeOut;

	/* QAM defaults */
	state->m_Constellation = DRX_CONSTELLATION_AUTO;
	state->m_qamInterleaveMode = DRXK_QAM_I12_J17;
	state->m_fecRsPlen = 204 * 8;	/* fecRsPlen  annex A */
	state->m_fecRsPrescale = 1;

	state->m_sqiSpeed = DRXK_DVBT_SQI_SPEED_MEDIUM;
	state->m_agcFastClipCtrlDelay = 0;

	state->m_GPIOCfg = (ulGPIOCfg);

	state->m_bPowerDown = false;
	state->m_currentPowerMode = DRX_POWER_DOWN;

	state->m_rfmirror = (ulRfMirror == 0);
	state->m_IfAgcPol = false;
	return 0;
}

static int DRXX_Open(struct drxk_state *state)
{
	int status = 0;
	u32 jtag = 0;
	u16 bid = 0;
	u16 key = 0;

	dprintk(1, "\n");
	/* stop lock indicator process */
	status = write16(state, SCU_RAM_GPIO__A, SCU_RAM_GPIO_HW_LOCK_IND_DISABLE);
	if (status < 0)
		goto error;
	/* Check device id */
	status = read16(state, SIO_TOP_COMM_KEY__A, &key);
	if (status < 0)
		goto error;
	status = write16(state, SIO_TOP_COMM_KEY__A, SIO_TOP_COMM_KEY_KEY);
	if (status < 0)
		goto error;
	status = read32(state, SIO_TOP_JTAGID_LO__A, &jtag);
	if (status < 0)
		goto error;
	status = read16(state, SIO_PDR_UIO_IN_HI__A, &bid);
	if (status < 0)
		goto error;
	status = write16(state, SIO_TOP_COMM_KEY__A, key);
error:
	if (status < 0)
		printk(KERN_ERR "drxk: Error %d on %s\n", status, __func__);
	return status;
}

static int GetDeviceCapabilities(struct drxk_state *state)
{
	u16 sioPdrOhwCfg = 0;
	u32 sioTopJtagidLo = 0;
	int status;
	const char *spin = "";

	dprintk(1, "\n");

	/* driver 0.9.0 */
	/* stop lock indicator process */
	status = write16(state, SCU_RAM_GPIO__A, SCU_RAM_GPIO_HW_LOCK_IND_DISABLE);
	if (status < 0)
		goto error;
	status = write16(state, SIO_TOP_COMM_KEY__A, 0xFABA);
	if (status < 0)
		goto error;
	status = read16(state, SIO_PDR_OHW_CFG__A, &sioPdrOhwCfg);
	if (status < 0)
		goto error;
	status = write16(state, SIO_TOP_COMM_KEY__A, 0x0000);
	if (status < 0)
		goto error;

	switch ((sioPdrOhwCfg & SIO_PDR_OHW_CFG_FREF_SEL__M)) {
	case 0:
		/* ignore (bypass ?) */
		break;
	case 1:
		/* 27 MHz */
		state->m_oscClockFreq = 27000;
		break;
	case 2:
		/* 20.25 MHz */
		state->m_oscClockFreq = 20250;
		break;
	case 3:
		/* 4 MHz */
		state->m_oscClockFreq = 20250;
		break;
	default:
		printk(KERN_ERR "drxk: Clock Frequency is unkonwn\n");
		return -EINVAL;
	}
	/*
		Determine device capabilities
		Based on pinning v14
		*/
	status = read32(state, SIO_TOP_JTAGID_LO__A, &sioTopJtagidLo);
	if (status < 0)
		goto error;

printk(KERN_ERR "drxk: status = 0x%08x\n", sioTopJtagidLo);

	/* driver 0.9.0 */
	switch ((sioTopJtagidLo >> 29) & 0xF) {
	case 0:
		state->m_deviceSpin = DRXK_SPIN_A1;
		spin = "A1";
		break;
	case 2:
		state->m_deviceSpin = DRXK_SPIN_A2;
		spin = "A2";
		break;
	case 3:
		state->m_deviceSpin = DRXK_SPIN_A3;
		spin = "A3";
		break;
	default:
		state->m_deviceSpin = DRXK_SPIN_UNKNOWN;
		status = -EINVAL;
		printk(KERN_ERR "drxk: Spin %d unknown\n",
		       (sioTopJtagidLo >> 29) & 0xF);
		goto error2;
	}
	switch ((sioTopJtagidLo >> 12) & 0xFF) {
	case 0x13:
		/* typeId = DRX3913K_TYPE_ID */
		state->m_hasLNA = false;
		state->m_hasOOB = false;
		state->m_hasATV = false;
		state->m_hasAudio = false;
		state->m_hasDVBT = true;
		state->m_hasDVBC = true;
		state->m_hasSAWSW = true;
		state->m_hasGPIO2 = false;
		state->m_hasGPIO1 = false;
		state->m_hasIRQN = false;
		break;
	case 0x15:
		/* typeId = DRX3915K_TYPE_ID */
		state->m_hasLNA = false;
		state->m_hasOOB = false;
		state->m_hasATV = true;
		state->m_hasAudio = false;
		state->m_hasDVBT = true;
		state->m_hasDVBC = false;
		state->m_hasSAWSW = true;
		state->m_hasGPIO2 = true;
		state->m_hasGPIO1 = true;
		state->m_hasIRQN = false;
		break;
	case 0x16:
		/* typeId = DRX3916K_TYPE_ID */
		state->m_hasLNA = false;
		state->m_hasOOB = false;
		state->m_hasATV = true;
		state->m_hasAudio = false;
		state->m_hasDVBT = true;
		state->m_hasDVBC = false;
		state->m_hasSAWSW = true;
		state->m_hasGPIO2 = true;
		state->m_hasGPIO1 = true;
		state->m_hasIRQN = false;
		break;
	case 0x18:
		/* typeId = DRX3918K_TYPE_ID */
		state->m_hasLNA = false;
		state->m_hasOOB = false;
		state->m_hasATV = true;
		state->m_hasAudio = true;
		state->m_hasDVBT = true;
		state->m_hasDVBC = false;
		state->m_hasSAWSW = true;
		state->m_hasGPIO2 = true;
		state->m_hasGPIO1 = true;
		state->m_hasIRQN = false;
		break;
	case 0x21:
		/* typeId = DRX3921K_TYPE_ID */
		state->m_hasLNA = false;
		state->m_hasOOB = false;
		state->m_hasATV = true;
		state->m_hasAudio = true;
		state->m_hasDVBT = true;
		state->m_hasDVBC = true;
		state->m_hasSAWSW = true;
		state->m_hasGPIO2 = true;
		state->m_hasGPIO1 = true;
		state->m_hasIRQN = false;
		break;
	case 0x23:
		/* typeId = DRX3923K_TYPE_ID */
		state->m_hasLNA = false;
		state->m_hasOOB = false;
		state->m_hasATV = true;
		state->m_hasAudio = true;
		state->m_hasDVBT = true;
		state->m_hasDVBC = true;
		state->m_hasSAWSW = true;
		state->m_hasGPIO2 = true;
		state->m_hasGPIO1 = true;
		state->m_hasIRQN = false;
		break;
	case 0x25:
		/* typeId = DRX3925K_TYPE_ID */
		state->m_hasLNA = false;
		state->m_hasOOB = false;
		state->m_hasATV = true;
		state->m_hasAudio = true;
		state->m_hasDVBT = true;
		state->m_hasDVBC = true;
		state->m_hasSAWSW = true;
		state->m_hasGPIO2 = true;
		state->m_hasGPIO1 = true;
		state->m_hasIRQN = false;
		break;
	case 0x26:
		/* typeId = DRX3926K_TYPE_ID */
		state->m_hasLNA = false;
		state->m_hasOOB = false;
		state->m_hasATV = true;
		state->m_hasAudio = false;
		state->m_hasDVBT = true;
		state->m_hasDVBC = true;
		state->m_hasSAWSW = true;
		state->m_hasGPIO2 = true;
		state->m_hasGPIO1 = true;
		state->m_hasIRQN = false;
		break;
	default:
		printk(KERN_ERR "drxk: DeviceID 0x%02x not supported\n",
			((sioTopJtagidLo >> 12) & 0xFF));
		status = -EINVAL;
		goto error2;
	}

	printk(KERN_INFO
	       "drxk: detected a drx-39%02xk, spin %s, xtal %d.%03d MHz\n",
	       ((sioTopJtagidLo >> 12) & 0xFF), spin,
	       state->m_oscClockFreq / 1000,
	       state->m_oscClockFreq % 1000);

error:
	if (status < 0)
		printk(KERN_ERR "drxk: Error %d on %s\n", status, __func__);

error2:
	return status;
}

static int HI_Command(struct drxk_state *state, u16 cmd, u16 *pResult)
{
	int status;
	bool powerdown_cmd;

	dprintk(1, "\n");

	/* Write command */
	status = write16(state, SIO_HI_RA_RAM_CMD__A, cmd);
	if (status < 0)
		goto error;
	if (cmd == SIO_HI_RA_RAM_CMD_RESET)
		msleep(1);

	powerdown_cmd =
	    (bool) ((cmd == SIO_HI_RA_RAM_CMD_CONFIG) &&
		    ((state->m_HICfgCtrl) &
		     SIO_HI_RA_RAM_PAR_5_CFG_SLEEP__M) ==
		    SIO_HI_RA_RAM_PAR_5_CFG_SLEEP_ZZZ);
	if (powerdown_cmd == false) {
		/* Wait until command rdy */
		u32 retryCount = 0;
		u16 waitCmd;

		do {
			msleep(1);
			retryCount += 1;
			status = read16(state, SIO_HI_RA_RAM_CMD__A,
					  &waitCmd);
		} while ((status < 0) && (retryCount < DRXK_MAX_RETRIES)
			 && (waitCmd != 0));
		if (status < 0)
			goto error;
		status = read16(state, SIO_HI_RA_RAM_RES__A, pResult);
	}
error:
	if (status < 0)
		printk(KERN_ERR "drxk: Error %d on %s\n", status, __func__);

	return status;
}

static int HI_CfgCommand(struct drxk_state *state)
{
	int status;

	dprintk(1, "\n");

	mutex_lock(&state->mutex);

	status = write16(state, SIO_HI_RA_RAM_PAR_6__A, state->m_HICfgTimeout);
	if (status < 0)
		goto error;
	status = write16(state, SIO_HI_RA_RAM_PAR_5__A, state->m_HICfgCtrl);
	if (status < 0)
		goto error;
	status = write16(state, SIO_HI_RA_RAM_PAR_4__A, state->m_HICfgWakeUpKey);
	if (status < 0)
		goto error;
	status = write16(state, SIO_HI_RA_RAM_PAR_3__A, state->m_HICfgBridgeDelay);
	if (status < 0)
		goto error;
	status = write16(state, SIO_HI_RA_RAM_PAR_2__A, state->m_HICfgTimingDiv);
	if (status < 0)
		goto error;
	status = write16(state, SIO_HI_RA_RAM_PAR_1__A, SIO_HI_RA_RAM_PAR_1_PAR1_SEC_KEY);
	if (status < 0)
		goto error;
	status = HI_Command(state, SIO_HI_RA_RAM_CMD_CONFIG, 0);
	if (status < 0)
		goto error;

	state->m_HICfgCtrl &= ~SIO_HI_RA_RAM_PAR_5_CFG_SLEEP_ZZZ;
error:
	mutex_unlock(&state->mutex);
	if (status < 0)
		printk(KERN_ERR "drxk: Error %d on %s\n", status, __func__);
	return status;
}

static int InitHI(struct drxk_state *state)
{
	dprintk(1, "\n");

	state->m_HICfgWakeUpKey = (state->demod_address << 1);
	state->m_HICfgTimeout = 0x96FF;
	/* port/bridge/power down ctrl */
	state->m_HICfgCtrl = SIO_HI_RA_RAM_PAR_5_CFG_SLV0_SLAVE;

	return HI_CfgCommand(state);
}

static int MPEGTSConfigurePins(struct drxk_state *state, bool mpegEnable)
{
	int status = -1;
	u16 sioPdrMclkCfg = 0;
	u16 sioPdrMdxCfg = 0;

	dprintk(1, ": mpeg %s, %s mode\n",
		mpegEnable ? "enable" : "disable",
		state->m_enableParallel ? "parallel" : "serial");

	/* stop lock indicator process */
	status = write16(state, SCU_RAM_GPIO__A, SCU_RAM_GPIO_HW_LOCK_IND_DISABLE);
	if (status < 0)
		goto error;

	/*  MPEG TS pad configuration */
	status = write16(state, SIO_TOP_COMM_KEY__A, 0xFABA);
	if (status < 0)
		goto error;

	if (mpegEnable == false) {
		/*  Set MPEG TS pads to inputmode */
		status = write16(state, SIO_PDR_MSTRT_CFG__A, 0x0000);
		if (status < 0)
			goto error;
		status = write16(state, SIO_PDR_MERR_CFG__A, 0x0000);
		if (status < 0)
			goto error;
		status = write16(state, SIO_PDR_MCLK_CFG__A, 0x0000);
		if (status < 0)
			goto error;
		status = write16(state, SIO_PDR_MVAL_CFG__A, 0x0000);
		if (status < 0)
			goto error;
		status = write16(state, SIO_PDR_MD0_CFG__A, 0x0000);
		if (status < 0)
			goto error;
		status = write16(state, SIO_PDR_MD1_CFG__A, 0x0000);
		if (status < 0)
			goto error;
		status = write16(state, SIO_PDR_MD2_CFG__A, 0x0000);
		if (status < 0)
			goto error;
		status = write16(state, SIO_PDR_MD3_CFG__A, 0x0000);
		if (status < 0)
			goto error;
		status = write16(state, SIO_PDR_MD4_CFG__A, 0x0000);
		if (status < 0)
			goto error;
		status = write16(state, SIO_PDR_MD5_CFG__A, 0x0000);
		if (status < 0)
			goto error;
		status = write16(state, SIO_PDR_MD6_CFG__A, 0x0000);
		if (status < 0)
			goto error;
		status = write16(state, SIO_PDR_MD7_CFG__A, 0x0000);
		if (status < 0)
			goto error;
	} else {
		/* Enable MPEG output */
		sioPdrMdxCfg =
			((state->m_TSDataStrength <<
			SIO_PDR_MD0_CFG_DRIVE__B) | 0x0003);
		sioPdrMclkCfg = ((state->m_TSClockkStrength <<
					SIO_PDR_MCLK_CFG_DRIVE__B) |
					0x0003);

		status = write16(state, SIO_PDR_MSTRT_CFG__A, sioPdrMdxCfg);
		if (status < 0)
			goto error;
		status = write16(state, SIO_PDR_MERR_CFG__A, 0x0000);	/* Disable */
		if (status < 0)
			goto error;
		status = write16(state, SIO_PDR_MVAL_CFG__A, 0x0000);	/* Disable */
		if (status < 0)
			goto error;
		if (state->m_enableParallel == true) {
			/* paralel -> enable MD1 to MD7 */
			status = write16(state, SIO_PDR_MD1_CFG__A, sioPdrMdxCfg);
			if (status < 0)
				goto error;
			status = write16(state, SIO_PDR_MD2_CFG__A, sioPdrMdxCfg);
			if (status < 0)
				goto error;
			status = write16(state, SIO_PDR_MD3_CFG__A, sioPdrMdxCfg);
			if (status < 0)
				goto error;
			status = write16(state, SIO_PDR_MD4_CFG__A, sioPdrMdxCfg);
			if (status < 0)
				goto error;
			status = write16(state, SIO_PDR_MD5_CFG__A, sioPdrMdxCfg);
			if (status < 0)
				goto error;
			status = write16(state, SIO_PDR_MD6_CFG__A, sioPdrMdxCfg);
			if (status < 0)
				goto error;
			status = write16(state, SIO_PDR_MD7_CFG__A, sioPdrMdxCfg);
			if (status < 0)
				goto error;
		} else {
			sioPdrMdxCfg = ((state->m_TSDataStrength <<
						SIO_PDR_MD0_CFG_DRIVE__B)
					| 0x0003);
			/* serial -> disable MD1 to MD7 */
			status = write16(state, SIO_PDR_MD1_CFG__A, 0x0000);
			if (status < 0)
				goto error;
			status = write16(state, SIO_PDR_MD2_CFG__A, 0x0000);
			if (status < 0)
				goto error;
			status = write16(state, SIO_PDR_MD3_CFG__A, 0x0000);
			if (status < 0)
				goto error;
			status = write16(state, SIO_PDR_MD4_CFG__A, 0x0000);
			if (status < 0)
				goto error;
			status = write16(state, SIO_PDR_MD5_CFG__A, 0x0000);
			if (status < 0)
				goto error;
			status = write16(state, SIO_PDR_MD6_CFG__A, 0x0000);
			if (status < 0)
				goto error;
			status = write16(state, SIO_PDR_MD7_CFG__A, 0x0000);
			if (status < 0)
				goto error;
		}
		status = write16(state, SIO_PDR_MCLK_CFG__A, sioPdrMclkCfg);
		if (status < 0)
			goto error;
		status = write16(state, SIO_PDR_MD0_CFG__A, sioPdrMdxCfg);
		if (status < 0)
			goto error;
	}
	/*  Enable MB output over MPEG pads and ctl input */
	status = write16(state, SIO_PDR_MON_CFG__A, 0x0000);
	if (status < 0)
		goto error;
	/*  Write nomagic word to enable pdr reg write */
	status = write16(state, SIO_TOP_COMM_KEY__A, 0x0000);
error:
	if (status < 0)
		printk(KERN_ERR "drxk: Error %d on %s\n", status, __func__);
	return status;
}

static int MPEGTSDisable(struct drxk_state *state)
{
	dprintk(1, "\n");

	return MPEGTSConfigurePins(state, false);
}

static int BLChainCmd(struct drxk_state *state,
		      u16 romOffset, u16 nrOfElements, u32 timeOut)
{
	u16 blStatus = 0;
	int status;
	unsigned long end;

	dprintk(1, "\n");
	mutex_lock(&state->mutex);
	status = write16(state, SIO_BL_MODE__A, SIO_BL_MODE_CHAIN);
	if (status < 0)
		goto error;
	status = write16(state, SIO_BL_CHAIN_ADDR__A, romOffset);
	if (status < 0)
		goto error;
	status = write16(state, SIO_BL_CHAIN_LEN__A, nrOfElements);
	if (status < 0)
		goto error;
	status = write16(state, SIO_BL_ENABLE__A, SIO_BL_ENABLE_ON);
	if (status < 0)
		goto error;

	end = jiffies + msecs_to_jiffies(timeOut);
	do {
		msleep(1);
		status = read16(state, SIO_BL_STATUS__A, &blStatus);
		if (status < 0)
			goto error;
	} while ((blStatus == 0x1) &&
			((time_is_after_jiffies(end))));

	if (blStatus == 0x1) {
		printk(KERN_ERR "drxk: SIO not ready\n");
		status = -EINVAL;
		goto error2;
	}
error:
	if (status < 0)
		printk(KERN_ERR "drxk: Error %d on %s\n", status, __func__);
error2:
	mutex_unlock(&state->mutex);
	return status;
}


static int DownloadMicrocode(struct drxk_state *state,
			     const u8 pMCImage[], u32 Length)
{
	const u8 *pSrc = pMCImage;
	u16 Flags;
	u16 Drain;
	u32 Address;
	u16 nBlocks;
	u16 BlockSize;
	u16 BlockCRC;
	u32 offset = 0;
	u32 i;
	int status = 0;

	dprintk(1, "\n");

	/* down the drain (we don care about MAGIC_WORD) */
	Drain = (pSrc[0] << 8) | pSrc[1];
	pSrc += sizeof(u16);
	offset += sizeof(u16);
	nBlocks = (pSrc[0] << 8) | pSrc[1];
	pSrc += sizeof(u16);
	offset += sizeof(u16);

	for (i = 0; i < nBlocks; i += 1) {
		Address = (pSrc[0] << 24) | (pSrc[1] << 16) |
		    (pSrc[2] << 8) | pSrc[3];
		pSrc += sizeof(u32);
		offset += sizeof(u32);

		BlockSize = ((pSrc[0] << 8) | pSrc[1]) * sizeof(u16);
		pSrc += sizeof(u16);
		offset += sizeof(u16);

		Flags = (pSrc[0] << 8) | pSrc[1];
		pSrc += sizeof(u16);
		offset += sizeof(u16);

		BlockCRC = (pSrc[0] << 8) | pSrc[1];
		pSrc += sizeof(u16);
		offset += sizeof(u16);

		if (offset + BlockSize > Length) {
			printk(KERN_ERR "drxk: Firmware is corrupted.\n");
			return -EINVAL;
		}

		status = write_block(state, Address, BlockSize, pSrc);
		if (status < 0) {
			printk(KERN_ERR "drxk: Error %d while loading firmware\n", status);
			break;
		}
		pSrc += BlockSize;
		offset += BlockSize;
	}
	return status;
}

static int DVBTEnableOFDMTokenRing(struct drxk_state *state, bool enable)
{
	int status;
	u16 data = 0;
	u16 desiredCtrl = SIO_OFDM_SH_OFDM_RING_ENABLE_ON;
	u16 desiredStatus = SIO_OFDM_SH_OFDM_RING_STATUS_ENABLED;
	unsigned long end;

	dprintk(1, "\n");

	if (enable == false) {
		desiredCtrl = SIO_OFDM_SH_OFDM_RING_ENABLE_OFF;
		desiredStatus = SIO_OFDM_SH_OFDM_RING_STATUS_DOWN;
	}

	status = read16(state, SIO_OFDM_SH_OFDM_RING_STATUS__A, &data);
	if (status >= 0 && data == desiredStatus) {
		/* tokenring already has correct status */
		return status;
	}
	/* Disable/enable dvbt tokenring bridge   */
	status = write16(state, SIO_OFDM_SH_OFDM_RING_ENABLE__A, desiredCtrl);

	end = jiffies + msecs_to_jiffies(DRXK_OFDM_TR_SHUTDOWN_TIMEOUT);
	do {
		status = read16(state, SIO_OFDM_SH_OFDM_RING_STATUS__A, &data);
		if ((status >= 0 && data == desiredStatus) || time_is_after_jiffies(end))
			break;
		msleep(1);
	} while (1);
	if (data != desiredStatus) {
		printk(KERN_ERR "drxk: SIO not ready\n");
		return -EINVAL;
	}
	return status;
}

static int MPEGTSStop(struct drxk_state *state)
{
	int status = 0;
	u16 fecOcSncMode = 0;
	u16 fecOcIprMode = 0;

	dprintk(1, "\n");

	/* Gracefull shutdown (byte boundaries) */
	status = read16(state, FEC_OC_SNC_MODE__A, &fecOcSncMode);
	if (status < 0)
		goto error;
	fecOcSncMode |= FEC_OC_SNC_MODE_SHUTDOWN__M;
	status = write16(state, FEC_OC_SNC_MODE__A, fecOcSncMode);
	if (status < 0)
		goto error;

	/* Suppress MCLK during absence of data */
	status = read16(state, FEC_OC_IPR_MODE__A, &fecOcIprMode);
	if (status < 0)
		goto error;
	fecOcIprMode |= FEC_OC_IPR_MODE_MCLK_DIS_DAT_ABS__M;
	status = write16(state, FEC_OC_IPR_MODE__A, fecOcIprMode);

error:
	if (status < 0)
		printk(KERN_ERR "drxk: Error %d on %s\n", status, __func__);

	return status;
}

static int scu_command(struct drxk_state *state,
		       u16 cmd, u8 parameterLen,
		       u16 *parameter, u8 resultLen, u16 *result)
{
#if (SCU_RAM_PARAM_0__A - SCU_RAM_PARAM_15__A) != 15
#error DRXK register mapping no longer compatible with this routine!
#endif
	u16 curCmd = 0;
	int status = -EINVAL;
	unsigned long end;
	u8 buffer[34];
	int cnt = 0, ii;
	const char *p;
	char errname[30];

	dprintk(1, "\n");

	if ((cmd == 0) || ((parameterLen > 0) && (parameter == NULL)) ||
	    ((resultLen > 0) && (result == NULL)))
		goto error;

	mutex_lock(&state->mutex);

	/* assume that the command register is ready
		since it is checked afterwards */
	for (ii = parameterLen - 1; ii >= 0; ii -= 1) {
		buffer[cnt++] = (parameter[ii] & 0xFF);
		buffer[cnt++] = ((parameter[ii] >> 8) & 0xFF);
	}
	buffer[cnt++] = (cmd & 0xFF);
	buffer[cnt++] = ((cmd >> 8) & 0xFF);

	write_block(state, SCU_RAM_PARAM_0__A -
			(parameterLen - 1), cnt, buffer);
	/* Wait until SCU has processed command */
	end = jiffies + msecs_to_jiffies(DRXK_MAX_WAITTIME);
	do {
		msleep(1);
		status = read16(state, SCU_RAM_COMMAND__A, &curCmd);
		if (status < 0)
			goto error;
	} while (!(curCmd == DRX_SCU_READY) && (time_is_after_jiffies(end)));
	if (curCmd != DRX_SCU_READY) {
		printk(KERN_ERR "drxk: SCU not ready\n");
		status = -EIO;
		goto error2;
	}
	/* read results */
	if ((resultLen > 0) && (result != NULL)) {
		s16 err;
		int ii;

		for (ii = resultLen - 1; ii >= 0; ii -= 1) {
			status = read16(state, SCU_RAM_PARAM_0__A - ii, &result[ii]);
			if (status < 0)
				goto error;
		}

		/* Check if an error was reported by SCU */
		err = (s16)result[0];
		if (err >= 0)
			goto error;

		/* check for the known error codes */
		switch (err) {
		case SCU_RESULT_UNKCMD:
			p = "SCU_RESULT_UNKCMD";
			break;
		case SCU_RESULT_UNKSTD:
			p = "SCU_RESULT_UNKSTD";
			break;
		case SCU_RESULT_SIZE:
			p = "SCU_RESULT_SIZE";
			break;
		case SCU_RESULT_INVPAR:
			p = "SCU_RESULT_INVPAR";
			break;
		default: /* Other negative values are errors */
			sprintf(errname, "ERROR: %d\n", err);
			p = errname;
		}
		printk(KERN_ERR "drxk: %s while sending cmd 0x%04x with params:", p, cmd);
		print_hex_dump_bytes("drxk: ", DUMP_PREFIX_NONE, buffer, cnt);
		status = -EINVAL;
		goto error2;
	}

error:
	if (status < 0)
		printk(KERN_ERR "drxk: Error %d on %s\n", status, __func__);
error2:
	mutex_unlock(&state->mutex);
	return status;
}

static int SetIqmAf(struct drxk_state *state, bool active)
{
	u16 data = 0;
	int status;

	dprintk(1, "\n");

	/* Configure IQM */
	status = read16(state, IQM_AF_STDBY__A, &data);
	if (status < 0)
		goto error;

	if (!active) {
		data |= (IQM_AF_STDBY_STDBY_ADC_STANDBY
				| IQM_AF_STDBY_STDBY_AMP_STANDBY
				| IQM_AF_STDBY_STDBY_PD_STANDBY
				| IQM_AF_STDBY_STDBY_TAGC_IF_STANDBY
				| IQM_AF_STDBY_STDBY_TAGC_RF_STANDBY);
	} else {
		data &= ((~IQM_AF_STDBY_STDBY_ADC_STANDBY)
				& (~IQM_AF_STDBY_STDBY_AMP_STANDBY)
				& (~IQM_AF_STDBY_STDBY_PD_STANDBY)
				& (~IQM_AF_STDBY_STDBY_TAGC_IF_STANDBY)
				& (~IQM_AF_STDBY_STDBY_TAGC_RF_STANDBY)
			);
	}
	status = write16(state, IQM_AF_STDBY__A, data);

error:
	if (status < 0)
		printk(KERN_ERR "drxk: Error %d on %s\n", status, __func__);
	return status;
}

static int CtrlPowerMode(struct drxk_state *state, enum DRXPowerMode *mode)
{
	int status = 0;
	u16 sioCcPwdMode = 0;

	dprintk(1, "\n");

	/* Check arguments */
	if (mode == NULL)
		return -EINVAL;

	switch (*mode) {
	case DRX_POWER_UP:
		sioCcPwdMode = SIO_CC_PWD_MODE_LEVEL_NONE;
		break;
	case DRXK_POWER_DOWN_OFDM:
		sioCcPwdMode = SIO_CC_PWD_MODE_LEVEL_OFDM;
		break;
	case DRXK_POWER_DOWN_CORE:
		sioCcPwdMode = SIO_CC_PWD_MODE_LEVEL_CLOCK;
		break;
	case DRXK_POWER_DOWN_PLL:
		sioCcPwdMode = SIO_CC_PWD_MODE_LEVEL_PLL;
		break;
	case DRX_POWER_DOWN:
		sioCcPwdMode = SIO_CC_PWD_MODE_LEVEL_OSC;
		break;
	default:
		/* Unknow sleep mode */
		return -EINVAL;
	}

	/* If already in requested power mode, do nothing */
	if (state->m_currentPowerMode == *mode)
		return 0;

	/* For next steps make sure to start from DRX_POWER_UP mode */
	if (state->m_currentPowerMode != DRX_POWER_UP) {
		status = PowerUpDevice(state);
		if (status < 0)
			goto error;
		status = DVBTEnableOFDMTokenRing(state, true);
		if (status < 0)
			goto error;
	}

	if (*mode == DRX_POWER_UP) {
		/* Restore analog & pin configuartion */
	} else {
		/* Power down to requested mode */
		/* Backup some register settings */
		/* Set pins with possible pull-ups connected
		   to them in input mode */
		/* Analog power down */
		/* ADC power down */
		/* Power down device */
		/* stop all comm_exec */
		/* Stop and power down previous standard */
		switch (state->m_OperationMode) {
		case OM_DVBT:
			status = MPEGTSStop(state);
			if (status < 0)
				goto error;
			status = PowerDownDVBT(state, false);
			if (status < 0)
				goto error;
			break;
		case OM_QAM_ITU_A:
		case OM_QAM_ITU_C:
			status = MPEGTSStop(state);
			if (status < 0)
				goto error;
			status = PowerDownQAM(state);
			if (status < 0)
				goto error;
			break;
		default:
			break;
		}
		status = DVBTEnableOFDMTokenRing(state, false);
		if (status < 0)
			goto error;
		status = write16(state, SIO_CC_PWD_MODE__A, sioCcPwdMode);
		if (status < 0)
			goto error;
		status = write16(state, SIO_CC_UPDATE__A, SIO_CC_UPDATE_KEY);
		if (status < 0)
			goto error;

		if (*mode != DRXK_POWER_DOWN_OFDM) {
			state->m_HICfgCtrl |=
				SIO_HI_RA_RAM_PAR_5_CFG_SLEEP_ZZZ;
			status = HI_CfgCommand(state);
			if (status < 0)
				goto error;
		}
	}
	state->m_currentPowerMode = *mode;

error:
	if (status < 0)
		printk(KERN_ERR "drxk: Error %d on %s\n", status, __func__);

	return status;
}

static int PowerDownDVBT(struct drxk_state *state, bool setPowerMode)
{
	enum DRXPowerMode powerMode = DRXK_POWER_DOWN_OFDM;
	u16 cmdResult = 0;
	u16 data = 0;
	int status;

	dprintk(1, "\n");

	status = read16(state, SCU_COMM_EXEC__A, &data);
	if (status < 0)
		goto error;
	if (data == SCU_COMM_EXEC_ACTIVE) {
		/* Send OFDM stop command */
		status = scu_command(state, SCU_RAM_COMMAND_STANDARD_OFDM | SCU_RAM_COMMAND_CMD_DEMOD_STOP, 0, NULL, 1, &cmdResult);
		if (status < 0)
			goto error;
		/* Send OFDM reset command */
		status = scu_command(state, SCU_RAM_COMMAND_STANDARD_OFDM | SCU_RAM_COMMAND_CMD_DEMOD_RESET, 0, NULL, 1, &cmdResult);
		if (status < 0)
			goto error;
	}

	/* Reset datapath for OFDM, processors first */
	status = write16(state, OFDM_SC_COMM_EXEC__A, OFDM_SC_COMM_EXEC_STOP);
	if (status < 0)
		goto error;
	status = write16(state, OFDM_LC_COMM_EXEC__A, OFDM_LC_COMM_EXEC_STOP);
	if (status < 0)
		goto error;
	status = write16(state, IQM_COMM_EXEC__A, IQM_COMM_EXEC_B_STOP);
	if (status < 0)
		goto error;

	/* powerdown AFE                   */
	status = SetIqmAf(state, false);
	if (status < 0)
		goto error;

	/* powerdown to OFDM mode          */
	if (setPowerMode) {
		status = CtrlPowerMode(state, &powerMode);
		if (status < 0)
			goto error;
	}
error:
	if (status < 0)
		printk(KERN_ERR "drxk: Error %d on %s\n", status, __func__);
	return status;
}

static int SetOperationMode(struct drxk_state *state,
			    enum OperationMode oMode)
{
	int status = 0;

	dprintk(1, "\n");
	/*
	   Stop and power down previous standard
	   TODO investigate total power down instead of partial
	   power down depending on "previous" standard.
	 */

	/* disable HW lock indicator */
	status = write16(state, SCU_RAM_GPIO__A, SCU_RAM_GPIO_HW_LOCK_IND_DISABLE);
	if (status < 0)
		goto error;

	/* Device is already at the required mode */
	if (state->m_OperationMode == oMode)
		return 0;

	switch (state->m_OperationMode) {
		/* OM_NONE was added for start up */
	case OM_NONE:
		break;
	case OM_DVBT:
		status = MPEGTSStop(state);
		if (status < 0)
			goto error;
		status = PowerDownDVBT(state, true);
		if (status < 0)
			goto error;
		state->m_OperationMode = OM_NONE;
		break;
	case OM_QAM_ITU_A:	/* fallthrough */
	case OM_QAM_ITU_C:
		status = MPEGTSStop(state);
		if (status < 0)
			goto error;
		status = PowerDownQAM(state);
		if (status < 0)
			goto error;
		state->m_OperationMode = OM_NONE;
		break;
	case OM_QAM_ITU_B:
	default:
		status = -EINVAL;
		goto error;
	}

	/*
		Power up new standard
		*/
	switch (oMode) {
	case OM_DVBT:
		dprintk(1, ": DVB-T\n");
		state->m_OperationMode = oMode;
		status = SetDVBTStandard(state, oMode);
		if (status < 0)
			goto error;
		break;
	case OM_QAM_ITU_A:	/* fallthrough */
	case OM_QAM_ITU_C:
		dprintk(1, ": DVB-C Annex %c\n",
			(state->m_OperationMode == OM_QAM_ITU_A) ? 'A' : 'C');
		state->m_OperationMode = oMode;
		status = SetQAMStandard(state, oMode);
		if (status < 0)
			goto error;
		break;
	case OM_QAM_ITU_B:
	default:
		status = -EINVAL;
	}
error:
	if (status < 0)
		printk(KERN_ERR "drxk: Error %d on %s\n", status, __func__);
	return status;
}

static int Start(struct drxk_state *state, s32 offsetFreq,
		 s32 IntermediateFrequency)
{
	int status = -EINVAL;

	u16 IFreqkHz;
	s32 OffsetkHz = offsetFreq / 1000;

	dprintk(1, "\n");
	if (state->m_DrxkState != DRXK_STOPPED &&
		state->m_DrxkState != DRXK_DTV_STARTED)
		goto error;

	state->m_bMirrorFreqSpect = (state->props.inversion == INVERSION_ON);

	if (IntermediateFrequency < 0) {
		state->m_bMirrorFreqSpect = !state->m_bMirrorFreqSpect;
		IntermediateFrequency = -IntermediateFrequency;
	}

	switch (state->m_OperationMode) {
	case OM_QAM_ITU_A:
	case OM_QAM_ITU_C:
		IFreqkHz = (IntermediateFrequency / 1000);
		status = SetQAM(state, IFreqkHz, OffsetkHz);
		if (status < 0)
			goto error;
		state->m_DrxkState = DRXK_DTV_STARTED;
		break;
	case OM_DVBT:
		IFreqkHz = (IntermediateFrequency / 1000);
		status = MPEGTSStop(state);
		if (status < 0)
			goto error;
		status = SetDVBT(state, IFreqkHz, OffsetkHz);
		if (status < 0)
			goto error;
		status = DVBTStart(state);
		if (status < 0)
			goto error;
		state->m_DrxkState = DRXK_DTV_STARTED;
		break;
	default:
		break;
	}
error:
	if (status < 0)
		printk(KERN_ERR "drxk: Error %d on %s\n", status, __func__);
	return status;
}

static int ShutDown(struct drxk_state *state)
{
	dprintk(1, "\n");

	MPEGTSStop(state);
	return 0;
}

static int GetLockStatus(struct drxk_state *state, u32 *pLockStatus,
			 u32 Time)
{
	int status = -EINVAL;

	dprintk(1, "\n");

	if (pLockStatus == NULL)
		goto error;

	*pLockStatus = NOT_LOCKED;

	/* define the SCU command code */
	switch (state->m_OperationMode) {
	case OM_QAM_ITU_A:
	case OM_QAM_ITU_B:
	case OM_QAM_ITU_C:
		status = GetQAMLockStatus(state, pLockStatus);
		break;
	case OM_DVBT:
		status = GetDVBTLockStatus(state, pLockStatus);
		break;
	default:
		break;
	}
error:
	if (status < 0)
		printk(KERN_ERR "drxk: Error %d on %s\n", status, __func__);
	return status;
}

static int MPEGTSStart(struct drxk_state *state)
{
	int status;

	u16 fecOcSncMode = 0;

	/* Allow OC to sync again */
	status = read16(state, FEC_OC_SNC_MODE__A, &fecOcSncMode);
	if (status < 0)
		goto error;
	fecOcSncMode &= ~FEC_OC_SNC_MODE_SHUTDOWN__M;
	status = write16(state, FEC_OC_SNC_MODE__A, fecOcSncMode);
	if (status < 0)
		goto error;
	status = write16(state, FEC_OC_SNC_UNLOCK__A, 1);
error:
	if (status < 0)
		printk(KERN_ERR "drxk: Error %d on %s\n", status, __func__);
	return status;
}

static int MPEGTSDtoInit(struct drxk_state *state)
{
	int status;

	dprintk(1, "\n");

	/* Rate integration settings */
	status = write16(state, FEC_OC_RCN_CTL_STEP_LO__A, 0x0000);
	if (status < 0)
		goto error;
	status = write16(state, FEC_OC_RCN_CTL_STEP_HI__A, 0x000C);
	if (status < 0)
		goto error;
	status = write16(state, FEC_OC_RCN_GAIN__A, 0x000A);
	if (status < 0)
		goto error;
	status = write16(state, FEC_OC_AVR_PARM_A__A, 0x0008);
	if (status < 0)
		goto error;
	status = write16(state, FEC_OC_AVR_PARM_B__A, 0x0006);
	if (status < 0)
		goto error;
	status = write16(state, FEC_OC_TMD_HI_MARGIN__A, 0x0680);
	if (status < 0)
		goto error;
	status = write16(state, FEC_OC_TMD_LO_MARGIN__A, 0x0080);
	if (status < 0)
		goto error;
	status = write16(state, FEC_OC_TMD_COUNT__A, 0x03F4);
	if (status < 0)
		goto error;

	/* Additional configuration */
	status = write16(state, FEC_OC_OCR_INVERT__A, 0);
	if (status < 0)
		goto error;
	status = write16(state, FEC_OC_SNC_LWM__A, 2);
	if (status < 0)
		goto error;
	status = write16(state, FEC_OC_SNC_HWM__A, 12);
error:
	if (status < 0)
		printk(KERN_ERR "drxk: Error %d on %s\n", status, __func__);

	return status;
}

static int MPEGTSDtoSetup(struct drxk_state *state,
			  enum OperationMode oMode)
{
	int status;

	u16 fecOcRegMode = 0;	/* FEC_OC_MODE       register value */
	u16 fecOcRegIprMode = 0;	/* FEC_OC_IPR_MODE   register value */
	u16 fecOcDtoMode = 0;	/* FEC_OC_IPR_INVERT register value */
	u16 fecOcFctMode = 0;	/* FEC_OC_IPR_INVERT register value */
	u16 fecOcDtoPeriod = 2;	/* FEC_OC_IPR_INVERT register value */
	u16 fecOcDtoBurstLen = 188;	/* FEC_OC_IPR_INVERT register value */
	u32 fecOcRcnCtlRate = 0;	/* FEC_OC_IPR_INVERT register value */
	u16 fecOcTmdMode = 0;
	u16 fecOcTmdIntUpdRate = 0;
	u32 maxBitRate = 0;
	bool staticCLK = false;

	dprintk(1, "\n");

	/* Check insertion of the Reed-Solomon parity bytes */
	status = read16(state, FEC_OC_MODE__A, &fecOcRegMode);
	if (status < 0)
		goto error;
	status = read16(state, FEC_OC_IPR_MODE__A, &fecOcRegIprMode);
	if (status < 0)
		goto error;
	fecOcRegMode &= (~FEC_OC_MODE_PARITY__M);
	fecOcRegIprMode &= (~FEC_OC_IPR_MODE_MVAL_DIS_PAR__M);
	if (state->m_insertRSByte == true) {
		/* enable parity symbol forward */
		fecOcRegMode |= FEC_OC_MODE_PARITY__M;
		/* MVAL disable during parity bytes */
		fecOcRegIprMode |= FEC_OC_IPR_MODE_MVAL_DIS_PAR__M;
		/* TS burst length to 204 */
		fecOcDtoBurstLen = 204;
	}

	/* Check serial or parrallel output */
	fecOcRegIprMode &= (~(FEC_OC_IPR_MODE_SERIAL__M));
	if (state->m_enableParallel == false) {
		/* MPEG data output is serial -> set ipr_mode[0] */
		fecOcRegIprMode |= FEC_OC_IPR_MODE_SERIAL__M;
	}

	switch (oMode) {
	case OM_DVBT:
		maxBitRate = state->m_DVBTBitrate;
		fecOcTmdMode = 3;
		fecOcRcnCtlRate = 0xC00000;
		staticCLK = state->m_DVBTStaticCLK;
		break;
	case OM_QAM_ITU_A:	/* fallthrough */
	case OM_QAM_ITU_C:
		fecOcTmdMode = 0x0004;
		fecOcRcnCtlRate = 0xD2B4EE;	/* good for >63 Mb/s */
		maxBitRate = state->m_DVBCBitrate;
		staticCLK = state->m_DVBCStaticCLK;
		break;
	default:
		status = -EINVAL;
	}		/* switch (standard) */
	if (status < 0)
		goto error;

	/* Configure DTO's */
	if (staticCLK) {
		u32 bitRate = 0;

		/* Rational DTO for MCLK source (static MCLK rate),
			Dynamic DTO for optimal grouping
			(avoid intra-packet gaps),
			DTO offset enable to sync TS burst with MSTRT */
		fecOcDtoMode = (FEC_OC_DTO_MODE_DYNAMIC__M |
				FEC_OC_DTO_MODE_OFFSET_ENABLE__M);
		fecOcFctMode = (FEC_OC_FCT_MODE_RAT_ENA__M |
				FEC_OC_FCT_MODE_VIRT_ENA__M);

		/* Check user defined bitrate */
		bitRate = maxBitRate;
		if (bitRate > 75900000UL) {	/* max is 75.9 Mb/s */
			bitRate = 75900000UL;
		}
		/* Rational DTO period:
			dto_period = (Fsys / bitrate) - 2

			Result should be floored,
			to make sure >= requested bitrate
			*/
		fecOcDtoPeriod = (u16) (((state->m_sysClockFreq)
						* 1000) / bitRate);
		if (fecOcDtoPeriod <= 2)
			fecOcDtoPeriod = 0;
		else
			fecOcDtoPeriod -= 2;
		fecOcTmdIntUpdRate = 8;
	} else {
		/* (commonAttr->staticCLK == false) => dynamic mode */
		fecOcDtoMode = FEC_OC_DTO_MODE_DYNAMIC__M;
		fecOcFctMode = FEC_OC_FCT_MODE__PRE;
		fecOcTmdIntUpdRate = 5;
	}

	/* Write appropriate registers with requested configuration */
	status = write16(state, FEC_OC_DTO_BURST_LEN__A, fecOcDtoBurstLen);
	if (status < 0)
		goto error;
	status = write16(state, FEC_OC_DTO_PERIOD__A, fecOcDtoPeriod);
	if (status < 0)
		goto error;
	status = write16(state, FEC_OC_DTO_MODE__A, fecOcDtoMode);
	if (status < 0)
		goto error;
	status = write16(state, FEC_OC_FCT_MODE__A, fecOcFctMode);
	if (status < 0)
		goto error;
	status = write16(state, FEC_OC_MODE__A, fecOcRegMode);
	if (status < 0)
		goto error;
	status = write16(state, FEC_OC_IPR_MODE__A, fecOcRegIprMode);
	if (status < 0)
		goto error;

	/* Rate integration settings */
	status = write32(state, FEC_OC_RCN_CTL_RATE_LO__A, fecOcRcnCtlRate);
	if (status < 0)
		goto error;
	status = write16(state, FEC_OC_TMD_INT_UPD_RATE__A, fecOcTmdIntUpdRate);
	if (status < 0)
		goto error;
	status = write16(state, FEC_OC_TMD_MODE__A, fecOcTmdMode);
error:
	if (status < 0)
		printk(KERN_ERR "drxk: Error %d on %s\n", status, __func__);
	return status;
}

static int MPEGTSConfigurePolarity(struct drxk_state *state)
{
	u16 fecOcRegIprInvert = 0;

	/* Data mask for the output data byte */
	u16 InvertDataMask =
	    FEC_OC_IPR_INVERT_MD7__M | FEC_OC_IPR_INVERT_MD6__M |
	    FEC_OC_IPR_INVERT_MD5__M | FEC_OC_IPR_INVERT_MD4__M |
	    FEC_OC_IPR_INVERT_MD3__M | FEC_OC_IPR_INVERT_MD2__M |
	    FEC_OC_IPR_INVERT_MD1__M | FEC_OC_IPR_INVERT_MD0__M;

	dprintk(1, "\n");

	/* Control selective inversion of output bits */
	fecOcRegIprInvert &= (~(InvertDataMask));
	if (state->m_invertDATA == true)
		fecOcRegIprInvert |= InvertDataMask;
	fecOcRegIprInvert &= (~(FEC_OC_IPR_INVERT_MERR__M));
	if (state->m_invertERR == true)
		fecOcRegIprInvert |= FEC_OC_IPR_INVERT_MERR__M;
	fecOcRegIprInvert &= (~(FEC_OC_IPR_INVERT_MSTRT__M));
	if (state->m_invertSTR == true)
		fecOcRegIprInvert |= FEC_OC_IPR_INVERT_MSTRT__M;
	fecOcRegIprInvert &= (~(FEC_OC_IPR_INVERT_MVAL__M));
	if (state->m_invertVAL == true)
		fecOcRegIprInvert |= FEC_OC_IPR_INVERT_MVAL__M;
	fecOcRegIprInvert &= (~(FEC_OC_IPR_INVERT_MCLK__M));
	if (state->m_invertCLK == true)
		fecOcRegIprInvert |= FEC_OC_IPR_INVERT_MCLK__M;

	return write16(state, FEC_OC_IPR_INVERT__A, fecOcRegIprInvert);
}

#define   SCU_RAM_AGC_KI_INV_RF_POL__M 0x4000

static int SetAgcRf(struct drxk_state *state,
		    struct SCfgAgc *pAgcCfg, bool isDTV)
{
	int status = -EINVAL;
	u16 data = 0;
	struct SCfgAgc *pIfAgcSettings;

	dprintk(1, "\n");

	if (pAgcCfg == NULL)
		goto error;

	switch (pAgcCfg->ctrlMode) {
	case DRXK_AGC_CTRL_AUTO:
		/* Enable RF AGC DAC */
		status = read16(state, IQM_AF_STDBY__A, &data);
		if (status < 0)
			goto error;
		data &= ~IQM_AF_STDBY_STDBY_TAGC_RF_STANDBY;
		status = write16(state, IQM_AF_STDBY__A, data);
		if (status < 0)
			goto error;
		status = read16(state, SCU_RAM_AGC_CONFIG__A, &data);
		if (status < 0)
			goto error;

		/* Enable SCU RF AGC loop */
		data &= ~SCU_RAM_AGC_CONFIG_DISABLE_RF_AGC__M;

		/* Polarity */
		if (state->m_RfAgcPol)
			data |= SCU_RAM_AGC_CONFIG_INV_RF_POL__M;
		else
			data &= ~SCU_RAM_AGC_CONFIG_INV_RF_POL__M;
		status = write16(state, SCU_RAM_AGC_CONFIG__A, data);
		if (status < 0)
			goto error;

		/* Set speed (using complementary reduction value) */
		status = read16(state, SCU_RAM_AGC_KI_RED__A, &data);
		if (status < 0)
			goto error;

		data &= ~SCU_RAM_AGC_KI_RED_RAGC_RED__M;
		data |= (~(pAgcCfg->speed <<
				SCU_RAM_AGC_KI_RED_RAGC_RED__B)
				& SCU_RAM_AGC_KI_RED_RAGC_RED__M);

		status = write16(state, SCU_RAM_AGC_KI_RED__A, data);
		if (status < 0)
			goto error;

		if (IsDVBT(state))
			pIfAgcSettings = &state->m_dvbtIfAgcCfg;
		else if (IsQAM(state))
			pIfAgcSettings = &state->m_qamIfAgcCfg;
		else
			pIfAgcSettings = &state->m_atvIfAgcCfg;
		if (pIfAgcSettings == NULL) {
			status = -EINVAL;
			goto error;
		}

		/* Set TOP, only if IF-AGC is in AUTO mode */
		if (pIfAgcSettings->ctrlMode == DRXK_AGC_CTRL_AUTO)
			status = write16(state, SCU_RAM_AGC_IF_IACCU_HI_TGT_MAX__A, pAgcCfg->top);
			if (status < 0)
				goto error;

		/* Cut-Off current */
		status = write16(state, SCU_RAM_AGC_RF_IACCU_HI_CO__A, pAgcCfg->cutOffCurrent);
		if (status < 0)
			goto error;

		/* Max. output level */
		status = write16(state, SCU_RAM_AGC_RF_MAX__A, pAgcCfg->maxOutputLevel);
		if (status < 0)
			goto error;

		break;

	case DRXK_AGC_CTRL_USER:
		/* Enable RF AGC DAC */
		status = read16(state, IQM_AF_STDBY__A, &data);
		if (status < 0)
			goto error;
		data &= ~IQM_AF_STDBY_STDBY_TAGC_RF_STANDBY;
		status = write16(state, IQM_AF_STDBY__A, data);
		if (status < 0)
			goto error;

		/* Disable SCU RF AGC loop */
		status = read16(state, SCU_RAM_AGC_CONFIG__A, &data);
		if (status < 0)
			goto error;
		data |= SCU_RAM_AGC_CONFIG_DISABLE_RF_AGC__M;
		if (state->m_RfAgcPol)
			data |= SCU_RAM_AGC_CONFIG_INV_RF_POL__M;
		else
			data &= ~SCU_RAM_AGC_CONFIG_INV_RF_POL__M;
		status = write16(state, SCU_RAM_AGC_CONFIG__A, data);
		if (status < 0)
			goto error;

		/* SCU c.o.c. to 0, enabling full control range */
		status = write16(state, SCU_RAM_AGC_RF_IACCU_HI_CO__A, 0);
		if (status < 0)
			goto error;

		/* Write value to output pin */
		status = write16(state, SCU_RAM_AGC_RF_IACCU_HI__A, pAgcCfg->outputLevel);
		if (status < 0)
			goto error;
		break;

	case DRXK_AGC_CTRL_OFF:
		/* Disable RF AGC DAC */
		status = read16(state, IQM_AF_STDBY__A, &data);
		if (status < 0)
			goto error;
		data |= IQM_AF_STDBY_STDBY_TAGC_RF_STANDBY;
		status = write16(state, IQM_AF_STDBY__A, data);
		if (status < 0)
			goto error;

		/* Disable SCU RF AGC loop */
		status = read16(state, SCU_RAM_AGC_CONFIG__A, &data);
		if (status < 0)
			goto error;
		data |= SCU_RAM_AGC_CONFIG_DISABLE_RF_AGC__M;
		status = write16(state, SCU_RAM_AGC_CONFIG__A, data);
		if (status < 0)
			goto error;
		break;

	default:
		status = -EINVAL;

	}
error:
	if (status < 0)
		printk(KERN_ERR "drxk: Error %d on %s\n", status, __func__);
	return status;
}

#define SCU_RAM_AGC_KI_INV_IF_POL__M 0x2000

static int SetAgcIf(struct drxk_state *state,
		    struct SCfgAgc *pAgcCfg, bool isDTV)
{
	u16 data = 0;
	int status = 0;
	struct SCfgAgc *pRfAgcSettings;

	dprintk(1, "\n");

	switch (pAgcCfg->ctrlMode) {
	case DRXK_AGC_CTRL_AUTO:

		/* Enable IF AGC DAC */
		status = read16(state, IQM_AF_STDBY__A, &data);
		if (status < 0)
			goto error;
		data &= ~IQM_AF_STDBY_STDBY_TAGC_IF_STANDBY;
		status = write16(state, IQM_AF_STDBY__A, data);
		if (status < 0)
			goto error;

		status = read16(state, SCU_RAM_AGC_CONFIG__A, &data);
		if (status < 0)
			goto error;

		/* Enable SCU IF AGC loop */
		data &= ~SCU_RAM_AGC_CONFIG_DISABLE_IF_AGC__M;

		/* Polarity */
		if (state->m_IfAgcPol)
			data |= SCU_RAM_AGC_CONFIG_INV_IF_POL__M;
		else
			data &= ~SCU_RAM_AGC_CONFIG_INV_IF_POL__M;
		status = write16(state, SCU_RAM_AGC_CONFIG__A, data);
		if (status < 0)
			goto error;

		/* Set speed (using complementary reduction value) */
		status = read16(state, SCU_RAM_AGC_KI_RED__A, &data);
		if (status < 0)
			goto error;
		data &= ~SCU_RAM_AGC_KI_RED_IAGC_RED__M;
		data |= (~(pAgcCfg->speed <<
				SCU_RAM_AGC_KI_RED_IAGC_RED__B)
				& SCU_RAM_AGC_KI_RED_IAGC_RED__M);

		status = write16(state, SCU_RAM_AGC_KI_RED__A, data);
		if (status < 0)
			goto error;

		if (IsQAM(state))
			pRfAgcSettings = &state->m_qamRfAgcCfg;
		else
			pRfAgcSettings = &state->m_atvRfAgcCfg;
		if (pRfAgcSettings == NULL)
			return -1;
		/* Restore TOP */
		status = write16(state, SCU_RAM_AGC_IF_IACCU_HI_TGT_MAX__A, pRfAgcSettings->top);
		if (status < 0)
			goto error;
		break;

	case DRXK_AGC_CTRL_USER:

		/* Enable IF AGC DAC */
		status = read16(state, IQM_AF_STDBY__A, &data);
		if (status < 0)
			goto error;
		data &= ~IQM_AF_STDBY_STDBY_TAGC_IF_STANDBY;
		status = write16(state, IQM_AF_STDBY__A, data);
		if (status < 0)
			goto error;

		status = read16(state, SCU_RAM_AGC_CONFIG__A, &data);
		if (status < 0)
			goto error;

		/* Disable SCU IF AGC loop */
		data |= SCU_RAM_AGC_CONFIG_DISABLE_IF_AGC__M;

		/* Polarity */
		if (state->m_IfAgcPol)
			data |= SCU_RAM_AGC_CONFIG_INV_IF_POL__M;
		else
			data &= ~SCU_RAM_AGC_CONFIG_INV_IF_POL__M;
		status = write16(state, SCU_RAM_AGC_CONFIG__A, data);
		if (status < 0)
			goto error;

		/* Write value to output pin */
		status = write16(state, SCU_RAM_AGC_IF_IACCU_HI_TGT_MAX__A, pAgcCfg->outputLevel);
		if (status < 0)
			goto error;
		break;

	case DRXK_AGC_CTRL_OFF:

		/* Disable If AGC DAC */
		status = read16(state, IQM_AF_STDBY__A, &data);
		if (status < 0)
			goto error;
		data |= IQM_AF_STDBY_STDBY_TAGC_IF_STANDBY;
		status = write16(state, IQM_AF_STDBY__A, data);
		if (status < 0)
			goto error;

		/* Disable SCU IF AGC loop */
		status = read16(state, SCU_RAM_AGC_CONFIG__A, &data);
		if (status < 0)
			goto error;
		data |= SCU_RAM_AGC_CONFIG_DISABLE_IF_AGC__M;
		status = write16(state, SCU_RAM_AGC_CONFIG__A, data);
		if (status < 0)
			goto error;
		break;
	}		/* switch (agcSettingsIf->ctrlMode) */

	/* always set the top to support
		configurations without if-loop */
	status = write16(state, SCU_RAM_AGC_INGAIN_TGT_MIN__A, pAgcCfg->top);
error:
	if (status < 0)
		printk(KERN_ERR "drxk: Error %d on %s\n", status, __func__);
	return status;
}

static int ReadIFAgc(struct drxk_state *state, u32 *pValue)
{
	u16 agcDacLvl;
	int status;
	u16 Level = 0;

	dprintk(1, "\n");

	status = read16(state, IQM_AF_AGC_IF__A, &agcDacLvl);
	if (status < 0) {
		printk(KERN_ERR "drxk: Error %d on %s\n", status, __func__);
		return status;
	}

	*pValue = 0;

	if (agcDacLvl > DRXK_AGC_DAC_OFFSET)
		Level = agcDacLvl - DRXK_AGC_DAC_OFFSET;
	if (Level < 14000)
		*pValue = (14000 - Level) / 4;
	else
		*pValue = 0;

	return status;
}

static int GetQAMSignalToNoise(struct drxk_state *state,
			       s32 *pSignalToNoise)
{
	int status = 0;
	u16 qamSlErrPower = 0;	/* accum. error between
					raw and sliced symbols */
	u32 qamSlSigPower = 0;	/* used for MER, depends of
					QAM modulation */
	u32 qamSlMer = 0;	/* QAM MER */

	dprintk(1, "\n");

	/* MER calculation */

	/* get the register value needed for MER */
	status = read16(state, QAM_SL_ERR_POWER__A, &qamSlErrPower);
	if (status < 0) {
		printk(KERN_ERR "drxk: Error %d on %s\n", status, __func__);
		return -EINVAL;
	}

	switch (state->props.modulation) {
	case QAM_16:
		qamSlSigPower = DRXK_QAM_SL_SIG_POWER_QAM16 << 2;
		break;
	case QAM_32:
		qamSlSigPower = DRXK_QAM_SL_SIG_POWER_QAM32 << 2;
		break;
	case QAM_64:
		qamSlSigPower = DRXK_QAM_SL_SIG_POWER_QAM64 << 2;
		break;
	case QAM_128:
		qamSlSigPower = DRXK_QAM_SL_SIG_POWER_QAM128 << 2;
		break;
	default:
	case QAM_256:
		qamSlSigPower = DRXK_QAM_SL_SIG_POWER_QAM256 << 2;
		break;
	}

	if (qamSlErrPower > 0) {
		qamSlMer = Log10Times100(qamSlSigPower) -
			Log10Times100((u32) qamSlErrPower);
	}
	*pSignalToNoise = qamSlMer;

	return status;
}

static int GetDVBTSignalToNoise(struct drxk_state *state,
				s32 *pSignalToNoise)
{
	int status;
	u16 regData = 0;
	u32 EqRegTdSqrErrI = 0;
	u32 EqRegTdSqrErrQ = 0;
	u16 EqRegTdSqrErrExp = 0;
	u16 EqRegTdTpsPwrOfs = 0;
	u16 EqRegTdReqSmbCnt = 0;
	u32 tpsCnt = 0;
	u32 SqrErrIQ = 0;
	u32 a = 0;
	u32 b = 0;
	u32 c = 0;
	u32 iMER = 0;
	u16 transmissionParams = 0;

	dprintk(1, "\n");

	status = read16(state, OFDM_EQ_TOP_TD_TPS_PWR_OFS__A, &EqRegTdTpsPwrOfs);
	if (status < 0)
		goto error;
	status = read16(state, OFDM_EQ_TOP_TD_REQ_SMB_CNT__A, &EqRegTdReqSmbCnt);
	if (status < 0)
		goto error;
	status = read16(state, OFDM_EQ_TOP_TD_SQR_ERR_EXP__A, &EqRegTdSqrErrExp);
	if (status < 0)
		goto error;
	status = read16(state, OFDM_EQ_TOP_TD_SQR_ERR_I__A, &regData);
	if (status < 0)
		goto error;
	/* Extend SQR_ERR_I operational range */
	EqRegTdSqrErrI = (u32) regData;
	if ((EqRegTdSqrErrExp > 11) &&
		(EqRegTdSqrErrI < 0x00000FFFUL)) {
		EqRegTdSqrErrI += 0x00010000UL;
	}
	status = read16(state, OFDM_EQ_TOP_TD_SQR_ERR_Q__A, &regData);
	if (status < 0)
		goto error;
	/* Extend SQR_ERR_Q operational range */
	EqRegTdSqrErrQ = (u32) regData;
	if ((EqRegTdSqrErrExp > 11) &&
		(EqRegTdSqrErrQ < 0x00000FFFUL))
		EqRegTdSqrErrQ += 0x00010000UL;

	status = read16(state, OFDM_SC_RA_RAM_OP_PARAM__A, &transmissionParams);
	if (status < 0)
		goto error;

	/* Check input data for MER */

	/* MER calculation (in 0.1 dB) without math.h */
	if ((EqRegTdTpsPwrOfs == 0) || (EqRegTdReqSmbCnt == 0))
		iMER = 0;
	else if ((EqRegTdSqrErrI + EqRegTdSqrErrQ) == 0) {
		/* No error at all, this must be the HW reset value
			* Apparently no first measurement yet
			* Set MER to 0.0 */
		iMER = 0;
	} else {
		SqrErrIQ = (EqRegTdSqrErrI + EqRegTdSqrErrQ) <<
			EqRegTdSqrErrExp;
		if ((transmissionParams &
			OFDM_SC_RA_RAM_OP_PARAM_MODE__M)
			== OFDM_SC_RA_RAM_OP_PARAM_MODE_2K)
			tpsCnt = 17;
		else
			tpsCnt = 68;

		/* IMER = 100 * log10 (x)
			where x = (EqRegTdTpsPwrOfs^2 *
			EqRegTdReqSmbCnt * tpsCnt)/SqrErrIQ

			=> IMER = a + b -c
			where a = 100 * log10 (EqRegTdTpsPwrOfs^2)
			b = 100 * log10 (EqRegTdReqSmbCnt * tpsCnt)
			c = 100 * log10 (SqrErrIQ)
			*/

		/* log(x) x = 9bits * 9bits->18 bits  */
		a = Log10Times100(EqRegTdTpsPwrOfs *
					EqRegTdTpsPwrOfs);
		/* log(x) x = 16bits * 7bits->23 bits  */
		b = Log10Times100(EqRegTdReqSmbCnt * tpsCnt);
		/* log(x) x = (16bits + 16bits) << 15 ->32 bits  */
		c = Log10Times100(SqrErrIQ);

		iMER = a + b;
		/* No negative MER, clip to zero */
		if (iMER > c)
			iMER -= c;
		else
			iMER = 0;
	}
	*pSignalToNoise = iMER;

error:
	if (status < 0)
		printk(KERN_ERR "drxk: Error %d on %s\n", status, __func__);
	return status;
}

static int GetSignalToNoise(struct drxk_state *state, s32 *pSignalToNoise)
{
	dprintk(1, "\n");

	*pSignalToNoise = 0;
	switch (state->m_OperationMode) {
	case OM_DVBT:
		return GetDVBTSignalToNoise(state, pSignalToNoise);
	case OM_QAM_ITU_A:
	case OM_QAM_ITU_C:
		return GetQAMSignalToNoise(state, pSignalToNoise);
	default:
		break;
	}
	return 0;
}

#if 0
static int GetDVBTQuality(struct drxk_state *state, s32 *pQuality)
{
	/* SNR Values for quasi errorfree reception rom Nordig 2.2 */
	int status = 0;

	dprintk(1, "\n");

	static s32 QE_SN[] = {
		51,		/* QPSK 1/2 */
		69,		/* QPSK 2/3 */
		79,		/* QPSK 3/4 */
		89,		/* QPSK 5/6 */
		97,		/* QPSK 7/8 */
		108,		/* 16-QAM 1/2 */
		131,		/* 16-QAM 2/3 */
		146,		/* 16-QAM 3/4 */
		156,		/* 16-QAM 5/6 */
		160,		/* 16-QAM 7/8 */
		165,		/* 64-QAM 1/2 */
		187,		/* 64-QAM 2/3 */
		202,		/* 64-QAM 3/4 */
		216,		/* 64-QAM 5/6 */
		225,		/* 64-QAM 7/8 */
	};

	*pQuality = 0;

	do {
		s32 SignalToNoise = 0;
		u16 Constellation = 0;
		u16 CodeRate = 0;
		u32 SignalToNoiseRel;
		u32 BERQuality;

		status = GetDVBTSignalToNoise(state, &SignalToNoise);
		if (status < 0)
			break;
		status = read16(state, OFDM_EQ_TOP_TD_TPS_CONST__A, &Constellation);
		if (status < 0)
			break;
		Constellation &= OFDM_EQ_TOP_TD_TPS_CONST__M;

		status = read16(state, OFDM_EQ_TOP_TD_TPS_CODE_HP__A, &CodeRate);
		if (status < 0)
			break;
		CodeRate &= OFDM_EQ_TOP_TD_TPS_CODE_HP__M;

		if (Constellation > OFDM_EQ_TOP_TD_TPS_CONST_64QAM ||
		    CodeRate > OFDM_EQ_TOP_TD_TPS_CODE_LP_7_8)
			break;
		SignalToNoiseRel = SignalToNoise -
		    QE_SN[Constellation * 5 + CodeRate];
		BERQuality = 100;

		if (SignalToNoiseRel < -70)
			*pQuality = 0;
		else if (SignalToNoiseRel < 30)
			*pQuality = ((SignalToNoiseRel + 70) *
				     BERQuality) / 100;
		else
			*pQuality = BERQuality;
	} while (0);
	return 0;
};

static int GetDVBCQuality(struct drxk_state *state, s32 *pQuality)
{
	int status = 0;
	*pQuality = 0;

	dprintk(1, "\n");

	do {
		u32 SignalToNoise = 0;
		u32 BERQuality = 100;
		u32 SignalToNoiseRel = 0;

		status = GetQAMSignalToNoise(state, &SignalToNoise);
		if (status < 0)
			break;

		switch (state->props.modulation) {
		case QAM_16:
			SignalToNoiseRel = SignalToNoise - 200;
			break;
		case QAM_32:
			SignalToNoiseRel = SignalToNoise - 230;
			break;	/* Not in NorDig */
		case QAM_64:
			SignalToNoiseRel = SignalToNoise - 260;
			break;
		case QAM_128:
			SignalToNoiseRel = SignalToNoise - 290;
			break;
		default:
		case QAM_256:
			SignalToNoiseRel = SignalToNoise - 320;
			break;
		}

		if (SignalToNoiseRel < -70)
			*pQuality = 0;
		else if (SignalToNoiseRel < 30)
			*pQuality = ((SignalToNoiseRel + 70) *
				     BERQuality) / 100;
		else
			*pQuality = BERQuality;
	} while (0);

	return status;
}

static int GetQuality(struct drxk_state *state, s32 *pQuality)
{
	dprintk(1, "\n");

	switch (state->m_OperationMode) {
	case OM_DVBT:
		return GetDVBTQuality(state, pQuality);
	case OM_QAM_ITU_A:
		return GetDVBCQuality(state, pQuality);
	default:
		break;
	}

	return 0;
}
#endif

/* Free data ram in SIO HI */
#define SIO_HI_RA_RAM_USR_BEGIN__A 0x420040
#define SIO_HI_RA_RAM_USR_END__A   0x420060

#define DRXK_HI_ATOMIC_BUF_START (SIO_HI_RA_RAM_USR_BEGIN__A)
#define DRXK_HI_ATOMIC_BUF_END   (SIO_HI_RA_RAM_USR_BEGIN__A + 7)
#define DRXK_HI_ATOMIC_READ      SIO_HI_RA_RAM_PAR_3_ACP_RW_READ
#define DRXK_HI_ATOMIC_WRITE     SIO_HI_RA_RAM_PAR_3_ACP_RW_WRITE

#define DRXDAP_FASI_ADDR2BLOCK(addr)  (((addr) >> 22) & 0x3F)
#define DRXDAP_FASI_ADDR2BANK(addr)   (((addr) >> 16) & 0x3F)
#define DRXDAP_FASI_ADDR2OFFSET(addr) ((addr) & 0x7FFF)

static int ConfigureI2CBridge(struct drxk_state *state, bool bEnableBridge)
{
	int status = -EINVAL;

	dprintk(1, "\n");

	if (state->m_DrxkState == DRXK_UNINITIALIZED)
		goto error;
	if (state->m_DrxkState == DRXK_POWERED_DOWN)
		goto error;

	if (state->no_i2c_bridge)
		return 0;

	status = write16(state, SIO_HI_RA_RAM_PAR_1__A, SIO_HI_RA_RAM_PAR_1_PAR1_SEC_KEY);
	if (status < 0)
		goto error;
	if (bEnableBridge) {
		status = write16(state, SIO_HI_RA_RAM_PAR_2__A, SIO_HI_RA_RAM_PAR_2_BRD_CFG_CLOSED);
		if (status < 0)
			goto error;
	} else {
		status = write16(state, SIO_HI_RA_RAM_PAR_2__A, SIO_HI_RA_RAM_PAR_2_BRD_CFG_OPEN);
		if (status < 0)
			goto error;
	}

	status = HI_Command(state, SIO_HI_RA_RAM_CMD_BRDCTRL, 0);

error:
	if (status < 0)
		printk(KERN_ERR "drxk: Error %d on %s\n", status, __func__);
	return status;
}

static int SetPreSaw(struct drxk_state *state,
		     struct SCfgPreSaw *pPreSawCfg)
{
	int status = -EINVAL;

	dprintk(1, "\n");

	if ((pPreSawCfg == NULL)
	    || (pPreSawCfg->reference > IQM_AF_PDREF__M))
		goto error;

	status = write16(state, IQM_AF_PDREF__A, pPreSawCfg->reference);
error:
	if (status < 0)
		printk(KERN_ERR "drxk: Error %d on %s\n", status, __func__);
	return status;
}

static int BLDirectCmd(struct drxk_state *state, u32 targetAddr,
		       u16 romOffset, u16 nrOfElements, u32 timeOut)
{
	u16 blStatus = 0;
	u16 offset = (u16) ((targetAddr >> 0) & 0x00FFFF);
	u16 blockbank = (u16) ((targetAddr >> 16) & 0x000FFF);
	int status;
	unsigned long end;

	dprintk(1, "\n");

	mutex_lock(&state->mutex);
	status = write16(state, SIO_BL_MODE__A, SIO_BL_MODE_DIRECT);
	if (status < 0)
		goto error;
	status = write16(state, SIO_BL_TGT_HDR__A, blockbank);
	if (status < 0)
		goto error;
	status = write16(state, SIO_BL_TGT_ADDR__A, offset);
	if (status < 0)
		goto error;
	status = write16(state, SIO_BL_SRC_ADDR__A, romOffset);
	if (status < 0)
		goto error;
	status = write16(state, SIO_BL_SRC_LEN__A, nrOfElements);
	if (status < 0)
		goto error;
	status = write16(state, SIO_BL_ENABLE__A, SIO_BL_ENABLE_ON);
	if (status < 0)
		goto error;

	end = jiffies + msecs_to_jiffies(timeOut);
	do {
		status = read16(state, SIO_BL_STATUS__A, &blStatus);
		if (status < 0)
			goto error;
	} while ((blStatus == 0x1) && time_is_after_jiffies(end));
	if (blStatus == 0x1) {
		printk(KERN_ERR "drxk: SIO not ready\n");
		status = -EINVAL;
		goto error2;
	}
error:
	if (status < 0)
		printk(KERN_ERR "drxk: Error %d on %s\n", status, __func__);
error2:
	mutex_unlock(&state->mutex);
	return status;

}

static int ADCSyncMeasurement(struct drxk_state *state, u16 *count)
{
	u16 data = 0;
	int status;

	dprintk(1, "\n");

	/* Start measurement */
	status = write16(state, IQM_AF_COMM_EXEC__A, IQM_AF_COMM_EXEC_ACTIVE);
	if (status < 0)
		goto error;
	status = write16(state, IQM_AF_START_LOCK__A, 1);
	if (status < 0)
		goto error;

	*count = 0;
	status = read16(state, IQM_AF_PHASE0__A, &data);
	if (status < 0)
		goto error;
	if (data == 127)
		*count = *count + 1;
	status = read16(state, IQM_AF_PHASE1__A, &data);
	if (status < 0)
		goto error;
	if (data == 127)
		*count = *count + 1;
	status = read16(state, IQM_AF_PHASE2__A, &data);
	if (status < 0)
		goto error;
	if (data == 127)
		*count = *count + 1;

error:
	if (status < 0)
		printk(KERN_ERR "drxk: Error %d on %s\n", status, __func__);
	return status;
}

static int ADCSynchronization(struct drxk_state *state)
{
	u16 count = 0;
	int status;

	dprintk(1, "\n");

	status = ADCSyncMeasurement(state, &count);
	if (status < 0)
		goto error;

	if (count == 1) {
		/* Try sampling on a diffrent edge */
		u16 clkNeg = 0;

		status = read16(state, IQM_AF_CLKNEG__A, &clkNeg);
		if (status < 0)
			goto error;
		if ((clkNeg | IQM_AF_CLKNEG_CLKNEGDATA__M) ==
			IQM_AF_CLKNEG_CLKNEGDATA_CLK_ADC_DATA_POS) {
			clkNeg &= (~(IQM_AF_CLKNEG_CLKNEGDATA__M));
			clkNeg |=
				IQM_AF_CLKNEG_CLKNEGDATA_CLK_ADC_DATA_NEG;
		} else {
			clkNeg &= (~(IQM_AF_CLKNEG_CLKNEGDATA__M));
			clkNeg |=
				IQM_AF_CLKNEG_CLKNEGDATA_CLK_ADC_DATA_POS;
		}
		status = write16(state, IQM_AF_CLKNEG__A, clkNeg);
		if (status < 0)
			goto error;
		status = ADCSyncMeasurement(state, &count);
		if (status < 0)
			goto error;
	}

	if (count < 2)
		status = -EINVAL;
error:
	if (status < 0)
		printk(KERN_ERR "drxk: Error %d on %s\n", status, __func__);
	return status;
}

static int SetFrequencyShifter(struct drxk_state *state,
			       u16 intermediateFreqkHz,
			       s32 tunerFreqOffset, bool isDTV)
{
	bool selectPosImage = false;
	u32 rfFreqResidual = tunerFreqOffset;
	u32 fmFrequencyShift = 0;
	bool tunerMirror = !state->m_bMirrorFreqSpect;
	u32 adcFreq;
	bool adcFlip;
	int status;
	u32 ifFreqActual;
	u32 samplingFrequency = (u32) (state->m_sysClockFreq / 3);
	u32 frequencyShift;
	bool imageToSelect;

	dprintk(1, "\n");

	/*
	   Program frequency shifter
	   No need to account for mirroring on RF
	 */
	if (isDTV) {
		if ((state->m_OperationMode == OM_QAM_ITU_A) ||
		    (state->m_OperationMode == OM_QAM_ITU_C) ||
		    (state->m_OperationMode == OM_DVBT))
			selectPosImage = true;
		else
			selectPosImage = false;
	}
	if (tunerMirror)
		/* tuner doesn't mirror */
		ifFreqActual = intermediateFreqkHz +
		    rfFreqResidual + fmFrequencyShift;
	else
		/* tuner mirrors */
		ifFreqActual = intermediateFreqkHz -
		    rfFreqResidual - fmFrequencyShift;
	if (ifFreqActual > samplingFrequency / 2) {
		/* adc mirrors */
		adcFreq = samplingFrequency - ifFreqActual;
		adcFlip = true;
	} else {
		/* adc doesn't mirror */
		adcFreq = ifFreqActual;
		adcFlip = false;
	}

	frequencyShift = adcFreq;
	imageToSelect = state->m_rfmirror ^ tunerMirror ^
	    adcFlip ^ selectPosImage;
	state->m_IqmFsRateOfs =
	    Frac28a((frequencyShift), samplingFrequency);

	if (imageToSelect)
		state->m_IqmFsRateOfs = ~state->m_IqmFsRateOfs + 1;

	/* Program frequency shifter with tuner offset compensation */
	/* frequencyShift += tunerFreqOffset; TODO */
	status = write32(state, IQM_FS_RATE_OFS_LO__A,
			 state->m_IqmFsRateOfs);
	if (status < 0)
		printk(KERN_ERR "drxk: Error %d on %s\n", status, __func__);
	return status;
}

static int InitAGC(struct drxk_state *state, bool isDTV)
{
	u16 ingainTgt = 0;
	u16 ingainTgtMin = 0;
	u16 ingainTgtMax = 0;
	u16 clpCyclen = 0;
	u16 clpSumMin = 0;
	u16 clpDirTo = 0;
	u16 snsSumMin = 0;
	u16 snsSumMax = 0;
	u16 clpSumMax = 0;
	u16 snsDirTo = 0;
	u16 kiInnergainMin = 0;
	u16 ifIaccuHiTgt = 0;
	u16 ifIaccuHiTgtMin = 0;
	u16 ifIaccuHiTgtMax = 0;
	u16 data = 0;
	u16 fastClpCtrlDelay = 0;
	u16 clpCtrlMode = 0;
	int status = 0;

	dprintk(1, "\n");

	/* Common settings */
	snsSumMax = 1023;
	ifIaccuHiTgtMin = 2047;
	clpCyclen = 500;
	clpSumMax = 1023;

	/* AGCInit() not available for DVBT; init done in microcode */
	if (!IsQAM(state)) {
		printk(KERN_ERR "drxk: %s: mode %d is not DVB-C\n", __func__, state->m_OperationMode);
		return -EINVAL;
	}

	/* FIXME: Analog TV AGC require different settings */

	/* Standard specific settings */
	clpSumMin = 8;
	clpDirTo = (u16) -9;
	clpCtrlMode = 0;
	snsSumMin = 8;
	snsDirTo = (u16) -9;
	kiInnergainMin = (u16) -1030;
	ifIaccuHiTgtMax = 0x2380;
	ifIaccuHiTgt = 0x2380;
	ingainTgtMin = 0x0511;
	ingainTgt = 0x0511;
	ingainTgtMax = 5119;
	fastClpCtrlDelay = state->m_qamIfAgcCfg.FastClipCtrlDelay;

	status = write16(state, SCU_RAM_AGC_FAST_CLP_CTRL_DELAY__A, fastClpCtrlDelay);
	if (status < 0)
		goto error;

	status = write16(state, SCU_RAM_AGC_CLP_CTRL_MODE__A, clpCtrlMode);
	if (status < 0)
		goto error;
	status = write16(state, SCU_RAM_AGC_INGAIN_TGT__A, ingainTgt);
	if (status < 0)
		goto error;
	status = write16(state, SCU_RAM_AGC_INGAIN_TGT_MIN__A, ingainTgtMin);
	if (status < 0)
		goto error;
	status = write16(state, SCU_RAM_AGC_INGAIN_TGT_MAX__A, ingainTgtMax);
	if (status < 0)
		goto error;
	status = write16(state, SCU_RAM_AGC_IF_IACCU_HI_TGT_MIN__A, ifIaccuHiTgtMin);
	if (status < 0)
		goto error;
	status = write16(state, SCU_RAM_AGC_IF_IACCU_HI_TGT_MAX__A, ifIaccuHiTgtMax);
	if (status < 0)
		goto error;
	status = write16(state, SCU_RAM_AGC_IF_IACCU_HI__A, 0);
	if (status < 0)
		goto error;
	status = write16(state, SCU_RAM_AGC_IF_IACCU_LO__A, 0);
	if (status < 0)
		goto error;
	status = write16(state, SCU_RAM_AGC_RF_IACCU_HI__A, 0);
	if (status < 0)
		goto error;
	status = write16(state, SCU_RAM_AGC_RF_IACCU_LO__A, 0);
	if (status < 0)
		goto error;
	status = write16(state, SCU_RAM_AGC_CLP_SUM_MAX__A, clpSumMax);
	if (status < 0)
		goto error;
	status = write16(state, SCU_RAM_AGC_SNS_SUM_MAX__A, snsSumMax);
	if (status < 0)
		goto error;

	status = write16(state, SCU_RAM_AGC_KI_INNERGAIN_MIN__A, kiInnergainMin);
	if (status < 0)
		goto error;
	status = write16(state, SCU_RAM_AGC_IF_IACCU_HI_TGT__A, ifIaccuHiTgt);
	if (status < 0)
		goto error;
	status = write16(state, SCU_RAM_AGC_CLP_CYCLEN__A, clpCyclen);
	if (status < 0)
		goto error;

	status = write16(state, SCU_RAM_AGC_RF_SNS_DEV_MAX__A, 1023);
	if (status < 0)
		goto error;
	status = write16(state, SCU_RAM_AGC_RF_SNS_DEV_MIN__A, (u16) -1023);
	if (status < 0)
		goto error;
	status = write16(state, SCU_RAM_AGC_FAST_SNS_CTRL_DELAY__A, 50);
	if (status < 0)
		goto error;

	status = write16(state, SCU_RAM_AGC_KI_MAXMINGAIN_TH__A, 20);
	if (status < 0)
		goto error;
	status = write16(state, SCU_RAM_AGC_CLP_SUM_MIN__A, clpSumMin);
	if (status < 0)
		goto error;
	status = write16(state, SCU_RAM_AGC_SNS_SUM_MIN__A, snsSumMin);
	if (status < 0)
		goto error;
	status = write16(state, SCU_RAM_AGC_CLP_DIR_TO__A, clpDirTo);
	if (status < 0)
		goto error;
	status = write16(state, SCU_RAM_AGC_SNS_DIR_TO__A, snsDirTo);
	if (status < 0)
		goto error;
	status = write16(state, SCU_RAM_AGC_KI_MINGAIN__A, 0x7fff);
	if (status < 0)
		goto error;
	status = write16(state, SCU_RAM_AGC_KI_MAXGAIN__A, 0x0);
	if (status < 0)
		goto error;
	status = write16(state, SCU_RAM_AGC_KI_MIN__A, 0x0117);
	if (status < 0)
		goto error;
	status = write16(state, SCU_RAM_AGC_KI_MAX__A, 0x0657);
	if (status < 0)
		goto error;
	status = write16(state, SCU_RAM_AGC_CLP_SUM__A, 0);
	if (status < 0)
		goto error;
	status = write16(state, SCU_RAM_AGC_CLP_CYCCNT__A, 0);
	if (status < 0)
		goto error;
	status = write16(state, SCU_RAM_AGC_CLP_DIR_WD__A, 0);
	if (status < 0)
		goto error;
	status = write16(state, SCU_RAM_AGC_CLP_DIR_STP__A, 1);
	if (status < 0)
		goto error;
	status = write16(state, SCU_RAM_AGC_SNS_SUM__A, 0);
	if (status < 0)
		goto error;
	status = write16(state, SCU_RAM_AGC_SNS_CYCCNT__A, 0);
	if (status < 0)
		goto error;
	status = write16(state, SCU_RAM_AGC_SNS_DIR_WD__A, 0);
	if (status < 0)
		goto error;
	status = write16(state, SCU_RAM_AGC_SNS_DIR_STP__A, 1);
	if (status < 0)
		goto error;
	status = write16(state, SCU_RAM_AGC_SNS_CYCLEN__A, 500);
	if (status < 0)
		goto error;
	status = write16(state, SCU_RAM_AGC_KI_CYCLEN__A, 500);
	if (status < 0)
		goto error;

	/* Initialize inner-loop KI gain factors */
	status = read16(state, SCU_RAM_AGC_KI__A, &data);
	if (status < 0)
		goto error;

	data = 0x0657;
	data &= ~SCU_RAM_AGC_KI_RF__M;
	data |= (DRXK_KI_RAGC_QAM << SCU_RAM_AGC_KI_RF__B);
	data &= ~SCU_RAM_AGC_KI_IF__M;
	data |= (DRXK_KI_IAGC_QAM << SCU_RAM_AGC_KI_IF__B);

	status = write16(state, SCU_RAM_AGC_KI__A, data);
error:
	if (status < 0)
		printk(KERN_ERR "drxk: Error %d on %s\n", status, __func__);
	return status;
}

static int DVBTQAMGetAccPktErr(struct drxk_state *state, u16 *packetErr)
{
	int status;

	dprintk(1, "\n");
	if (packetErr == NULL)
		status = write16(state, SCU_RAM_FEC_ACCUM_PKT_FAILURES__A, 0);
	else
		status = read16(state, SCU_RAM_FEC_ACCUM_PKT_FAILURES__A, packetErr);
	if (status < 0)
		printk(KERN_ERR "drxk: Error %d on %s\n", status, __func__);
	return status;
}

static int DVBTScCommand(struct drxk_state *state,
			 u16 cmd, u16 subcmd,
			 u16 param0, u16 param1, u16 param2,
			 u16 param3, u16 param4)
{
	u16 curCmd = 0;
	u16 errCode = 0;
	u16 retryCnt = 0;
	u16 scExec = 0;
	int status;

	dprintk(1, "\n");
	status = read16(state, OFDM_SC_COMM_EXEC__A, &scExec);
	if (scExec != 1) {
		/* SC is not running */
		status = -EINVAL;
	}
	if (status < 0)
		goto error;

	/* Wait until sc is ready to receive command */
	retryCnt = 0;
	do {
		msleep(1);
		status = read16(state, OFDM_SC_RA_RAM_CMD__A, &curCmd);
		retryCnt++;
	} while ((curCmd != 0) && (retryCnt < DRXK_MAX_RETRIES));
	if (retryCnt >= DRXK_MAX_RETRIES && (status < 0))
		goto error;

	/* Write sub-command */
	switch (cmd) {
		/* All commands using sub-cmd */
	case OFDM_SC_RA_RAM_CMD_PROC_START:
	case OFDM_SC_RA_RAM_CMD_SET_PREF_PARAM:
	case OFDM_SC_RA_RAM_CMD_PROGRAM_PARAM:
		status = write16(state, OFDM_SC_RA_RAM_CMD_ADDR__A, subcmd);
		if (status < 0)
			goto error;
		break;
	default:
		/* Do nothing */
		break;
	}

	/* Write needed parameters and the command */
	switch (cmd) {
		/* All commands using 5 parameters */
		/* All commands using 4 parameters */
		/* All commands using 3 parameters */
		/* All commands using 2 parameters */
	case OFDM_SC_RA_RAM_CMD_PROC_START:
	case OFDM_SC_RA_RAM_CMD_SET_PREF_PARAM:
	case OFDM_SC_RA_RAM_CMD_PROGRAM_PARAM:
		status = write16(state, OFDM_SC_RA_RAM_PARAM1__A, param1);
		/* All commands using 1 parameters */
	case OFDM_SC_RA_RAM_CMD_SET_ECHO_TIMING:
	case OFDM_SC_RA_RAM_CMD_USER_IO:
		status = write16(state, OFDM_SC_RA_RAM_PARAM0__A, param0);
		/* All commands using 0 parameters */
	case OFDM_SC_RA_RAM_CMD_GET_OP_PARAM:
	case OFDM_SC_RA_RAM_CMD_NULL:
		/* Write command */
		status = write16(state, OFDM_SC_RA_RAM_CMD__A, cmd);
		break;
	default:
		/* Unknown command */
		status = -EINVAL;
	}
	if (status < 0)
		goto error;

	/* Wait until sc is ready processing command */
	retryCnt = 0;
	do {
		msleep(1);
		status = read16(state, OFDM_SC_RA_RAM_CMD__A, &curCmd);
		retryCnt++;
	} while ((curCmd != 0) && (retryCnt < DRXK_MAX_RETRIES));
	if (retryCnt >= DRXK_MAX_RETRIES && (status < 0))
		goto error;

	/* Check for illegal cmd */
	status = read16(state, OFDM_SC_RA_RAM_CMD_ADDR__A, &errCode);
	if (errCode == 0xFFFF) {
		/* illegal command */
		status = -EINVAL;
	}
	if (status < 0)
		goto error;

	/* Retreive results parameters from SC */
	switch (cmd) {
		/* All commands yielding 5 results */
		/* All commands yielding 4 results */
		/* All commands yielding 3 results */
		/* All commands yielding 2 results */
		/* All commands yielding 1 result */
	case OFDM_SC_RA_RAM_CMD_USER_IO:
	case OFDM_SC_RA_RAM_CMD_GET_OP_PARAM:
		status = read16(state, OFDM_SC_RA_RAM_PARAM0__A, &(param0));
		/* All commands yielding 0 results */
	case OFDM_SC_RA_RAM_CMD_SET_ECHO_TIMING:
	case OFDM_SC_RA_RAM_CMD_SET_TIMER:
	case OFDM_SC_RA_RAM_CMD_PROC_START:
	case OFDM_SC_RA_RAM_CMD_SET_PREF_PARAM:
	case OFDM_SC_RA_RAM_CMD_PROGRAM_PARAM:
	case OFDM_SC_RA_RAM_CMD_NULL:
		break;
	default:
		/* Unknown command */
		status = -EINVAL;
		break;
	}			/* switch (cmd->cmd) */
error:
	if (status < 0)
		printk(KERN_ERR "drxk: Error %d on %s\n", status, __func__);
	return status;
}

static int PowerUpDVBT(struct drxk_state *state)
{
	enum DRXPowerMode powerMode = DRX_POWER_UP;
	int status;

	dprintk(1, "\n");
	status = CtrlPowerMode(state, &powerMode);
	if (status < 0)
		printk(KERN_ERR "drxk: Error %d on %s\n", status, __func__);
	return status;
}

static int DVBTCtrlSetIncEnable(struct drxk_state *state, bool *enabled)
{
	int status;

	dprintk(1, "\n");
	if (*enabled == true)
		status = write16(state, IQM_CF_BYPASSDET__A, 0);
	else
		status = write16(state, IQM_CF_BYPASSDET__A, 1);
	if (status < 0)
		printk(KERN_ERR "drxk: Error %d on %s\n", status, __func__);
	return status;
}

#define DEFAULT_FR_THRES_8K     4000
static int DVBTCtrlSetFrEnable(struct drxk_state *state, bool *enabled)
{

	int status;

	dprintk(1, "\n");
	if (*enabled == true) {
		/* write mask to 1 */
		status = write16(state, OFDM_SC_RA_RAM_FR_THRES_8K__A,
				   DEFAULT_FR_THRES_8K);
	} else {
		/* write mask to 0 */
		status = write16(state, OFDM_SC_RA_RAM_FR_THRES_8K__A, 0);
	}
	if (status < 0)
		printk(KERN_ERR "drxk: Error %d on %s\n", status, __func__);

	return status;
}

static int DVBTCtrlSetEchoThreshold(struct drxk_state *state,
				    struct DRXKCfgDvbtEchoThres_t *echoThres)
{
	u16 data = 0;
	int status;

	dprintk(1, "\n");
	status = read16(state, OFDM_SC_RA_RAM_ECHO_THRES__A, &data);
	if (status < 0)
		goto error;

	switch (echoThres->fftMode) {
	case DRX_FFTMODE_2K:
		data &= ~OFDM_SC_RA_RAM_ECHO_THRES_2K__M;
		data |= ((echoThres->threshold <<
			OFDM_SC_RA_RAM_ECHO_THRES_2K__B)
			& (OFDM_SC_RA_RAM_ECHO_THRES_2K__M));
		break;
	case DRX_FFTMODE_8K:
		data &= ~OFDM_SC_RA_RAM_ECHO_THRES_8K__M;
		data |= ((echoThres->threshold <<
			OFDM_SC_RA_RAM_ECHO_THRES_8K__B)
			& (OFDM_SC_RA_RAM_ECHO_THRES_8K__M));
		break;
	default:
		return -EINVAL;
	}

	status = write16(state, OFDM_SC_RA_RAM_ECHO_THRES__A, data);
error:
	if (status < 0)
		printk(KERN_ERR "drxk: Error %d on %s\n", status, __func__);
	return status;
}

static int DVBTCtrlSetSqiSpeed(struct drxk_state *state,
			       enum DRXKCfgDvbtSqiSpeed *speed)
{
	int status = -EINVAL;

	dprintk(1, "\n");

	switch (*speed) {
	case DRXK_DVBT_SQI_SPEED_FAST:
	case DRXK_DVBT_SQI_SPEED_MEDIUM:
	case DRXK_DVBT_SQI_SPEED_SLOW:
		break;
	default:
		goto error;
	}
	status = write16(state, SCU_RAM_FEC_PRE_RS_BER_FILTER_SH__A,
			   (u16) *speed);
error:
	if (status < 0)
		printk(KERN_ERR "drxk: Error %d on %s\n", status, __func__);
	return status;
}

/*============================================================================*/

/**
* \brief Activate DVBT specific presets
* \param demod instance of demodulator.
* \return DRXStatus_t.
*
* Called in DVBTSetStandard
*
*/
static int DVBTActivatePresets(struct drxk_state *state)
{
	int status;
	bool setincenable = false;
	bool setfrenable = true;

	struct DRXKCfgDvbtEchoThres_t echoThres2k = { 0, DRX_FFTMODE_2K };
	struct DRXKCfgDvbtEchoThres_t echoThres8k = { 0, DRX_FFTMODE_8K };

	dprintk(1, "\n");
	status = DVBTCtrlSetIncEnable(state, &setincenable);
	if (status < 0)
		goto error;
	status = DVBTCtrlSetFrEnable(state, &setfrenable);
	if (status < 0)
		goto error;
	status = DVBTCtrlSetEchoThreshold(state, &echoThres2k);
	if (status < 0)
		goto error;
	status = DVBTCtrlSetEchoThreshold(state, &echoThres8k);
	if (status < 0)
		goto error;
	status = write16(state, SCU_RAM_AGC_INGAIN_TGT_MAX__A, state->m_dvbtIfAgcCfg.IngainTgtMax);
error:
	if (status < 0)
		printk(KERN_ERR "drxk: Error %d on %s\n", status, __func__);
	return status;
}

/*============================================================================*/

/**
* \brief Initialize channelswitch-independent settings for DVBT.
* \param demod instance of demodulator.
* \return DRXStatus_t.
*
* For ROM code channel filter taps are loaded from the bootloader. For microcode
* the DVB-T taps from the drxk_filters.h are used.
*/
static int SetDVBTStandard(struct drxk_state *state,
			   enum OperationMode oMode)
{
	u16 cmdResult = 0;
	u16 data = 0;
	int status;

	dprintk(1, "\n");

	PowerUpDVBT(state);
	/* added antenna switch */
	SwitchAntennaToDVBT(state);
	/* send OFDM reset command */
	status = scu_command(state, SCU_RAM_COMMAND_STANDARD_OFDM | SCU_RAM_COMMAND_CMD_DEMOD_RESET, 0, NULL, 1, &cmdResult);
	if (status < 0)
		goto error;

	/* send OFDM setenv command */
	status = scu_command(state, SCU_RAM_COMMAND_STANDARD_OFDM | SCU_RAM_COMMAND_CMD_DEMOD_SET_ENV, 0, NULL, 1, &cmdResult);
	if (status < 0)
		goto error;

	/* reset datapath for OFDM, processors first */
	status = write16(state, OFDM_SC_COMM_EXEC__A, OFDM_SC_COMM_EXEC_STOP);
	if (status < 0)
		goto error;
	status = write16(state, OFDM_LC_COMM_EXEC__A, OFDM_LC_COMM_EXEC_STOP);
	if (status < 0)
		goto error;
	status = write16(state, IQM_COMM_EXEC__A, IQM_COMM_EXEC_B_STOP);
	if (status < 0)
		goto error;

	/* IQM setup */
	/* synchronize on ofdstate->m_festart */
	status = write16(state, IQM_AF_UPD_SEL__A, 1);
	if (status < 0)
		goto error;
	/* window size for clipping ADC detection */
	status = write16(state, IQM_AF_CLP_LEN__A, 0);
	if (status < 0)
		goto error;
	/* window size for for sense pre-SAW detection */
	status = write16(state, IQM_AF_SNS_LEN__A, 0);
	if (status < 0)
		goto error;
	/* sense threshold for sense pre-SAW detection */
	status = write16(state, IQM_AF_AMUX__A, IQM_AF_AMUX_SIGNAL2ADC);
	if (status < 0)
		goto error;
	status = SetIqmAf(state, true);
	if (status < 0)
		goto error;

	status = write16(state, IQM_AF_AGC_RF__A, 0);
	if (status < 0)
		goto error;

	/* Impulse noise cruncher setup */
	status = write16(state, IQM_AF_INC_LCT__A, 0);	/* crunch in IQM_CF */
	if (status < 0)
		goto error;
	status = write16(state, IQM_CF_DET_LCT__A, 0);	/* detect in IQM_CF */
	if (status < 0)
		goto error;
	status = write16(state, IQM_CF_WND_LEN__A, 3);	/* peak detector window length */
	if (status < 0)
		goto error;

	status = write16(state, IQM_RC_STRETCH__A, 16);
	if (status < 0)
		goto error;
	status = write16(state, IQM_CF_OUT_ENA__A, 0x4);	/* enable output 2 */
	if (status < 0)
		goto error;
	status = write16(state, IQM_CF_DS_ENA__A, 0x4);	/* decimate output 2 */
	if (status < 0)
		goto error;
	status = write16(state, IQM_CF_SCALE__A, 1600);
	if (status < 0)
		goto error;
	status = write16(state, IQM_CF_SCALE_SH__A, 0);
	if (status < 0)
		goto error;

	/* virtual clipping threshold for clipping ADC detection */
	status = write16(state, IQM_AF_CLP_TH__A, 448);
	if (status < 0)
		goto error;
	status = write16(state, IQM_CF_DATATH__A, 495);	/* crunching threshold */
	if (status < 0)
		goto error;

	status = BLChainCmd(state, DRXK_BL_ROM_OFFSET_TAPS_DVBT, DRXK_BLCC_NR_ELEMENTS_TAPS, DRXK_BLC_TIMEOUT);
	if (status < 0)
		goto error;

	status = write16(state, IQM_CF_PKDTH__A, 2);	/* peak detector threshold */
	if (status < 0)
		goto error;
	status = write16(state, IQM_CF_POW_MEAS_LEN__A, 2);
	if (status < 0)
		goto error;
	/* enable power measurement interrupt */
	status = write16(state, IQM_CF_COMM_INT_MSK__A, 1);
	if (status < 0)
		goto error;
	status = write16(state, IQM_COMM_EXEC__A, IQM_COMM_EXEC_B_ACTIVE);
	if (status < 0)
		goto error;

	/* IQM will not be reset from here, sync ADC and update/init AGC */
	status = ADCSynchronization(state);
	if (status < 0)
		goto error;
	status = SetPreSaw(state, &state->m_dvbtPreSawCfg);
	if (status < 0)
		goto error;

	/* Halt SCU to enable safe non-atomic accesses */
	status = write16(state, SCU_COMM_EXEC__A, SCU_COMM_EXEC_HOLD);
	if (status < 0)
		goto error;

	status = SetAgcRf(state, &state->m_dvbtRfAgcCfg, true);
	if (status < 0)
		goto error;
	status = SetAgcIf(state, &state->m_dvbtIfAgcCfg, true);
	if (status < 0)
		goto error;

	/* Set Noise Estimation notch width and enable DC fix */
	status = read16(state, OFDM_SC_RA_RAM_CONFIG__A, &data);
	if (status < 0)
		goto error;
	data |= OFDM_SC_RA_RAM_CONFIG_NE_FIX_ENABLE__M;
	status = write16(state, OFDM_SC_RA_RAM_CONFIG__A, data);
	if (status < 0)
		goto error;

	/* Activate SCU to enable SCU commands */
	status = write16(state, SCU_COMM_EXEC__A, SCU_COMM_EXEC_ACTIVE);
	if (status < 0)
		goto error;

	if (!state->m_DRXK_A3_ROM_CODE) {
		/* AGCInit() is not done for DVBT, so set agcFastClipCtrlDelay  */
		status = write16(state, SCU_RAM_AGC_FAST_CLP_CTRL_DELAY__A, state->m_dvbtIfAgcCfg.FastClipCtrlDelay);
		if (status < 0)
			goto error;
	}

	/* OFDM_SC setup */
#ifdef COMPILE_FOR_NONRT
	status = write16(state, OFDM_SC_RA_RAM_BE_OPT_DELAY__A, 1);
	if (status < 0)
		goto error;
	status = write16(state, OFDM_SC_RA_RAM_BE_OPT_INIT_DELAY__A, 2);
	if (status < 0)
		goto error;
#endif

	/* FEC setup */
	status = write16(state, FEC_DI_INPUT_CTL__A, 1);	/* OFDM input */
	if (status < 0)
		goto error;


#ifdef COMPILE_FOR_NONRT
	status = write16(state, FEC_RS_MEASUREMENT_PERIOD__A, 0x400);
	if (status < 0)
		goto error;
#else
	status = write16(state, FEC_RS_MEASUREMENT_PERIOD__A, 0x1000);
	if (status < 0)
		goto error;
#endif
	status = write16(state, FEC_RS_MEASUREMENT_PRESCALE__A, 0x0001);
	if (status < 0)
		goto error;

	/* Setup MPEG bus */
	status = MPEGTSDtoSetup(state, OM_DVBT);
	if (status < 0)
		goto error;
	/* Set DVBT Presets */
	status = DVBTActivatePresets(state);
	if (status < 0)
		goto error;

error:
	if (status < 0)
		printk(KERN_ERR "drxk: Error %d on %s\n", status, __func__);
	return status;
}

/*============================================================================*/
/**
* \brief Start dvbt demodulating for channel.
* \param demod instance of demodulator.
* \return DRXStatus_t.
*/
static int DVBTStart(struct drxk_state *state)
{
	u16 param1;
	int status;
	/* DRXKOfdmScCmd_t scCmd; */

	dprintk(1, "\n");
	/* Start correct processes to get in lock */
	/* DRXK: OFDM_SC_RA_RAM_PROC_LOCKTRACK is no longer in mapfile! */
	param1 = OFDM_SC_RA_RAM_LOCKTRACK_MIN;
	status = DVBTScCommand(state, OFDM_SC_RA_RAM_CMD_PROC_START, 0, OFDM_SC_RA_RAM_SW_EVENT_RUN_NMASK__M, param1, 0, 0, 0);
	if (status < 0)
		goto error;
	/* Start FEC OC */
	status = MPEGTSStart(state);
	if (status < 0)
		goto error;
	status = write16(state, FEC_COMM_EXEC__A, FEC_COMM_EXEC_ACTIVE);
	if (status < 0)
		goto error;
error:
	if (status < 0)
		printk(KERN_ERR "drxk: Error %d on %s\n", status, __func__);
	return status;
}


/*============================================================================*/

/**
* \brief Set up dvbt demodulator for channel.
* \param demod instance of demodulator.
* \return DRXStatus_t.
* // original DVBTSetChannel()
*/
static int SetDVBT(struct drxk_state *state, u16 IntermediateFreqkHz,
		   s32 tunerFreqOffset)
{
	u16 cmdResult = 0;
	u16 transmissionParams = 0;
	u16 operationMode = 0;
	u32 iqmRcRateOfs = 0;
	u32 bandwidth = 0;
	u16 param1;
	int status;

	dprintk(1, "IF =%d, TFO = %d\n", IntermediateFreqkHz, tunerFreqOffset);

	status = scu_command(state, SCU_RAM_COMMAND_STANDARD_OFDM | SCU_RAM_COMMAND_CMD_DEMOD_STOP, 0, NULL, 1, &cmdResult);
	if (status < 0)
		goto error;

	/* Halt SCU to enable safe non-atomic accesses */
	status = write16(state, SCU_COMM_EXEC__A, SCU_COMM_EXEC_HOLD);
	if (status < 0)
		goto error;

	/* Stop processors */
	status = write16(state, OFDM_SC_COMM_EXEC__A, OFDM_SC_COMM_EXEC_STOP);
	if (status < 0)
		goto error;
	status = write16(state, OFDM_LC_COMM_EXEC__A, OFDM_LC_COMM_EXEC_STOP);
	if (status < 0)
		goto error;

	/* Mandatory fix, always stop CP, required to set spl offset back to
		hardware default (is set to 0 by ucode during pilot detection */
	status = write16(state, OFDM_CP_COMM_EXEC__A, OFDM_CP_COMM_EXEC_STOP);
	if (status < 0)
		goto error;

	/*== Write channel settings to device =====================================*/

	/* mode */
	switch (state->props.transmission_mode) {
	case TRANSMISSION_MODE_AUTO:
	default:
		operationMode |= OFDM_SC_RA_RAM_OP_AUTO_MODE__M;
		/* fall through , try first guess DRX_FFTMODE_8K */
	case TRANSMISSION_MODE_8K:
		transmissionParams |= OFDM_SC_RA_RAM_OP_PARAM_MODE_8K;
		break;
	case TRANSMISSION_MODE_2K:
		transmissionParams |= OFDM_SC_RA_RAM_OP_PARAM_MODE_2K;
		break;
	}

	/* guard */
	switch (state->props.guard_interval) {
	default:
	case GUARD_INTERVAL_AUTO:
		operationMode |= OFDM_SC_RA_RAM_OP_AUTO_GUARD__M;
		/* fall through , try first guess DRX_GUARD_1DIV4 */
	case GUARD_INTERVAL_1_4:
		transmissionParams |= OFDM_SC_RA_RAM_OP_PARAM_GUARD_4;
		break;
	case GUARD_INTERVAL_1_32:
		transmissionParams |= OFDM_SC_RA_RAM_OP_PARAM_GUARD_32;
		break;
	case GUARD_INTERVAL_1_16:
		transmissionParams |= OFDM_SC_RA_RAM_OP_PARAM_GUARD_16;
		break;
	case GUARD_INTERVAL_1_8:
		transmissionParams |= OFDM_SC_RA_RAM_OP_PARAM_GUARD_8;
		break;
	}

	/* hierarchy */
	switch (state->props.hierarchy) {
	case HIERARCHY_AUTO:
	case HIERARCHY_NONE:
	default:
		operationMode |= OFDM_SC_RA_RAM_OP_AUTO_HIER__M;
		/* fall through , try first guess SC_RA_RAM_OP_PARAM_HIER_NO */
		/* transmissionParams |= OFDM_SC_RA_RAM_OP_PARAM_HIER_NO; */
		/* break; */
	case HIERARCHY_1:
		transmissionParams |= OFDM_SC_RA_RAM_OP_PARAM_HIER_A1;
		break;
	case HIERARCHY_2:
		transmissionParams |= OFDM_SC_RA_RAM_OP_PARAM_HIER_A2;
		break;
	case HIERARCHY_4:
		transmissionParams |= OFDM_SC_RA_RAM_OP_PARAM_HIER_A4;
		break;
	}


	/* modulation */
	switch (state->props.modulation) {
	case QAM_AUTO:
	default:
		operationMode |= OFDM_SC_RA_RAM_OP_AUTO_CONST__M;
		/* fall through , try first guess DRX_CONSTELLATION_QAM64 */
	case QAM_64:
		transmissionParams |= OFDM_SC_RA_RAM_OP_PARAM_CONST_QAM64;
		break;
	case QPSK:
		transmissionParams |= OFDM_SC_RA_RAM_OP_PARAM_CONST_QPSK;
		break;
	case QAM_16:
		transmissionParams |= OFDM_SC_RA_RAM_OP_PARAM_CONST_QAM16;
		break;
	}
#if 0
	/* No hierachical channels support in BDA */
	/* Priority (only for hierarchical channels) */
	switch (channel->priority) {
	case DRX_PRIORITY_LOW:
		transmissionParams |= OFDM_SC_RA_RAM_OP_PARAM_PRIO_LO;
		WR16(devAddr, OFDM_EC_SB_PRIOR__A,
			OFDM_EC_SB_PRIOR_LO);
		break;
	case DRX_PRIORITY_HIGH:
		transmissionParams |= OFDM_SC_RA_RAM_OP_PARAM_PRIO_HI;
		WR16(devAddr, OFDM_EC_SB_PRIOR__A,
			OFDM_EC_SB_PRIOR_HI));
		break;
	case DRX_PRIORITY_UNKNOWN:	/* fall through */
	default:
		status = -EINVAL;
		goto error;
	}
#else
	/* Set Priorty high */
	transmissionParams |= OFDM_SC_RA_RAM_OP_PARAM_PRIO_HI;
	status = write16(state, OFDM_EC_SB_PRIOR__A, OFDM_EC_SB_PRIOR_HI);
	if (status < 0)
		goto error;
#endif

	/* coderate */
	switch (state->props.code_rate_HP) {
	case FEC_AUTO:
	default:
		operationMode |= OFDM_SC_RA_RAM_OP_AUTO_RATE__M;
		/* fall through , try first guess DRX_CODERATE_2DIV3 */
	case FEC_2_3:
		transmissionParams |= OFDM_SC_RA_RAM_OP_PARAM_RATE_2_3;
		break;
	case FEC_1_2:
		transmissionParams |= OFDM_SC_RA_RAM_OP_PARAM_RATE_1_2;
		break;
	case FEC_3_4:
		transmissionParams |= OFDM_SC_RA_RAM_OP_PARAM_RATE_3_4;
		break;
	case FEC_5_6:
		transmissionParams |= OFDM_SC_RA_RAM_OP_PARAM_RATE_5_6;
		break;
	case FEC_7_8:
		transmissionParams |= OFDM_SC_RA_RAM_OP_PARAM_RATE_7_8;
		break;
	}

	/* SAW filter selection: normaly not necesarry, but if wanted
		the application can select a SAW filter via the driver by using UIOs */
	/* First determine real bandwidth (Hz) */
	/* Also set delay for impulse noise cruncher */
	/* Also set parameters for EC_OC fix, note EC_OC_REG_TMD_HIL_MAR is changed
		by SC for fix for some 8K,1/8 guard but is restored by InitEC and ResetEC
		functions */
	switch (state->props.bandwidth_hz) {
	case 0:
		state->props.bandwidth_hz = 8000000;
		/* fall though */
	case 8000000:
		bandwidth = DRXK_BANDWIDTH_8MHZ_IN_HZ;
		status = write16(state, OFDM_SC_RA_RAM_SRMM_FIX_FACT_8K__A, 3052);
		if (status < 0)
			goto error;
		/* cochannel protection for PAL 8 MHz */
		status = write16(state, OFDM_SC_RA_RAM_NI_INIT_8K_PER_LEFT__A, 7);
		if (status < 0)
			goto error;
		status = write16(state, OFDM_SC_RA_RAM_NI_INIT_8K_PER_RIGHT__A, 7);
		if (status < 0)
			goto error;
		status = write16(state, OFDM_SC_RA_RAM_NI_INIT_2K_PER_LEFT__A, 7);
		if (status < 0)
			goto error;
		status = write16(state, OFDM_SC_RA_RAM_NI_INIT_2K_PER_RIGHT__A, 1);
		if (status < 0)
			goto error;
		break;
	case 7000000:
		bandwidth = DRXK_BANDWIDTH_7MHZ_IN_HZ;
		status = write16(state, OFDM_SC_RA_RAM_SRMM_FIX_FACT_8K__A, 3491);
		if (status < 0)
			goto error;
		/* cochannel protection for PAL 7 MHz */
		status = write16(state, OFDM_SC_RA_RAM_NI_INIT_8K_PER_LEFT__A, 8);
		if (status < 0)
			goto error;
		status = write16(state, OFDM_SC_RA_RAM_NI_INIT_8K_PER_RIGHT__A, 8);
		if (status < 0)
			goto error;
		status = write16(state, OFDM_SC_RA_RAM_NI_INIT_2K_PER_LEFT__A, 4);
		if (status < 0)
			goto error;
		status = write16(state, OFDM_SC_RA_RAM_NI_INIT_2K_PER_RIGHT__A, 1);
		if (status < 0)
			goto error;
		break;
	case 6000000:
		bandwidth = DRXK_BANDWIDTH_6MHZ_IN_HZ;
		status = write16(state, OFDM_SC_RA_RAM_SRMM_FIX_FACT_8K__A, 4073);
		if (status < 0)
			goto error;
		/* cochannel protection for NTSC 6 MHz */
		status = write16(state, OFDM_SC_RA_RAM_NI_INIT_8K_PER_LEFT__A, 19);
		if (status < 0)
			goto error;
		status = write16(state, OFDM_SC_RA_RAM_NI_INIT_8K_PER_RIGHT__A, 19);
		if (status < 0)
			goto error;
		status = write16(state, OFDM_SC_RA_RAM_NI_INIT_2K_PER_LEFT__A, 14);
		if (status < 0)
			goto error;
		status = write16(state, OFDM_SC_RA_RAM_NI_INIT_2K_PER_RIGHT__A, 1);
		if (status < 0)
			goto error;
		break;
	default:
		status = -EINVAL;
		goto error;
	}

	if (iqmRcRateOfs == 0) {
		/* Now compute IQM_RC_RATE_OFS
			(((SysFreq/BandWidth)/2)/2) -1) * 2^23)
			=>
			((SysFreq / BandWidth) * (2^21)) - (2^23)
			*/
		/* (SysFreq / BandWidth) * (2^28)  */
		/* assert (MAX(sysClk)/MIN(bandwidth) < 16)
			=> assert(MAX(sysClk) < 16*MIN(bandwidth))
			=> assert(109714272 > 48000000) = true so Frac 28 can be used  */
		iqmRcRateOfs = Frac28a((u32)
					((state->m_sysClockFreq *
						1000) / 3), bandwidth);
		/* (SysFreq / BandWidth) * (2^21), rounding before truncating  */
		if ((iqmRcRateOfs & 0x7fL) >= 0x40)
			iqmRcRateOfs += 0x80L;
		iqmRcRateOfs = iqmRcRateOfs >> 7;
		/* ((SysFreq / BandWidth) * (2^21)) - (2^23)  */
		iqmRcRateOfs = iqmRcRateOfs - (1 << 23);
	}

	iqmRcRateOfs &=
		((((u32) IQM_RC_RATE_OFS_HI__M) <<
		IQM_RC_RATE_OFS_LO__W) | IQM_RC_RATE_OFS_LO__M);
	status = write32(state, IQM_RC_RATE_OFS_LO__A, iqmRcRateOfs);
	if (status < 0)
		goto error;

	/* Bandwidth setting done */

#if 0
	status = DVBTSetFrequencyShift(demod, channel, tunerOffset);
	if (status < 0)
		goto error;
#endif
	status = SetFrequencyShifter(state, IntermediateFreqkHz, tunerFreqOffset, true);
	if (status < 0)
		goto error;

	/*== Start SC, write channel settings to SC ===============================*/

	/* Activate SCU to enable SCU commands */
	status = write16(state, SCU_COMM_EXEC__A, SCU_COMM_EXEC_ACTIVE);
	if (status < 0)
		goto error;

	/* Enable SC after setting all other parameters */
	status = write16(state, OFDM_SC_COMM_STATE__A, 0);
	if (status < 0)
		goto error;
	status = write16(state, OFDM_SC_COMM_EXEC__A, 1);
	if (status < 0)
		goto error;


	status = scu_command(state, SCU_RAM_COMMAND_STANDARD_OFDM | SCU_RAM_COMMAND_CMD_DEMOD_START, 0, NULL, 1, &cmdResult);
	if (status < 0)
		goto error;

	/* Write SC parameter registers, set all AUTO flags in operation mode */
	param1 = (OFDM_SC_RA_RAM_OP_AUTO_MODE__M |
			OFDM_SC_RA_RAM_OP_AUTO_GUARD__M |
			OFDM_SC_RA_RAM_OP_AUTO_CONST__M |
			OFDM_SC_RA_RAM_OP_AUTO_HIER__M |
			OFDM_SC_RA_RAM_OP_AUTO_RATE__M);
	status = DVBTScCommand(state, OFDM_SC_RA_RAM_CMD_SET_PREF_PARAM,
				0, transmissionParams, param1, 0, 0, 0);
	if (status < 0)
		goto error;

	if (!state->m_DRXK_A3_ROM_CODE)
		status = DVBTCtrlSetSqiSpeed(state, &state->m_sqiSpeed);
error:
	if (status < 0)
		printk(KERN_ERR "drxk: Error %d on %s\n", status, __func__);

	return status;
}


/*============================================================================*/

/**
* \brief Retreive lock status .
* \param demod    Pointer to demodulator instance.
* \param lockStat Pointer to lock status structure.
* \return DRXStatus_t.
*
*/
static int GetDVBTLockStatus(struct drxk_state *state, u32 *pLockStatus)
{
	int status;
	const u16 mpeg_lock_mask = (OFDM_SC_RA_RAM_LOCK_MPEG__M |
				    OFDM_SC_RA_RAM_LOCK_FEC__M);
	const u16 fec_lock_mask = (OFDM_SC_RA_RAM_LOCK_FEC__M);
	const u16 demod_lock_mask = OFDM_SC_RA_RAM_LOCK_DEMOD__M;

	u16 ScRaRamLock = 0;
	u16 ScCommExec = 0;

	dprintk(1, "\n");

	*pLockStatus = NOT_LOCKED;
	/* driver 0.9.0 */
	/* Check if SC is running */
	status = read16(state, OFDM_SC_COMM_EXEC__A, &ScCommExec);
	if (status < 0)
		goto end;
	if (ScCommExec == OFDM_SC_COMM_EXEC_STOP)
		goto end;

	status = read16(state, OFDM_SC_RA_RAM_LOCK__A, &ScRaRamLock);
	if (status < 0)
		goto end;

	if ((ScRaRamLock & mpeg_lock_mask) == mpeg_lock_mask)
		*pLockStatus = MPEG_LOCK;
	else if ((ScRaRamLock & fec_lock_mask) == fec_lock_mask)
		*pLockStatus = FEC_LOCK;
	else if ((ScRaRamLock & demod_lock_mask) == demod_lock_mask)
		*pLockStatus = DEMOD_LOCK;
	else if (ScRaRamLock & OFDM_SC_RA_RAM_LOCK_NODVBT__M)
		*pLockStatus = NEVER_LOCK;
end:
	if (status < 0)
		printk(KERN_ERR "drxk: Error %d on %s\n", status, __func__);

	return status;
}

static int PowerUpQAM(struct drxk_state *state)
{
	enum DRXPowerMode powerMode = DRXK_POWER_DOWN_OFDM;
	int status;

	dprintk(1, "\n");
	status = CtrlPowerMode(state, &powerMode);
	if (status < 0)
		printk(KERN_ERR "drxk: Error %d on %s\n", status, __func__);

	return status;
}


/** Power Down QAM */
static int PowerDownQAM(struct drxk_state *state)
{
	u16 data = 0;
	u16 cmdResult;
	int status = 0;

	dprintk(1, "\n");
	status = read16(state, SCU_COMM_EXEC__A, &data);
	if (status < 0)
		goto error;
	if (data == SCU_COMM_EXEC_ACTIVE) {
		/*
			STOP demodulator
			QAM and HW blocks
			*/
		/* stop all comstate->m_exec */
		status = write16(state, QAM_COMM_EXEC__A, QAM_COMM_EXEC_STOP);
		if (status < 0)
			goto error;
		status = scu_command(state, SCU_RAM_COMMAND_STANDARD_QAM | SCU_RAM_COMMAND_CMD_DEMOD_STOP, 0, NULL, 1, &cmdResult);
		if (status < 0)
			goto error;
	}
	/* powerdown AFE                   */
	status = SetIqmAf(state, false);

error:
	if (status < 0)
		printk(KERN_ERR "drxk: Error %d on %s\n", status, __func__);

	return status;
}

/*============================================================================*/

/**
* \brief Setup of the QAM Measurement intervals for signal quality
* \param demod instance of demod.
* \param modulation current modulation.
* \return DRXStatus_t.
*
*  NOTE:
*  Take into account that for certain settings the errorcounters can overflow.
*  The implementation does not check this.
*
*/
static int SetQAMMeasurement(struct drxk_state *state,
			     enum EDrxkConstellation modulation,
			     u32 symbolRate)
{
	u32 fecBitsDesired = 0;	/* BER accounting period */
	u32 fecRsPeriodTotal = 0;	/* Total period */
	u16 fecRsPrescale = 0;	/* ReedSolomon Measurement Prescale */
	u16 fecRsPeriod = 0;	/* Value for corresponding I2C register */
	int status = 0;

	dprintk(1, "\n");

	fecRsPrescale = 1;
	/* fecBitsDesired = symbolRate [kHz] *
		FrameLenght [ms] *
		(modulation + 1) *
		SyncLoss (== 1) *
		ViterbiLoss (==1)
		*/
	switch (modulation) {
	case DRX_CONSTELLATION_QAM16:
		fecBitsDesired = 4 * symbolRate;
		break;
	case DRX_CONSTELLATION_QAM32:
		fecBitsDesired = 5 * symbolRate;
		break;
	case DRX_CONSTELLATION_QAM64:
		fecBitsDesired = 6 * symbolRate;
		break;
	case DRX_CONSTELLATION_QAM128:
		fecBitsDesired = 7 * symbolRate;
		break;
	case DRX_CONSTELLATION_QAM256:
		fecBitsDesired = 8 * symbolRate;
		break;
	default:
		status = -EINVAL;
	}
	if (status < 0)
		goto error;

	fecBitsDesired /= 1000;	/* symbolRate [Hz] -> symbolRate [kHz]  */
	fecBitsDesired *= 500;	/* meas. period [ms] */

	/* Annex A/C: bits/RsPeriod = 204 * 8 = 1632 */
	/* fecRsPeriodTotal = fecBitsDesired / 1632 */
	fecRsPeriodTotal = (fecBitsDesired / 1632UL) + 1;	/* roughly ceil */

	/* fecRsPeriodTotal =  fecRsPrescale * fecRsPeriod  */
	fecRsPrescale = 1 + (u16) (fecRsPeriodTotal >> 16);
	if (fecRsPrescale == 0) {
		/* Divide by zero (though impossible) */
		status = -EINVAL;
		if (status < 0)
			goto error;
	}
	fecRsPeriod =
		((u16) fecRsPeriodTotal +
		(fecRsPrescale >> 1)) / fecRsPrescale;

	/* write corresponding registers */
	status = write16(state, FEC_RS_MEASUREMENT_PERIOD__A, fecRsPeriod);
	if (status < 0)
		goto error;
	status = write16(state, FEC_RS_MEASUREMENT_PRESCALE__A, fecRsPrescale);
	if (status < 0)
		goto error;
	status = write16(state, FEC_OC_SNC_FAIL_PERIOD__A, fecRsPeriod);
error:
	if (status < 0)
		printk(KERN_ERR "drxk: Error %d on %s\n", status, __func__);
	return status;
}

static int SetQAM16(struct drxk_state *state)
{
	int status = 0;

	dprintk(1, "\n");
	/* QAM Equalizer Setup */
	/* Equalizer */
	status = write16(state, SCU_RAM_QAM_EQ_CMA_RAD0__A, 13517);
	if (status < 0)
		goto error;
	status = write16(state, SCU_RAM_QAM_EQ_CMA_RAD1__A, 13517);
	if (status < 0)
		goto error;
	status = write16(state, SCU_RAM_QAM_EQ_CMA_RAD2__A, 13517);
	if (status < 0)
		goto error;
	status = write16(state, SCU_RAM_QAM_EQ_CMA_RAD3__A, 13517);
	if (status < 0)
		goto error;
	status = write16(state, SCU_RAM_QAM_EQ_CMA_RAD4__A, 13517);
	if (status < 0)
		goto error;
	status = write16(state, SCU_RAM_QAM_EQ_CMA_RAD5__A, 13517);
	if (status < 0)
		goto error;
	/* Decision Feedback Equalizer */
	status = write16(state, QAM_DQ_QUAL_FUN0__A, 2);
	if (status < 0)
		goto error;
	status = write16(state, QAM_DQ_QUAL_FUN1__A, 2);
	if (status < 0)
		goto error;
	status = write16(state, QAM_DQ_QUAL_FUN2__A, 2);
	if (status < 0)
		goto error;
	status = write16(state, QAM_DQ_QUAL_FUN3__A, 2);
	if (status < 0)
		goto error;
	status = write16(state, QAM_DQ_QUAL_FUN4__A, 2);
	if (status < 0)
		goto error;
	status = write16(state, QAM_DQ_QUAL_FUN5__A, 0);
	if (status < 0)
		goto error;

	status = write16(state, QAM_SY_SYNC_HWM__A, 5);
	if (status < 0)
		goto error;
	status = write16(state, QAM_SY_SYNC_AWM__A, 4);
	if (status < 0)
		goto error;
	status = write16(state, QAM_SY_SYNC_LWM__A, 3);
	if (status < 0)
		goto error;

	/* QAM Slicer Settings */
	status = write16(state, SCU_RAM_QAM_SL_SIG_POWER__A, DRXK_QAM_SL_SIG_POWER_QAM16);
	if (status < 0)
		goto error;

	/* QAM Loop Controller Coeficients */
	status = write16(state, SCU_RAM_QAM_LC_CA_FINE__A, 15);
	if (status < 0)
		goto error;
	status = write16(state, SCU_RAM_QAM_LC_CA_COARSE__A, 40);
	if (status < 0)
		goto error;
	status = write16(state, SCU_RAM_QAM_LC_EP_FINE__A, 12);
	if (status < 0)
		goto error;
	status = write16(state, SCU_RAM_QAM_LC_EP_MEDIUM__A, 24);
	if (status < 0)
		goto error;
	status = write16(state, SCU_RAM_QAM_LC_EP_COARSE__A, 24);
	if (status < 0)
		goto error;
	status = write16(state, SCU_RAM_QAM_LC_EI_FINE__A, 12);
	if (status < 0)
		goto error;
	status = write16(state, SCU_RAM_QAM_LC_EI_MEDIUM__A, 16);
	if (status < 0)
		goto error;
	status = write16(state, SCU_RAM_QAM_LC_EI_COARSE__A, 16);
	if (status < 0)
		goto error;

	status = write16(state, SCU_RAM_QAM_LC_CP_FINE__A, 5);
	if (status < 0)
		goto error;
	status = write16(state, SCU_RAM_QAM_LC_CP_MEDIUM__A, 20);
	if (status < 0)
		goto error;
	status = write16(state, SCU_RAM_QAM_LC_CP_COARSE__A, 80);
	if (status < 0)
		goto error;
	status = write16(state, SCU_RAM_QAM_LC_CI_FINE__A, 5);
	if (status < 0)
		goto error;
	status = write16(state, SCU_RAM_QAM_LC_CI_MEDIUM__A, 20);
	if (status < 0)
		goto error;
	status = write16(state, SCU_RAM_QAM_LC_CI_COARSE__A, 50);
	if (status < 0)
		goto error;
	status = write16(state, SCU_RAM_QAM_LC_CF_FINE__A, 16);
	if (status < 0)
		goto error;
	status = write16(state, SCU_RAM_QAM_LC_CF_MEDIUM__A, 16);
	if (status < 0)
		goto error;
	status = write16(state, SCU_RAM_QAM_LC_CF_COARSE__A, 32);
	if (status < 0)
		goto error;
	status = write16(state, SCU_RAM_QAM_LC_CF1_FINE__A, 5);
	if (status < 0)
		goto error;
	status = write16(state, SCU_RAM_QAM_LC_CF1_MEDIUM__A, 10);
	if (status < 0)
		goto error;
	status = write16(state, SCU_RAM_QAM_LC_CF1_COARSE__A, 10);
	if (status < 0)
		goto error;


	/* QAM State Machine (FSM) Thresholds */

	status = write16(state, SCU_RAM_QAM_FSM_RTH__A, 140);
	if (status < 0)
		goto error;
	status = write16(state, SCU_RAM_QAM_FSM_FTH__A, 50);
	if (status < 0)
		goto error;
	status = write16(state, SCU_RAM_QAM_FSM_CTH__A, 95);
	if (status < 0)
		goto error;
	status = write16(state, SCU_RAM_QAM_FSM_PTH__A, 120);
	if (status < 0)
		goto error;
	status = write16(state, SCU_RAM_QAM_FSM_QTH__A, 230);
	if (status < 0)
		goto error;
	status = write16(state, SCU_RAM_QAM_FSM_MTH__A, 105);
	if (status < 0)
		goto error;

	status = write16(state, SCU_RAM_QAM_FSM_RATE_LIM__A, 40);
	if (status < 0)
		goto error;
	status = write16(state, SCU_RAM_QAM_FSM_COUNT_LIM__A, 4);
	if (status < 0)
		goto error;
	status = write16(state, SCU_RAM_QAM_FSM_FREQ_LIM__A, 24);
	if (status < 0)
		goto error;


	/* QAM FSM Tracking Parameters */

	status = write16(state, SCU_RAM_QAM_FSM_MEDIAN_AV_MULT__A, (u16) 16);
	if (status < 0)
		goto error;
	status = write16(state, SCU_RAM_QAM_FSM_RADIUS_AV_LIMIT__A, (u16) 220);
	if (status < 0)
		goto error;
	status = write16(state, SCU_RAM_QAM_FSM_LCAVG_OFFSET1__A, (u16) 25);
	if (status < 0)
		goto error;
	status = write16(state, SCU_RAM_QAM_FSM_LCAVG_OFFSET2__A, (u16) 6);
	if (status < 0)
		goto error;
	status = write16(state, SCU_RAM_QAM_FSM_LCAVG_OFFSET3__A, (u16) -24);
	if (status < 0)
		goto error;
	status = write16(state, SCU_RAM_QAM_FSM_LCAVG_OFFSET4__A, (u16) -65);
	if (status < 0)
		goto error;
	status = write16(state, SCU_RAM_QAM_FSM_LCAVG_OFFSET5__A, (u16) -127);
	if (status < 0)
		goto error;

error:
	if (status < 0)
		printk(KERN_ERR "drxk: Error %d on %s\n", status, __func__);
	return status;
}

/*============================================================================*/

/**
* \brief QAM32 specific setup
* \param demod instance of demod.
* \return DRXStatus_t.
*/
static int SetQAM32(struct drxk_state *state)
{
	int status = 0;

	dprintk(1, "\n");

	/* QAM Equalizer Setup */
	/* Equalizer */
	status = write16(state, SCU_RAM_QAM_EQ_CMA_RAD0__A, 6707);
	if (status < 0)
		goto error;
	status = write16(state, SCU_RAM_QAM_EQ_CMA_RAD1__A, 6707);
	if (status < 0)
		goto error;
	status = write16(state, SCU_RAM_QAM_EQ_CMA_RAD2__A, 6707);
	if (status < 0)
		goto error;
	status = write16(state, SCU_RAM_QAM_EQ_CMA_RAD3__A, 6707);
	if (status < 0)
		goto error;
	status = write16(state, SCU_RAM_QAM_EQ_CMA_RAD4__A, 6707);
	if (status < 0)
		goto error;
	status = write16(state, SCU_RAM_QAM_EQ_CMA_RAD5__A, 6707);
	if (status < 0)
		goto error;

	/* Decision Feedback Equalizer */
	status = write16(state, QAM_DQ_QUAL_FUN0__A, 3);
	if (status < 0)
		goto error;
	status = write16(state, QAM_DQ_QUAL_FUN1__A, 3);
	if (status < 0)
		goto error;
	status = write16(state, QAM_DQ_QUAL_FUN2__A, 3);
	if (status < 0)
		goto error;
	status = write16(state, QAM_DQ_QUAL_FUN3__A, 3);
	if (status < 0)
		goto error;
	status = write16(state, QAM_DQ_QUAL_FUN4__A, 3);
	if (status < 0)
		goto error;
	status = write16(state, QAM_DQ_QUAL_FUN5__A, 0);
	if (status < 0)
		goto error;

	status = write16(state, QAM_SY_SYNC_HWM__A, 6);
	if (status < 0)
		goto error;
	status = write16(state, QAM_SY_SYNC_AWM__A, 5);
	if (status < 0)
		goto error;
	status = write16(state, QAM_SY_SYNC_LWM__A, 3);
	if (status < 0)
		goto error;

	/* QAM Slicer Settings */

	status = write16(state, SCU_RAM_QAM_SL_SIG_POWER__A, DRXK_QAM_SL_SIG_POWER_QAM32);
	if (status < 0)
		goto error;


	/* QAM Loop Controller Coeficients */

	status = write16(state, SCU_RAM_QAM_LC_CA_FINE__A, 15);
	if (status < 0)
		goto error;
	status = write16(state, SCU_RAM_QAM_LC_CA_COARSE__A, 40);
	if (status < 0)
		goto error;
	status = write16(state, SCU_RAM_QAM_LC_EP_FINE__A, 12);
	if (status < 0)
		goto error;
	status = write16(state, SCU_RAM_QAM_LC_EP_MEDIUM__A, 24);
	if (status < 0)
		goto error;
	status = write16(state, SCU_RAM_QAM_LC_EP_COARSE__A, 24);
	if (status < 0)
		goto error;
	status = write16(state, SCU_RAM_QAM_LC_EI_FINE__A, 12);
	if (status < 0)
		goto error;
	status = write16(state, SCU_RAM_QAM_LC_EI_MEDIUM__A, 16);
	if (status < 0)
		goto error;
	status = write16(state, SCU_RAM_QAM_LC_EI_COARSE__A, 16);
	if (status < 0)
		goto error;

	status = write16(state, SCU_RAM_QAM_LC_CP_FINE__A, 5);
	if (status < 0)
		goto error;
	status = write16(state, SCU_RAM_QAM_LC_CP_MEDIUM__A, 20);
	if (status < 0)
		goto error;
	status = write16(state, SCU_RAM_QAM_LC_CP_COARSE__A, 80);
	if (status < 0)
		goto error;
	status = write16(state, SCU_RAM_QAM_LC_CI_FINE__A, 5);
	if (status < 0)
		goto error;
	status = write16(state, SCU_RAM_QAM_LC_CI_MEDIUM__A, 20);
	if (status < 0)
		goto error;
	status = write16(state, SCU_RAM_QAM_LC_CI_COARSE__A, 50);
	if (status < 0)
		goto error;
	status = write16(state, SCU_RAM_QAM_LC_CF_FINE__A, 16);
	if (status < 0)
		goto error;
	status = write16(state, SCU_RAM_QAM_LC_CF_MEDIUM__A, 16);
	if (status < 0)
		goto error;
	status = write16(state, SCU_RAM_QAM_LC_CF_COARSE__A, 16);
	if (status < 0)
		goto error;
	status = write16(state, SCU_RAM_QAM_LC_CF1_FINE__A, 5);
	if (status < 0)
		goto error;
	status = write16(state, SCU_RAM_QAM_LC_CF1_MEDIUM__A, 10);
	if (status < 0)
		goto error;
	status = write16(state, SCU_RAM_QAM_LC_CF1_COARSE__A, 0);
	if (status < 0)
		goto error;


	/* QAM State Machine (FSM) Thresholds */

	status = write16(state, SCU_RAM_QAM_FSM_RTH__A, 90);
	if (status < 0)
		goto error;
	status = write16(state, SCU_RAM_QAM_FSM_FTH__A, 50);
	if (status < 0)
		goto error;
	status = write16(state, SCU_RAM_QAM_FSM_CTH__A, 80);
	if (status < 0)
		goto error;
	status = write16(state, SCU_RAM_QAM_FSM_PTH__A, 100);
	if (status < 0)
		goto error;
	status = write16(state, SCU_RAM_QAM_FSM_QTH__A, 170);
	if (status < 0)
		goto error;
	status = write16(state, SCU_RAM_QAM_FSM_MTH__A, 100);
	if (status < 0)
		goto error;

	status = write16(state, SCU_RAM_QAM_FSM_RATE_LIM__A, 40);
	if (status < 0)
		goto error;
	status = write16(state, SCU_RAM_QAM_FSM_COUNT_LIM__A, 4);
	if (status < 0)
		goto error;
	status = write16(state, SCU_RAM_QAM_FSM_FREQ_LIM__A, 10);
	if (status < 0)
		goto error;


	/* QAM FSM Tracking Parameters */

	status = write16(state, SCU_RAM_QAM_FSM_MEDIAN_AV_MULT__A, (u16) 12);
	if (status < 0)
		goto error;
	status = write16(state, SCU_RAM_QAM_FSM_RADIUS_AV_LIMIT__A, (u16) 140);
	if (status < 0)
		goto error;
	status = write16(state, SCU_RAM_QAM_FSM_LCAVG_OFFSET1__A, (u16) -8);
	if (status < 0)
		goto error;
	status = write16(state, SCU_RAM_QAM_FSM_LCAVG_OFFSET2__A, (u16) -16);
	if (status < 0)
		goto error;
	status = write16(state, SCU_RAM_QAM_FSM_LCAVG_OFFSET3__A, (u16) -26);
	if (status < 0)
		goto error;
	status = write16(state, SCU_RAM_QAM_FSM_LCAVG_OFFSET4__A, (u16) -56);
	if (status < 0)
		goto error;
	status = write16(state, SCU_RAM_QAM_FSM_LCAVG_OFFSET5__A, (u16) -86);
error:
	if (status < 0)
		printk(KERN_ERR "drxk: Error %d on %s\n", status, __func__);
	return status;
}

/*============================================================================*/

/**
* \brief QAM64 specific setup
* \param demod instance of demod.
* \return DRXStatus_t.
*/
static int SetQAM64(struct drxk_state *state)
{
	int status = 0;

	dprintk(1, "\n");
	/* QAM Equalizer Setup */
	/* Equalizer */
	status = write16(state, SCU_RAM_QAM_EQ_CMA_RAD0__A, 13336);
	if (status < 0)
		goto error;
	status = write16(state, SCU_RAM_QAM_EQ_CMA_RAD1__A, 12618);
	if (status < 0)
		goto error;
	status = write16(state, SCU_RAM_QAM_EQ_CMA_RAD2__A, 11988);
	if (status < 0)
		goto error;
	status = write16(state, SCU_RAM_QAM_EQ_CMA_RAD3__A, 13809);
	if (status < 0)
		goto error;
	status = write16(state, SCU_RAM_QAM_EQ_CMA_RAD4__A, 13809);
	if (status < 0)
		goto error;
	status = write16(state, SCU_RAM_QAM_EQ_CMA_RAD5__A, 15609);
	if (status < 0)
		goto error;

	/* Decision Feedback Equalizer */
	status = write16(state, QAM_DQ_QUAL_FUN0__A, 4);
	if (status < 0)
		goto error;
	status = write16(state, QAM_DQ_QUAL_FUN1__A, 4);
	if (status < 0)
		goto error;
	status = write16(state, QAM_DQ_QUAL_FUN2__A, 4);
	if (status < 0)
		goto error;
	status = write16(state, QAM_DQ_QUAL_FUN3__A, 4);
	if (status < 0)
		goto error;
	status = write16(state, QAM_DQ_QUAL_FUN4__A, 3);
	if (status < 0)
		goto error;
	status = write16(state, QAM_DQ_QUAL_FUN5__A, 0);
	if (status < 0)
		goto error;

	status = write16(state, QAM_SY_SYNC_HWM__A, 5);
	if (status < 0)
		goto error;
	status = write16(state, QAM_SY_SYNC_AWM__A, 4);
	if (status < 0)
		goto error;
	status = write16(state, QAM_SY_SYNC_LWM__A, 3);
	if (status < 0)
		goto error;

	/* QAM Slicer Settings */
	status = write16(state, SCU_RAM_QAM_SL_SIG_POWER__A, DRXK_QAM_SL_SIG_POWER_QAM64);
	if (status < 0)
		goto error;


	/* QAM Loop Controller Coeficients */

	status = write16(state, SCU_RAM_QAM_LC_CA_FINE__A, 15);
	if (status < 0)
		goto error;
	status = write16(state, SCU_RAM_QAM_LC_CA_COARSE__A, 40);
	if (status < 0)
		goto error;
	status = write16(state, SCU_RAM_QAM_LC_EP_FINE__A, 12);
	if (status < 0)
		goto error;
	status = write16(state, SCU_RAM_QAM_LC_EP_MEDIUM__A, 24);
	if (status < 0)
		goto error;
	status = write16(state, SCU_RAM_QAM_LC_EP_COARSE__A, 24);
	if (status < 0)
		goto error;
	status = write16(state, SCU_RAM_QAM_LC_EI_FINE__A, 12);
	if (status < 0)
		goto error;
	status = write16(state, SCU_RAM_QAM_LC_EI_MEDIUM__A, 16);
	if (status < 0)
		goto error;
	status = write16(state, SCU_RAM_QAM_LC_EI_COARSE__A, 16);
	if (status < 0)
		goto error;

	status = write16(state, SCU_RAM_QAM_LC_CP_FINE__A, 5);
	if (status < 0)
		goto error;
	status = write16(state, SCU_RAM_QAM_LC_CP_MEDIUM__A, 30);
	if (status < 0)
		goto error;
	status = write16(state, SCU_RAM_QAM_LC_CP_COARSE__A, 100);
	if (status < 0)
		goto error;
	status = write16(state, SCU_RAM_QAM_LC_CI_FINE__A, 5);
	if (status < 0)
		goto error;
	status = write16(state, SCU_RAM_QAM_LC_CI_MEDIUM__A, 30);
	if (status < 0)
		goto error;
	status = write16(state, SCU_RAM_QAM_LC_CI_COARSE__A, 50);
	if (status < 0)
		goto error;
	status = write16(state, SCU_RAM_QAM_LC_CF_FINE__A, 16);
	if (status < 0)
		goto error;
	status = write16(state, SCU_RAM_QAM_LC_CF_MEDIUM__A, 25);
	if (status < 0)
		goto error;
	status = write16(state, SCU_RAM_QAM_LC_CF_COARSE__A, 48);
	if (status < 0)
		goto error;
	status = write16(state, SCU_RAM_QAM_LC_CF1_FINE__A, 5);
	if (status < 0)
		goto error;
	status = write16(state, SCU_RAM_QAM_LC_CF1_MEDIUM__A, 10);
	if (status < 0)
		goto error;
	status = write16(state, SCU_RAM_QAM_LC_CF1_COARSE__A, 10);
	if (status < 0)
		goto error;


	/* QAM State Machine (FSM) Thresholds */

	status = write16(state, SCU_RAM_QAM_FSM_RTH__A, 100);
	if (status < 0)
		goto error;
	status = write16(state, SCU_RAM_QAM_FSM_FTH__A, 60);
	if (status < 0)
		goto error;
	status = write16(state, SCU_RAM_QAM_FSM_CTH__A, 80);
	if (status < 0)
		goto error;
	status = write16(state, SCU_RAM_QAM_FSM_PTH__A, 110);
	if (status < 0)
		goto error;
	status = write16(state, SCU_RAM_QAM_FSM_QTH__A, 200);
	if (status < 0)
		goto error;
	status = write16(state, SCU_RAM_QAM_FSM_MTH__A, 95);
	if (status < 0)
		goto error;

	status = write16(state, SCU_RAM_QAM_FSM_RATE_LIM__A, 40);
	if (status < 0)
		goto error;
	status = write16(state, SCU_RAM_QAM_FSM_COUNT_LIM__A, 4);
	if (status < 0)
		goto error;
	status = write16(state, SCU_RAM_QAM_FSM_FREQ_LIM__A, 15);
	if (status < 0)
		goto error;


	/* QAM FSM Tracking Parameters */

	status = write16(state, SCU_RAM_QAM_FSM_MEDIAN_AV_MULT__A, (u16) 12);
	if (status < 0)
		goto error;
	status = write16(state, SCU_RAM_QAM_FSM_RADIUS_AV_LIMIT__A, (u16) 141);
	if (status < 0)
		goto error;
	status = write16(state, SCU_RAM_QAM_FSM_LCAVG_OFFSET1__A, (u16) 7);
	if (status < 0)
		goto error;
	status = write16(state, SCU_RAM_QAM_FSM_LCAVG_OFFSET2__A, (u16) 0);
	if (status < 0)
		goto error;
	status = write16(state, SCU_RAM_QAM_FSM_LCAVG_OFFSET3__A, (u16) -15);
	if (status < 0)
		goto error;
	status = write16(state, SCU_RAM_QAM_FSM_LCAVG_OFFSET4__A, (u16) -45);
	if (status < 0)
		goto error;
	status = write16(state, SCU_RAM_QAM_FSM_LCAVG_OFFSET5__A, (u16) -80);
error:
	if (status < 0)
		printk(KERN_ERR "drxk: Error %d on %s\n", status, __func__);

	return status;
}

/*============================================================================*/

/**
* \brief QAM128 specific setup
* \param demod: instance of demod.
* \return DRXStatus_t.
*/
static int SetQAM128(struct drxk_state *state)
{
	int status = 0;

	dprintk(1, "\n");
	/* QAM Equalizer Setup */
	/* Equalizer */
	status = write16(state, SCU_RAM_QAM_EQ_CMA_RAD0__A, 6564);
	if (status < 0)
		goto error;
	status = write16(state, SCU_RAM_QAM_EQ_CMA_RAD1__A, 6598);
	if (status < 0)
		goto error;
	status = write16(state, SCU_RAM_QAM_EQ_CMA_RAD2__A, 6394);
	if (status < 0)
		goto error;
	status = write16(state, SCU_RAM_QAM_EQ_CMA_RAD3__A, 6409);
	if (status < 0)
		goto error;
	status = write16(state, SCU_RAM_QAM_EQ_CMA_RAD4__A, 6656);
	if (status < 0)
		goto error;
	status = write16(state, SCU_RAM_QAM_EQ_CMA_RAD5__A, 7238);
	if (status < 0)
		goto error;

	/* Decision Feedback Equalizer */
	status = write16(state, QAM_DQ_QUAL_FUN0__A, 6);
	if (status < 0)
		goto error;
	status = write16(state, QAM_DQ_QUAL_FUN1__A, 6);
	if (status < 0)
		goto error;
	status = write16(state, QAM_DQ_QUAL_FUN2__A, 6);
	if (status < 0)
		goto error;
	status = write16(state, QAM_DQ_QUAL_FUN3__A, 6);
	if (status < 0)
		goto error;
	status = write16(state, QAM_DQ_QUAL_FUN4__A, 5);
	if (status < 0)
		goto error;
	status = write16(state, QAM_DQ_QUAL_FUN5__A, 0);
	if (status < 0)
		goto error;

	status = write16(state, QAM_SY_SYNC_HWM__A, 6);
	if (status < 0)
		goto error;
	status = write16(state, QAM_SY_SYNC_AWM__A, 5);
	if (status < 0)
		goto error;
	status = write16(state, QAM_SY_SYNC_LWM__A, 3);
	if (status < 0)
		goto error;


	/* QAM Slicer Settings */

	status = write16(state, SCU_RAM_QAM_SL_SIG_POWER__A, DRXK_QAM_SL_SIG_POWER_QAM128);
	if (status < 0)
		goto error;


	/* QAM Loop Controller Coeficients */

	status = write16(state, SCU_RAM_QAM_LC_CA_FINE__A, 15);
	if (status < 0)
		goto error;
	status = write16(state, SCU_RAM_QAM_LC_CA_COARSE__A, 40);
	if (status < 0)
		goto error;
	status = write16(state, SCU_RAM_QAM_LC_EP_FINE__A, 12);
	if (status < 0)
		goto error;
	status = write16(state, SCU_RAM_QAM_LC_EP_MEDIUM__A, 24);
	if (status < 0)
		goto error;
	status = write16(state, SCU_RAM_QAM_LC_EP_COARSE__A, 24);
	if (status < 0)
		goto error;
	status = write16(state, SCU_RAM_QAM_LC_EI_FINE__A, 12);
	if (status < 0)
		goto error;
	status = write16(state, SCU_RAM_QAM_LC_EI_MEDIUM__A, 16);
	if (status < 0)
		goto error;
	status = write16(state, SCU_RAM_QAM_LC_EI_COARSE__A, 16);
	if (status < 0)
		goto error;

	status = write16(state, SCU_RAM_QAM_LC_CP_FINE__A, 5);
	if (status < 0)
		goto error;
	status = write16(state, SCU_RAM_QAM_LC_CP_MEDIUM__A, 40);
	if (status < 0)
		goto error;
	status = write16(state, SCU_RAM_QAM_LC_CP_COARSE__A, 120);
	if (status < 0)
		goto error;
	status = write16(state, SCU_RAM_QAM_LC_CI_FINE__A, 5);
	if (status < 0)
		goto error;
	status = write16(state, SCU_RAM_QAM_LC_CI_MEDIUM__A, 40);
	if (status < 0)
		goto error;
	status = write16(state, SCU_RAM_QAM_LC_CI_COARSE__A, 60);
	if (status < 0)
		goto error;
	status = write16(state, SCU_RAM_QAM_LC_CF_FINE__A, 16);
	if (status < 0)
		goto error;
	status = write16(state, SCU_RAM_QAM_LC_CF_MEDIUM__A, 25);
	if (status < 0)
		goto error;
	status = write16(state, SCU_RAM_QAM_LC_CF_COARSE__A, 64);
	if (status < 0)
		goto error;
	status = write16(state, SCU_RAM_QAM_LC_CF1_FINE__A, 5);
	if (status < 0)
		goto error;
	status = write16(state, SCU_RAM_QAM_LC_CF1_MEDIUM__A, 10);
	if (status < 0)
		goto error;
	status = write16(state, SCU_RAM_QAM_LC_CF1_COARSE__A, 0);
	if (status < 0)
		goto error;


	/* QAM State Machine (FSM) Thresholds */

	status = write16(state, SCU_RAM_QAM_FSM_RTH__A, 50);
	if (status < 0)
		goto error;
	status = write16(state, SCU_RAM_QAM_FSM_FTH__A, 60);
	if (status < 0)
		goto error;
	status = write16(state, SCU_RAM_QAM_FSM_CTH__A, 80);
	if (status < 0)
		goto error;
	status = write16(state, SCU_RAM_QAM_FSM_PTH__A, 100);
	if (status < 0)
		goto error;
	status = write16(state, SCU_RAM_QAM_FSM_QTH__A, 140);
	if (status < 0)
		goto error;
	status = write16(state, SCU_RAM_QAM_FSM_MTH__A, 100);
	if (status < 0)
		goto error;

	status = write16(state, SCU_RAM_QAM_FSM_RATE_LIM__A, 40);
	if (status < 0)
		goto error;
	status = write16(state, SCU_RAM_QAM_FSM_COUNT_LIM__A, 5);
	if (status < 0)
		goto error;

	status = write16(state, SCU_RAM_QAM_FSM_FREQ_LIM__A, 12);
	if (status < 0)
		goto error;

	/* QAM FSM Tracking Parameters */

	status = write16(state, SCU_RAM_QAM_FSM_MEDIAN_AV_MULT__A, (u16) 8);
	if (status < 0)
		goto error;
	status = write16(state, SCU_RAM_QAM_FSM_RADIUS_AV_LIMIT__A, (u16) 65);
	if (status < 0)
		goto error;
	status = write16(state, SCU_RAM_QAM_FSM_LCAVG_OFFSET1__A, (u16) 5);
	if (status < 0)
		goto error;
	status = write16(state, SCU_RAM_QAM_FSM_LCAVG_OFFSET2__A, (u16) 3);
	if (status < 0)
		goto error;
	status = write16(state, SCU_RAM_QAM_FSM_LCAVG_OFFSET3__A, (u16) -1);
	if (status < 0)
		goto error;
	status = write16(state, SCU_RAM_QAM_FSM_LCAVG_OFFSET4__A, (u16) -12);
	if (status < 0)
		goto error;
	status = write16(state, SCU_RAM_QAM_FSM_LCAVG_OFFSET5__A, (u16) -23);
error:
	if (status < 0)
		printk(KERN_ERR "drxk: Error %d on %s\n", status, __func__);

	return status;
}

/*============================================================================*/

/**
* \brief QAM256 specific setup
* \param demod: instance of demod.
* \return DRXStatus_t.
*/
static int SetQAM256(struct drxk_state *state)
{
	int status = 0;

	dprintk(1, "\n");
	/* QAM Equalizer Setup */
	/* Equalizer */
	status = write16(state, SCU_RAM_QAM_EQ_CMA_RAD0__A, 11502);
	if (status < 0)
		goto error;
	status = write16(state, SCU_RAM_QAM_EQ_CMA_RAD1__A, 12084);
	if (status < 0)
		goto error;
	status = write16(state, SCU_RAM_QAM_EQ_CMA_RAD2__A, 12543);
	if (status < 0)
		goto error;
	status = write16(state, SCU_RAM_QAM_EQ_CMA_RAD3__A, 12931);
	if (status < 0)
		goto error;
	status = write16(state, SCU_RAM_QAM_EQ_CMA_RAD4__A, 13629);
	if (status < 0)
		goto error;
	status = write16(state, SCU_RAM_QAM_EQ_CMA_RAD5__A, 15385);
	if (status < 0)
		goto error;

	/* Decision Feedback Equalizer */
	status = write16(state, QAM_DQ_QUAL_FUN0__A, 8);
	if (status < 0)
		goto error;
	status = write16(state, QAM_DQ_QUAL_FUN1__A, 8);
	if (status < 0)
		goto error;
	status = write16(state, QAM_DQ_QUAL_FUN2__A, 8);
	if (status < 0)
		goto error;
	status = write16(state, QAM_DQ_QUAL_FUN3__A, 8);
	if (status < 0)
		goto error;
	status = write16(state, QAM_DQ_QUAL_FUN4__A, 6);
	if (status < 0)
		goto error;
	status = write16(state, QAM_DQ_QUAL_FUN5__A, 0);
	if (status < 0)
		goto error;

	status = write16(state, QAM_SY_SYNC_HWM__A, 5);
	if (status < 0)
		goto error;
	status = write16(state, QAM_SY_SYNC_AWM__A, 4);
	if (status < 0)
		goto error;
	status = write16(state, QAM_SY_SYNC_LWM__A, 3);
	if (status < 0)
		goto error;

	/* QAM Slicer Settings */

	status = write16(state, SCU_RAM_QAM_SL_SIG_POWER__A, DRXK_QAM_SL_SIG_POWER_QAM256);
	if (status < 0)
		goto error;


	/* QAM Loop Controller Coeficients */

	status = write16(state, SCU_RAM_QAM_LC_CA_FINE__A, 15);
	if (status < 0)
		goto error;
	status = write16(state, SCU_RAM_QAM_LC_CA_COARSE__A, 40);
	if (status < 0)
		goto error;
	status = write16(state, SCU_RAM_QAM_LC_EP_FINE__A, 12);
	if (status < 0)
		goto error;
	status = write16(state, SCU_RAM_QAM_LC_EP_MEDIUM__A, 24);
	if (status < 0)
		goto error;
	status = write16(state, SCU_RAM_QAM_LC_EP_COARSE__A, 24);
	if (status < 0)
		goto error;
	status = write16(state, SCU_RAM_QAM_LC_EI_FINE__A, 12);
	if (status < 0)
		goto error;
	status = write16(state, SCU_RAM_QAM_LC_EI_MEDIUM__A, 16);
	if (status < 0)
		goto error;
	status = write16(state, SCU_RAM_QAM_LC_EI_COARSE__A, 16);
	if (status < 0)
		goto error;

	status = write16(state, SCU_RAM_QAM_LC_CP_FINE__A, 5);
	if (status < 0)
		goto error;
	status = write16(state, SCU_RAM_QAM_LC_CP_MEDIUM__A, 50);
	if (status < 0)
		goto error;
	status = write16(state, SCU_RAM_QAM_LC_CP_COARSE__A, 250);
	if (status < 0)
		goto error;
	status = write16(state, SCU_RAM_QAM_LC_CI_FINE__A, 5);
	if (status < 0)
		goto error;
	status = write16(state, SCU_RAM_QAM_LC_CI_MEDIUM__A, 50);
	if (status < 0)
		goto error;
	status = write16(state, SCU_RAM_QAM_LC_CI_COARSE__A, 125);
	if (status < 0)
		goto error;
	status = write16(state, SCU_RAM_QAM_LC_CF_FINE__A, 16);
	if (status < 0)
		goto error;
	status = write16(state, SCU_RAM_QAM_LC_CF_MEDIUM__A, 25);
	if (status < 0)
		goto error;
	status = write16(state, SCU_RAM_QAM_LC_CF_COARSE__A, 48);
	if (status < 0)
		goto error;
	status = write16(state, SCU_RAM_QAM_LC_CF1_FINE__A, 5);
	if (status < 0)
		goto error;
	status = write16(state, SCU_RAM_QAM_LC_CF1_MEDIUM__A, 10);
	if (status < 0)
		goto error;
	status = write16(state, SCU_RAM_QAM_LC_CF1_COARSE__A, 10);
	if (status < 0)
		goto error;


	/* QAM State Machine (FSM) Thresholds */

	status = write16(state, SCU_RAM_QAM_FSM_RTH__A, 50);
	if (status < 0)
		goto error;
	status = write16(state, SCU_RAM_QAM_FSM_FTH__A, 60);
	if (status < 0)
		goto error;
	status = write16(state, SCU_RAM_QAM_FSM_CTH__A, 80);
	if (status < 0)
		goto error;
	status = write16(state, SCU_RAM_QAM_FSM_PTH__A, 100);
	if (status < 0)
		goto error;
	status = write16(state, SCU_RAM_QAM_FSM_QTH__A, 150);
	if (status < 0)
		goto error;
	status = write16(state, SCU_RAM_QAM_FSM_MTH__A, 110);
	if (status < 0)
		goto error;

	status = write16(state, SCU_RAM_QAM_FSM_RATE_LIM__A, 40);
	if (status < 0)
		goto error;
	status = write16(state, SCU_RAM_QAM_FSM_COUNT_LIM__A, 4);
	if (status < 0)
		goto error;
	status = write16(state, SCU_RAM_QAM_FSM_FREQ_LIM__A, 12);
	if (status < 0)
		goto error;


	/* QAM FSM Tracking Parameters */

	status = write16(state, SCU_RAM_QAM_FSM_MEDIAN_AV_MULT__A, (u16) 8);
	if (status < 0)
		goto error;
	status = write16(state, SCU_RAM_QAM_FSM_RADIUS_AV_LIMIT__A, (u16) 74);
	if (status < 0)
		goto error;
	status = write16(state, SCU_RAM_QAM_FSM_LCAVG_OFFSET1__A, (u16) 18);
	if (status < 0)
		goto error;
	status = write16(state, SCU_RAM_QAM_FSM_LCAVG_OFFSET2__A, (u16) 13);
	if (status < 0)
		goto error;
	status = write16(state, SCU_RAM_QAM_FSM_LCAVG_OFFSET3__A, (u16) 7);
	if (status < 0)
		goto error;
	status = write16(state, SCU_RAM_QAM_FSM_LCAVG_OFFSET4__A, (u16) 0);
	if (status < 0)
		goto error;
	status = write16(state, SCU_RAM_QAM_FSM_LCAVG_OFFSET5__A, (u16) -8);
error:
	if (status < 0)
		printk(KERN_ERR "drxk: Error %d on %s\n", status, __func__);
	return status;
}


/*============================================================================*/
/**
* \brief Reset QAM block.
* \param demod:   instance of demod.
* \param channel: pointer to channel data.
* \return DRXStatus_t.
*/
static int QAMResetQAM(struct drxk_state *state)
{
	int status;
	u16 cmdResult;

	dprintk(1, "\n");
	/* Stop QAM comstate->m_exec */
	status = write16(state, QAM_COMM_EXEC__A, QAM_COMM_EXEC_STOP);
	if (status < 0)
		goto error;

	status = scu_command(state, SCU_RAM_COMMAND_STANDARD_QAM | SCU_RAM_COMMAND_CMD_DEMOD_RESET, 0, NULL, 1, &cmdResult);
error:
	if (status < 0)
		printk(KERN_ERR "drxk: Error %d on %s\n", status, __func__);
	return status;
}

/*============================================================================*/

/**
* \brief Set QAM symbolrate.
* \param demod:   instance of demod.
* \param channel: pointer to channel data.
* \return DRXStatus_t.
*/
static int QAMSetSymbolrate(struct drxk_state *state)
{
	u32 adcFrequency = 0;
	u32 symbFreq = 0;
	u32 iqmRcRate = 0;
	u16 ratesel = 0;
	u32 lcSymbRate = 0;
	int status;

	dprintk(1, "\n");
	/* Select & calculate correct IQM rate */
	adcFrequency = (state->m_sysClockFreq * 1000) / 3;
	ratesel = 0;
	/* printk(KERN_DEBUG "drxk: SR %d\n", state->props.symbol_rate); */
	if (state->props.symbol_rate <= 1188750)
		ratesel = 3;
	else if (state->props.symbol_rate <= 2377500)
		ratesel = 2;
	else if (state->props.symbol_rate <= 4755000)
		ratesel = 1;
	status = write16(state, IQM_FD_RATESEL__A, ratesel);
	if (status < 0)
		goto error;

	/*
		IqmRcRate = ((Fadc / (symbolrate * (4<<ratesel))) - 1) * (1<<23)
		*/
	symbFreq = state->props.symbol_rate * (1 << ratesel);
	if (symbFreq == 0) {
		/* Divide by zero */
		status = -EINVAL;
		goto error;
	}
	iqmRcRate = (adcFrequency / symbFreq) * (1 << 21) +
		(Frac28a((adcFrequency % symbFreq), symbFreq) >> 7) -
		(1 << 23);
	status = write32(state, IQM_RC_RATE_OFS_LO__A, iqmRcRate);
	if (status < 0)
		goto error;
	state->m_iqmRcRate = iqmRcRate;
	/*
		LcSymbFreq = round (.125 *  symbolrate / adcFreq * (1<<15))
		*/
	symbFreq = state->props.symbol_rate;
	if (adcFrequency == 0) {
		/* Divide by zero */
		status = -EINVAL;
		goto error;
	}
	lcSymbRate = (symbFreq / adcFrequency) * (1 << 12) +
		(Frac28a((symbFreq % adcFrequency), adcFrequency) >>
		16);
	if (lcSymbRate > 511)
		lcSymbRate = 511;
	status = write16(state, QAM_LC_SYMBOL_FREQ__A, (u16) lcSymbRate);

error:
	if (status < 0)
		printk(KERN_ERR "drxk: Error %d on %s\n", status, __func__);
	return status;
}

/*============================================================================*/

/**
* \brief Get QAM lock status.
* \param demod:   instance of demod.
* \param channel: pointer to channel data.
* \return DRXStatus_t.
*/

static int GetQAMLockStatus(struct drxk_state *state, u32 *pLockStatus)
{
	int status;
	u16 Result[2] = { 0, 0 };

	dprintk(1, "\n");
	*pLockStatus = NOT_LOCKED;
	status = scu_command(state,
			SCU_RAM_COMMAND_STANDARD_QAM |
			SCU_RAM_COMMAND_CMD_DEMOD_GET_LOCK, 0, NULL, 2,
			Result);
	if (status < 0)
		printk(KERN_ERR "drxk: %s status = %08x\n", __func__, status);

	if (Result[1] < SCU_RAM_QAM_LOCKED_LOCKED_DEMOD_LOCKED) {
		/* 0x0000 NOT LOCKED */
	} else if (Result[1] < SCU_RAM_QAM_LOCKED_LOCKED_LOCKED) {
		/* 0x4000 DEMOD LOCKED */
		*pLockStatus = DEMOD_LOCK;
	} else if (Result[1] < SCU_RAM_QAM_LOCKED_LOCKED_NEVER_LOCK) {
		/* 0x8000 DEMOD + FEC LOCKED (system lock) */
		*pLockStatus = MPEG_LOCK;
	} else {
		/* 0xC000 NEVER LOCKED */
		/* (system will never be able to lock to the signal) */
		/* TODO: check this, intermediate & standard specific lock states are not
		   taken into account here */
		*pLockStatus = NEVER_LOCK;
	}
	return status;
}

#define QAM_MIRROR__M         0x03
#define QAM_MIRROR_NORMAL     0x00
#define QAM_MIRRORED          0x01
#define QAM_MIRROR_AUTO_ON    0x02
#define QAM_LOCKRANGE__M      0x10
#define QAM_LOCKRANGE_NORMAL  0x10

static int SetQAM(struct drxk_state *state, u16 IntermediateFreqkHz,
		  s32 tunerFreqOffset)
{
	int status;
	u16 setParamParameters[4] = { 0, 0, 0, 0 };
	u16 cmdResult;

	dprintk(1, "\n");
	/*
	 * STEP 1: reset demodulator
	 *	resets FEC DI and FEC RS
	 *	resets QAM block
	 *	resets SCU variables
	 */
	status = write16(state, FEC_DI_COMM_EXEC__A, FEC_DI_COMM_EXEC_STOP);
	if (status < 0)
		goto error;
	status = write16(state, FEC_RS_COMM_EXEC__A, FEC_RS_COMM_EXEC_STOP);
	if (status < 0)
		goto error;
	status = QAMResetQAM(state);
	if (status < 0)
		goto error;

	/*
	 * STEP 2: configure demodulator
	 *	-set params; resets IQM,QAM,FEC HW; initializes some
	 *       SCU variables
	 */
	status = QAMSetSymbolrate(state);
	if (status < 0)
		goto error;

	/* Set params */
	switch (state->props.modulation) {
	case QAM_256:
		state->m_Constellation = DRX_CONSTELLATION_QAM256;
		break;
	case QAM_AUTO:
	case QAM_64:
		state->m_Constellation = DRX_CONSTELLATION_QAM64;
		break;
	case QAM_16:
		state->m_Constellation = DRX_CONSTELLATION_QAM16;
		break;
	case QAM_32:
		state->m_Constellation = DRX_CONSTELLATION_QAM32;
		break;
	case QAM_128:
		state->m_Constellation = DRX_CONSTELLATION_QAM128;
		break;
	default:
		status = -EINVAL;
		break;
	}
	if (status < 0)
		goto error;
	setParamParameters[0] = state->m_Constellation;	/* modulation     */
	setParamParameters[1] = DRXK_QAM_I12_J17;	/* interleave mode   */
	if (state->m_OperationMode == OM_QAM_ITU_C)
		setParamParameters[2] = QAM_TOP_ANNEX_C;
	else
		setParamParameters[2] = QAM_TOP_ANNEX_A;
	setParamParameters[3] |= (QAM_MIRROR_AUTO_ON);
	/* Env parameters */
	/* check for LOCKRANGE Extented */
	/* setParamParameters[3] |= QAM_LOCKRANGE_NORMAL; */

	status = scu_command(state, SCU_RAM_COMMAND_STANDARD_QAM | SCU_RAM_COMMAND_CMD_DEMOD_SET_PARAM, 4, setParamParameters, 1, &cmdResult);
	if (status < 0) {
		/* Fall-back to the simpler call */
		if (state->m_OperationMode == OM_QAM_ITU_C)
			setParamParameters[0] = QAM_TOP_ANNEX_C;
		else
			setParamParameters[0] = QAM_TOP_ANNEX_A;
		status = scu_command(state, SCU_RAM_COMMAND_STANDARD_QAM | SCU_RAM_COMMAND_CMD_DEMOD_SET_ENV, 1, setParamParameters, 1, &cmdResult);
		if (status < 0)
			goto error;

		setParamParameters[0] = state->m_Constellation; /* modulation     */
		setParamParameters[1] = DRXK_QAM_I12_J17;       /* interleave mode   */
		status = scu_command(state, SCU_RAM_COMMAND_STANDARD_QAM | SCU_RAM_COMMAND_CMD_DEMOD_SET_PARAM, 2, setParamParameters, 1, &cmdResult);
	}
	if (status < 0)
		goto error;

	/*
	 * STEP 3: enable the system in a mode where the ADC provides valid
	 * signal setup modulation independent registers
	 */
#if 0
	status = SetFrequency(channel, tunerFreqOffset));
	if (status < 0)
		goto error;
#endif
	status = SetFrequencyShifter(state, IntermediateFreqkHz, tunerFreqOffset, true);
	if (status < 0)
		goto error;

	/* Setup BER measurement */
	status = SetQAMMeasurement(state, state->m_Constellation, state->props.symbol_rate);
	if (status < 0)
		goto error;

	/* Reset default values */
	status = write16(state, IQM_CF_SCALE_SH__A, IQM_CF_SCALE_SH__PRE);
	if (status < 0)
		goto error;
	status = write16(state, QAM_SY_TIMEOUT__A, QAM_SY_TIMEOUT__PRE);
	if (status < 0)
		goto error;

	/* Reset default LC values */
	status = write16(state, QAM_LC_RATE_LIMIT__A, 3);
	if (status < 0)
		goto error;
	status = write16(state, QAM_LC_LPF_FACTORP__A, 4);
	if (status < 0)
		goto error;
	status = write16(state, QAM_LC_LPF_FACTORI__A, 4);
	if (status < 0)
		goto error;
	status = write16(state, QAM_LC_MODE__A, 7);
	if (status < 0)
		goto error;

	status = write16(state, QAM_LC_QUAL_TAB0__A, 1);
	if (status < 0)
		goto error;
	status = write16(state, QAM_LC_QUAL_TAB1__A, 1);
	if (status < 0)
		goto error;
	status = write16(state, QAM_LC_QUAL_TAB2__A, 1);
	if (status < 0)
		goto error;
	status = write16(state, QAM_LC_QUAL_TAB3__A, 1);
	if (status < 0)
		goto error;
	status = write16(state, QAM_LC_QUAL_TAB4__A, 2);
	if (status < 0)
		goto error;
	status = write16(state, QAM_LC_QUAL_TAB5__A, 2);
	if (status < 0)
		goto error;
	status = write16(state, QAM_LC_QUAL_TAB6__A, 2);
	if (status < 0)
		goto error;
	status = write16(state, QAM_LC_QUAL_TAB8__A, 2);
	if (status < 0)
		goto error;
	status = write16(state, QAM_LC_QUAL_TAB9__A, 2);
	if (status < 0)
		goto error;
	status = write16(state, QAM_LC_QUAL_TAB10__A, 2);
	if (status < 0)
		goto error;
	status = write16(state, QAM_LC_QUAL_TAB12__A, 2);
	if (status < 0)
		goto error;
	status = write16(state, QAM_LC_QUAL_TAB15__A, 3);
	if (status < 0)
		goto error;
	status = write16(state, QAM_LC_QUAL_TAB16__A, 3);
	if (status < 0)
		goto error;
	status = write16(state, QAM_LC_QUAL_TAB20__A, 4);
	if (status < 0)
		goto error;
	status = write16(state, QAM_LC_QUAL_TAB25__A, 4);
	if (status < 0)
		goto error;

	/* Mirroring, QAM-block starting point not inverted */
	status = write16(state, QAM_SY_SP_INV__A, QAM_SY_SP_INV_SPECTRUM_INV_DIS);
	if (status < 0)
		goto error;

	/* Halt SCU to enable safe non-atomic accesses */
	status = write16(state, SCU_COMM_EXEC__A, SCU_COMM_EXEC_HOLD);
	if (status < 0)
		goto error;

	/* STEP 4: modulation specific setup */
	switch (state->props.modulation) {
	case QAM_16:
		status = SetQAM16(state);
		break;
	case QAM_32:
		status = SetQAM32(state);
		break;
	case QAM_AUTO:
	case QAM_64:
		status = SetQAM64(state);
		break;
	case QAM_128:
		status = SetQAM128(state);
		break;
	case QAM_256:
		status = SetQAM256(state);
		break;
	default:
		status = -EINVAL;
		break;
	}
	if (status < 0)
		goto error;

	/* Activate SCU to enable SCU commands */
	status = write16(state, SCU_COMM_EXEC__A, SCU_COMM_EXEC_ACTIVE);
	if (status < 0)
		goto error;

	/* Re-configure MPEG output, requires knowledge of channel bitrate */
	/* extAttr->currentChannel.modulation = channel->modulation; */
	/* extAttr->currentChannel.symbolrate    = channel->symbolrate; */
	status = MPEGTSDtoSetup(state, state->m_OperationMode);
	if (status < 0)
		goto error;

	/* Start processes */
	status = MPEGTSStart(state);
	if (status < 0)
		goto error;
	status = write16(state, FEC_COMM_EXEC__A, FEC_COMM_EXEC_ACTIVE);
	if (status < 0)
		goto error;
	status = write16(state, QAM_COMM_EXEC__A, QAM_COMM_EXEC_ACTIVE);
	if (status < 0)
		goto error;
	status = write16(state, IQM_COMM_EXEC__A, IQM_COMM_EXEC_B_ACTIVE);
	if (status < 0)
		goto error;

	/* STEP 5: start QAM demodulator (starts FEC, QAM and IQM HW) */
	status = scu_command(state, SCU_RAM_COMMAND_STANDARD_QAM | SCU_RAM_COMMAND_CMD_DEMOD_START, 0, NULL, 1, &cmdResult);
	if (status < 0)
		goto error;

	/* update global DRXK data container */
/*?     extAttr->qamInterleaveMode = DRXK_QAM_I12_J17; */

error:
	if (status < 0)
		printk(KERN_ERR "drxk: Error %d on %s\n", status, __func__);
	return status;
}

static int SetQAMStandard(struct drxk_state *state,
			  enum OperationMode oMode)
{
	int status;
#ifdef DRXK_QAM_TAPS
#define DRXK_QAMA_TAPS_SELECT
#include "drxk_filters.h"
#undef DRXK_QAMA_TAPS_SELECT
#endif

	dprintk(1, "\n");

	/* added antenna switch */
	SwitchAntennaToQAM(state);

	/* Ensure correct power-up mode */
	status = PowerUpQAM(state);
	if (status < 0)
		goto error;
	/* Reset QAM block */
	status = QAMResetQAM(state);
	if (status < 0)
		goto error;

	/* Setup IQM */

	status = write16(state, IQM_COMM_EXEC__A, IQM_COMM_EXEC_B_STOP);
	if (status < 0)
		goto error;
	status = write16(state, IQM_AF_AMUX__A, IQM_AF_AMUX_SIGNAL2ADC);
	if (status < 0)
		goto error;

	/* Upload IQM Channel Filter settings by
		boot loader from ROM table */
	switch (oMode) {
	case OM_QAM_ITU_A:
		status = BLChainCmd(state, DRXK_BL_ROM_OFFSET_TAPS_ITU_A, DRXK_BLCC_NR_ELEMENTS_TAPS, DRXK_BLC_TIMEOUT);
		break;
	case OM_QAM_ITU_C:
		status = BLDirectCmd(state, IQM_CF_TAP_RE0__A, DRXK_BL_ROM_OFFSET_TAPS_ITU_C, DRXK_BLDC_NR_ELEMENTS_TAPS, DRXK_BLC_TIMEOUT);
		if (status < 0)
			goto error;
		status = BLDirectCmd(state, IQM_CF_TAP_IM0__A, DRXK_BL_ROM_OFFSET_TAPS_ITU_C, DRXK_BLDC_NR_ELEMENTS_TAPS, DRXK_BLC_TIMEOUT);
		break;
	default:
		status = -EINVAL;
	}
	if (status < 0)
		goto error;

	status = write16(state, IQM_CF_OUT_ENA__A, (1 << IQM_CF_OUT_ENA_QAM__B));
	if (status < 0)
		goto error;
	status = write16(state, IQM_CF_SYMMETRIC__A, 0);
	if (status < 0)
		goto error;
	status = write16(state, IQM_CF_MIDTAP__A, ((1 << IQM_CF_MIDTAP_RE__B) | (1 << IQM_CF_MIDTAP_IM__B)));
	if (status < 0)
		goto error;

	status = write16(state, IQM_RC_STRETCH__A, 21);
	if (status < 0)
		goto error;
	status = write16(state, IQM_AF_CLP_LEN__A, 0);
	if (status < 0)
		goto error;
	status = write16(state, IQM_AF_CLP_TH__A, 448);
	if (status < 0)
		goto error;
	status = write16(state, IQM_AF_SNS_LEN__A, 0);
	if (status < 0)
		goto error;
	status = write16(state, IQM_CF_POW_MEAS_LEN__A, 0);
	if (status < 0)
		goto error;

	status = write16(state, IQM_FS_ADJ_SEL__A, 1);
	if (status < 0)
		goto error;
	status = write16(state, IQM_RC_ADJ_SEL__A, 1);
	if (status < 0)
		goto error;
	status = write16(state, IQM_CF_ADJ_SEL__A, 1);
	if (status < 0)
		goto error;
	status = write16(state, IQM_AF_UPD_SEL__A, 0);
	if (status < 0)
		goto error;

	/* IQM Impulse Noise Processing Unit */
	status = write16(state, IQM_CF_CLP_VAL__A, 500);
	if (status < 0)
		goto error;
	status = write16(state, IQM_CF_DATATH__A, 1000);
	if (status < 0)
		goto error;
	status = write16(state, IQM_CF_BYPASSDET__A, 1);
	if (status < 0)
		goto error;
	status = write16(state, IQM_CF_DET_LCT__A, 0);
	if (status < 0)
		goto error;
	status = write16(state, IQM_CF_WND_LEN__A, 1);
	if (status < 0)
		goto error;
	status = write16(state, IQM_CF_PKDTH__A, 1);
	if (status < 0)
		goto error;
	status = write16(state, IQM_AF_INC_BYPASS__A, 1);
	if (status < 0)
		goto error;

	/* turn on IQMAF. Must be done before setAgc**() */
	status = SetIqmAf(state, true);
	if (status < 0)
		goto error;
	status = write16(state, IQM_AF_START_LOCK__A, 0x01);
	if (status < 0)
		goto error;

	/* IQM will not be reset from here, sync ADC and update/init AGC */
	status = ADCSynchronization(state);
	if (status < 0)
		goto error;

	/* Set the FSM step period */
	status = write16(state, SCU_RAM_QAM_FSM_STEP_PERIOD__A, 2000);
	if (status < 0)
		goto error;

	/* Halt SCU to enable safe non-atomic accesses */
	status = write16(state, SCU_COMM_EXEC__A, SCU_COMM_EXEC_HOLD);
	if (status < 0)
		goto error;

	/* No more resets of the IQM, current standard correctly set =>
		now AGCs can be configured. */

	status = InitAGC(state, true);
	if (status < 0)
		goto error;
	status = SetPreSaw(state, &(state->m_qamPreSawCfg));
	if (status < 0)
		goto error;

	/* Configure AGC's */
	status = SetAgcRf(state, &(state->m_qamRfAgcCfg), true);
	if (status < 0)
		goto error;
	status = SetAgcIf(state, &(state->m_qamIfAgcCfg), true);
	if (status < 0)
		goto error;

	/* Activate SCU to enable SCU commands */
	status = write16(state, SCU_COMM_EXEC__A, SCU_COMM_EXEC_ACTIVE);
error:
	if (status < 0)
		printk(KERN_ERR "drxk: Error %d on %s\n", status, __func__);
	return status;
}

static int WriteGPIO(struct drxk_state *state)
{
	int status;
	u16 value = 0;

	dprintk(1, "\n");
	/* stop lock indicator process */
	status = write16(state, SCU_RAM_GPIO__A, SCU_RAM_GPIO_HW_LOCK_IND_DISABLE);
	if (status < 0)
		goto error;

	/*  Write magic word to enable pdr reg write               */
	status = write16(state, SIO_TOP_COMM_KEY__A, SIO_TOP_COMM_KEY_KEY);
	if (status < 0)
		goto error;

	if (state->m_hasSAWSW) {
		if (state->UIO_mask & 0x0001) { /* UIO-1 */
			/* write to io pad configuration register - output mode */
			status = write16(state, SIO_PDR_SMA_TX_CFG__A, state->m_GPIOCfg);
			if (status < 0)
				goto error;

			/* use corresponding bit in io data output registar */
			status = read16(state, SIO_PDR_UIO_OUT_LO__A, &value);
			if (status < 0)
				goto error;
			if ((state->m_GPIO & 0x0001) == 0)
				value &= 0x7FFF;	/* write zero to 15th bit - 1st UIO */
			else
				value |= 0x8000;	/* write one to 15th bit - 1st UIO */
			/* write back to io data output register */
			status = write16(state, SIO_PDR_UIO_OUT_LO__A, value);
			if (status < 0)
				goto error;
		}
		if (state->UIO_mask & 0x0002) { /* UIO-2 */
			/* write to io pad configuration register - output mode */
			status = write16(state, SIO_PDR_SMA_TX_CFG__A, state->m_GPIOCfg);
			if (status < 0)
				goto error;

			/* use corresponding bit in io data output registar */
			status = read16(state, SIO_PDR_UIO_OUT_LO__A, &value);
			if (status < 0)
				goto error;
			if ((state->m_GPIO & 0x0002) == 0)
				value &= 0xBFFF;	/* write zero to 14th bit - 2st UIO */
			else
				value |= 0x4000;	/* write one to 14th bit - 2st UIO */
			/* write back to io data output register */
			status = write16(state, SIO_PDR_UIO_OUT_LO__A, value);
			if (status < 0)
				goto error;
		}
		if (state->UIO_mask & 0x0004) { /* UIO-3 */
			/* write to io pad configuration register - output mode */
			status = write16(state, SIO_PDR_SMA_TX_CFG__A, state->m_GPIOCfg);
			if (status < 0)
				goto error;

			/* use corresponding bit in io data output registar */
			status = read16(state, SIO_PDR_UIO_OUT_LO__A, &value);
			if (status < 0)
				goto error;
			if ((state->m_GPIO & 0x0004) == 0)
				value &= 0xFFFB;            /* write zero to 2nd bit - 3rd UIO */
			else
				value |= 0x0004;            /* write one to 2nd bit - 3rd UIO */
			/* write back to io data output register */
			status = write16(state, SIO_PDR_UIO_OUT_LO__A, value);
			if (status < 0)
				goto error;
		}
	}
	/*  Write magic word to disable pdr reg write               */
	status = write16(state, SIO_TOP_COMM_KEY__A, 0x0000);
error:
	if (status < 0)
		printk(KERN_ERR "drxk: Error %d on %s\n", status, __func__);
	return status;
}

static int SwitchAntennaToQAM(struct drxk_state *state)
{
	int status = 0;
	bool gpio_state;

	dprintk(1, "\n");

	if (!state->antenna_gpio)
		return 0;

	gpio_state = state->m_GPIO & state->antenna_gpio;

	if (state->antenna_dvbt ^ gpio_state) {
		/* Antenna is on DVB-T mode. Switch */
		if (state->antenna_dvbt)
			state->m_GPIO &= ~state->antenna_gpio;
		else
			state->m_GPIO |= state->antenna_gpio;
		status = WriteGPIO(state);
	}
	if (status < 0)
		printk(KERN_ERR "drxk: Error %d on %s\n", status, __func__);
	return status;
}

static int SwitchAntennaToDVBT(struct drxk_state *state)
{
	int status = 0;
	bool gpio_state;

	dprintk(1, "\n");

	if (!state->antenna_gpio)
		return 0;

	gpio_state = state->m_GPIO & state->antenna_gpio;

	if (!(state->antenna_dvbt ^ gpio_state)) {
		/* Antenna is on DVB-C mode. Switch */
		if (state->antenna_dvbt)
			state->m_GPIO |= state->antenna_gpio;
		else
			state->m_GPIO &= ~state->antenna_gpio;
		status = WriteGPIO(state);
	}
	if (status < 0)
		printk(KERN_ERR "drxk: Error %d on %s\n", status, __func__);
	return status;
}


static int PowerDownDevice(struct drxk_state *state)
{
	/* Power down to requested mode */
	/* Backup some register settings */
	/* Set pins with possible pull-ups connected to them in input mode */
	/* Analog power down */
	/* ADC power down */
	/* Power down device */
	int status;

	dprintk(1, "\n");
	if (state->m_bPDownOpenBridge) {
		/* Open I2C bridge before power down of DRXK */
		status = ConfigureI2CBridge(state, true);
		if (status < 0)
			goto error;
	}
	/* driver 0.9.0 */
	status = DVBTEnableOFDMTokenRing(state, false);
	if (status < 0)
		goto error;

	status = write16(state, SIO_CC_PWD_MODE__A, SIO_CC_PWD_MODE_LEVEL_CLOCK);
	if (status < 0)
		goto error;
	status = write16(state, SIO_CC_UPDATE__A, SIO_CC_UPDATE_KEY);
	if (status < 0)
		goto error;
	state->m_HICfgCtrl |= SIO_HI_RA_RAM_PAR_5_CFG_SLEEP_ZZZ;
	status = HI_CfgCommand(state);
error:
	if (status < 0)
		printk(KERN_ERR "drxk: Error %d on %s\n", status, __func__);

	return status;
}

static int load_microcode(struct drxk_state *state, const char *mc_name)
{
	const struct firmware *fw = NULL;
	int err = 0;

	dprintk(1, "\n");

	err = request_firmware(&fw, mc_name, state->i2c->dev.parent);
	if (err < 0) {
		printk(KERN_ERR
		       "drxk: Could not load firmware file %s.\n", mc_name);
		printk(KERN_INFO
		       "drxk: Copy %s to your hotplug directory!\n", mc_name);
		return err;
	}
	err = DownloadMicrocode(state, fw->data, fw->size);
	release_firmware(fw);
	return err;
}

static int init_drxk(struct drxk_state *state)
{
	int status = 0;
	enum DRXPowerMode powerMode = DRXK_POWER_DOWN_OFDM;
	u16 driverVersion;

	dprintk(1, "\n");
	if ((state->m_DrxkState == DRXK_UNINITIALIZED)) {
		status = PowerUpDevice(state);
		if (status < 0)
			goto error;
		status = DRXX_Open(state);
		if (status < 0)
			goto error;
		/* Soft reset of OFDM-, sys- and osc-clockdomain */
		status = write16(state, SIO_CC_SOFT_RST__A, SIO_CC_SOFT_RST_OFDM__M | SIO_CC_SOFT_RST_SYS__M | SIO_CC_SOFT_RST_OSC__M);
		if (status < 0)
			goto error;
		status = write16(state, SIO_CC_UPDATE__A, SIO_CC_UPDATE_KEY);
		if (status < 0)
			goto error;
		/* TODO is this needed, if yes how much delay in worst case scenario */
		msleep(1);
		state->m_DRXK_A3_PATCH_CODE = true;
		status = GetDeviceCapabilities(state);
		if (status < 0)
			goto error;

		/* Bridge delay, uses oscilator clock */
		/* Delay = (delay (nano seconds) * oscclk (kHz))/ 1000 */
		/* SDA brdige delay */
		state->m_HICfgBridgeDelay =
			(u16) ((state->m_oscClockFreq / 1000) *
				HI_I2C_BRIDGE_DELAY) / 1000;
		/* Clipping */
		if (state->m_HICfgBridgeDelay >
			SIO_HI_RA_RAM_PAR_3_CFG_DBL_SDA__M) {
			state->m_HICfgBridgeDelay =
				SIO_HI_RA_RAM_PAR_3_CFG_DBL_SDA__M;
		}
		/* SCL bridge delay, same as SDA for now */
		state->m_HICfgBridgeDelay +=
			state->m_HICfgBridgeDelay <<
			SIO_HI_RA_RAM_PAR_3_CFG_DBL_SCL__B;

		status = InitHI(state);
		if (status < 0)
			goto error;
		/* disable various processes */
#if NOA1ROM
		if (!(state->m_DRXK_A1_ROM_CODE)
			&& !(state->m_DRXK_A2_ROM_CODE))
#endif
		{
			status = write16(state, SCU_RAM_GPIO__A, SCU_RAM_GPIO_HW_LOCK_IND_DISABLE);
			if (status < 0)
				goto error;
		}

		/* disable MPEG port */
		status = MPEGTSDisable(state);
		if (status < 0)
			goto error;

		/* Stop AUD and SCU */
		status = write16(state, AUD_COMM_EXEC__A, AUD_COMM_EXEC_STOP);
		if (status < 0)
			goto error;
		status = write16(state, SCU_COMM_EXEC__A, SCU_COMM_EXEC_STOP);
		if (status < 0)
			goto error;

		/* enable token-ring bus through OFDM block for possible ucode upload */
		status = write16(state, SIO_OFDM_SH_OFDM_RING_ENABLE__A, SIO_OFDM_SH_OFDM_RING_ENABLE_ON);
		if (status < 0)
			goto error;

		/* include boot loader section */
		status = write16(state, SIO_BL_COMM_EXEC__A, SIO_BL_COMM_EXEC_ACTIVE);
		if (status < 0)
			goto error;
		status = BLChainCmd(state, 0, 6, 100);
		if (status < 0)
			goto error;

		if (!state->microcode_name)
			load_microcode(state, "drxk_a3.mc");
		else
			load_microcode(state, state->microcode_name);

		/* disable token-ring bus through OFDM block for possible ucode upload */
		status = write16(state, SIO_OFDM_SH_OFDM_RING_ENABLE__A, SIO_OFDM_SH_OFDM_RING_ENABLE_OFF);
		if (status < 0)
			goto error;

		/* Run SCU for a little while to initialize microcode version numbers */
		status = write16(state, SCU_COMM_EXEC__A, SCU_COMM_EXEC_ACTIVE);
		if (status < 0)
			goto error;
		status = DRXX_Open(state);
		if (status < 0)
			goto error;
		/* added for test */
		msleep(30);

		powerMode = DRXK_POWER_DOWN_OFDM;
		status = CtrlPowerMode(state, &powerMode);
		if (status < 0)
			goto error;

		/* Stamp driver version number in SCU data RAM in BCD code
			Done to enable field application engineers to retreive drxdriver version
			via I2C from SCU RAM.
			Not using SCU command interface for SCU register access since no
			microcode may be present.
			*/
		driverVersion =
			(((DRXK_VERSION_MAJOR / 100) % 10) << 12) +
			(((DRXK_VERSION_MAJOR / 10) % 10) << 8) +
			((DRXK_VERSION_MAJOR % 10) << 4) +
			(DRXK_VERSION_MINOR % 10);
		status = write16(state, SCU_RAM_DRIVER_VER_HI__A, driverVersion);
		if (status < 0)
			goto error;
		driverVersion =
			(((DRXK_VERSION_PATCH / 1000) % 10) << 12) +
			(((DRXK_VERSION_PATCH / 100) % 10) << 8) +
			(((DRXK_VERSION_PATCH / 10) % 10) << 4) +
			(DRXK_VERSION_PATCH % 10);
		status = write16(state, SCU_RAM_DRIVER_VER_LO__A, driverVersion);
		if (status < 0)
			goto error;

		printk(KERN_INFO "DRXK driver version %d.%d.%d\n",
			DRXK_VERSION_MAJOR, DRXK_VERSION_MINOR,
			DRXK_VERSION_PATCH);

		/* Dirty fix of default values for ROM/PATCH microcode
			Dirty because this fix makes it impossible to setup suitable values
			before calling DRX_Open. This solution requires changes to RF AGC speed
			to be done via the CTRL function after calling DRX_Open */

		/* m_dvbtRfAgcCfg.speed = 3; */

		/* Reset driver debug flags to 0 */
		status = write16(state, SCU_RAM_DRIVER_DEBUG__A, 0);
		if (status < 0)
			goto error;
		/* driver 0.9.0 */
		/* Setup FEC OC:
			NOTE: No more full FEC resets allowed afterwards!! */
		status = write16(state, FEC_COMM_EXEC__A, FEC_COMM_EXEC_STOP);
		if (status < 0)
			goto error;
		/* MPEGTS functions are still the same */
		status = MPEGTSDtoInit(state);
		if (status < 0)
			goto error;
		status = MPEGTSStop(state);
		if (status < 0)
			goto error;
		status = MPEGTSConfigurePolarity(state);
		if (status < 0)
			goto error;
		status = MPEGTSConfigurePins(state, state->m_enableMPEGOutput);
		if (status < 0)
			goto error;
		/* added: configure GPIO */
		status = WriteGPIO(state);
		if (status < 0)
			goto error;

		state->m_DrxkState = DRXK_STOPPED;

		if (state->m_bPowerDown) {
			status = PowerDownDevice(state);
			if (status < 0)
				goto error;
			state->m_DrxkState = DRXK_POWERED_DOWN;
		} else
			state->m_DrxkState = DRXK_STOPPED;
	}
error:
	if (status < 0)
		printk(KERN_ERR "drxk: Error %d on %s\n", status, __func__);

	return status;
}

static void drxk_release(struct dvb_frontend *fe)
{
	struct drxk_state *state = fe->demodulator_priv;

	dprintk(1, "\n");
	kfree(state);
}

static int drxk_sleep(struct dvb_frontend *fe)
{
	struct drxk_state *state = fe->demodulator_priv;

	dprintk(1, "\n");
	ShutDown(state);
	return 0;
}

static int drxk_gate_ctrl(struct dvb_frontend *fe, int enable)
{
	struct drxk_state *state = fe->demodulator_priv;

	dprintk(1, "%s\n", enable ? "enable" : "disable");
	return ConfigureI2CBridge(state, enable ? true : false);
}

static int drxk_set_parameters(struct dvb_frontend *fe)
{
	struct dtv_frontend_properties *p = &fe->dtv_property_cache;
	u32 delsys  = p->delivery_system, old_delsys;
	struct drxk_state *state = fe->demodulator_priv;
	u32 IF;

	dprintk(1, "\n");

	if (!fe->ops.tuner_ops.get_if_frequency) {
		printk(KERN_ERR
		       "drxk: Error: get_if_frequency() not defined at tuner. Can't work without it!\n");
		return -EINVAL;
	}

<<<<<<< HEAD

=======
>>>>>>> dcd6c922
	if (fe->ops.i2c_gate_ctrl)
		fe->ops.i2c_gate_ctrl(fe, 1);
	if (fe->ops.tuner_ops.set_params)
		fe->ops.tuner_ops.set_params(fe);
	if (fe->ops.i2c_gate_ctrl)
		fe->ops.i2c_gate_ctrl(fe, 0);
<<<<<<< HEAD
	state->param = *p;
=======

	old_delsys = state->props.delivery_system;
	state->props = *p;

	if (old_delsys != delsys) {
		ShutDown(state);
		switch (delsys) {
		case SYS_DVBC_ANNEX_A:
		case SYS_DVBC_ANNEX_C:
			if (!state->m_hasDVBC)
				return -EINVAL;
			state->m_itut_annex_c = (delsys == SYS_DVBC_ANNEX_C) ? true : false;
			if (state->m_itut_annex_c)
				SetOperationMode(state, OM_QAM_ITU_C);
			else
				SetOperationMode(state, OM_QAM_ITU_A);
			break;
		case SYS_DVBT:
			if (!state->m_hasDVBT)
				return -EINVAL;
			SetOperationMode(state, OM_DVBT);
			break;
		default:
			return -EINVAL;
		}
	}

>>>>>>> dcd6c922
	fe->ops.tuner_ops.get_if_frequency(fe, &IF);
	Start(state, 0, IF);

	/* printk(KERN_DEBUG "drxk: %s IF=%d done\n", __func__, IF); */

	return 0;
}

static int drxk_read_status(struct dvb_frontend *fe, fe_status_t *status)
{
	struct drxk_state *state = fe->demodulator_priv;
	u32 stat;

	dprintk(1, "\n");
	*status = 0;
	GetLockStatus(state, &stat, 0);
	if (stat == MPEG_LOCK)
		*status |= 0x1f;
	if (stat == FEC_LOCK)
		*status |= 0x0f;
	if (stat == DEMOD_LOCK)
		*status |= 0x07;
	return 0;
}

static int drxk_read_ber(struct dvb_frontend *fe, u32 *ber)
{
	dprintk(1, "\n");

	*ber = 0;
	return 0;
}

static int drxk_read_signal_strength(struct dvb_frontend *fe,
				     u16 *strength)
{
	struct drxk_state *state = fe->demodulator_priv;
	u32 val = 0;

	dprintk(1, "\n");
	ReadIFAgc(state, &val);
	*strength = val & 0xffff;
	return 0;
}

static int drxk_read_snr(struct dvb_frontend *fe, u16 *snr)
{
	struct drxk_state *state = fe->demodulator_priv;
	s32 snr2;

	dprintk(1, "\n");
	GetSignalToNoise(state, &snr2);
	*snr = snr2 & 0xffff;
	return 0;
}

static int drxk_read_ucblocks(struct dvb_frontend *fe, u32 *ucblocks)
{
	struct drxk_state *state = fe->demodulator_priv;
	u16 err;

	dprintk(1, "\n");
	DVBTQAMGetAccPktErr(state, &err);
	*ucblocks = (u32) err;
	return 0;
}

static int drxk_get_tune_settings(struct dvb_frontend *fe, struct dvb_frontend_tune_settings
				    *sets)
{
	struct dtv_frontend_properties *p = &fe->dtv_property_cache;

	dprintk(1, "\n");
	switch (p->delivery_system) {
	case SYS_DVBC_ANNEX_A:
	case SYS_DVBC_ANNEX_C:
		sets->min_delay_ms = 3000;
		sets->max_drift = 0;
		sets->step_size = 0;
		return 0;
	default:
		/*
		 * For DVB-T, let it use the default DVB core way, that is:
		 *	fepriv->step_size = fe->ops.info.frequency_stepsize * 2
		 */
		return -EINVAL;
	}
}

static struct dvb_frontend_ops drxk_ops = {
	/* .delsys will be filled dynamically */
	.info = {
		.name = "DRXK",
		.frequency_min = 47000000,
		.frequency_max = 865000000,
		 /* For DVB-C */
		.symbol_rate_min = 870000,
		.symbol_rate_max = 11700000,
		/* For DVB-T */
		.frequency_stepsize = 166667,

		.caps = FE_CAN_QAM_16 | FE_CAN_QAM_32 | FE_CAN_QAM_64 |
			FE_CAN_QAM_128 | FE_CAN_QAM_256 | FE_CAN_FEC_AUTO |
			FE_CAN_FEC_1_2 | FE_CAN_FEC_2_3 | FE_CAN_FEC_3_4 |
			FE_CAN_FEC_5_6 | FE_CAN_FEC_7_8 | FE_CAN_MUTE_TS |
			FE_CAN_TRANSMISSION_MODE_AUTO | FE_CAN_RECOVER |
			FE_CAN_GUARD_INTERVAL_AUTO | FE_CAN_HIERARCHY_AUTO
	},

	.release = drxk_release,
	.sleep = drxk_sleep,
	.i2c_gate_ctrl = drxk_gate_ctrl,

	.set_frontend = drxk_set_parameters,
	.get_tune_settings = drxk_get_tune_settings,

	.read_status = drxk_read_status,
	.read_ber = drxk_read_ber,
	.read_signal_strength = drxk_read_signal_strength,
	.read_snr = drxk_read_snr,
	.read_ucblocks = drxk_read_ucblocks,
};

struct dvb_frontend *drxk_attach(const struct drxk_config *config,
				 struct i2c_adapter *i2c)
{
	int n;

	struct drxk_state *state = NULL;
	u8 adr = config->adr;

	dprintk(1, "\n");
	state = kzalloc(sizeof(struct drxk_state), GFP_KERNEL);
	if (!state)
		return NULL;

	state->i2c = i2c;
	state->demod_address = adr;
	state->single_master = config->single_master;
	state->microcode_name = config->microcode_name;
	state->no_i2c_bridge = config->no_i2c_bridge;
	state->antenna_gpio = config->antenna_gpio;
	state->antenna_dvbt = config->antenna_dvbt;
	state->m_ChunkSize = config->chunk_size;

	if (config->parallel_ts)
		state->m_enableParallel = true;
	else
		state->m_enableParallel = false;

	/* NOTE: as more UIO bits will be used, add them to the mask */
	state->UIO_mask = config->antenna_gpio;

	/* Default gpio to DVB-C */
	if (!state->antenna_dvbt && state->antenna_gpio)
		state->m_GPIO |= state->antenna_gpio;
	else
		state->m_GPIO &= ~state->antenna_gpio;

	mutex_init(&state->mutex);

	memcpy(&state->frontend.ops, &drxk_ops, sizeof(drxk_ops));
	state->frontend.demodulator_priv = state;

	init_state(state);
	if (init_drxk(state) < 0)
		goto error;

	/* Initialize the supported delivery systems */
	n = 0;
	if (state->m_hasDVBC) {
		state->frontend.ops.delsys[n++] = SYS_DVBC_ANNEX_A;
		state->frontend.ops.delsys[n++] = SYS_DVBC_ANNEX_C;
		strlcat(state->frontend.ops.info.name, " DVB-C",
			sizeof(state->frontend.ops.info.name));
	}
	if (state->m_hasDVBT) {
		state->frontend.ops.delsys[n++] = SYS_DVBT;
		strlcat(state->frontend.ops.info.name, " DVB-T",
			sizeof(state->frontend.ops.info.name));
	}

	printk(KERN_INFO "drxk: frontend initialized.\n");
	return &state->frontend;

error:
	printk(KERN_ERR "drxk: not found\n");
	kfree(state);
	return NULL;
}
EXPORT_SYMBOL(drxk_attach);

MODULE_DESCRIPTION("DRX-K driver");
MODULE_AUTHOR("Ralph Metzler");
MODULE_LICENSE("GPL");<|MERGE_RESOLUTION|>--- conflicted
+++ resolved
@@ -6214,19 +6214,12 @@
 		return -EINVAL;
 	}
 
-<<<<<<< HEAD
-
-=======
->>>>>>> dcd6c922
 	if (fe->ops.i2c_gate_ctrl)
 		fe->ops.i2c_gate_ctrl(fe, 1);
 	if (fe->ops.tuner_ops.set_params)
 		fe->ops.tuner_ops.set_params(fe);
 	if (fe->ops.i2c_gate_ctrl)
 		fe->ops.i2c_gate_ctrl(fe, 0);
-<<<<<<< HEAD
-	state->param = *p;
-=======
 
 	old_delsys = state->props.delivery_system;
 	state->props = *p;
@@ -6254,7 +6247,6 @@
 		}
 	}
 
->>>>>>> dcd6c922
 	fe->ops.tuner_ops.get_if_frequency(fe, &IF);
 	Start(state, 0, IF);
 
