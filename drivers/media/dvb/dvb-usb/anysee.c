--- conflicted
+++ resolved
@@ -483,8 +483,6 @@
  * IOE[5] STV0903 1=enabled
  */
 
-<<<<<<< HEAD
-=======
 
 /* external I2C gate used for DNOD44CDH086A(TDA18212) tuner module */
 static int anysee_i2c_gate_ctrl(struct dvb_frontend *fe, int enable)
@@ -495,7 +493,6 @@
 	return anysee_wr_reg_mask(adap->dev, REG_IOE, (enable << 4), 0x10);
 }
 
->>>>>>> dcd6c922
 static int anysee_frontend_ctrl(struct dvb_frontend *fe, int onoff)
 {
 	struct dvb_usb_adapter *adap = fe->dvb->priv;
@@ -627,12 +624,8 @@
 	/* detect hardware only once */
 	if (adap->fe_adap[0].fe == NULL) {
 		/* Check which hardware we have.
-<<<<<<< HEAD
-		 * We must do this call two times to get reliable values (hw bug).
-=======
 		 * We must do this call two times to get reliable values
 		 * (hw/fw bug).
->>>>>>> dcd6c922
 		 */
 		ret = anysee_get_hw_info(adap->dev, hw_info);
 		if (ret)
@@ -641,7 +634,6 @@
 		ret = anysee_get_hw_info(adap->dev, hw_info);
 		if (ret)
 			goto error;
-<<<<<<< HEAD
 
 		/* Meaning of these info bytes are guessed. */
 		info("firmware version:%d.%d hardware id:%d",
@@ -650,16 +642,6 @@
 		state->hw = hw_info[0];
 	}
 
-=======
-
-		/* Meaning of these info bytes are guessed. */
-		info("firmware version:%d.%d hardware id:%d",
-			hw_info[1], hw_info[2], hw_info[0]);
-
-		state->hw = hw_info[0];
-	}
-
->>>>>>> dcd6c922
 	/* set current frondend ID for devices having two frondends */
 	if (adap->fe_adap[0].fe)
 		state->fe_id++;
@@ -672,24 +654,14 @@
 			break;
 
 		/* attach demod */
-<<<<<<< HEAD
-		adap->fe_adap[0].fe = dvb_attach(mt352_attach, &anysee_mt352_config,
-			&adap->dev->i2c_adap);
-=======
 		adap->fe_adap[0].fe = dvb_attach(mt352_attach,
 			&anysee_mt352_config, &adap->dev->i2c_adap);
->>>>>>> dcd6c922
 		if (adap->fe_adap[0].fe)
 			break;
 
 		/* attach demod */
-<<<<<<< HEAD
-		adap->fe_adap[0].fe = dvb_attach(zl10353_attach, &anysee_zl10353_config,
-			&adap->dev->i2c_adap);
-=======
 		adap->fe_adap[0].fe = dvb_attach(zl10353_attach,
 			&anysee_zl10353_config, &adap->dev->i2c_adap);
->>>>>>> dcd6c922
 
 		break;
 	case ANYSEE_HW_507CD: /* 6 */
@@ -741,13 +713,8 @@
 			goto error;
 
 		/* attach demod */
-<<<<<<< HEAD
-		adap->fe_adap[0].fe = dvb_attach(cx24116_attach, &anysee_cx24116_config,
-			&adap->dev->i2c_adap);
-=======
 		adap->fe_adap[0].fe = dvb_attach(cx24116_attach,
 			&anysee_cx24116_config, &adap->dev->i2c_adap);
->>>>>>> dcd6c922
 
 		break;
 	case ANYSEE_HW_507FA: /* 15 */
@@ -841,14 +808,6 @@
 		/* E7 TC */
 		/* E7 PTC */
 
-<<<<<<< HEAD
-		/* enable transport stream on IOA[7] */
-		ret = anysee_wr_reg_mask(adap->dev, REG_IOA, (1 << 7), 0x80);
-		if (ret)
-			goto error;
-
-=======
->>>>>>> dcd6c922
 		if ((state->fe_id ^ dvb_usb_anysee_delsys) == 0)  {
 			/* disable DVB-T demod on IOD[6] */
 			ret = anysee_wr_reg_mask(adap->dev, REG_IOD, (0 << 6),
@@ -863,12 +822,8 @@
 				goto error;
 
 			/* attach demod */
-<<<<<<< HEAD
-			adap->fe_adap[state->fe_id].fe = dvb_attach(tda10023_attach,
-=======
 			adap->fe_adap[state->fe_id].fe =
 				dvb_attach(tda10023_attach,
->>>>>>> dcd6c922
 				&anysee_tda10023_tda18212_config,
 				&adap->dev->i2c_adap, 0x48);
 		} else {
@@ -885,12 +840,8 @@
 				goto error;
 
 			/* attach demod */
-<<<<<<< HEAD
-			adap->fe_adap[state->fe_id].fe = dvb_attach(zl10353_attach,
-=======
 			adap->fe_adap[state->fe_id].fe =
 				dvb_attach(zl10353_attach,
->>>>>>> dcd6c922
 				&anysee_zl10353_tda18212_config,
 				&adap->dev->i2c_adap);
 		}
@@ -911,13 +862,8 @@
 		if (state->fe_id)
 			break;
 
-<<<<<<< HEAD
-		/* enable transport stream on IOA[7] */
-		ret = anysee_wr_reg_mask(adap->dev, REG_IOA, (1 << 7), 0x80);
-=======
 		/* enable DVB-S/S2 demod on IOE[5] */
 		ret = anysee_wr_reg_mask(adap->dev, REG_IOE, (1 << 5), 0x20);
->>>>>>> dcd6c922
 		if (ret)
 			goto error;
 
@@ -940,16 +886,11 @@
 			goto error;
 
 		/* attach demod */
-<<<<<<< HEAD
-		adap->fe_adap[0].fe = dvb_attach(stv0900_attach, &anysee_stv0900_config,
-			&adap->dev->i2c_adap, 0);
-=======
 		adap->fe_adap[state->fe_id].fe = dvb_attach(cxd2820r_attach,
 				&anysee_cxd2820r_config, &adap->dev->i2c_adap,
 				NULL);
 
 		state->has_ci = true;
->>>>>>> dcd6c922
 
 		break;
 	}
@@ -976,41 +917,26 @@
 		/* E30 */
 
 		/* attach tuner */
-<<<<<<< HEAD
-		fe = dvb_attach(dvb_pll_attach, adap->fe_adap[0].fe, (0xc2 >> 1),
-			NULL, DVB_PLL_THOMSON_DTT7579);
-=======
 		fe = dvb_attach(dvb_pll_attach, adap->fe_adap[0].fe,
 			(0xc2 >> 1), NULL, DVB_PLL_THOMSON_DTT7579);
->>>>>>> dcd6c922
 
 		break;
 	case ANYSEE_HW_507CD: /* 6 */
 		/* E30 Plus */
 
 		/* attach tuner */
-<<<<<<< HEAD
-		fe = dvb_attach(dvb_pll_attach, adap->fe_adap[0].fe, (0xc2 >> 1),
-			&adap->dev->i2c_adap, DVB_PLL_THOMSON_DTT7579);
-=======
 		fe = dvb_attach(dvb_pll_attach, adap->fe_adap[0].fe,
 			(0xc2 >> 1), &adap->dev->i2c_adap,
 			DVB_PLL_THOMSON_DTT7579);
->>>>>>> dcd6c922
 
 		break;
 	case ANYSEE_HW_507DC: /* 10 */
 		/* E30 C Plus */
 
 		/* attach tuner */
-<<<<<<< HEAD
-		fe = dvb_attach(dvb_pll_attach, adap->fe_adap[0].fe, (0xc0 >> 1),
-			&adap->dev->i2c_adap, DVB_PLL_SAMSUNG_DTOS403IH102A);
-=======
 		fe = dvb_attach(dvb_pll_attach, adap->fe_adap[0].fe,
 			(0xc0 >> 1), &adap->dev->i2c_adap,
 			DVB_PLL_SAMSUNG_DTOS403IH102A);
->>>>>>> dcd6c922
 
 		break;
 	case ANYSEE_HW_507SI: /* 11 */
@@ -1378,11 +1304,7 @@
 		{
 		.num_frontends    = 2,
 		.frontend_ctrl    = anysee_frontend_ctrl,
-<<<<<<< HEAD
-		.fe = {{
-=======
 		.fe = { {
->>>>>>> dcd6c922
 			.streaming_ctrl   = anysee_streaming_ctrl,
 			.frontend_attach  = anysee_frontend_attach,
 			.tuner_attach     = anysee_tuner_attach,
@@ -1410,11 +1332,7 @@
 					}
 				}
 			},
-<<<<<<< HEAD
-		}},
-=======
 		} },
->>>>>>> dcd6c922
 		}
 	},
 
