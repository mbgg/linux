--- conflicted
+++ resolved
@@ -2394,13 +2394,8 @@
 				"%s: usb_alloc_urb() failed\n", __func__);
 			return -ENOMEM;
 		}
-<<<<<<< HEAD
-		usbvision->sbuf[bufIdx].urb = urb;
-		usbvision->sbuf[bufIdx].data =
-=======
 		usbvision->sbuf[buf_idx].urb = urb;
 		usbvision->sbuf[buf_idx].data =
->>>>>>> 3cbea436
 			usb_alloc_coherent(usbvision->dev,
 					   sb_size,
 					   GFP_KERNEL,
@@ -2457,15 +2452,6 @@
 		return;
 
 	/* Unschedule all of the iso td's */
-<<<<<<< HEAD
-	for (bufIdx = 0; bufIdx < USBVISION_NUMSBUF; bufIdx++) {
-		usb_kill_urb(usbvision->sbuf[bufIdx].urb);
-		if (usbvision->sbuf[bufIdx].data){
-			usb_free_coherent(usbvision->dev,
-					  sb_size,
-					  usbvision->sbuf[bufIdx].data,
-					  usbvision->sbuf[bufIdx].urb->transfer_dma);
-=======
 	for (buf_idx = 0; buf_idx < USBVISION_NUMSBUF; buf_idx++) {
 		usb_kill_urb(usbvision->sbuf[buf_idx].urb);
 		if (usbvision->sbuf[buf_idx].data) {
@@ -2473,7 +2459,6 @@
 					  sb_size,
 					  usbvision->sbuf[buf_idx].data,
 					  usbvision->sbuf[buf_idx].urb->transfer_dma);
->>>>>>> 3cbea436
 		}
 		usb_free_urb(usbvision->sbuf[buf_idx].urb);
 		usbvision->sbuf[buf_idx].urb = NULL;
