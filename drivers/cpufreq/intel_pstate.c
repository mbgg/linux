--- conflicted
+++ resolved
@@ -1204,15 +1204,12 @@
 	return fp_toint(mul_fp(cpu->sample.core_pct_busy,
 			       int_tofp(cpu->pstate.max_pstate_physical *
 						cpu->pstate.scaling / 100)));
-<<<<<<< HEAD
-=======
 }
 
 static inline int32_t get_avg_pstate(struct cpudata *cpu)
 {
 	return div64_u64(cpu->pstate.max_pstate_physical * cpu->sample.aperf,
 			 cpu->sample.mperf);
->>>>>>> da43af96
 }
 
 static inline int32_t get_target_pstate_use_cpu_load(struct cpudata *cpu)
