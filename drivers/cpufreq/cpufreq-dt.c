--- conflicted
+++ resolved
@@ -101,49 +101,13 @@
 		return -ENODEV;
 	}
 
-<<<<<<< HEAD
-	/* Try "cpu0" for older DTs */
-	if (!cpu)
-		reg = reg_cpu0;
-	else
-		reg = reg_cpu;
-
-try_again:
-	cpu_reg = regulator_get_optional(cpu_dev, reg);
-	ret = PTR_ERR_OR_ZERO(cpu_reg);
-=======
 	cpu_clk = clk_get(cpu_dev, NULL);
 	ret = PTR_ERR_OR_ZERO(cpu_clk);
->>>>>>> 6f40fed1
 	if (ret) {
 		/*
 		 * If cpu's clk node is present, but clock is not yet
 		 * registered, we should try defering probe.
 		 */
-<<<<<<< HEAD
-		if (ret == -EPROBE_DEFER) {
-			dev_dbg(cpu_dev, "cpu%d regulator not ready, retry\n",
-				cpu);
-			return ret;
-		}
-
-		/* Try with "cpu-supply" */
-		if (reg == reg_cpu0) {
-			reg = reg_cpu;
-			goto try_again;
-		}
-
-		dev_dbg(cpu_dev, "no regulator for cpu%d: %d\n", cpu, ret);
-	}
-
-	cpu_clk = clk_get(cpu_dev, NULL);
-	ret = PTR_ERR_OR_ZERO(cpu_clk);
-	if (ret) {
-		/* put regulator */
-		if (!IS_ERR(cpu_reg))
-			regulator_put(cpu_reg);
-
-=======
 		if (ret == -EPROBE_DEFER)
 			dev_dbg(cpu_dev, "clock not ready, retry\n");
 		else
@@ -162,7 +126,6 @@
 	cpu_reg = regulator_get_optional(cpu_dev, name);
 	ret = PTR_ERR_OR_ZERO(cpu_reg);
 	if (ret) {
->>>>>>> 6f40fed1
 		/*
 		 * If cpu's regulator supply node is present, but regulator is
 		 * not yet registered, we should try defering probe.
