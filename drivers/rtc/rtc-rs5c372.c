--- conflicted
+++ resolved
@@ -279,64 +279,6 @@
 static int rs5c372_rtc_set_time(struct device *dev, struct rtc_time *tm)
 {
 	return rs5c372_set_datetime(to_i2c_client(dev), tm);
-}
-
-
-static int rs5c_rtc_alarm_irq_enable(struct device *dev, unsigned int enabled)
-{
-	struct i2c_client	*client = to_i2c_client(dev);
-	struct rs5c372		*rs5c = i2c_get_clientdata(client);
-	unsigned char		buf;
-	int			status, addr;
-
-	buf = rs5c->regs[RS5C_REG_CTRL1];
-<<<<<<< HEAD
-	switch (cmd) {
-	case RTC_UIE_OFF:
-	case RTC_UIE_ON:
-		/* some 327a modes use a different IRQ pin for 1Hz irqs */
-		if (rs5c->type == rtc_rs5c372a
-				&& (buf & RS5C372A_CTRL1_SL1))
-			return -ENOIOCTLCMD;
-	default:
-		return -ENOIOCTLCMD;
-	}
-=======
-
-	if (!rs5c->has_irq)
-		return -EINVAL;
->>>>>>> 0ce790e7
-
-	status = rs5c_get_regs(rs5c);
-	if (status < 0)
-		return status;
-
-	addr = RS5C_ADDR(RS5C_REG_CTRL1);
-<<<<<<< HEAD
-	switch (cmd) {
-	case RTC_UIE_OFF:	/* update off */
-		buf &= ~RS5C_CTRL1_CT_MASK;
-		break;
-	case RTC_UIE_ON:	/* update on */
-		buf &= ~RS5C_CTRL1_CT_MASK;
-		buf |= RS5C_CTRL1_CT4;
-		break;
-	}
-=======
-	if (enabled)
-		buf |= RS5C_CTRL1_AALE;
-	else
-		buf &= ~RS5C_CTRL1_AALE;
->>>>>>> 0ce790e7
-
-	if (i2c_smbus_write_byte_data(client, addr, buf) < 0) {
-		printk(KERN_WARNING "%s: can't update alarm\n",
-			rs5c->rtc->name);
-		status = -EIO;
-	} else
-		rs5c->regs[RS5C_REG_CTRL1] = buf;
-
-	return status;
 }
 
 
