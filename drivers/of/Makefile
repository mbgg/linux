--- conflicted
+++ resolved
@@ -1,9 +1,6 @@
 obj-y = base.o
 obj-$(CONFIG_OF_FLATTREE) += fdt.o
-<<<<<<< HEAD
-=======
 obj-$(CONFIG_OF_PROMTREE) += pdt.o
->>>>>>> 45f53cc9
 obj-$(CONFIG_OF_ADDRESS)  += address.o
 obj-$(CONFIG_OF_IRQ)    += irq.o
 obj-$(CONFIG_OF_DEVICE) += device.o platform.o
