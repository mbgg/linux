--- conflicted
+++ resolved
@@ -122,11 +122,7 @@
  * Wait for the input pool to be seeded and thus guaranteed to supply
  * cryptographically secure random numbers. This applies to: the /dev/urandom
  * device, the get_random_bytes function, and the get_random_{u8,u16,u32,u64,
-<<<<<<< HEAD
- * int,long} family of functions. Using any of these functions without first
-=======
  * long} family of functions. Using any of these functions without first
->>>>>>> 0ee29814
  * calling this function forfeits the guarantee of security.
  *
  * Returns: 0 if the input pool has been seeded.
@@ -313,29 +309,6 @@
 }
 
 /*
-<<<<<<< HEAD
- * Return the interval until the next reseeding, which is normally
- * CRNG_RESEED_INTERVAL, but during early boot, it is at an interval
- * proportional to the uptime.
- */
-static unsigned int crng_reseed_interval(void)
-{
-	static bool early_boot = true;
-
-	if (unlikely(READ_ONCE(early_boot))) {
-		time64_t uptime = ktime_get_seconds();
-		if (uptime >= CRNG_RESEED_INTERVAL / HZ * 2)
-			WRITE_ONCE(early_boot, false);
-		else
-			return max_t(unsigned int, CRNG_RESEED_START_INTERVAL,
-				     (unsigned int)uptime / 2 * HZ);
-	}
-	return CRNG_RESEED_INTERVAL;
-}
-
-/*
-=======
->>>>>>> 0ee29814
  * This function returns a ChaCha state that you may use for generating
  * random data. It also returns up to 32 bytes on its own of random data
  * that may be used; random_data_len may not be greater than 32.
@@ -370,16 +343,6 @@
 			return;
 	}
 
-<<<<<<< HEAD
-	/*
-	 * If the base_crng is old enough, we reseed, which in turn bumps the
-	 * generation counter that we check below.
-	 */
-	if (unlikely(time_is_before_jiffies(READ_ONCE(base_crng.birth) + crng_reseed_interval())))
-		crng_reseed();
-
-=======
->>>>>>> 0ee29814
 	local_lock_irqsave(&crngs.lock, flags);
 	crng = raw_cpu_ptr(&crngs);
 
@@ -441,19 +404,11 @@
 }
 
 /*
-<<<<<<< HEAD
- * This function is the exported kernel interface. It returns some number of
- * good random numbers, suitable for key generation, seeding TCP sequence
- * numbers, etc. In order to ensure that the randomness returned by this
- * function is okay, the function wait_for_random_bytes() should be called and
- * return 0 at least once at any point prior.
-=======
  * This returns random bytes in arbitrary quantities. The quality of the
  * random bytes is good as /dev/urandom. In order to ensure that the
  * randomness provided by this function is okay, the function
  * wait_for_random_bytes() should be called and return 0 at least once
  * at any point prior.
->>>>>>> 0ee29814
  */
 void get_random_bytes(void *buf, size_t len)
 {
@@ -575,8 +530,6 @@
 DEFINE_BATCHED_ENTROPY(u16)
 DEFINE_BATCHED_ENTROPY(u32)
 DEFINE_BATCHED_ENTROPY(u64)
-<<<<<<< HEAD
-=======
 
 u32 __get_random_u32_below(u32 ceil)
 {
@@ -612,7 +565,6 @@
 	return mult >> 32;
 }
 EXPORT_SYMBOL(__get_random_u32_below);
->>>>>>> 0ee29814
 
 #ifdef CONFIG_SMP
 /*
@@ -896,13 +848,13 @@
 #endif
 
 	for (i = 0, arch_bits = sizeof(entropy) * 8; i < ARRAY_SIZE(entropy);) {
-		longs = arch_get_random_seed_longs_early(entropy, ARRAY_SIZE(entropy) - i);
+		longs = arch_get_random_seed_longs(entropy, ARRAY_SIZE(entropy) - i);
 		if (longs) {
 			_mix_pool_bytes(entropy, sizeof(*entropy) * longs);
 			i += longs;
 			continue;
 		}
-		longs = arch_get_random_longs_early(entropy, ARRAY_SIZE(entropy) - i);
+		longs = arch_get_random_longs(entropy, ARRAY_SIZE(entropy) - i);
 		if (longs) {
 			_mix_pool_bytes(entropy, sizeof(*entropy) * longs);
 			i += longs;
@@ -917,11 +869,7 @@
 
 	/* Reseed if already seeded by earlier phases. */
 	if (crng_ready())
-<<<<<<< HEAD
-		crng_reseed();
-=======
 		crng_reseed(NULL);
->>>>>>> 0ee29814
 	else if (trust_cpu)
 		_credit_init_bits(arch_bits);
 }
@@ -949,11 +897,7 @@
 
 	/* Reseed if already seeded by earlier phases. */
 	if (crng_ready())
-<<<<<<< HEAD
-		crng_reseed();
-=======
 		crng_reseed(NULL);
->>>>>>> 0ee29814
 
 	WARN_ON(register_pm_notifier(&pm_notifier));
 
@@ -995,11 +939,7 @@
 	 * Throttle writing to once every reseed interval, unless we're not yet
 	 * initialized or no entropy is credited.
 	 */
-<<<<<<< HEAD
-	if (!kthread_should_stop() && (crng_ready() || !entropy))
-=======
 	if (sleep_after && !kthread_should_stop() && (crng_ready() || !entropy))
->>>>>>> 0ee29814
 		schedule_timeout_interruptible(crng_reseed_interval());
 }
 EXPORT_SYMBOL_GPL(add_hwgenerator_randomness);
@@ -1325,12 +1265,8 @@
 static void __cold try_to_generate_entropy(void)
 {
 	enum { NUM_TRIAL_SAMPLES = 8192, MAX_SAMPLES_PER_BIT = HZ / 15 };
-<<<<<<< HEAD
-	struct entropy_timer_state stack;
-=======
 	u8 stack_bytes[sizeof(struct entropy_timer_state) + SMP_CACHE_BYTES - 1];
 	struct entropy_timer_state *stack = PTR_ALIGN((void *)stack_bytes, SMP_CACHE_BYTES);
->>>>>>> 0ee29814
 	unsigned int i, num_different = 0;
 	unsigned long last = random_get_entropy();
 	int cpu = -1;
@@ -1348,11 +1284,6 @@
 	atomic_set(&stack->samples, 0);
 	timer_setup_on_stack(&stack->timer, entropy_timer, 0);
 	while (!crng_ready() && !signal_pending(current)) {
-<<<<<<< HEAD
-		if (!timer_pending(&stack.timer))
-			mod_timer(&stack.timer, jiffies);
-		mix_pool_bytes(&stack.entropy, sizeof(stack.entropy));
-=======
 		/*
 		 * Check !timer_pending() and then ensure that any previous callback has finished
 		 * executing by checking try_to_del_timer_sync(), before queueing the next one.
@@ -1391,7 +1322,6 @@
 			preempt_enable();
 		}
 		mix_pool_bytes(&stack->entropy, sizeof(stack->entropy));
->>>>>>> 0ee29814
 		schedule();
 		stack->entropy = random_get_entropy();
 	}
