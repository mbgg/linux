--- conflicted
+++ resolved
@@ -239,10 +239,7 @@
 	addr_t ip;
 	int rc;
 
-<<<<<<< HEAD
-=======
 	kstat_cpu(smp_processor_id()).irqs[EXTINT_DSD]++;
->>>>>>> 3cbea436
 	switch (ext_int_code >> 24) {
 	case DASD_DIAG_CODE_31BIT:
 		ip = (addr_t) param32;
