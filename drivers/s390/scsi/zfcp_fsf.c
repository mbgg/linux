--- conflicted
+++ resolved
@@ -1989,77 +1989,7 @@
 			    sizeof(blktrc));
 }
 
-<<<<<<< HEAD
-static void zfcp_fsf_send_fcp_command_task_handler(struct zfcp_fsf_req *req)
-{
-	struct scsi_cmnd *scpnt;
-	struct fcp_resp_with_ext *fcp_rsp;
-	unsigned long flags;
-
-	read_lock_irqsave(&req->adapter->abort_lock, flags);
-
-	scpnt = req->data;
-	if (unlikely(!scpnt)) {
-		read_unlock_irqrestore(&req->adapter->abort_lock, flags);
-		return;
-	}
-
-	if (unlikely(req->status & ZFCP_STATUS_FSFREQ_ERROR)) {
-		set_host_byte(scpnt, DID_TRANSPORT_DISRUPTED);
-		goto skip_fsfstatus;
-	}
-
-	switch (req->qtcb->header.fsf_status) {
-	case FSF_INCONSISTENT_PROT_DATA:
-	case FSF_INVALID_PROT_PARM:
-		set_host_byte(scpnt, DID_ERROR);
-		goto skip_fsfstatus;
-	case FSF_BLOCK_GUARD_CHECK_FAILURE:
-		zfcp_scsi_dif_sense_error(scpnt, 0x1);
-		goto skip_fsfstatus;
-	case FSF_APP_TAG_CHECK_FAILURE:
-		zfcp_scsi_dif_sense_error(scpnt, 0x2);
-		goto skip_fsfstatus;
-	case FSF_REF_TAG_CHECK_FAILURE:
-		zfcp_scsi_dif_sense_error(scpnt, 0x3);
-		goto skip_fsfstatus;
-	}
-	fcp_rsp = (struct fcp_resp_with_ext *) &req->qtcb->bottom.io.fcp_rsp;
-	zfcp_fc_eval_fcp_rsp(fcp_rsp, scpnt);
-
-skip_fsfstatus:
-	zfcp_fsf_req_trace(req, scpnt);
-	zfcp_dbf_scsi_result(req->adapter->dbf, scpnt, req);
-
-	scpnt->host_scribble = NULL;
-	(scpnt->scsi_done) (scpnt);
-	/*
-	 * We must hold this lock until scsi_done has been called.
-	 * Otherwise we may call scsi_done after abort regarding this
-	 * command has completed.
-	 * Note: scsi_done must not block!
-	 */
-	read_unlock_irqrestore(&req->adapter->abort_lock, flags);
-}
-
-static void zfcp_fsf_send_fcp_ctm_handler(struct zfcp_fsf_req *req)
-{
-	struct fcp_resp_with_ext *fcp_rsp;
-	struct fcp_resp_rsp_info *rsp_info;
-
-	fcp_rsp = (struct fcp_resp_with_ext *) &req->qtcb->bottom.io.fcp_rsp;
-	rsp_info = (struct fcp_resp_rsp_info *) &fcp_rsp[1];
-
-	if ((rsp_info->rsp_code != FCP_TMF_CMPL) ||
-	     (req->status & ZFCP_STATUS_FSFREQ_ERROR))
-		req->status |= ZFCP_STATUS_FSFREQ_TMFUNCFAILED;
-}
-
-
-static void zfcp_fsf_send_fcp_command_handler(struct zfcp_fsf_req *req)
-=======
 static void zfcp_fsf_fcp_handler_common(struct zfcp_fsf_req *req)
->>>>>>> 45f53cc9
 {
 	struct scsi_cmnd *scmnd = req->data;
 	struct scsi_device *sdev = scmnd->device;
@@ -2225,44 +2155,6 @@
 	return 0;
 }
 
-static int zfcp_fsf_set_data_dir(struct scsi_cmnd *scsi_cmnd, u32 *data_dir)
-{
-	switch (scsi_get_prot_op(scsi_cmnd)) {
-	case SCSI_PROT_NORMAL:
-		switch (scsi_cmnd->sc_data_direction) {
-		case DMA_NONE:
-			*data_dir = FSF_DATADIR_CMND;
-			break;
-		case DMA_FROM_DEVICE:
-			*data_dir = FSF_DATADIR_READ;
-			break;
-		case DMA_TO_DEVICE:
-			*data_dir = FSF_DATADIR_WRITE;
-			break;
-		case DMA_BIDIRECTIONAL:
-			return -EINVAL;
-		}
-		break;
-
-	case SCSI_PROT_READ_STRIP:
-		*data_dir = FSF_DATADIR_DIF_READ_STRIP;
-		break;
-	case SCSI_PROT_WRITE_INSERT:
-		*data_dir = FSF_DATADIR_DIF_WRITE_INSERT;
-		break;
-	case SCSI_PROT_READ_PASS:
-		*data_dir = FSF_DATADIR_DIF_READ_CONVERT;
-		break;
-	case SCSI_PROT_WRITE_PASS:
-		*data_dir = FSF_DATADIR_DIF_WRITE_CONVERT;
-		break;
-	default:
-		return -EINVAL;
-	}
-
-	return 0;
-}
-
 /**
  * zfcp_fsf_fcp_cmnd - initiate an FCP command (for a SCSI command)
  * @scsi_cmnd: scsi command to be sent
@@ -2273,13 +2165,9 @@
 	struct fcp_cmnd *fcp_cmnd;
 	unsigned int sbtype = SBAL_FLAGS0_TYPE_READ;
 	int real_bytes, retval = -EIO, dix_bytes = 0;
-<<<<<<< HEAD
-	struct zfcp_adapter *adapter = unit->port->adapter;
-=======
 	struct scsi_device *sdev = scsi_cmnd->device;
 	struct zfcp_scsi_dev *zfcp_sdev = sdev_to_zfcp(sdev);
 	struct zfcp_adapter *adapter = zfcp_sdev->port->adapter;
->>>>>>> 45f53cc9
 	struct zfcp_qdio *qdio = adapter->qdio;
 	struct fsf_qtcb_bottom_io *io;
 
@@ -2309,15 +2197,9 @@
 	io = &req->qtcb->bottom.io;
 	req->status |= ZFCP_STATUS_FSFREQ_CLEANUP;
 	req->data = scsi_cmnd;
-<<<<<<< HEAD
-	req->handler = zfcp_fsf_send_fcp_command_handler;
-	req->qtcb->header.lun_handle = unit->handle;
-	req->qtcb->header.port_handle = unit->port->handle;
-=======
 	req->handler = zfcp_fsf_fcp_cmnd_handler;
 	req->qtcb->header.lun_handle = zfcp_sdev->lun_handle;
 	req->qtcb->header.port_handle = zfcp_sdev->port->handle;
->>>>>>> 45f53cc9
 	io->service_class = FSF_CLASS_3;
 	io->fcp_cmnd_length = FCP_CMND_LEN;
 
@@ -2327,11 +2209,6 @@
 	}
 
 	zfcp_fsf_set_data_dir(scsi_cmnd, &io->data_direction);
-<<<<<<< HEAD
-
-	get_device(&unit->dev);
-=======
->>>>>>> 45f53cc9
 
 	fcp_cmnd = (struct fcp_cmnd *) &req->qtcb->bottom.io.fcp_cmnd;
 	zfcp_fc_scsi_to_fcp(fcp_cmnd, scsi_cmnd);
