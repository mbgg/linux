/*
 * Copyright(c) 2009 Intel Corporation. All rights reserved.
 *
 * This program is free software; you can redistribute it and/or modify it
 * under the terms and conditions of the GNU General Public License,
 * version 2, as published by the Free Software Foundation.
 *
 * This program is distributed in the hope it will be useful, but WITHOUT
 * ANY WARRANTY; without even the implied warranty of MERCHANTABILITY or
 * FITNESS FOR A PARTICULAR PURPOSE.  See the GNU General Public License for
 * more details.
 *
 * You should have received a copy of the GNU General Public License along with
 * this program; if not, write to the Free Software Foundation, Inc.,
 * 51 Franklin St - Fifth Floor, Boston, MA 02110-1301 USA.
 *
 * Maintained at www.Open-FCoE.org
 */

#ifndef _FC_LIBFC_H_
#define _FC_LIBFC_H_

#define FC_LIBFC_LOGGING 0x01 /* General logging, not categorized */
#define FC_LPORT_LOGGING 0x02 /* lport layer logging */
#define FC_DISC_LOGGING	 0x04 /* discovery layer logging */
#define FC_RPORT_LOGGING 0x08 /* rport layer logging */
#define FC_FCP_LOGGING	 0x10 /* I/O path logging */
#define FC_EM_LOGGING	 0x20 /* Exchange Manager logging */
#define FC_EXCH_LOGGING	 0x40 /* Exchange/Sequence logging */
#define FC_SCSI_LOGGING	 0x80 /* SCSI logging (mostly error handling) */

extern unsigned int fc_debug_logging;

#define FC_CHECK_LOGGING(LEVEL, CMD)			\
	do {						\
		if (unlikely(fc_debug_logging & LEVEL))	\
			do {				\
				CMD;			\
			} while (0);			\
	} while (0)

#define FC_LIBFC_DBG(fmt, args...)					\
	FC_CHECK_LOGGING(FC_LIBFC_LOGGING,				\
			 printk(KERN_INFO "libfc: " fmt, ##args))

#define FC_LPORT_DBG(lport, fmt, args...)				\
	FC_CHECK_LOGGING(FC_LPORT_LOGGING,				\
			 printk(KERN_INFO "host%u: lport %6.6x: " fmt,	\
				(lport)->host->host_no,			\
				(lport)->port_id, ##args))

#define FC_DISC_DBG(disc, fmt, args...)				\
	FC_CHECK_LOGGING(FC_DISC_LOGGING,			\
			 printk(KERN_INFO "host%u: disc: " fmt,	\
				fc_disc_lport(disc)->host->host_no,	\
				##args))

#define FC_RPORT_ID_DBG(lport, port_id, fmt, args...)			\
	FC_CHECK_LOGGING(FC_RPORT_LOGGING,				\
			 printk(KERN_INFO "host%u: rport %6.6x: " fmt,	\
				(lport)->host->host_no,			\
				(port_id), ##args))

#define FC_RPORT_DBG(rdata, fmt, args...)				\
	FC_RPORT_ID_DBG((rdata)->local_port, (rdata)->ids.port_id, fmt, ##args)

#define FC_FCP_DBG(pkt, fmt, args...)					\
	FC_CHECK_LOGGING(FC_FCP_LOGGING,				\
<<<<<<< HEAD
			 printk(KERN_INFO "host%u: fcp: %6.6x: " fmt,	\
=======
	{								\
		if ((pkt)->seq_ptr) {					\
			struct fc_exch *_ep = NULL;			\
			_ep = fc_seq_exch((pkt)->seq_ptr);		\
			printk(KERN_INFO "host%u: fcp: %6.6x: "		\
				"xid %04x-%04x: " fmt,			\
>>>>>>> 3cbea436
				(pkt)->lp->host->host_no,		\
				(pkt)->rport->port_id,			\
				(_ep)->oxid, (_ep)->rxid, ##args);	\
		} else {						\
			printk(KERN_INFO "host%u: fcp: %6.6x: " fmt,	\
				(pkt)->lp->host->host_no,		\
				(pkt)->rport->port_id, ##args);		\
		}							\
	})

#define FC_EXCH_DBG(exch, fmt, args...)					\
	FC_CHECK_LOGGING(FC_EXCH_LOGGING,				\
			 printk(KERN_INFO "host%u: xid %4x: " fmt,	\
				(exch)->lp->host->host_no,		\
				exch->xid, ##args))

#define FC_SCSI_DBG(lport, fmt, args...)				\
	FC_CHECK_LOGGING(FC_SCSI_LOGGING,				\
			 printk(KERN_INFO "host%u: scsi: " fmt,		\
				(lport)->host->host_no,	##args))

/*
 * Set up direct-data placement for this I/O request
 */
void fc_fcp_ddp_setup(struct fc_fcp_pkt *fsp, u16 xid);

/*
 * Module setup functions
 */
int fc_setup_exch_mgr(void);
void fc_destroy_exch_mgr(void);
int fc_setup_rport(void);
void fc_destroy_rport(void);
int fc_setup_fcp(void);
void fc_destroy_fcp(void);

/*
 * Internal libfc functions
 */
const char *fc_els_resp_type(struct fc_frame *);

/*
 * Copies a buffer into an sg list
 */
u32 fc_copy_buffer_to_sglist(void *buf, size_t len,
			     struct scatterlist *sg,
			     u32 *nents, size_t *offset,
			     enum km_type km_type, u32 *crc);

#endif /* _FC_LIBFC_H_ */<|MERGE_RESOLUTION|>--- conflicted
+++ resolved
@@ -66,16 +66,12 @@
 
 #define FC_FCP_DBG(pkt, fmt, args...)					\
 	FC_CHECK_LOGGING(FC_FCP_LOGGING,				\
-<<<<<<< HEAD
-			 printk(KERN_INFO "host%u: fcp: %6.6x: " fmt,	\
-=======
 	{								\
 		if ((pkt)->seq_ptr) {					\
 			struct fc_exch *_ep = NULL;			\
 			_ep = fc_seq_exch((pkt)->seq_ptr);		\
 			printk(KERN_INFO "host%u: fcp: %6.6x: "		\
 				"xid %04x-%04x: " fmt,			\
->>>>>>> 3cbea436
 				(pkt)->lp->host->host_no,		\
 				(pkt)->rport->port_id,			\
 				(_ep)->oxid, (_ep)->rxid, ##args);	\
