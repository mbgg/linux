--- conflicted
+++ resolved
@@ -1399,10 +1399,6 @@
 
 	/* reinitialize initial HBA flag */
 	phba->hba_flag &= ~(HBA_FLOGI_ISSUED | HBA_RHBA_CMPL);
-<<<<<<< HEAD
-	phba->defer_flogi_acc_flag = false;
-=======
->>>>>>> 7365df19
 
 	return 0;
 }
