--- conflicted
+++ resolved
@@ -2233,11 +2233,7 @@
 
 	if (fip->probe_tries < FIP_VN_RLIM_COUNT) {
 		fip->probe_tries++;
-<<<<<<< HEAD
-		wait = prandom_u32_max(FIP_VN_PROBE_WAIT);
-=======
 		wait = get_random_u32_below(FIP_VN_PROBE_WAIT);
->>>>>>> 0ee29814
 	} else
 		wait = FIP_VN_RLIM_INT;
 	mod_timer(&fip->timer, jiffies + msecs_to_jiffies(wait));
@@ -3129,11 +3125,7 @@
 					  fcoe_all_vn2vn, 0);
 			fip->port_ka_time = jiffies +
 				 msecs_to_jiffies(FIP_VN_BEACON_INT +
-<<<<<<< HEAD
-					prandom_u32_max(FIP_VN_BEACON_FUZZ));
-=======
 					get_random_u32_below(FIP_VN_BEACON_FUZZ));
->>>>>>> 0ee29814
 		}
 		if (time_before(fip->port_ka_time, next_time))
 			next_time = fip->port_ka_time;
