--- conflicted
+++ resolved
@@ -26,9 +26,6 @@
 #ifndef __BFAD_DRV_H__
 #define __BFAD_DRV_H__
 
-<<<<<<< HEAD
-#include "bfa_os_inc.h"
-=======
 #include <linux/types.h>
 #include <linux/version.h>
 #include <linux/pci.h>
@@ -46,7 +43,6 @@
 #include <scsi/scsi_tcq.h>
 #include <scsi/scsi_transport_fc.h>
 #include <scsi/scsi_transport.h>
->>>>>>> 3cbea436
 
 #include "bfa_modules.h"
 #include "bfa_fcs.h"
@@ -59,11 +55,7 @@
 #ifdef BFA_DRIVER_VERSION
 #define BFAD_DRIVER_VERSION    BFA_DRIVER_VERSION
 #else
-<<<<<<< HEAD
-#define BFAD_DRIVER_VERSION    "2.3.2.0"
-=======
 #define BFAD_DRIVER_VERSION    "2.3.2.3"
->>>>>>> 3cbea436
 #endif
 
 #define BFAD_PROTO_NAME FCPI_NAME
@@ -287,44 +279,21 @@
  */
 #define nextLowerInt(x)                         \
 do {                                            \
-<<<<<<< HEAD
-	int i;                                  \
-	(*x)--;					\
-	for (i = 1; i < (sizeof(int)*8); i <<= 1) \
-		(*x) = (*x) | (*x) >> i;	\
-=======
 	int __i;                                  \
 	(*x)--;					\
 	for (__i = 1; __i < (sizeof(int)*8); __i <<= 1) \
 		(*x) = (*x) | (*x) >> __i;	\
->>>>>>> 3cbea436
 	(*x)++;					\
 	(*x) = (*x) >> 1;			\
 } while (0)
 
 
-<<<<<<< HEAD
-#define list_remove_head(list, entry, type, member)		\
-do {								\
-	entry = NULL;                                           \
-	if (!list_empty(list)) {                                \
-		entry = list_entry((list)->next, type, member);	\
-		list_del_init(&entry->member);			\
-	}							\
-} while (0)
-
-#define list_get_first(list, type, member)				\
-((list_empty(list)) ? NULL :						\
-	list_entry((list)->next, type, member))
-
-=======
 #define BFA_LOG(level, bfad, mask, fmt, arg...)				\
 do {									\
 	if (((mask) == 4) || (level[1] <= '4'))				\
 		dev_printk(level, &((bfad)->pcidev)->dev, fmt, ##arg);	\
 } while (0)
 
->>>>>>> 3cbea436
 bfa_status_t	bfad_vport_create(struct bfad_s *bfad, u16 vf_id,
 				  struct bfa_lport_cfg_s *port_cfg,
 				  struct device *dev);
@@ -377,11 +346,7 @@
 extern int      rport_del_timeout;
 extern int      bfa_lun_queue_depth;
 extern int      bfa_io_max_sge;
-<<<<<<< HEAD
-extern int      log_level;
-=======
 extern int      bfa_log_level;
->>>>>>> 3cbea436
 extern int      ioc_auto_recover;
 extern int      bfa_linkup_delay;
 extern int      msix_disable_cb;
