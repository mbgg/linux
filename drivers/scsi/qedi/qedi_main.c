--- conflicted
+++ resolved
@@ -618,11 +618,7 @@
 				sizeof(struct qedi_endpoint *)), GFP_KERNEL);
 	if (!qedi->ep_tbl)
 		return -ENOMEM;
-<<<<<<< HEAD
-	port_id = prandom_u32_max(QEDI_LOCAL_PORT_RANGE);
-=======
 	port_id = get_random_u32_below(QEDI_LOCAL_PORT_RANGE);
->>>>>>> 0ee29814
 	if (qedi_init_id_tbl(&qedi->lcl_port_tbl, QEDI_LOCAL_PORT_RANGE,
 			     QEDI_LOCAL_PORT_MIN, port_id)) {
 		qedi_cm_free_mem(qedi);
