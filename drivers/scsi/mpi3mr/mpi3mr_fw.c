// SPDX-License-Identifier: GPL-2.0-or-later
/*
 * Driver for Broadcom MPI3 Storage Controllers
 *
 * Copyright (C) 2017-2022 Broadcom Inc.
 *  (mailto: mpi3mr-linuxdrv.pdl@broadcom.com)
 *
 */

#include "mpi3mr.h"
#include <linux/io-64-nonatomic-lo-hi.h>

static int
mpi3mr_issue_reset(struct mpi3mr_ioc *mrioc, u16 reset_type, u32 reset_reason);
static int mpi3mr_setup_admin_qpair(struct mpi3mr_ioc *mrioc);
static void mpi3mr_process_factsdata(struct mpi3mr_ioc *mrioc,
	struct mpi3_ioc_facts_data *facts_data);
static void mpi3mr_pel_wait_complete(struct mpi3mr_ioc *mrioc,
	struct mpi3mr_drv_cmd *drv_cmd);

static int poll_queues;
module_param(poll_queues, int, 0444);
MODULE_PARM_DESC(poll_queues, "Number of queues for io_uring poll mode. (Range 1 - 126)");

#if defined(writeq) && defined(CONFIG_64BIT)
static inline void mpi3mr_writeq(__u64 b, volatile void __iomem *addr)
{
	writeq(b, addr);
}
#else
static inline void mpi3mr_writeq(__u64 b, volatile void __iomem *addr)
{
	__u64 data_out = b;

	writel((u32)(data_out), addr);
	writel((u32)(data_out >> 32), (addr + 4));
}
#endif

static inline bool
mpi3mr_check_req_qfull(struct op_req_qinfo *op_req_q)
{
	u16 pi, ci, max_entries;
	bool is_qfull = false;

	pi = op_req_q->pi;
	ci = READ_ONCE(op_req_q->ci);
	max_entries = op_req_q->num_requests;

	if ((ci == (pi + 1)) || ((!ci) && (pi == (max_entries - 1))))
		is_qfull = true;

	return is_qfull;
}

static void mpi3mr_sync_irqs(struct mpi3mr_ioc *mrioc)
{
	u16 i, max_vectors;

	max_vectors = mrioc->intr_info_count;

	for (i = 0; i < max_vectors; i++)
		synchronize_irq(pci_irq_vector(mrioc->pdev, i));
}

void mpi3mr_ioc_disable_intr(struct mpi3mr_ioc *mrioc)
{
	mrioc->intr_enabled = 0;
	mpi3mr_sync_irqs(mrioc);
}

void mpi3mr_ioc_enable_intr(struct mpi3mr_ioc *mrioc)
{
	mrioc->intr_enabled = 1;
}

static void mpi3mr_cleanup_isr(struct mpi3mr_ioc *mrioc)
{
	u16 i;

	mpi3mr_ioc_disable_intr(mrioc);

	if (!mrioc->intr_info)
		return;

	for (i = 0; i < mrioc->intr_info_count; i++)
		free_irq(pci_irq_vector(mrioc->pdev, i),
		    (mrioc->intr_info + i));

	kfree(mrioc->intr_info);
	mrioc->intr_info = NULL;
	mrioc->intr_info_count = 0;
	mrioc->is_intr_info_set = false;
	pci_free_irq_vectors(mrioc->pdev);
}

void mpi3mr_add_sg_single(void *paddr, u8 flags, u32 length,
	dma_addr_t dma_addr)
{
	struct mpi3_sge_common *sgel = paddr;

	sgel->flags = flags;
	sgel->length = cpu_to_le32(length);
	sgel->address = cpu_to_le64(dma_addr);
}

void mpi3mr_build_zero_len_sge(void *paddr)
{
	u8 sgl_flags = MPI3MR_SGEFLAGS_SYSTEM_SIMPLE_END_OF_LIST;

	mpi3mr_add_sg_single(paddr, sgl_flags, 0, -1);
}

void *mpi3mr_get_reply_virt_addr(struct mpi3mr_ioc *mrioc,
	dma_addr_t phys_addr)
{
	if (!phys_addr)
		return NULL;

	if ((phys_addr < mrioc->reply_buf_dma) ||
	    (phys_addr > mrioc->reply_buf_dma_max_address))
		return NULL;

	return mrioc->reply_buf + (phys_addr - mrioc->reply_buf_dma);
}

void *mpi3mr_get_sensebuf_virt_addr(struct mpi3mr_ioc *mrioc,
	dma_addr_t phys_addr)
{
	if (!phys_addr)
		return NULL;

	return mrioc->sense_buf + (phys_addr - mrioc->sense_buf_dma);
}

static void mpi3mr_repost_reply_buf(struct mpi3mr_ioc *mrioc,
	u64 reply_dma)
{
	u32 old_idx = 0;
	unsigned long flags;

	spin_lock_irqsave(&mrioc->reply_free_queue_lock, flags);
	old_idx  =  mrioc->reply_free_queue_host_index;
	mrioc->reply_free_queue_host_index = (
	    (mrioc->reply_free_queue_host_index ==
	    (mrioc->reply_free_qsz - 1)) ? 0 :
	    (mrioc->reply_free_queue_host_index + 1));
	mrioc->reply_free_q[old_idx] = cpu_to_le64(reply_dma);
	writel(mrioc->reply_free_queue_host_index,
	    &mrioc->sysif_regs->reply_free_host_index);
	spin_unlock_irqrestore(&mrioc->reply_free_queue_lock, flags);
}

void mpi3mr_repost_sense_buf(struct mpi3mr_ioc *mrioc,
	u64 sense_buf_dma)
{
	u32 old_idx = 0;
	unsigned long flags;

	spin_lock_irqsave(&mrioc->sbq_lock, flags);
	old_idx  =  mrioc->sbq_host_index;
	mrioc->sbq_host_index = ((mrioc->sbq_host_index ==
	    (mrioc->sense_buf_q_sz - 1)) ? 0 :
	    (mrioc->sbq_host_index + 1));
	mrioc->sense_buf_q[old_idx] = cpu_to_le64(sense_buf_dma);
	writel(mrioc->sbq_host_index,
	    &mrioc->sysif_regs->sense_buffer_free_host_index);
	spin_unlock_irqrestore(&mrioc->sbq_lock, flags);
}

static void mpi3mr_print_event_data(struct mpi3mr_ioc *mrioc,
	struct mpi3_event_notification_reply *event_reply)
{
	char *desc = NULL;
	u16 event;

	event = event_reply->event;

	switch (event) {
	case MPI3_EVENT_LOG_DATA:
		desc = "Log Data";
		break;
	case MPI3_EVENT_CHANGE:
		desc = "Event Change";
		break;
	case MPI3_EVENT_GPIO_INTERRUPT:
		desc = "GPIO Interrupt";
		break;
	case MPI3_EVENT_CABLE_MGMT:
		desc = "Cable Management";
		break;
	case MPI3_EVENT_ENERGY_PACK_CHANGE:
		desc = "Energy Pack Change";
		break;
	case MPI3_EVENT_DEVICE_ADDED:
	{
		struct mpi3_device_page0 *event_data =
		    (struct mpi3_device_page0 *)event_reply->event_data;
		ioc_info(mrioc, "Device Added: dev=0x%04x Form=0x%x\n",
		    event_data->dev_handle, event_data->device_form);
		return;
	}
	case MPI3_EVENT_DEVICE_INFO_CHANGED:
	{
		struct mpi3_device_page0 *event_data =
		    (struct mpi3_device_page0 *)event_reply->event_data;
		ioc_info(mrioc, "Device Info Changed: dev=0x%04x Form=0x%x\n",
		    event_data->dev_handle, event_data->device_form);
		return;
	}
	case MPI3_EVENT_DEVICE_STATUS_CHANGE:
	{
		struct mpi3_event_data_device_status_change *event_data =
		    (struct mpi3_event_data_device_status_change *)event_reply->event_data;
		ioc_info(mrioc, "Device status Change: dev=0x%04x RC=0x%x\n",
		    event_data->dev_handle, event_data->reason_code);
		return;
	}
	case MPI3_EVENT_SAS_DISCOVERY:
	{
		struct mpi3_event_data_sas_discovery *event_data =
		    (struct mpi3_event_data_sas_discovery *)event_reply->event_data;
		ioc_info(mrioc, "SAS Discovery: (%s) status (0x%08x)\n",
		    (event_data->reason_code == MPI3_EVENT_SAS_DISC_RC_STARTED) ?
		    "start" : "stop",
		    le32_to_cpu(event_data->discovery_status));
		return;
	}
	case MPI3_EVENT_SAS_BROADCAST_PRIMITIVE:
		desc = "SAS Broadcast Primitive";
		break;
	case MPI3_EVENT_SAS_NOTIFY_PRIMITIVE:
		desc = "SAS Notify Primitive";
		break;
	case MPI3_EVENT_SAS_INIT_DEVICE_STATUS_CHANGE:
		desc = "SAS Init Device Status Change";
		break;
	case MPI3_EVENT_SAS_INIT_TABLE_OVERFLOW:
		desc = "SAS Init Table Overflow";
		break;
	case MPI3_EVENT_SAS_TOPOLOGY_CHANGE_LIST:
		desc = "SAS Topology Change List";
		break;
	case MPI3_EVENT_ENCL_DEVICE_STATUS_CHANGE:
		desc = "Enclosure Device Status Change";
		break;
	case MPI3_EVENT_ENCL_DEVICE_ADDED:
		desc = "Enclosure Added";
		break;
	case MPI3_EVENT_HARD_RESET_RECEIVED:
		desc = "Hard Reset Received";
		break;
	case MPI3_EVENT_SAS_PHY_COUNTER:
		desc = "SAS PHY Counter";
		break;
	case MPI3_EVENT_SAS_DEVICE_DISCOVERY_ERROR:
		desc = "SAS Device Discovery Error";
		break;
	case MPI3_EVENT_PCIE_TOPOLOGY_CHANGE_LIST:
		desc = "PCIE Topology Change List";
		break;
	case MPI3_EVENT_PCIE_ENUMERATION:
	{
		struct mpi3_event_data_pcie_enumeration *event_data =
		    (struct mpi3_event_data_pcie_enumeration *)event_reply->event_data;
		ioc_info(mrioc, "PCIE Enumeration: (%s)",
		    (event_data->reason_code ==
		    MPI3_EVENT_PCIE_ENUM_RC_STARTED) ? "start" : "stop");
		if (event_data->enumeration_status)
			ioc_info(mrioc, "enumeration_status(0x%08x)\n",
			    le32_to_cpu(event_data->enumeration_status));
		return;
	}
	case MPI3_EVENT_PREPARE_FOR_RESET:
		desc = "Prepare For Reset";
		break;
	}

	if (!desc)
		return;

	ioc_info(mrioc, "%s\n", desc);
}

static void mpi3mr_handle_events(struct mpi3mr_ioc *mrioc,
	struct mpi3_default_reply *def_reply)
{
	struct mpi3_event_notification_reply *event_reply =
	    (struct mpi3_event_notification_reply *)def_reply;

	mrioc->change_count = le16_to_cpu(event_reply->ioc_change_count);
	mpi3mr_print_event_data(mrioc, event_reply);
	mpi3mr_os_handle_events(mrioc, event_reply);
}

static struct mpi3mr_drv_cmd *
mpi3mr_get_drv_cmd(struct mpi3mr_ioc *mrioc, u16 host_tag,
	struct mpi3_default_reply *def_reply)
{
	u16 idx;

	switch (host_tag) {
	case MPI3MR_HOSTTAG_INITCMDS:
		return &mrioc->init_cmds;
	case MPI3MR_HOSTTAG_CFG_CMDS:
		return &mrioc->cfg_cmds;
	case MPI3MR_HOSTTAG_BSG_CMDS:
		return &mrioc->bsg_cmds;
	case MPI3MR_HOSTTAG_BLK_TMS:
		return &mrioc->host_tm_cmds;
	case MPI3MR_HOSTTAG_PEL_ABORT:
		return &mrioc->pel_abort_cmd;
	case MPI3MR_HOSTTAG_PEL_WAIT:
		return &mrioc->pel_cmds;
	case MPI3MR_HOSTTAG_TRANSPORT_CMDS:
		return &mrioc->transport_cmds;
	case MPI3MR_HOSTTAG_INVALID:
		if (def_reply && def_reply->function ==
		    MPI3_FUNCTION_EVENT_NOTIFICATION)
			mpi3mr_handle_events(mrioc, def_reply);
		return NULL;
	default:
		break;
	}
	if (host_tag >= MPI3MR_HOSTTAG_DEVRMCMD_MIN &&
	    host_tag <= MPI3MR_HOSTTAG_DEVRMCMD_MAX) {
		idx = host_tag - MPI3MR_HOSTTAG_DEVRMCMD_MIN;
		return &mrioc->dev_rmhs_cmds[idx];
	}

	if (host_tag >= MPI3MR_HOSTTAG_EVTACKCMD_MIN &&
	    host_tag <= MPI3MR_HOSTTAG_EVTACKCMD_MAX) {
		idx = host_tag - MPI3MR_HOSTTAG_EVTACKCMD_MIN;
		return &mrioc->evtack_cmds[idx];
	}

	return NULL;
}

static void mpi3mr_process_admin_reply_desc(struct mpi3mr_ioc *mrioc,
	struct mpi3_default_reply_descriptor *reply_desc, u64 *reply_dma)
{
	u16 reply_desc_type, host_tag = 0;
	u16 ioc_status = MPI3_IOCSTATUS_SUCCESS;
	u32 ioc_loginfo = 0;
	struct mpi3_status_reply_descriptor *status_desc;
	struct mpi3_address_reply_descriptor *addr_desc;
	struct mpi3_success_reply_descriptor *success_desc;
	struct mpi3_default_reply *def_reply = NULL;
	struct mpi3mr_drv_cmd *cmdptr = NULL;
	struct mpi3_scsi_io_reply *scsi_reply;
	u8 *sense_buf = NULL;

	*reply_dma = 0;
	reply_desc_type = le16_to_cpu(reply_desc->reply_flags) &
	    MPI3_REPLY_DESCRIPT_FLAGS_TYPE_MASK;
	switch (reply_desc_type) {
	case MPI3_REPLY_DESCRIPT_FLAGS_TYPE_STATUS:
		status_desc = (struct mpi3_status_reply_descriptor *)reply_desc;
		host_tag = le16_to_cpu(status_desc->host_tag);
		ioc_status = le16_to_cpu(status_desc->ioc_status);
		if (ioc_status &
		    MPI3_REPLY_DESCRIPT_STATUS_IOCSTATUS_LOGINFOAVAIL)
			ioc_loginfo = le32_to_cpu(status_desc->ioc_log_info);
		ioc_status &= MPI3_REPLY_DESCRIPT_STATUS_IOCSTATUS_STATUS_MASK;
		break;
	case MPI3_REPLY_DESCRIPT_FLAGS_TYPE_ADDRESS_REPLY:
		addr_desc = (struct mpi3_address_reply_descriptor *)reply_desc;
		*reply_dma = le64_to_cpu(addr_desc->reply_frame_address);
		def_reply = mpi3mr_get_reply_virt_addr(mrioc, *reply_dma);
		if (!def_reply)
			goto out;
		host_tag = le16_to_cpu(def_reply->host_tag);
		ioc_status = le16_to_cpu(def_reply->ioc_status);
		if (ioc_status &
		    MPI3_REPLY_DESCRIPT_STATUS_IOCSTATUS_LOGINFOAVAIL)
			ioc_loginfo = le32_to_cpu(def_reply->ioc_log_info);
		ioc_status &= MPI3_REPLY_DESCRIPT_STATUS_IOCSTATUS_STATUS_MASK;
		if (def_reply->function == MPI3_FUNCTION_SCSI_IO) {
			scsi_reply = (struct mpi3_scsi_io_reply *)def_reply;
			sense_buf = mpi3mr_get_sensebuf_virt_addr(mrioc,
			    le64_to_cpu(scsi_reply->sense_data_buffer_address));
		}
		break;
	case MPI3_REPLY_DESCRIPT_FLAGS_TYPE_SUCCESS:
		success_desc = (struct mpi3_success_reply_descriptor *)reply_desc;
		host_tag = le16_to_cpu(success_desc->host_tag);
		break;
	default:
		break;
	}

	cmdptr = mpi3mr_get_drv_cmd(mrioc, host_tag, def_reply);
	if (cmdptr) {
		if (cmdptr->state & MPI3MR_CMD_PENDING) {
			cmdptr->state |= MPI3MR_CMD_COMPLETE;
			cmdptr->ioc_loginfo = ioc_loginfo;
			cmdptr->ioc_status = ioc_status;
			cmdptr->state &= ~MPI3MR_CMD_PENDING;
			if (def_reply) {
				cmdptr->state |= MPI3MR_CMD_REPLY_VALID;
				memcpy((u8 *)cmdptr->reply, (u8 *)def_reply,
				    mrioc->reply_sz);
			}
			if (cmdptr->is_waiting) {
				complete(&cmdptr->done);
				cmdptr->is_waiting = 0;
			} else if (cmdptr->callback)
				cmdptr->callback(mrioc, cmdptr);
		}
	}
out:
	if (sense_buf)
		mpi3mr_repost_sense_buf(mrioc,
		    le64_to_cpu(scsi_reply->sense_data_buffer_address));
}

int mpi3mr_process_admin_reply_q(struct mpi3mr_ioc *mrioc)
{
	u32 exp_phase = mrioc->admin_reply_ephase;
	u32 admin_reply_ci = mrioc->admin_reply_ci;
	u32 num_admin_replies = 0;
	u64 reply_dma = 0;
	struct mpi3_default_reply_descriptor *reply_desc;

	if (!atomic_add_unless(&mrioc->admin_reply_q_in_use, 1, 1))
		return 0;

	reply_desc = (struct mpi3_default_reply_descriptor *)mrioc->admin_reply_base +
	    admin_reply_ci;

	if ((le16_to_cpu(reply_desc->reply_flags) &
	    MPI3_REPLY_DESCRIPT_FLAGS_PHASE_MASK) != exp_phase) {
		atomic_dec(&mrioc->admin_reply_q_in_use);
		return 0;
	}

	do {
		if (mrioc->unrecoverable)
			break;

		mrioc->admin_req_ci = le16_to_cpu(reply_desc->request_queue_ci);
		mpi3mr_process_admin_reply_desc(mrioc, reply_desc, &reply_dma);
		if (reply_dma)
			mpi3mr_repost_reply_buf(mrioc, reply_dma);
		num_admin_replies++;
		if (++admin_reply_ci == mrioc->num_admin_replies) {
			admin_reply_ci = 0;
			exp_phase ^= 1;
		}
		reply_desc =
		    (struct mpi3_default_reply_descriptor *)mrioc->admin_reply_base +
		    admin_reply_ci;
		if ((le16_to_cpu(reply_desc->reply_flags) &
		    MPI3_REPLY_DESCRIPT_FLAGS_PHASE_MASK) != exp_phase)
			break;
	} while (1);

	writel(admin_reply_ci, &mrioc->sysif_regs->admin_reply_queue_ci);
	mrioc->admin_reply_ci = admin_reply_ci;
	mrioc->admin_reply_ephase = exp_phase;
	atomic_dec(&mrioc->admin_reply_q_in_use);

	return num_admin_replies;
}

/**
 * mpi3mr_get_reply_desc - get reply descriptor frame corresponding to
 *	queue's consumer index from operational reply descriptor queue.
 * @op_reply_q: op_reply_qinfo object
 * @reply_ci: operational reply descriptor's queue consumer index
 *
 * Returns reply descriptor frame address
 */
static inline struct mpi3_default_reply_descriptor *
mpi3mr_get_reply_desc(struct op_reply_qinfo *op_reply_q, u32 reply_ci)
{
	void *segment_base_addr;
	struct segments *segments = op_reply_q->q_segments;
	struct mpi3_default_reply_descriptor *reply_desc = NULL;

	segment_base_addr =
	    segments[reply_ci / op_reply_q->segment_qd].segment;
	reply_desc = (struct mpi3_default_reply_descriptor *)segment_base_addr +
	    (reply_ci % op_reply_q->segment_qd);
	return reply_desc;
}

/**
 * mpi3mr_process_op_reply_q - Operational reply queue handler
 * @mrioc: Adapter instance reference
 * @op_reply_q: Operational reply queue info
 *
 * Checks the specific operational reply queue and drains the
 * reply queue entries until the queue is empty and process the
 * individual reply descriptors.
 *
 * Return: 0 if queue is already processed,or number of reply
 *	    descriptors processed.
 */
int mpi3mr_process_op_reply_q(struct mpi3mr_ioc *mrioc,
	struct op_reply_qinfo *op_reply_q)
{
	struct op_req_qinfo *op_req_q;
	u32 exp_phase;
	u32 reply_ci;
	u32 num_op_reply = 0;
	u64 reply_dma = 0;
	struct mpi3_default_reply_descriptor *reply_desc;
	u16 req_q_idx = 0, reply_qidx;

	reply_qidx = op_reply_q->qid - 1;

	if (!atomic_add_unless(&op_reply_q->in_use, 1, 1))
		return 0;

	exp_phase = op_reply_q->ephase;
	reply_ci = op_reply_q->ci;

	reply_desc = mpi3mr_get_reply_desc(op_reply_q, reply_ci);
	if ((le16_to_cpu(reply_desc->reply_flags) &
	    MPI3_REPLY_DESCRIPT_FLAGS_PHASE_MASK) != exp_phase) {
		atomic_dec(&op_reply_q->in_use);
		return 0;
	}

	do {
		if (mrioc->unrecoverable)
			break;

		req_q_idx = le16_to_cpu(reply_desc->request_queue_id) - 1;
		op_req_q = &mrioc->req_qinfo[req_q_idx];

		WRITE_ONCE(op_req_q->ci, le16_to_cpu(reply_desc->request_queue_ci));
		mpi3mr_process_op_reply_desc(mrioc, reply_desc, &reply_dma,
		    reply_qidx);
		atomic_dec(&op_reply_q->pend_ios);
		if (reply_dma)
			mpi3mr_repost_reply_buf(mrioc, reply_dma);
		num_op_reply++;

		if (++reply_ci == op_reply_q->num_replies) {
			reply_ci = 0;
			exp_phase ^= 1;
		}

		reply_desc = mpi3mr_get_reply_desc(op_reply_q, reply_ci);

		if ((le16_to_cpu(reply_desc->reply_flags) &
		    MPI3_REPLY_DESCRIPT_FLAGS_PHASE_MASK) != exp_phase)
			break;
#ifndef CONFIG_PREEMPT_RT
		/*
		 * Exit completion loop to avoid CPU lockup
		 * Ensure remaining completion happens from threaded ISR.
		 */
		if (num_op_reply > mrioc->max_host_ios) {
			op_reply_q->enable_irq_poll = true;
			break;
		}
#endif
	} while (1);

	writel(reply_ci,
	    &mrioc->sysif_regs->oper_queue_indexes[reply_qidx].consumer_index);
	op_reply_q->ci = reply_ci;
	op_reply_q->ephase = exp_phase;

	atomic_dec(&op_reply_q->in_use);
	return num_op_reply;
}

/**
 * mpi3mr_blk_mq_poll - Operational reply queue handler
 * @shost: SCSI Host reference
 * @queue_num: Request queue number (w.r.t OS it is hardware context number)
 *
 * Checks the specific operational reply queue and drains the
 * reply queue entries until the queue is empty and process the
 * individual reply descriptors.
 *
 * Return: 0 if queue is already processed,or number of reply
 *	    descriptors processed.
 */
int mpi3mr_blk_mq_poll(struct Scsi_Host *shost, unsigned int queue_num)
{
	int num_entries = 0;
	struct mpi3mr_ioc *mrioc;

	mrioc = (struct mpi3mr_ioc *)shost->hostdata;

	if ((mrioc->reset_in_progress || mrioc->prepare_for_reset ||
	    mrioc->unrecoverable))
		return 0;

	num_entries = mpi3mr_process_op_reply_q(mrioc,
			&mrioc->op_reply_qinfo[queue_num]);

	return num_entries;
}

static irqreturn_t mpi3mr_isr_primary(int irq, void *privdata)
{
	struct mpi3mr_intr_info *intr_info = privdata;
	struct mpi3mr_ioc *mrioc;
	u16 midx;
	u32 num_admin_replies = 0, num_op_reply = 0;

	if (!intr_info)
		return IRQ_NONE;

	mrioc = intr_info->mrioc;

	if (!mrioc->intr_enabled)
		return IRQ_NONE;

	midx = intr_info->msix_index;

	if (!midx)
		num_admin_replies = mpi3mr_process_admin_reply_q(mrioc);
	if (intr_info->op_reply_q)
		num_op_reply = mpi3mr_process_op_reply_q(mrioc,
		    intr_info->op_reply_q);

	if (num_admin_replies || num_op_reply)
		return IRQ_HANDLED;
	else
		return IRQ_NONE;
}

#ifndef CONFIG_PREEMPT_RT

static irqreturn_t mpi3mr_isr(int irq, void *privdata)
{
	struct mpi3mr_intr_info *intr_info = privdata;
	int ret;

	if (!intr_info)
		return IRQ_NONE;

	/* Call primary ISR routine */
	ret = mpi3mr_isr_primary(irq, privdata);

	/*
	 * If more IOs are expected, schedule IRQ polling thread.
	 * Otherwise exit from ISR.
	 */
	if (!intr_info->op_reply_q)
		return ret;

	if (!intr_info->op_reply_q->enable_irq_poll ||
	    !atomic_read(&intr_info->op_reply_q->pend_ios))
		return ret;

	disable_irq_nosync(intr_info->os_irq);

	return IRQ_WAKE_THREAD;
}

/**
 * mpi3mr_isr_poll - Reply queue polling routine
 * @irq: IRQ
 * @privdata: Interrupt info
 *
 * poll for pending I/O completions in a loop until pending I/Os
 * present or controller queue depth I/Os are processed.
 *
 * Return: IRQ_NONE or IRQ_HANDLED
 */
static irqreturn_t mpi3mr_isr_poll(int irq, void *privdata)
{
	struct mpi3mr_intr_info *intr_info = privdata;
	struct mpi3mr_ioc *mrioc;
	u16 midx;
	u32 num_op_reply = 0;

	if (!intr_info || !intr_info->op_reply_q)
		return IRQ_NONE;

	mrioc = intr_info->mrioc;
	midx = intr_info->msix_index;

	/* Poll for pending IOs completions */
	do {
		if (!mrioc->intr_enabled || mrioc->unrecoverable)
			break;

		if (!midx)
			mpi3mr_process_admin_reply_q(mrioc);
		if (intr_info->op_reply_q)
			num_op_reply +=
			    mpi3mr_process_op_reply_q(mrioc,
				intr_info->op_reply_q);

		usleep_range(MPI3MR_IRQ_POLL_SLEEP, 10 * MPI3MR_IRQ_POLL_SLEEP);

	} while (atomic_read(&intr_info->op_reply_q->pend_ios) &&
	    (num_op_reply < mrioc->max_host_ios));

	intr_info->op_reply_q->enable_irq_poll = false;
	enable_irq(intr_info->os_irq);

	return IRQ_HANDLED;
}

#endif

/**
 * mpi3mr_request_irq - Request IRQ and register ISR
 * @mrioc: Adapter instance reference
 * @index: IRQ vector index
 *
 * Request threaded ISR with primary ISR and secondary
 *
 * Return: 0 on success and non zero on failures.
 */
static inline int mpi3mr_request_irq(struct mpi3mr_ioc *mrioc, u16 index)
{
	struct pci_dev *pdev = mrioc->pdev;
	struct mpi3mr_intr_info *intr_info = mrioc->intr_info + index;
	int retval = 0;

	intr_info->mrioc = mrioc;
	intr_info->msix_index = index;
	intr_info->op_reply_q = NULL;

	snprintf(intr_info->name, MPI3MR_NAME_LENGTH, "%s%d-msix%d",
	    mrioc->driver_name, mrioc->id, index);

#ifndef CONFIG_PREEMPT_RT
	retval = request_threaded_irq(pci_irq_vector(pdev, index), mpi3mr_isr,
	    mpi3mr_isr_poll, IRQF_SHARED, intr_info->name, intr_info);
#else
	retval = request_threaded_irq(pci_irq_vector(pdev, index), mpi3mr_isr_primary,
	    NULL, IRQF_SHARED, intr_info->name, intr_info);
#endif
	if (retval) {
		ioc_err(mrioc, "%s: Unable to allocate interrupt %d!\n",
		    intr_info->name, pci_irq_vector(pdev, index));
		return retval;
	}

	intr_info->os_irq = pci_irq_vector(pdev, index);
	return retval;
}

static void mpi3mr_calc_poll_queues(struct mpi3mr_ioc *mrioc, u16 max_vectors)
{
	if (!mrioc->requested_poll_qcount)
		return;

	/* Reserved for Admin and Default Queue */
	if (max_vectors > 2 &&
		(mrioc->requested_poll_qcount < max_vectors - 2)) {
		ioc_info(mrioc,
		    "enabled polled queues (%d) msix (%d)\n",
		    mrioc->requested_poll_qcount, max_vectors);
	} else {
		ioc_info(mrioc,
		    "disabled polled queues (%d) msix (%d) because of no resources for default queue\n",
		    mrioc->requested_poll_qcount, max_vectors);
		mrioc->requested_poll_qcount = 0;
	}
}

/**
 * mpi3mr_setup_isr - Setup ISR for the controller
 * @mrioc: Adapter instance reference
 * @setup_one: Request one IRQ or more
 *
 * Allocate IRQ vectors and call mpi3mr_request_irq to setup ISR
 *
 * Return: 0 on success and non zero on failures.
 */
static int mpi3mr_setup_isr(struct mpi3mr_ioc *mrioc, u8 setup_one)
{
	unsigned int irq_flags = PCI_IRQ_MSIX;
	int max_vectors, min_vec;
	int retval;
	int i;
	struct irq_affinity desc = { .pre_vectors =  1, .post_vectors = 1 };

	if (mrioc->is_intr_info_set)
		return 0;

	mpi3mr_cleanup_isr(mrioc);

	if (setup_one || reset_devices) {
		max_vectors = 1;
		retval = pci_alloc_irq_vectors(mrioc->pdev,
		    1, max_vectors, irq_flags);
		if (retval < 0) {
			ioc_err(mrioc, "cannot allocate irq vectors, ret %d\n",
			    retval);
			goto out_failed;
		}
	} else {
		max_vectors =
		    min_t(int, mrioc->cpu_count + 1 +
			mrioc->requested_poll_qcount, mrioc->msix_count);

		mpi3mr_calc_poll_queues(mrioc, max_vectors);

		ioc_info(mrioc,
		    "MSI-X vectors supported: %d, no of cores: %d,",
		    mrioc->msix_count, mrioc->cpu_count);
		ioc_info(mrioc,
		    "MSI-x vectors requested: %d poll_queues %d\n",
		    max_vectors, mrioc->requested_poll_qcount);

		desc.post_vectors = mrioc->requested_poll_qcount;
		min_vec = desc.pre_vectors + desc.post_vectors;
		irq_flags |= PCI_IRQ_AFFINITY | PCI_IRQ_ALL_TYPES;

		retval = pci_alloc_irq_vectors_affinity(mrioc->pdev,
			min_vec, max_vectors, irq_flags, &desc);

		if (retval < 0) {
			ioc_err(mrioc, "cannot allocate irq vectors, ret %d\n",
			    retval);
			goto out_failed;
		}


		/*
		 * If only one MSI-x is allocated, then MSI-x 0 will be shared
		 * between Admin queue and operational queue
		 */
		if (retval == min_vec)
			mrioc->op_reply_q_offset = 0;
		else if (retval != (max_vectors)) {
			ioc_info(mrioc,
			    "allocated vectors (%d) are less than configured (%d)\n",
			    retval, max_vectors);
		}

		max_vectors = retval;
		mrioc->op_reply_q_offset = (max_vectors > 1) ? 1 : 0;

		mpi3mr_calc_poll_queues(mrioc, max_vectors);

	}

	mrioc->intr_info = kzalloc(sizeof(struct mpi3mr_intr_info) * max_vectors,
	    GFP_KERNEL);
	if (!mrioc->intr_info) {
		retval = -ENOMEM;
		pci_free_irq_vectors(mrioc->pdev);
		goto out_failed;
	}
	for (i = 0; i < max_vectors; i++) {
		retval = mpi3mr_request_irq(mrioc, i);
		if (retval) {
			mrioc->intr_info_count = i;
			goto out_failed;
		}
	}
	if (reset_devices || !setup_one)
		mrioc->is_intr_info_set = true;
	mrioc->intr_info_count = max_vectors;
	mpi3mr_ioc_enable_intr(mrioc);
	return 0;

out_failed:
	mpi3mr_cleanup_isr(mrioc);

	return retval;
}

static const struct {
	enum mpi3mr_iocstate value;
	char *name;
} mrioc_states[] = {
	{ MRIOC_STATE_READY, "ready" },
	{ MRIOC_STATE_FAULT, "fault" },
	{ MRIOC_STATE_RESET, "reset" },
	{ MRIOC_STATE_BECOMING_READY, "becoming ready" },
	{ MRIOC_STATE_RESET_REQUESTED, "reset requested" },
	{ MRIOC_STATE_UNRECOVERABLE, "unrecoverable error" },
};

static const char *mpi3mr_iocstate_name(enum mpi3mr_iocstate mrioc_state)
{
	int i;
	char *name = NULL;

	for (i = 0; i < ARRAY_SIZE(mrioc_states); i++) {
		if (mrioc_states[i].value == mrioc_state) {
			name = mrioc_states[i].name;
			break;
		}
	}
	return name;
}

/* Reset reason to name mapper structure*/
static const struct {
	enum mpi3mr_reset_reason value;
	char *name;
} mpi3mr_reset_reason_codes[] = {
	{ MPI3MR_RESET_FROM_BRINGUP, "timeout in bringup" },
	{ MPI3MR_RESET_FROM_FAULT_WATCH, "fault" },
	{ MPI3MR_RESET_FROM_APP, "application invocation" },
	{ MPI3MR_RESET_FROM_EH_HOS, "error handling" },
	{ MPI3MR_RESET_FROM_TM_TIMEOUT, "TM timeout" },
	{ MPI3MR_RESET_FROM_APP_TIMEOUT, "application command timeout" },
	{ MPI3MR_RESET_FROM_MUR_FAILURE, "MUR failure" },
	{ MPI3MR_RESET_FROM_CTLR_CLEANUP, "timeout in controller cleanup" },
	{ MPI3MR_RESET_FROM_CIACTIV_FAULT, "component image activation fault" },
	{ MPI3MR_RESET_FROM_PE_TIMEOUT, "port enable timeout" },
	{ MPI3MR_RESET_FROM_TSU_TIMEOUT, "time stamp update timeout" },
	{ MPI3MR_RESET_FROM_DELREQQ_TIMEOUT, "delete request queue timeout" },
	{ MPI3MR_RESET_FROM_DELREPQ_TIMEOUT, "delete reply queue timeout" },
	{
		MPI3MR_RESET_FROM_CREATEREPQ_TIMEOUT,
		"create request queue timeout"
	},
	{
		MPI3MR_RESET_FROM_CREATEREQQ_TIMEOUT,
		"create reply queue timeout"
	},
	{ MPI3MR_RESET_FROM_IOCFACTS_TIMEOUT, "IOC facts timeout" },
	{ MPI3MR_RESET_FROM_IOCINIT_TIMEOUT, "IOC init timeout" },
	{ MPI3MR_RESET_FROM_EVTNOTIFY_TIMEOUT, "event notify timeout" },
	{ MPI3MR_RESET_FROM_EVTACK_TIMEOUT, "event acknowledgment timeout" },
	{
		MPI3MR_RESET_FROM_CIACTVRST_TIMER,
		"component image activation timeout"
	},
	{
		MPI3MR_RESET_FROM_GETPKGVER_TIMEOUT,
		"get package version timeout"
	},
	{ MPI3MR_RESET_FROM_SYSFS, "sysfs invocation" },
	{ MPI3MR_RESET_FROM_SYSFS_TIMEOUT, "sysfs TM timeout" },
	{ MPI3MR_RESET_FROM_FIRMWARE, "firmware asynchronous reset" },
	{ MPI3MR_RESET_FROM_CFG_REQ_TIMEOUT, "configuration request timeout"},
	{ MPI3MR_RESET_FROM_SAS_TRANSPORT_TIMEOUT, "timeout of a SAS transport layer request" },
};

/**
 * mpi3mr_reset_rc_name - get reset reason code name
 * @reason_code: reset reason code value
 *
 * Map reset reason to an NULL terminated ASCII string
 *
 * Return: name corresponding to reset reason value or NULL.
 */
static const char *mpi3mr_reset_rc_name(enum mpi3mr_reset_reason reason_code)
{
	int i;
	char *name = NULL;

	for (i = 0; i < ARRAY_SIZE(mpi3mr_reset_reason_codes); i++) {
		if (mpi3mr_reset_reason_codes[i].value == reason_code) {
			name = mpi3mr_reset_reason_codes[i].name;
			break;
		}
	}
	return name;
}

/* Reset type to name mapper structure*/
static const struct {
	u16 reset_type;
	char *name;
} mpi3mr_reset_types[] = {
	{ MPI3_SYSIF_HOST_DIAG_RESET_ACTION_SOFT_RESET, "soft" },
	{ MPI3_SYSIF_HOST_DIAG_RESET_ACTION_DIAG_FAULT, "diag fault" },
};

/**
 * mpi3mr_reset_type_name - get reset type name
 * @reset_type: reset type value
 *
 * Map reset type to an NULL terminated ASCII string
 *
 * Return: name corresponding to reset type value or NULL.
 */
static const char *mpi3mr_reset_type_name(u16 reset_type)
{
	int i;
	char *name = NULL;

	for (i = 0; i < ARRAY_SIZE(mpi3mr_reset_types); i++) {
		if (mpi3mr_reset_types[i].reset_type == reset_type) {
			name = mpi3mr_reset_types[i].name;
			break;
		}
	}
	return name;
}

/**
 * mpi3mr_print_fault_info - Display fault information
 * @mrioc: Adapter instance reference
 *
 * Display the controller fault information if there is a
 * controller fault.
 *
 * Return: Nothing.
 */
void mpi3mr_print_fault_info(struct mpi3mr_ioc *mrioc)
{
	u32 ioc_status, code, code1, code2, code3;

	ioc_status = readl(&mrioc->sysif_regs->ioc_status);

	if (ioc_status & MPI3_SYSIF_IOC_STATUS_FAULT) {
		code = readl(&mrioc->sysif_regs->fault);
		code1 = readl(&mrioc->sysif_regs->fault_info[0]);
		code2 = readl(&mrioc->sysif_regs->fault_info[1]);
		code3 = readl(&mrioc->sysif_regs->fault_info[2]);

		ioc_info(mrioc,
		    "fault code(0x%08X): Additional code: (0x%08X:0x%08X:0x%08X)\n",
		    code, code1, code2, code3);
	}
}

/**
 * mpi3mr_get_iocstate - Get IOC State
 * @mrioc: Adapter instance reference
 *
 * Return a proper IOC state enum based on the IOC status and
 * IOC configuration and unrcoverable state of the controller.
 *
 * Return: Current IOC state.
 */
enum mpi3mr_iocstate mpi3mr_get_iocstate(struct mpi3mr_ioc *mrioc)
{
	u32 ioc_status, ioc_config;
	u8 ready, enabled;

	ioc_status = readl(&mrioc->sysif_regs->ioc_status);
	ioc_config = readl(&mrioc->sysif_regs->ioc_configuration);

	if (mrioc->unrecoverable)
		return MRIOC_STATE_UNRECOVERABLE;
	if (ioc_status & MPI3_SYSIF_IOC_STATUS_FAULT)
		return MRIOC_STATE_FAULT;

	ready = (ioc_status & MPI3_SYSIF_IOC_STATUS_READY);
	enabled = (ioc_config & MPI3_SYSIF_IOC_CONFIG_ENABLE_IOC);

	if (ready && enabled)
		return MRIOC_STATE_READY;
	if ((!ready) && (!enabled))
		return MRIOC_STATE_RESET;
	if ((!ready) && (enabled))
		return MRIOC_STATE_BECOMING_READY;

	return MRIOC_STATE_RESET_REQUESTED;
}

/**
 * mpi3mr_clear_reset_history - clear reset history
 * @mrioc: Adapter instance reference
 *
 * Write the reset history bit in IOC status to clear the bit,
 * if it is already set.
 *
 * Return: Nothing.
 */
static inline void mpi3mr_clear_reset_history(struct mpi3mr_ioc *mrioc)
{
	u32 ioc_status;

	ioc_status = readl(&mrioc->sysif_regs->ioc_status);
	if (ioc_status & MPI3_SYSIF_IOC_STATUS_RESET_HISTORY)
		writel(ioc_status, &mrioc->sysif_regs->ioc_status);
}

/**
 * mpi3mr_issue_and_process_mur - Message unit Reset handler
 * @mrioc: Adapter instance reference
 * @reset_reason: Reset reason code
 *
 * Issue Message unit Reset to the controller and wait for it to
 * be complete.
 *
 * Return: 0 on success, -1 on failure.
 */
static int mpi3mr_issue_and_process_mur(struct mpi3mr_ioc *mrioc,
	u32 reset_reason)
{
	u32 ioc_config, timeout, ioc_status;
	int retval = -1;

	ioc_info(mrioc, "Issuing Message unit Reset(MUR)\n");
	if (mrioc->unrecoverable) {
		ioc_info(mrioc, "IOC is unrecoverable MUR not issued\n");
		return retval;
	}
	mpi3mr_clear_reset_history(mrioc);
	writel(reset_reason, &mrioc->sysif_regs->scratchpad[0]);
	ioc_config = readl(&mrioc->sysif_regs->ioc_configuration);
	ioc_config &= ~MPI3_SYSIF_IOC_CONFIG_ENABLE_IOC;
	writel(ioc_config, &mrioc->sysif_regs->ioc_configuration);

	timeout = MPI3MR_RESET_ACK_TIMEOUT * 10;
	do {
		ioc_status = readl(&mrioc->sysif_regs->ioc_status);
		if ((ioc_status & MPI3_SYSIF_IOC_STATUS_RESET_HISTORY)) {
			mpi3mr_clear_reset_history(mrioc);
			break;
		}
		if (ioc_status & MPI3_SYSIF_IOC_STATUS_FAULT) {
			mpi3mr_print_fault_info(mrioc);
			break;
		}
		msleep(100);
	} while (--timeout);

	ioc_config = readl(&mrioc->sysif_regs->ioc_configuration);
	if (timeout && !((ioc_status & MPI3_SYSIF_IOC_STATUS_READY) ||
	      (ioc_status & MPI3_SYSIF_IOC_STATUS_FAULT) ||
	      (ioc_config & MPI3_SYSIF_IOC_CONFIG_ENABLE_IOC)))
		retval = 0;

	ioc_info(mrioc, "Base IOC Sts/Config after %s MUR is (0x%x)/(0x%x)\n",
	    (!retval) ? "successful" : "failed", ioc_status, ioc_config);
	return retval;
}

/**
 * mpi3mr_revalidate_factsdata - validate IOCFacts parameters
 * during reset/resume
 * @mrioc: Adapter instance reference
 *
 * Return zero if the new IOCFacts parameters value is compatible with
 * older values else return -EPERM
 */
static int
mpi3mr_revalidate_factsdata(struct mpi3mr_ioc *mrioc)
{
	void *removepend_bitmap;

	if (mrioc->facts.reply_sz > mrioc->reply_sz) {
		ioc_err(mrioc,
		    "cannot increase reply size from %d to %d\n",
		    mrioc->reply_sz, mrioc->facts.reply_sz);
		return -EPERM;
	}

	if (mrioc->facts.max_op_reply_q < mrioc->num_op_reply_q) {
		ioc_err(mrioc,
		    "cannot reduce number of operational reply queues from %d to %d\n",
		    mrioc->num_op_reply_q,
		    mrioc->facts.max_op_reply_q);
		return -EPERM;
	}

	if (mrioc->facts.max_op_req_q < mrioc->num_op_req_q) {
		ioc_err(mrioc,
		    "cannot reduce number of operational request queues from %d to %d\n",
		    mrioc->num_op_req_q, mrioc->facts.max_op_req_q);
		return -EPERM;
	}

	if ((mrioc->sas_transport_enabled) && (mrioc->facts.ioc_capabilities &
	    MPI3_IOCFACTS_CAPABILITY_MULTIPATH_ENABLED))
		ioc_err(mrioc,
		    "critical error: multipath capability is enabled at the\n"
		    "\tcontroller while sas transport support is enabled at the\n"
		    "\tdriver, please reboot the system or reload the driver\n");

	if (mrioc->facts.max_devhandle > mrioc->dev_handle_bitmap_bits) {
		removepend_bitmap = bitmap_zalloc(mrioc->facts.max_devhandle,
						  GFP_KERNEL);
		if (!removepend_bitmap) {
			ioc_err(mrioc,
				"failed to increase removepend_bitmap bits from %d to %d\n",
				mrioc->dev_handle_bitmap_bits,
				mrioc->facts.max_devhandle);
			return -EPERM;
		}
		bitmap_free(mrioc->removepend_bitmap);
		mrioc->removepend_bitmap = removepend_bitmap;
		ioc_info(mrioc,
			 "increased bits of dev_handle_bitmap from %d to %d\n",
			 mrioc->dev_handle_bitmap_bits,
			 mrioc->facts.max_devhandle);
		mrioc->dev_handle_bitmap_bits = mrioc->facts.max_devhandle;
	}

	return 0;
}

/**
 * mpi3mr_bring_ioc_ready - Bring controller to ready state
 * @mrioc: Adapter instance reference
 *
 * Set Enable IOC bit in IOC configuration register and wait for
 * the controller to become ready.
 *
 * Return: 0 on success, appropriate error on failure.
 */
static int mpi3mr_bring_ioc_ready(struct mpi3mr_ioc *mrioc)
{
	u32 ioc_config, ioc_status, timeout, host_diagnostic;
	int retval = 0;
	enum mpi3mr_iocstate ioc_state;
	u64 base_info;

	ioc_status = readl(&mrioc->sysif_regs->ioc_status);
	ioc_config = readl(&mrioc->sysif_regs->ioc_configuration);
	base_info = lo_hi_readq(&mrioc->sysif_regs->ioc_information);
	ioc_info(mrioc, "ioc_status(0x%08x), ioc_config(0x%08x), ioc_info(0x%016llx) at the bringup\n",
	    ioc_status, ioc_config, base_info);

	/*The timeout value is in 2sec unit, changing it to seconds*/
	mrioc->ready_timeout =
	    ((base_info & MPI3_SYSIF_IOC_INFO_LOW_TIMEOUT_MASK) >>
	    MPI3_SYSIF_IOC_INFO_LOW_TIMEOUT_SHIFT) * 2;

	ioc_info(mrioc, "ready timeout: %d seconds\n", mrioc->ready_timeout);

	ioc_state = mpi3mr_get_iocstate(mrioc);
	ioc_info(mrioc, "controller is in %s state during detection\n",
	    mpi3mr_iocstate_name(ioc_state));

	if (ioc_state == MRIOC_STATE_BECOMING_READY ||
	    ioc_state == MRIOC_STATE_RESET_REQUESTED) {
		timeout = mrioc->ready_timeout * 10;
		do {
			msleep(100);
		} while (--timeout);

		if (!pci_device_is_present(mrioc->pdev)) {
			mrioc->unrecoverable = 1;
			ioc_err(mrioc,
			    "controller is not present while waiting to reset\n");
			retval = -1;
			goto out_device_not_present;
		}

		ioc_state = mpi3mr_get_iocstate(mrioc);
		ioc_info(mrioc,
		    "controller is in %s state after waiting to reset\n",
		    mpi3mr_iocstate_name(ioc_state));
	}

	if (ioc_state == MRIOC_STATE_READY) {
		ioc_info(mrioc, "issuing message unit reset (MUR) to bring to reset state\n");
		retval = mpi3mr_issue_and_process_mur(mrioc,
		    MPI3MR_RESET_FROM_BRINGUP);
		ioc_state = mpi3mr_get_iocstate(mrioc);
		if (retval)
			ioc_err(mrioc,
			    "message unit reset failed with error %d current state %s\n",
			    retval, mpi3mr_iocstate_name(ioc_state));
	}
	if (ioc_state != MRIOC_STATE_RESET) {
		if (ioc_state == MRIOC_STATE_FAULT) {
			timeout = MPI3_SYSIF_DIAG_SAVE_TIMEOUT * 10;
			mpi3mr_print_fault_info(mrioc);
			do {
				host_diagnostic =
					readl(&mrioc->sysif_regs->host_diagnostic);
				if (!(host_diagnostic &
				      MPI3_SYSIF_HOST_DIAG_SAVE_IN_PROGRESS))
					break;
				if (!pci_device_is_present(mrioc->pdev)) {
					mrioc->unrecoverable = 1;
					ioc_err(mrioc, "controller is not present at the bringup\n");
					goto out_device_not_present;
				}
				msleep(100);
			} while (--timeout);
		}
		mpi3mr_print_fault_info(mrioc);
		ioc_info(mrioc, "issuing soft reset to bring to reset state\n");
		retval = mpi3mr_issue_reset(mrioc,
		    MPI3_SYSIF_HOST_DIAG_RESET_ACTION_SOFT_RESET,
		    MPI3MR_RESET_FROM_BRINGUP);
		if (retval) {
			ioc_err(mrioc,
			    "soft reset failed with error %d\n", retval);
			goto out_failed;
		}
	}
	ioc_state = mpi3mr_get_iocstate(mrioc);
	if (ioc_state != MRIOC_STATE_RESET) {
		ioc_err(mrioc,
		    "cannot bring controller to reset state, current state: %s\n",
		    mpi3mr_iocstate_name(ioc_state));
		goto out_failed;
	}
	mpi3mr_clear_reset_history(mrioc);
	retval = mpi3mr_setup_admin_qpair(mrioc);
	if (retval) {
		ioc_err(mrioc, "failed to setup admin queues: error %d\n",
		    retval);
		goto out_failed;
	}

	ioc_info(mrioc, "bringing controller to ready state\n");
	ioc_config = readl(&mrioc->sysif_regs->ioc_configuration);
	ioc_config |= MPI3_SYSIF_IOC_CONFIG_ENABLE_IOC;
	writel(ioc_config, &mrioc->sysif_regs->ioc_configuration);

	timeout = mrioc->ready_timeout * 10;
	do {
		ioc_state = mpi3mr_get_iocstate(mrioc);
		if (ioc_state == MRIOC_STATE_READY) {
			ioc_info(mrioc,
			    "successfully transitioned to %s state\n",
			    mpi3mr_iocstate_name(ioc_state));
			return 0;
		}
		if (!pci_device_is_present(mrioc->pdev)) {
			mrioc->unrecoverable = 1;
			ioc_err(mrioc,
			    "controller is not present at the bringup\n");
			retval = -1;
			goto out_device_not_present;
		}
		msleep(100);
	} while (--timeout);

out_failed:
	ioc_state = mpi3mr_get_iocstate(mrioc);
	ioc_err(mrioc,
	    "failed to bring to ready state,  current state: %s\n",
	    mpi3mr_iocstate_name(ioc_state));
out_device_not_present:
	return retval;
}

/**
 * mpi3mr_soft_reset_success - Check softreset is success or not
 * @ioc_status: IOC status register value
 * @ioc_config: IOC config register value
 *
 * Check whether the soft reset is successful or not based on
 * IOC status and IOC config register values.
 *
 * Return: True when the soft reset is success, false otherwise.
 */
static inline bool
mpi3mr_soft_reset_success(u32 ioc_status, u32 ioc_config)
{
	if (!((ioc_status & MPI3_SYSIF_IOC_STATUS_READY) ||
	    (ioc_config & MPI3_SYSIF_IOC_CONFIG_ENABLE_IOC)))
		return true;
	return false;
}

/**
 * mpi3mr_diagfault_success - Check diag fault is success or not
 * @mrioc: Adapter reference
 * @ioc_status: IOC status register value
 *
 * Check whether the controller hit diag reset fault code.
 *
 * Return: True when there is diag fault, false otherwise.
 */
static inline bool mpi3mr_diagfault_success(struct mpi3mr_ioc *mrioc,
	u32 ioc_status)
{
	u32 fault;

	if (!(ioc_status & MPI3_SYSIF_IOC_STATUS_FAULT))
		return false;
	fault = readl(&mrioc->sysif_regs->fault) & MPI3_SYSIF_FAULT_CODE_MASK;
	if (fault == MPI3_SYSIF_FAULT_CODE_DIAG_FAULT_RESET) {
		mpi3mr_print_fault_info(mrioc);
		return true;
	}
	return false;
}

/**
 * mpi3mr_set_diagsave - Set diag save bit for snapdump
 * @mrioc: Adapter reference
 *
 * Set diag save bit in IOC configuration register to enable
 * snapdump.
 *
 * Return: Nothing.
 */
static inline void mpi3mr_set_diagsave(struct mpi3mr_ioc *mrioc)
{
	u32 ioc_config;

	ioc_config = readl(&mrioc->sysif_regs->ioc_configuration);
	ioc_config |= MPI3_SYSIF_IOC_CONFIG_DIAG_SAVE;
	writel(ioc_config, &mrioc->sysif_regs->ioc_configuration);
}

/**
 * mpi3mr_issue_reset - Issue reset to the controller
 * @mrioc: Adapter reference
 * @reset_type: Reset type
 * @reset_reason: Reset reason code
 *
 * Unlock the host diagnostic registers and write the specific
 * reset type to that, wait for reset acknowledgment from the
 * controller, if the reset is not successful retry for the
 * predefined number of times.
 *
 * Return: 0 on success, non-zero on failure.
 */
static int mpi3mr_issue_reset(struct mpi3mr_ioc *mrioc, u16 reset_type,
	u32 reset_reason)
{
	int retval = -1;
	u8 unlock_retry_count = 0;
	u32 host_diagnostic, ioc_status, ioc_config;
	u32 timeout = MPI3MR_RESET_ACK_TIMEOUT * 10;

	if ((reset_type != MPI3_SYSIF_HOST_DIAG_RESET_ACTION_SOFT_RESET) &&
	    (reset_type != MPI3_SYSIF_HOST_DIAG_RESET_ACTION_DIAG_FAULT))
		return retval;
	if (mrioc->unrecoverable)
		return retval;
	if (reset_reason == MPI3MR_RESET_FROM_FIRMWARE) {
		retval = 0;
		return retval;
	}

	ioc_info(mrioc, "%s reset due to %s(0x%x)\n",
	    mpi3mr_reset_type_name(reset_type),
	    mpi3mr_reset_rc_name(reset_reason), reset_reason);

	mpi3mr_clear_reset_history(mrioc);
	do {
		ioc_info(mrioc,
		    "Write magic sequence to unlock host diag register (retry=%d)\n",
		    ++unlock_retry_count);
		if (unlock_retry_count >= MPI3MR_HOSTDIAG_UNLOCK_RETRY_COUNT) {
			ioc_err(mrioc,
			    "%s reset failed due to unlock failure, host_diagnostic(0x%08x)\n",
			    mpi3mr_reset_type_name(reset_type),
			    host_diagnostic);
			mrioc->unrecoverable = 1;
			return retval;
		}

		writel(MPI3_SYSIF_WRITE_SEQUENCE_KEY_VALUE_FLUSH,
		    &mrioc->sysif_regs->write_sequence);
		writel(MPI3_SYSIF_WRITE_SEQUENCE_KEY_VALUE_1ST,
		    &mrioc->sysif_regs->write_sequence);
		writel(MPI3_SYSIF_WRITE_SEQUENCE_KEY_VALUE_2ND,
		    &mrioc->sysif_regs->write_sequence);
		writel(MPI3_SYSIF_WRITE_SEQUENCE_KEY_VALUE_3RD,
		    &mrioc->sysif_regs->write_sequence);
		writel(MPI3_SYSIF_WRITE_SEQUENCE_KEY_VALUE_4TH,
		    &mrioc->sysif_regs->write_sequence);
		writel(MPI3_SYSIF_WRITE_SEQUENCE_KEY_VALUE_5TH,
		    &mrioc->sysif_regs->write_sequence);
		writel(MPI3_SYSIF_WRITE_SEQUENCE_KEY_VALUE_6TH,
		    &mrioc->sysif_regs->write_sequence);
		usleep_range(1000, 1100);
		host_diagnostic = readl(&mrioc->sysif_regs->host_diagnostic);
		ioc_info(mrioc,
		    "wrote magic sequence: retry_count(%d), host_diagnostic(0x%08x)\n",
		    unlock_retry_count, host_diagnostic);
	} while (!(host_diagnostic & MPI3_SYSIF_HOST_DIAG_DIAG_WRITE_ENABLE));

	writel(reset_reason, &mrioc->sysif_regs->scratchpad[0]);
	writel(host_diagnostic | reset_type,
	    &mrioc->sysif_regs->host_diagnostic);
	switch (reset_type) {
	case MPI3_SYSIF_HOST_DIAG_RESET_ACTION_SOFT_RESET:
		do {
			ioc_status = readl(&mrioc->sysif_regs->ioc_status);
			ioc_config =
			    readl(&mrioc->sysif_regs->ioc_configuration);
			if ((ioc_status & MPI3_SYSIF_IOC_STATUS_RESET_HISTORY)
			    && mpi3mr_soft_reset_success(ioc_status, ioc_config)
			    ) {
				mpi3mr_clear_reset_history(mrioc);
				retval = 0;
				break;
			}
			msleep(100);
		} while (--timeout);
		mpi3mr_print_fault_info(mrioc);
		break;
	case MPI3_SYSIF_HOST_DIAG_RESET_ACTION_DIAG_FAULT:
		do {
			ioc_status = readl(&mrioc->sysif_regs->ioc_status);
			if (mpi3mr_diagfault_success(mrioc, ioc_status)) {
				retval = 0;
				break;
			}
			msleep(100);
		} while (--timeout);
		break;
	default:
		break;
	}

	writel(MPI3_SYSIF_WRITE_SEQUENCE_KEY_VALUE_2ND,
	    &mrioc->sysif_regs->write_sequence);

	ioc_config = readl(&mrioc->sysif_regs->ioc_configuration);
	ioc_status = readl(&mrioc->sysif_regs->ioc_status);
	ioc_info(mrioc,
	    "ioc_status/ioc_onfig after %s reset is (0x%x)/(0x%x)\n",
	    (!retval)?"successful":"failed", ioc_status,
	    ioc_config);
	if (retval)
		mrioc->unrecoverable = 1;
	return retval;
}

/**
 * mpi3mr_admin_request_post - Post request to admin queue
 * @mrioc: Adapter reference
 * @admin_req: MPI3 request
 * @admin_req_sz: Request size
 * @ignore_reset: Ignore reset in process
 *
 * Post the MPI3 request into admin request queue and
 * inform the controller, if the queue is full return
 * appropriate error.
 *
 * Return: 0 on success, non-zero on failure.
 */
int mpi3mr_admin_request_post(struct mpi3mr_ioc *mrioc, void *admin_req,
	u16 admin_req_sz, u8 ignore_reset)
{
	u16 areq_pi = 0, areq_ci = 0, max_entries = 0;
	int retval = 0;
	unsigned long flags;
	u8 *areq_entry;

	if (mrioc->unrecoverable) {
		ioc_err(mrioc, "%s : Unrecoverable controller\n", __func__);
		return -EFAULT;
	}

	spin_lock_irqsave(&mrioc->admin_req_lock, flags);
	areq_pi = mrioc->admin_req_pi;
	areq_ci = mrioc->admin_req_ci;
	max_entries = mrioc->num_admin_req;
	if ((areq_ci == (areq_pi + 1)) || ((!areq_ci) &&
	    (areq_pi == (max_entries - 1)))) {
		ioc_err(mrioc, "AdminReqQ full condition detected\n");
		retval = -EAGAIN;
		goto out;
	}
	if (!ignore_reset && mrioc->reset_in_progress) {
		ioc_err(mrioc, "AdminReqQ submit reset in progress\n");
		retval = -EAGAIN;
		goto out;
	}
	areq_entry = (u8 *)mrioc->admin_req_base +
	    (areq_pi * MPI3MR_ADMIN_REQ_FRAME_SZ);
	memset(areq_entry, 0, MPI3MR_ADMIN_REQ_FRAME_SZ);
	memcpy(areq_entry, (u8 *)admin_req, admin_req_sz);

	if (++areq_pi == max_entries)
		areq_pi = 0;
	mrioc->admin_req_pi = areq_pi;

	writel(mrioc->admin_req_pi, &mrioc->sysif_regs->admin_request_queue_pi);

out:
	spin_unlock_irqrestore(&mrioc->admin_req_lock, flags);

	return retval;
}

/**
 * mpi3mr_free_op_req_q_segments - free request memory segments
 * @mrioc: Adapter instance reference
 * @q_idx: operational request queue index
 *
 * Free memory segments allocated for operational request queue
 *
 * Return: Nothing.
 */
static void mpi3mr_free_op_req_q_segments(struct mpi3mr_ioc *mrioc, u16 q_idx)
{
	u16 j;
	int size;
	struct segments *segments;

	segments = mrioc->req_qinfo[q_idx].q_segments;
	if (!segments)
		return;

	if (mrioc->enable_segqueue) {
		size = MPI3MR_OP_REQ_Q_SEG_SIZE;
		if (mrioc->req_qinfo[q_idx].q_segment_list) {
			dma_free_coherent(&mrioc->pdev->dev,
			    MPI3MR_MAX_SEG_LIST_SIZE,
			    mrioc->req_qinfo[q_idx].q_segment_list,
			    mrioc->req_qinfo[q_idx].q_segment_list_dma);
			mrioc->req_qinfo[q_idx].q_segment_list = NULL;
		}
	} else
		size = mrioc->req_qinfo[q_idx].segment_qd *
		    mrioc->facts.op_req_sz;

	for (j = 0; j < mrioc->req_qinfo[q_idx].num_segments; j++) {
		if (!segments[j].segment)
			continue;
		dma_free_coherent(&mrioc->pdev->dev,
		    size, segments[j].segment, segments[j].segment_dma);
		segments[j].segment = NULL;
	}
	kfree(mrioc->req_qinfo[q_idx].q_segments);
	mrioc->req_qinfo[q_idx].q_segments = NULL;
	mrioc->req_qinfo[q_idx].qid = 0;
}

/**
 * mpi3mr_free_op_reply_q_segments - free reply memory segments
 * @mrioc: Adapter instance reference
 * @q_idx: operational reply queue index
 *
 * Free memory segments allocated for operational reply queue
 *
 * Return: Nothing.
 */
static void mpi3mr_free_op_reply_q_segments(struct mpi3mr_ioc *mrioc, u16 q_idx)
{
	u16 j;
	int size;
	struct segments *segments;

	segments = mrioc->op_reply_qinfo[q_idx].q_segments;
	if (!segments)
		return;

	if (mrioc->enable_segqueue) {
		size = MPI3MR_OP_REP_Q_SEG_SIZE;
		if (mrioc->op_reply_qinfo[q_idx].q_segment_list) {
			dma_free_coherent(&mrioc->pdev->dev,
			    MPI3MR_MAX_SEG_LIST_SIZE,
			    mrioc->op_reply_qinfo[q_idx].q_segment_list,
			    mrioc->op_reply_qinfo[q_idx].q_segment_list_dma);
			mrioc->op_reply_qinfo[q_idx].q_segment_list = NULL;
		}
	} else
		size = mrioc->op_reply_qinfo[q_idx].segment_qd *
		    mrioc->op_reply_desc_sz;

	for (j = 0; j < mrioc->op_reply_qinfo[q_idx].num_segments; j++) {
		if (!segments[j].segment)
			continue;
		dma_free_coherent(&mrioc->pdev->dev,
		    size, segments[j].segment, segments[j].segment_dma);
		segments[j].segment = NULL;
	}

	kfree(mrioc->op_reply_qinfo[q_idx].q_segments);
	mrioc->op_reply_qinfo[q_idx].q_segments = NULL;
	mrioc->op_reply_qinfo[q_idx].qid = 0;
}

/**
 * mpi3mr_delete_op_reply_q - delete operational reply queue
 * @mrioc: Adapter instance reference
 * @qidx: operational reply queue index
 *
 * Delete operatinal reply queue by issuing MPI request
 * through admin queue.
 *
 * Return:  0 on success, non-zero on failure.
 */
static int mpi3mr_delete_op_reply_q(struct mpi3mr_ioc *mrioc, u16 qidx)
{
	struct mpi3_delete_reply_queue_request delq_req;
	struct op_reply_qinfo *op_reply_q = mrioc->op_reply_qinfo + qidx;
	int retval = 0;
	u16 reply_qid = 0, midx;

	reply_qid = op_reply_q->qid;

	midx = REPLY_QUEUE_IDX_TO_MSIX_IDX(qidx, mrioc->op_reply_q_offset);

	if (!reply_qid)	{
		retval = -1;
		ioc_err(mrioc, "Issue DelRepQ: called with invalid ReqQID\n");
		goto out;
	}

	(op_reply_q->qtype == MPI3MR_DEFAULT_QUEUE) ? mrioc->default_qcount-- :
	    mrioc->active_poll_qcount--;

	memset(&delq_req, 0, sizeof(delq_req));
	mutex_lock(&mrioc->init_cmds.mutex);
	if (mrioc->init_cmds.state & MPI3MR_CMD_PENDING) {
		retval = -1;
		ioc_err(mrioc, "Issue DelRepQ: Init command is in use\n");
		mutex_unlock(&mrioc->init_cmds.mutex);
		goto out;
	}
	mrioc->init_cmds.state = MPI3MR_CMD_PENDING;
	mrioc->init_cmds.is_waiting = 1;
	mrioc->init_cmds.callback = NULL;
	delq_req.host_tag = cpu_to_le16(MPI3MR_HOSTTAG_INITCMDS);
	delq_req.function = MPI3_FUNCTION_DELETE_REPLY_QUEUE;
	delq_req.queue_id = cpu_to_le16(reply_qid);

	init_completion(&mrioc->init_cmds.done);
	retval = mpi3mr_admin_request_post(mrioc, &delq_req, sizeof(delq_req),
	    1);
	if (retval) {
		ioc_err(mrioc, "Issue DelRepQ: Admin Post failed\n");
		goto out_unlock;
	}
	wait_for_completion_timeout(&mrioc->init_cmds.done,
	    (MPI3MR_INTADMCMD_TIMEOUT * HZ));
	if (!(mrioc->init_cmds.state & MPI3MR_CMD_COMPLETE)) {
		ioc_err(mrioc, "delete reply queue timed out\n");
		mpi3mr_check_rh_fault_ioc(mrioc,
		    MPI3MR_RESET_FROM_DELREPQ_TIMEOUT);
		retval = -1;
		goto out_unlock;
	}
	if ((mrioc->init_cmds.ioc_status & MPI3_IOCSTATUS_STATUS_MASK)
	    != MPI3_IOCSTATUS_SUCCESS) {
		ioc_err(mrioc,
		    "Issue DelRepQ: Failed ioc_status(0x%04x) Loginfo(0x%08x)\n",
		    (mrioc->init_cmds.ioc_status & MPI3_IOCSTATUS_STATUS_MASK),
		    mrioc->init_cmds.ioc_loginfo);
		retval = -1;
		goto out_unlock;
	}
	mrioc->intr_info[midx].op_reply_q = NULL;

	mpi3mr_free_op_reply_q_segments(mrioc, qidx);
out_unlock:
	mrioc->init_cmds.state = MPI3MR_CMD_NOTUSED;
	mutex_unlock(&mrioc->init_cmds.mutex);
out:

	return retval;
}

/**
 * mpi3mr_alloc_op_reply_q_segments -Alloc segmented reply pool
 * @mrioc: Adapter instance reference
 * @qidx: request queue index
 *
 * Allocate segmented memory pools for operational reply
 * queue.
 *
 * Return: 0 on success, non-zero on failure.
 */
static int mpi3mr_alloc_op_reply_q_segments(struct mpi3mr_ioc *mrioc, u16 qidx)
{
	struct op_reply_qinfo *op_reply_q = mrioc->op_reply_qinfo + qidx;
	int i, size;
	u64 *q_segment_list_entry = NULL;
	struct segments *segments;

	if (mrioc->enable_segqueue) {
		op_reply_q->segment_qd =
		    MPI3MR_OP_REP_Q_SEG_SIZE / mrioc->op_reply_desc_sz;

		size = MPI3MR_OP_REP_Q_SEG_SIZE;

		op_reply_q->q_segment_list = dma_alloc_coherent(&mrioc->pdev->dev,
		    MPI3MR_MAX_SEG_LIST_SIZE, &op_reply_q->q_segment_list_dma,
		    GFP_KERNEL);
		if (!op_reply_q->q_segment_list)
			return -ENOMEM;
		q_segment_list_entry = (u64 *)op_reply_q->q_segment_list;
	} else {
		op_reply_q->segment_qd = op_reply_q->num_replies;
		size = op_reply_q->num_replies * mrioc->op_reply_desc_sz;
	}

	op_reply_q->num_segments = DIV_ROUND_UP(op_reply_q->num_replies,
	    op_reply_q->segment_qd);

	op_reply_q->q_segments = kcalloc(op_reply_q->num_segments,
	    sizeof(struct segments), GFP_KERNEL);
	if (!op_reply_q->q_segments)
		return -ENOMEM;

	segments = op_reply_q->q_segments;
	for (i = 0; i < op_reply_q->num_segments; i++) {
		segments[i].segment =
		    dma_alloc_coherent(&mrioc->pdev->dev,
		    size, &segments[i].segment_dma, GFP_KERNEL);
		if (!segments[i].segment)
			return -ENOMEM;
		if (mrioc->enable_segqueue)
			q_segment_list_entry[i] =
			    (unsigned long)segments[i].segment_dma;
	}

	return 0;
}

/**
 * mpi3mr_alloc_op_req_q_segments - Alloc segmented req pool.
 * @mrioc: Adapter instance reference
 * @qidx: request queue index
 *
 * Allocate segmented memory pools for operational request
 * queue.
 *
 * Return: 0 on success, non-zero on failure.
 */
static int mpi3mr_alloc_op_req_q_segments(struct mpi3mr_ioc *mrioc, u16 qidx)
{
	struct op_req_qinfo *op_req_q = mrioc->req_qinfo + qidx;
	int i, size;
	u64 *q_segment_list_entry = NULL;
	struct segments *segments;

	if (mrioc->enable_segqueue) {
		op_req_q->segment_qd =
		    MPI3MR_OP_REQ_Q_SEG_SIZE / mrioc->facts.op_req_sz;

		size = MPI3MR_OP_REQ_Q_SEG_SIZE;

		op_req_q->q_segment_list = dma_alloc_coherent(&mrioc->pdev->dev,
		    MPI3MR_MAX_SEG_LIST_SIZE, &op_req_q->q_segment_list_dma,
		    GFP_KERNEL);
		if (!op_req_q->q_segment_list)
			return -ENOMEM;
		q_segment_list_entry = (u64 *)op_req_q->q_segment_list;

	} else {
		op_req_q->segment_qd = op_req_q->num_requests;
		size = op_req_q->num_requests * mrioc->facts.op_req_sz;
	}

	op_req_q->num_segments = DIV_ROUND_UP(op_req_q->num_requests,
	    op_req_q->segment_qd);

	op_req_q->q_segments = kcalloc(op_req_q->num_segments,
	    sizeof(struct segments), GFP_KERNEL);
	if (!op_req_q->q_segments)
		return -ENOMEM;

	segments = op_req_q->q_segments;
	for (i = 0; i < op_req_q->num_segments; i++) {
		segments[i].segment =
		    dma_alloc_coherent(&mrioc->pdev->dev,
		    size, &segments[i].segment_dma, GFP_KERNEL);
		if (!segments[i].segment)
			return -ENOMEM;
		if (mrioc->enable_segqueue)
			q_segment_list_entry[i] =
			    (unsigned long)segments[i].segment_dma;
	}

	return 0;
}

/**
 * mpi3mr_create_op_reply_q - create operational reply queue
 * @mrioc: Adapter instance reference
 * @qidx: operational reply queue index
 *
 * Create operatinal reply queue by issuing MPI request
 * through admin queue.
 *
 * Return:  0 on success, non-zero on failure.
 */
static int mpi3mr_create_op_reply_q(struct mpi3mr_ioc *mrioc, u16 qidx)
{
	struct mpi3_create_reply_queue_request create_req;
	struct op_reply_qinfo *op_reply_q = mrioc->op_reply_qinfo + qidx;
	int retval = 0;
	u16 reply_qid = 0, midx;

	reply_qid = op_reply_q->qid;

	midx = REPLY_QUEUE_IDX_TO_MSIX_IDX(qidx, mrioc->op_reply_q_offset);

	if (reply_qid) {
		retval = -1;
		ioc_err(mrioc, "CreateRepQ: called for duplicate qid %d\n",
		    reply_qid);

		return retval;
	}

	reply_qid = qidx + 1;
	op_reply_q->num_replies = MPI3MR_OP_REP_Q_QD;
	if (!mrioc->pdev->revision)
		op_reply_q->num_replies = MPI3MR_OP_REP_Q_QD4K;
	op_reply_q->ci = 0;
	op_reply_q->ephase = 1;
	atomic_set(&op_reply_q->pend_ios, 0);
	atomic_set(&op_reply_q->in_use, 0);
	op_reply_q->enable_irq_poll = false;

	if (!op_reply_q->q_segments) {
		retval = mpi3mr_alloc_op_reply_q_segments(mrioc, qidx);
		if (retval) {
			mpi3mr_free_op_reply_q_segments(mrioc, qidx);
			goto out;
		}
	}

	memset(&create_req, 0, sizeof(create_req));
	mutex_lock(&mrioc->init_cmds.mutex);
	if (mrioc->init_cmds.state & MPI3MR_CMD_PENDING) {
		retval = -1;
		ioc_err(mrioc, "CreateRepQ: Init command is in use\n");
		goto out_unlock;
	}
	mrioc->init_cmds.state = MPI3MR_CMD_PENDING;
	mrioc->init_cmds.is_waiting = 1;
	mrioc->init_cmds.callback = NULL;
	create_req.host_tag = cpu_to_le16(MPI3MR_HOSTTAG_INITCMDS);
	create_req.function = MPI3_FUNCTION_CREATE_REPLY_QUEUE;
	create_req.queue_id = cpu_to_le16(reply_qid);

	if (midx < (mrioc->intr_info_count - mrioc->requested_poll_qcount))
		op_reply_q->qtype = MPI3MR_DEFAULT_QUEUE;
	else
		op_reply_q->qtype = MPI3MR_POLL_QUEUE;

	if (op_reply_q->qtype == MPI3MR_DEFAULT_QUEUE) {
		create_req.flags =
			MPI3_CREATE_REPLY_QUEUE_FLAGS_INT_ENABLE_ENABLE;
		create_req.msix_index =
			cpu_to_le16(mrioc->intr_info[midx].msix_index);
	} else {
		create_req.msix_index = cpu_to_le16(mrioc->intr_info_count - 1);
		ioc_info(mrioc, "create reply queue(polled): for qid(%d), midx(%d)\n",
			reply_qid, midx);
		if (!mrioc->active_poll_qcount)
			disable_irq_nosync(pci_irq_vector(mrioc->pdev,
			    mrioc->intr_info_count - 1));
	}

	if (mrioc->enable_segqueue) {
		create_req.flags |=
		    MPI3_CREATE_REQUEST_QUEUE_FLAGS_SEGMENTED_SEGMENTED;
		create_req.base_address = cpu_to_le64(
		    op_reply_q->q_segment_list_dma);
	} else
		create_req.base_address = cpu_to_le64(
		    op_reply_q->q_segments[0].segment_dma);

	create_req.size = cpu_to_le16(op_reply_q->num_replies);

	init_completion(&mrioc->init_cmds.done);
	retval = mpi3mr_admin_request_post(mrioc, &create_req,
	    sizeof(create_req), 1);
	if (retval) {
		ioc_err(mrioc, "CreateRepQ: Admin Post failed\n");
		goto out_unlock;
	}
	wait_for_completion_timeout(&mrioc->init_cmds.done,
	    (MPI3MR_INTADMCMD_TIMEOUT * HZ));
	if (!(mrioc->init_cmds.state & MPI3MR_CMD_COMPLETE)) {
		ioc_err(mrioc, "create reply queue timed out\n");
		mpi3mr_check_rh_fault_ioc(mrioc,
		    MPI3MR_RESET_FROM_CREATEREPQ_TIMEOUT);
		retval = -1;
		goto out_unlock;
	}
	if ((mrioc->init_cmds.ioc_status & MPI3_IOCSTATUS_STATUS_MASK)
	    != MPI3_IOCSTATUS_SUCCESS) {
		ioc_err(mrioc,
		    "CreateRepQ: Failed ioc_status(0x%04x) Loginfo(0x%08x)\n",
		    (mrioc->init_cmds.ioc_status & MPI3_IOCSTATUS_STATUS_MASK),
		    mrioc->init_cmds.ioc_loginfo);
		retval = -1;
		goto out_unlock;
	}
	op_reply_q->qid = reply_qid;
	if (midx < mrioc->intr_info_count)
		mrioc->intr_info[midx].op_reply_q = op_reply_q;

	(op_reply_q->qtype == MPI3MR_DEFAULT_QUEUE) ? mrioc->default_qcount++ :
	    mrioc->active_poll_qcount++;

out_unlock:
	mrioc->init_cmds.state = MPI3MR_CMD_NOTUSED;
	mutex_unlock(&mrioc->init_cmds.mutex);
out:

	return retval;
}

/**
 * mpi3mr_create_op_req_q - create operational request queue
 * @mrioc: Adapter instance reference
 * @idx: operational request queue index
 * @reply_qid: Reply queue ID
 *
 * Create operatinal request queue by issuing MPI request
 * through admin queue.
 *
 * Return:  0 on success, non-zero on failure.
 */
static int mpi3mr_create_op_req_q(struct mpi3mr_ioc *mrioc, u16 idx,
	u16 reply_qid)
{
	struct mpi3_create_request_queue_request create_req;
	struct op_req_qinfo *op_req_q = mrioc->req_qinfo + idx;
	int retval = 0;
	u16 req_qid = 0;

	req_qid = op_req_q->qid;

	if (req_qid) {
		retval = -1;
		ioc_err(mrioc, "CreateReqQ: called for duplicate qid %d\n",
		    req_qid);

		return retval;
	}
	req_qid = idx + 1;

	op_req_q->num_requests = MPI3MR_OP_REQ_Q_QD;
	op_req_q->ci = 0;
	op_req_q->pi = 0;
	op_req_q->reply_qid = reply_qid;
	spin_lock_init(&op_req_q->q_lock);

	if (!op_req_q->q_segments) {
		retval = mpi3mr_alloc_op_req_q_segments(mrioc, idx);
		if (retval) {
			mpi3mr_free_op_req_q_segments(mrioc, idx);
			goto out;
		}
	}

	memset(&create_req, 0, sizeof(create_req));
	mutex_lock(&mrioc->init_cmds.mutex);
	if (mrioc->init_cmds.state & MPI3MR_CMD_PENDING) {
		retval = -1;
		ioc_err(mrioc, "CreateReqQ: Init command is in use\n");
		goto out_unlock;
	}
	mrioc->init_cmds.state = MPI3MR_CMD_PENDING;
	mrioc->init_cmds.is_waiting = 1;
	mrioc->init_cmds.callback = NULL;
	create_req.host_tag = cpu_to_le16(MPI3MR_HOSTTAG_INITCMDS);
	create_req.function = MPI3_FUNCTION_CREATE_REQUEST_QUEUE;
	create_req.queue_id = cpu_to_le16(req_qid);
	if (mrioc->enable_segqueue) {
		create_req.flags =
		    MPI3_CREATE_REQUEST_QUEUE_FLAGS_SEGMENTED_SEGMENTED;
		create_req.base_address = cpu_to_le64(
		    op_req_q->q_segment_list_dma);
	} else
		create_req.base_address = cpu_to_le64(
		    op_req_q->q_segments[0].segment_dma);
	create_req.reply_queue_id = cpu_to_le16(reply_qid);
	create_req.size = cpu_to_le16(op_req_q->num_requests);

	init_completion(&mrioc->init_cmds.done);
	retval = mpi3mr_admin_request_post(mrioc, &create_req,
	    sizeof(create_req), 1);
	if (retval) {
		ioc_err(mrioc, "CreateReqQ: Admin Post failed\n");
		goto out_unlock;
	}
	wait_for_completion_timeout(&mrioc->init_cmds.done,
	    (MPI3MR_INTADMCMD_TIMEOUT * HZ));
	if (!(mrioc->init_cmds.state & MPI3MR_CMD_COMPLETE)) {
		ioc_err(mrioc, "create request queue timed out\n");
		mpi3mr_check_rh_fault_ioc(mrioc,
		    MPI3MR_RESET_FROM_CREATEREQQ_TIMEOUT);
		retval = -1;
		goto out_unlock;
	}
	if ((mrioc->init_cmds.ioc_status & MPI3_IOCSTATUS_STATUS_MASK)
	    != MPI3_IOCSTATUS_SUCCESS) {
		ioc_err(mrioc,
		    "CreateReqQ: Failed ioc_status(0x%04x) Loginfo(0x%08x)\n",
		    (mrioc->init_cmds.ioc_status & MPI3_IOCSTATUS_STATUS_MASK),
		    mrioc->init_cmds.ioc_loginfo);
		retval = -1;
		goto out_unlock;
	}
	op_req_q->qid = req_qid;

out_unlock:
	mrioc->init_cmds.state = MPI3MR_CMD_NOTUSED;
	mutex_unlock(&mrioc->init_cmds.mutex);
out:

	return retval;
}

/**
 * mpi3mr_create_op_queues - create operational queue pairs
 * @mrioc: Adapter instance reference
 *
 * Allocate memory for operational queue meta data and call
 * create request and reply queue functions.
 *
 * Return: 0 on success, non-zero on failures.
 */
static int mpi3mr_create_op_queues(struct mpi3mr_ioc *mrioc)
{
	int retval = 0;
	u16 num_queues = 0, i = 0, msix_count_op_q = 1;

	num_queues = min_t(int, mrioc->facts.max_op_reply_q,
	    mrioc->facts.max_op_req_q);

	msix_count_op_q =
	    mrioc->intr_info_count - mrioc->op_reply_q_offset;
	if (!mrioc->num_queues)
		mrioc->num_queues = min_t(int, num_queues, msix_count_op_q);
	/*
	 * During reset set the num_queues to the number of queues
	 * that was set before the reset.
	 */
	num_queues = mrioc->num_op_reply_q ?
	    mrioc->num_op_reply_q : mrioc->num_queues;
	ioc_info(mrioc, "trying to create %d operational queue pairs\n",
	    num_queues);

	if (!mrioc->req_qinfo) {
		mrioc->req_qinfo = kcalloc(num_queues,
		    sizeof(struct op_req_qinfo), GFP_KERNEL);
		if (!mrioc->req_qinfo) {
			retval = -1;
			goto out_failed;
		}

		mrioc->op_reply_qinfo = kzalloc(sizeof(struct op_reply_qinfo) *
		    num_queues, GFP_KERNEL);
		if (!mrioc->op_reply_qinfo) {
			retval = -1;
			goto out_failed;
		}
	}

	if (mrioc->enable_segqueue)
		ioc_info(mrioc,
		    "allocating operational queues through segmented queues\n");

	for (i = 0; i < num_queues; i++) {
		if (mpi3mr_create_op_reply_q(mrioc, i)) {
			ioc_err(mrioc, "Cannot create OP RepQ %d\n", i);
			break;
		}
		if (mpi3mr_create_op_req_q(mrioc, i,
		    mrioc->op_reply_qinfo[i].qid)) {
			ioc_err(mrioc, "Cannot create OP ReqQ %d\n", i);
			mpi3mr_delete_op_reply_q(mrioc, i);
			break;
		}
	}

	if (i == 0) {
		/* Not even one queue is created successfully*/
		retval = -1;
		goto out_failed;
	}
	mrioc->num_op_reply_q = mrioc->num_op_req_q = i;
	ioc_info(mrioc,
	    "successfully created %d operational queue pairs(default/polled) queue = (%d/%d)\n",
	    mrioc->num_op_reply_q, mrioc->default_qcount,
	    mrioc->active_poll_qcount);

	return retval;
out_failed:
	kfree(mrioc->req_qinfo);
	mrioc->req_qinfo = NULL;

	kfree(mrioc->op_reply_qinfo);
	mrioc->op_reply_qinfo = NULL;

	return retval;
}

/**
 * mpi3mr_op_request_post - Post request to operational queue
 * @mrioc: Adapter reference
 * @op_req_q: Operational request queue info
 * @req: MPI3 request
 *
 * Post the MPI3 request into operational request queue and
 * inform the controller, if the queue is full return
 * appropriate error.
 *
 * Return: 0 on success, non-zero on failure.
 */
int mpi3mr_op_request_post(struct mpi3mr_ioc *mrioc,
	struct op_req_qinfo *op_req_q, u8 *req)
{
	u16 pi = 0, max_entries, reply_qidx = 0, midx;
	int retval = 0;
	unsigned long flags;
	u8 *req_entry;
	void *segment_base_addr;
	u16 req_sz = mrioc->facts.op_req_sz;
	struct segments *segments = op_req_q->q_segments;

	reply_qidx = op_req_q->reply_qid - 1;

	if (mrioc->unrecoverable)
		return -EFAULT;

	spin_lock_irqsave(&op_req_q->q_lock, flags);
	pi = op_req_q->pi;
	max_entries = op_req_q->num_requests;

	if (mpi3mr_check_req_qfull(op_req_q)) {
		midx = REPLY_QUEUE_IDX_TO_MSIX_IDX(
		    reply_qidx, mrioc->op_reply_q_offset);
		mpi3mr_process_op_reply_q(mrioc, mrioc->intr_info[midx].op_reply_q);

		if (mpi3mr_check_req_qfull(op_req_q)) {
			retval = -EAGAIN;
			goto out;
		}
	}

	if (mrioc->reset_in_progress) {
		ioc_err(mrioc, "OpReqQ submit reset in progress\n");
		retval = -EAGAIN;
		goto out;
	}

	segment_base_addr = segments[pi / op_req_q->segment_qd].segment;
	req_entry = (u8 *)segment_base_addr +
	    ((pi % op_req_q->segment_qd) * req_sz);

	memset(req_entry, 0, req_sz);
	memcpy(req_entry, req, MPI3MR_ADMIN_REQ_FRAME_SZ);

	if (++pi == max_entries)
		pi = 0;
	op_req_q->pi = pi;

#ifndef CONFIG_PREEMPT_RT
	if (atomic_inc_return(&mrioc->op_reply_qinfo[reply_qidx].pend_ios)
	    > MPI3MR_IRQ_POLL_TRIGGER_IOCOUNT)
		mrioc->op_reply_qinfo[reply_qidx].enable_irq_poll = true;
#else
	atomic_inc_return(&mrioc->op_reply_qinfo[reply_qidx].pend_ios);
#endif

	writel(op_req_q->pi,
	    &mrioc->sysif_regs->oper_queue_indexes[reply_qidx].producer_index);

out:
	spin_unlock_irqrestore(&op_req_q->q_lock, flags);
	return retval;
}

/**
 * mpi3mr_check_rh_fault_ioc - check reset history and fault
 * controller
 * @mrioc: Adapter instance reference
 * @reason_code: reason code for the fault.
 *
 * This routine will save snapdump and fault the controller with
 * the given reason code if it is not already in the fault or
 * not asynchronosuly reset. This will be used to handle
 * initilaization time faults/resets/timeout as in those cases
 * immediate soft reset invocation is not required.
 *
 * Return:  None.
 */
void mpi3mr_check_rh_fault_ioc(struct mpi3mr_ioc *mrioc, u32 reason_code)
{
	u32 ioc_status, host_diagnostic, timeout;

	if (mrioc->unrecoverable) {
		ioc_err(mrioc, "controller is unrecoverable\n");
		return;
	}

	if (!pci_device_is_present(mrioc->pdev)) {
		mrioc->unrecoverable = 1;
		ioc_err(mrioc, "controller is not present\n");
		return;
	}

	ioc_status = readl(&mrioc->sysif_regs->ioc_status);
	if ((ioc_status & MPI3_SYSIF_IOC_STATUS_RESET_HISTORY) ||
	    (ioc_status & MPI3_SYSIF_IOC_STATUS_FAULT)) {
		mpi3mr_print_fault_info(mrioc);
		return;
	}
	mpi3mr_set_diagsave(mrioc);
	mpi3mr_issue_reset(mrioc, MPI3_SYSIF_HOST_DIAG_RESET_ACTION_DIAG_FAULT,
	    reason_code);
	timeout = MPI3_SYSIF_DIAG_SAVE_TIMEOUT * 10;
	do {
		host_diagnostic = readl(&mrioc->sysif_regs->host_diagnostic);
		if (!(host_diagnostic & MPI3_SYSIF_HOST_DIAG_SAVE_IN_PROGRESS))
			break;
		msleep(100);
	} while (--timeout);
}

/**
 * mpi3mr_sync_timestamp - Issue time stamp sync request
 * @mrioc: Adapter reference
 *
 * Issue IO unit control MPI request to synchornize firmware
 * timestamp with host time.
 *
 * Return: 0 on success, non-zero on failure.
 */
static int mpi3mr_sync_timestamp(struct mpi3mr_ioc *mrioc)
{
	ktime_t current_time;
	struct mpi3_iounit_control_request iou_ctrl;
	int retval = 0;

	memset(&iou_ctrl, 0, sizeof(iou_ctrl));
	mutex_lock(&mrioc->init_cmds.mutex);
	if (mrioc->init_cmds.state & MPI3MR_CMD_PENDING) {
		retval = -1;
		ioc_err(mrioc, "Issue IOUCTL time_stamp: command is in use\n");
		mutex_unlock(&mrioc->init_cmds.mutex);
		goto out;
	}
	mrioc->init_cmds.state = MPI3MR_CMD_PENDING;
	mrioc->init_cmds.is_waiting = 1;
	mrioc->init_cmds.callback = NULL;
	iou_ctrl.host_tag = cpu_to_le16(MPI3MR_HOSTTAG_INITCMDS);
	iou_ctrl.function = MPI3_FUNCTION_IO_UNIT_CONTROL;
	iou_ctrl.operation = MPI3_CTRL_OP_UPDATE_TIMESTAMP;
	current_time = ktime_get_real();
	iou_ctrl.param64[0] = cpu_to_le64(ktime_to_ms(current_time));

	init_completion(&mrioc->init_cmds.done);
	retval = mpi3mr_admin_request_post(mrioc, &iou_ctrl,
	    sizeof(iou_ctrl), 0);
	if (retval) {
		ioc_err(mrioc, "Issue IOUCTL time_stamp: Admin Post failed\n");
		goto out_unlock;
	}

	wait_for_completion_timeout(&mrioc->init_cmds.done,
	    (MPI3MR_INTADMCMD_TIMEOUT * HZ));
	if (!(mrioc->init_cmds.state & MPI3MR_CMD_COMPLETE)) {
		ioc_err(mrioc, "Issue IOUCTL time_stamp: command timed out\n");
		mrioc->init_cmds.is_waiting = 0;
		if (!(mrioc->init_cmds.state & MPI3MR_CMD_RESET))
			mpi3mr_soft_reset_handler(mrioc,
			    MPI3MR_RESET_FROM_TSU_TIMEOUT, 1);
		retval = -1;
		goto out_unlock;
	}
	if ((mrioc->init_cmds.ioc_status & MPI3_IOCSTATUS_STATUS_MASK)
	    != MPI3_IOCSTATUS_SUCCESS) {
		ioc_err(mrioc,
		    "Issue IOUCTL time_stamp: Failed ioc_status(0x%04x) Loginfo(0x%08x)\n",
		    (mrioc->init_cmds.ioc_status & MPI3_IOCSTATUS_STATUS_MASK),
		    mrioc->init_cmds.ioc_loginfo);
		retval = -1;
		goto out_unlock;
	}

out_unlock:
	mrioc->init_cmds.state = MPI3MR_CMD_NOTUSED;
	mutex_unlock(&mrioc->init_cmds.mutex);

out:
	return retval;
}

/**
 * mpi3mr_print_pkg_ver - display controller fw package version
 * @mrioc: Adapter reference
 *
 * Retrieve firmware package version from the component image
 * header of the controller flash and display it.
 *
 * Return: 0 on success and non-zero on failure.
 */
static int mpi3mr_print_pkg_ver(struct mpi3mr_ioc *mrioc)
{
	struct mpi3_ci_upload_request ci_upload;
	int retval = -1;
	void *data = NULL;
	dma_addr_t data_dma;
	struct mpi3_ci_manifest_mpi *manifest;
	u32 data_len = sizeof(struct mpi3_ci_manifest_mpi);
	u8 sgl_flags = MPI3MR_SGEFLAGS_SYSTEM_SIMPLE_END_OF_LIST;

	data = dma_alloc_coherent(&mrioc->pdev->dev, data_len, &data_dma,
	    GFP_KERNEL);
	if (!data)
		return -ENOMEM;

	memset(&ci_upload, 0, sizeof(ci_upload));
	mutex_lock(&mrioc->init_cmds.mutex);
	if (mrioc->init_cmds.state & MPI3MR_CMD_PENDING) {
		ioc_err(mrioc, "sending get package version failed due to command in use\n");
		mutex_unlock(&mrioc->init_cmds.mutex);
		goto out;
	}
	mrioc->init_cmds.state = MPI3MR_CMD_PENDING;
	mrioc->init_cmds.is_waiting = 1;
	mrioc->init_cmds.callback = NULL;
	ci_upload.host_tag = cpu_to_le16(MPI3MR_HOSTTAG_INITCMDS);
	ci_upload.function = MPI3_FUNCTION_CI_UPLOAD;
	ci_upload.msg_flags = MPI3_CI_UPLOAD_MSGFLAGS_LOCATION_PRIMARY;
	ci_upload.signature1 = cpu_to_le32(MPI3_IMAGE_HEADER_SIGNATURE1_MANIFEST);
	ci_upload.image_offset = cpu_to_le32(MPI3_IMAGE_HEADER_SIZE);
	ci_upload.segment_size = cpu_to_le32(data_len);

	mpi3mr_add_sg_single(&ci_upload.sgl, sgl_flags, data_len,
	    data_dma);
	init_completion(&mrioc->init_cmds.done);
	retval = mpi3mr_admin_request_post(mrioc, &ci_upload,
	    sizeof(ci_upload), 1);
	if (retval) {
		ioc_err(mrioc, "posting get package version failed\n");
		goto out_unlock;
	}
	wait_for_completion_timeout(&mrioc->init_cmds.done,
	    (MPI3MR_INTADMCMD_TIMEOUT * HZ));
	if (!(mrioc->init_cmds.state & MPI3MR_CMD_COMPLETE)) {
		ioc_err(mrioc, "get package version timed out\n");
		mpi3mr_check_rh_fault_ioc(mrioc,
		    MPI3MR_RESET_FROM_GETPKGVER_TIMEOUT);
		retval = -1;
		goto out_unlock;
	}
	if ((mrioc->init_cmds.ioc_status & MPI3_IOCSTATUS_STATUS_MASK)
	    == MPI3_IOCSTATUS_SUCCESS) {
		manifest = (struct mpi3_ci_manifest_mpi *) data;
		if (manifest->manifest_type == MPI3_CI_MANIFEST_TYPE_MPI) {
			ioc_info(mrioc,
			    "firmware package version(%d.%d.%d.%d.%05d-%05d)\n",
			    manifest->package_version.gen_major,
			    manifest->package_version.gen_minor,
			    manifest->package_version.phase_major,
			    manifest->package_version.phase_minor,
			    manifest->package_version.customer_id,
			    manifest->package_version.build_num);
		}
	}
	retval = 0;
out_unlock:
	mrioc->init_cmds.state = MPI3MR_CMD_NOTUSED;
	mutex_unlock(&mrioc->init_cmds.mutex);

out:
	if (data)
		dma_free_coherent(&mrioc->pdev->dev, data_len, data,
		    data_dma);
	return retval;
}

/**
 * mpi3mr_watchdog_work - watchdog thread to monitor faults
 * @work: work struct
 *
 * Watch dog work periodically executed (1 second interval) to
 * monitor firmware fault and to issue periodic timer sync to
 * the firmware.
 *
 * Return: Nothing.
 */
static void mpi3mr_watchdog_work(struct work_struct *work)
{
	struct mpi3mr_ioc *mrioc =
	    container_of(work, struct mpi3mr_ioc, watchdog_work.work);
	unsigned long flags;
	enum mpi3mr_iocstate ioc_state;
	u32 fault, host_diagnostic, ioc_status;
	u32 reset_reason = MPI3MR_RESET_FROM_FAULT_WATCH;

	if (mrioc->reset_in_progress)
		return;

	if (!mrioc->unrecoverable && !pci_device_is_present(mrioc->pdev)) {
		ioc_err(mrioc, "watchdog could not detect the controller\n");
		mrioc->unrecoverable = 1;
	}

	if (mrioc->unrecoverable) {
		ioc_err(mrioc,
		    "flush pending commands for unrecoverable controller\n");
		mpi3mr_flush_cmds_for_unrecovered_controller(mrioc);
		return;
	}

	if (mrioc->ts_update_counter++ >= MPI3MR_TSUPDATE_INTERVAL) {
		mrioc->ts_update_counter = 0;
		mpi3mr_sync_timestamp(mrioc);
	}

	if ((mrioc->prepare_for_reset) &&
	    ((mrioc->prepare_for_reset_timeout_counter++) >=
	     MPI3MR_PREPARE_FOR_RESET_TIMEOUT)) {
		mpi3mr_soft_reset_handler(mrioc,
		    MPI3MR_RESET_FROM_CIACTVRST_TIMER, 1);
		return;
	}

	ioc_status = readl(&mrioc->sysif_regs->ioc_status);
	if (ioc_status & MPI3_SYSIF_IOC_STATUS_RESET_HISTORY) {
		mpi3mr_soft_reset_handler(mrioc, MPI3MR_RESET_FROM_FIRMWARE, 0);
		return;
	}

	/*Check for fault state every one second and issue Soft reset*/
	ioc_state = mpi3mr_get_iocstate(mrioc);
	if (ioc_state != MRIOC_STATE_FAULT)
		goto schedule_work;

	fault = readl(&mrioc->sysif_regs->fault) & MPI3_SYSIF_FAULT_CODE_MASK;
	host_diagnostic = readl(&mrioc->sysif_regs->host_diagnostic);
	if (host_diagnostic & MPI3_SYSIF_HOST_DIAG_SAVE_IN_PROGRESS) {
		if (!mrioc->diagsave_timeout) {
			mpi3mr_print_fault_info(mrioc);
			ioc_warn(mrioc, "diag save in progress\n");
		}
		if ((mrioc->diagsave_timeout++) <= MPI3_SYSIF_DIAG_SAVE_TIMEOUT)
			goto schedule_work;
	}

	mpi3mr_print_fault_info(mrioc);
	mrioc->diagsave_timeout = 0;

	switch (fault) {
	case MPI3_SYSIF_FAULT_CODE_COMPLETE_RESET_NEEDED:
	case MPI3_SYSIF_FAULT_CODE_POWER_CYCLE_REQUIRED:
		ioc_warn(mrioc,
		    "controller requires system power cycle, marking controller as unrecoverable\n");
		mrioc->unrecoverable = 1;
		goto schedule_work;
	case MPI3_SYSIF_FAULT_CODE_SOFT_RESET_IN_PROGRESS:
		return;
	case MPI3_SYSIF_FAULT_CODE_CI_ACTIVATION_RESET:
		reset_reason = MPI3MR_RESET_FROM_CIACTIV_FAULT;
		break;
	default:
		break;
	}
	mpi3mr_soft_reset_handler(mrioc, reset_reason, 0);
	return;

schedule_work:
	spin_lock_irqsave(&mrioc->watchdog_lock, flags);
	if (mrioc->watchdog_work_q)
		queue_delayed_work(mrioc->watchdog_work_q,
		    &mrioc->watchdog_work,
		    msecs_to_jiffies(MPI3MR_WATCHDOG_INTERVAL));
	spin_unlock_irqrestore(&mrioc->watchdog_lock, flags);
	return;
}

/**
 * mpi3mr_start_watchdog - Start watchdog
 * @mrioc: Adapter instance reference
 *
 * Create and start the watchdog thread to monitor controller
 * faults.
 *
 * Return: Nothing.
 */
void mpi3mr_start_watchdog(struct mpi3mr_ioc *mrioc)
{
	if (mrioc->watchdog_work_q)
		return;

	INIT_DELAYED_WORK(&mrioc->watchdog_work, mpi3mr_watchdog_work);
	snprintf(mrioc->watchdog_work_q_name,
	    sizeof(mrioc->watchdog_work_q_name), "watchdog_%s%d", mrioc->name,
	    mrioc->id);
	mrioc->watchdog_work_q =
	    create_singlethread_workqueue(mrioc->watchdog_work_q_name);
	if (!mrioc->watchdog_work_q) {
		ioc_err(mrioc, "%s: failed (line=%d)\n", __func__, __LINE__);
		return;
	}

	if (mrioc->watchdog_work_q)
		queue_delayed_work(mrioc->watchdog_work_q,
		    &mrioc->watchdog_work,
		    msecs_to_jiffies(MPI3MR_WATCHDOG_INTERVAL));
}

/**
 * mpi3mr_stop_watchdog - Stop watchdog
 * @mrioc: Adapter instance reference
 *
 * Stop the watchdog thread created to monitor controller
 * faults.
 *
 * Return: Nothing.
 */
void mpi3mr_stop_watchdog(struct mpi3mr_ioc *mrioc)
{
	unsigned long flags;
	struct workqueue_struct *wq;

	spin_lock_irqsave(&mrioc->watchdog_lock, flags);
	wq = mrioc->watchdog_work_q;
	mrioc->watchdog_work_q = NULL;
	spin_unlock_irqrestore(&mrioc->watchdog_lock, flags);
	if (wq) {
		if (!cancel_delayed_work_sync(&mrioc->watchdog_work))
			flush_workqueue(wq);
		destroy_workqueue(wq);
	}
}

/**
 * mpi3mr_setup_admin_qpair - Setup admin queue pair
 * @mrioc: Adapter instance reference
 *
 * Allocate memory for admin queue pair if required and register
 * the admin queue with the controller.
 *
 * Return: 0 on success, non-zero on failures.
 */
static int mpi3mr_setup_admin_qpair(struct mpi3mr_ioc *mrioc)
{
	int retval = 0;
	u32 num_admin_entries = 0;

	mrioc->admin_req_q_sz = MPI3MR_ADMIN_REQ_Q_SIZE;
	mrioc->num_admin_req = mrioc->admin_req_q_sz /
	    MPI3MR_ADMIN_REQ_FRAME_SZ;
	mrioc->admin_req_ci = mrioc->admin_req_pi = 0;
	mrioc->admin_req_base = NULL;

	mrioc->admin_reply_q_sz = MPI3MR_ADMIN_REPLY_Q_SIZE;
	mrioc->num_admin_replies = mrioc->admin_reply_q_sz /
	    MPI3MR_ADMIN_REPLY_FRAME_SZ;
	mrioc->admin_reply_ci = 0;
	mrioc->admin_reply_ephase = 1;
	mrioc->admin_reply_base = NULL;
	atomic_set(&mrioc->admin_reply_q_in_use, 0);

	if (!mrioc->admin_req_base) {
		mrioc->admin_req_base = dma_alloc_coherent(&mrioc->pdev->dev,
		    mrioc->admin_req_q_sz, &mrioc->admin_req_dma, GFP_KERNEL);

		if (!mrioc->admin_req_base) {
			retval = -1;
			goto out_failed;
		}

		mrioc->admin_reply_base = dma_alloc_coherent(&mrioc->pdev->dev,
		    mrioc->admin_reply_q_sz, &mrioc->admin_reply_dma,
		    GFP_KERNEL);

		if (!mrioc->admin_reply_base) {
			retval = -1;
			goto out_failed;
		}
	}

	num_admin_entries = (mrioc->num_admin_replies << 16) |
	    (mrioc->num_admin_req);
	writel(num_admin_entries, &mrioc->sysif_regs->admin_queue_num_entries);
	mpi3mr_writeq(mrioc->admin_req_dma,
	    &mrioc->sysif_regs->admin_request_queue_address);
	mpi3mr_writeq(mrioc->admin_reply_dma,
	    &mrioc->sysif_regs->admin_reply_queue_address);
	writel(mrioc->admin_req_pi, &mrioc->sysif_regs->admin_request_queue_pi);
	writel(mrioc->admin_reply_ci, &mrioc->sysif_regs->admin_reply_queue_ci);
	return retval;

out_failed:

	if (mrioc->admin_reply_base) {
		dma_free_coherent(&mrioc->pdev->dev, mrioc->admin_reply_q_sz,
		    mrioc->admin_reply_base, mrioc->admin_reply_dma);
		mrioc->admin_reply_base = NULL;
	}
	if (mrioc->admin_req_base) {
		dma_free_coherent(&mrioc->pdev->dev, mrioc->admin_req_q_sz,
		    mrioc->admin_req_base, mrioc->admin_req_dma);
		mrioc->admin_req_base = NULL;
	}
	return retval;
}

/**
 * mpi3mr_issue_iocfacts - Send IOC Facts
 * @mrioc: Adapter instance reference
 * @facts_data: Cached IOC facts data
 *
 * Issue IOC Facts MPI request through admin queue and wait for
 * the completion of it or time out.
 *
 * Return: 0 on success, non-zero on failures.
 */
static int mpi3mr_issue_iocfacts(struct mpi3mr_ioc *mrioc,
	struct mpi3_ioc_facts_data *facts_data)
{
	struct mpi3_ioc_facts_request iocfacts_req;
	void *data = NULL;
	dma_addr_t data_dma;
	u32 data_len = sizeof(*facts_data);
	int retval = 0;
	u8 sgl_flags = MPI3MR_SGEFLAGS_SYSTEM_SIMPLE_END_OF_LIST;

	data = dma_alloc_coherent(&mrioc->pdev->dev, data_len, &data_dma,
	    GFP_KERNEL);

	if (!data) {
		retval = -1;
		goto out;
	}

	memset(&iocfacts_req, 0, sizeof(iocfacts_req));
	mutex_lock(&mrioc->init_cmds.mutex);
	if (mrioc->init_cmds.state & MPI3MR_CMD_PENDING) {
		retval = -1;
		ioc_err(mrioc, "Issue IOCFacts: Init command is in use\n");
		mutex_unlock(&mrioc->init_cmds.mutex);
		goto out;
	}
	mrioc->init_cmds.state = MPI3MR_CMD_PENDING;
	mrioc->init_cmds.is_waiting = 1;
	mrioc->init_cmds.callback = NULL;
	iocfacts_req.host_tag = cpu_to_le16(MPI3MR_HOSTTAG_INITCMDS);
	iocfacts_req.function = MPI3_FUNCTION_IOC_FACTS;

	mpi3mr_add_sg_single(&iocfacts_req.sgl, sgl_flags, data_len,
	    data_dma);

	init_completion(&mrioc->init_cmds.done);
	retval = mpi3mr_admin_request_post(mrioc, &iocfacts_req,
	    sizeof(iocfacts_req), 1);
	if (retval) {
		ioc_err(mrioc, "Issue IOCFacts: Admin Post failed\n");
		goto out_unlock;
	}
	wait_for_completion_timeout(&mrioc->init_cmds.done,
	    (MPI3MR_INTADMCMD_TIMEOUT * HZ));
	if (!(mrioc->init_cmds.state & MPI3MR_CMD_COMPLETE)) {
		ioc_err(mrioc, "ioc_facts timed out\n");
		mpi3mr_check_rh_fault_ioc(mrioc,
		    MPI3MR_RESET_FROM_IOCFACTS_TIMEOUT);
		retval = -1;
		goto out_unlock;
	}
	if ((mrioc->init_cmds.ioc_status & MPI3_IOCSTATUS_STATUS_MASK)
	    != MPI3_IOCSTATUS_SUCCESS) {
		ioc_err(mrioc,
		    "Issue IOCFacts: Failed ioc_status(0x%04x) Loginfo(0x%08x)\n",
		    (mrioc->init_cmds.ioc_status & MPI3_IOCSTATUS_STATUS_MASK),
		    mrioc->init_cmds.ioc_loginfo);
		retval = -1;
		goto out_unlock;
	}
	memcpy(facts_data, (u8 *)data, data_len);
	mpi3mr_process_factsdata(mrioc, facts_data);
out_unlock:
	mrioc->init_cmds.state = MPI3MR_CMD_NOTUSED;
	mutex_unlock(&mrioc->init_cmds.mutex);

out:
	if (data)
		dma_free_coherent(&mrioc->pdev->dev, data_len, data, data_dma);

	return retval;
}

/**
 * mpi3mr_check_reset_dma_mask - Process IOC facts data
 * @mrioc: Adapter instance reference
 *
 * Check whether the new DMA mask requested through IOCFacts by
 * firmware needs to be set, if so set it .
 *
 * Return: 0 on success, non-zero on failure.
 */
static inline int mpi3mr_check_reset_dma_mask(struct mpi3mr_ioc *mrioc)
{
	struct pci_dev *pdev = mrioc->pdev;
	int r;
	u64 facts_dma_mask = DMA_BIT_MASK(mrioc->facts.dma_mask);

	if (!mrioc->facts.dma_mask || (mrioc->dma_mask <= facts_dma_mask))
		return 0;

	ioc_info(mrioc, "Changing DMA mask from 0x%016llx to 0x%016llx\n",
	    mrioc->dma_mask, facts_dma_mask);

	r = dma_set_mask_and_coherent(&pdev->dev, facts_dma_mask);
	if (r) {
		ioc_err(mrioc, "Setting DMA mask to 0x%016llx failed: %d\n",
		    facts_dma_mask, r);
		return r;
	}
	mrioc->dma_mask = facts_dma_mask;
	return r;
}

/**
 * mpi3mr_process_factsdata - Process IOC facts data
 * @mrioc: Adapter instance reference
 * @facts_data: Cached IOC facts data
 *
 * Convert IOC facts data into cpu endianness and cache it in
 * the driver .
 *
 * Return: Nothing.
 */
static void mpi3mr_process_factsdata(struct mpi3mr_ioc *mrioc,
	struct mpi3_ioc_facts_data *facts_data)
{
	u32 ioc_config, req_sz, facts_flags;

	if ((le16_to_cpu(facts_data->ioc_facts_data_length)) !=
	    (sizeof(*facts_data) / 4)) {
		ioc_warn(mrioc,
		    "IOCFactsdata length mismatch driver_sz(%zu) firmware_sz(%d)\n",
		    sizeof(*facts_data),
		    le16_to_cpu(facts_data->ioc_facts_data_length) * 4);
	}

	ioc_config = readl(&mrioc->sysif_regs->ioc_configuration);
	req_sz = 1 << ((ioc_config & MPI3_SYSIF_IOC_CONFIG_OPER_REQ_ENT_SZ) >>
	    MPI3_SYSIF_IOC_CONFIG_OPER_REQ_ENT_SZ_SHIFT);
	if (le16_to_cpu(facts_data->ioc_request_frame_size) != (req_sz / 4)) {
		ioc_err(mrioc,
		    "IOCFacts data reqFrameSize mismatch hw_size(%d) firmware_sz(%d)\n",
		    req_sz / 4, le16_to_cpu(facts_data->ioc_request_frame_size));
	}

	memset(&mrioc->facts, 0, sizeof(mrioc->facts));

	facts_flags = le32_to_cpu(facts_data->flags);
	mrioc->facts.op_req_sz = req_sz;
	mrioc->op_reply_desc_sz = 1 << ((ioc_config &
	    MPI3_SYSIF_IOC_CONFIG_OPER_RPY_ENT_SZ) >>
	    MPI3_SYSIF_IOC_CONFIG_OPER_RPY_ENT_SZ_SHIFT);

	mrioc->facts.ioc_num = facts_data->ioc_number;
	mrioc->facts.who_init = facts_data->who_init;
	mrioc->facts.max_msix_vectors = le16_to_cpu(facts_data->max_msix_vectors);
	mrioc->facts.personality = (facts_flags &
	    MPI3_IOCFACTS_FLAGS_PERSONALITY_MASK);
	mrioc->facts.dma_mask = (facts_flags &
	    MPI3_IOCFACTS_FLAGS_DMA_ADDRESS_WIDTH_MASK) >>
	    MPI3_IOCFACTS_FLAGS_DMA_ADDRESS_WIDTH_SHIFT;
	mrioc->facts.protocol_flags = facts_data->protocol_flags;
	mrioc->facts.mpi_version = le32_to_cpu(facts_data->mpi_version.word);
	mrioc->facts.max_reqs = le16_to_cpu(facts_data->max_outstanding_requests);
	mrioc->facts.product_id = le16_to_cpu(facts_data->product_id);
	mrioc->facts.reply_sz = le16_to_cpu(facts_data->reply_frame_size) * 4;
	mrioc->facts.exceptions = le16_to_cpu(facts_data->ioc_exceptions);
	mrioc->facts.max_perids = le16_to_cpu(facts_data->max_persistent_id);
	mrioc->facts.max_vds = le16_to_cpu(facts_data->max_vds);
	mrioc->facts.max_hpds = le16_to_cpu(facts_data->max_host_pds);
	mrioc->facts.max_advhpds = le16_to_cpu(facts_data->max_adv_host_pds);
	mrioc->facts.max_raid_pds = le16_to_cpu(facts_data->max_raid_pds);
	mrioc->facts.max_nvme = le16_to_cpu(facts_data->max_nvme);
	mrioc->facts.max_pcie_switches =
	    le16_to_cpu(facts_data->max_pcie_switches);
	mrioc->facts.max_sasexpanders =
	    le16_to_cpu(facts_data->max_sas_expanders);
	mrioc->facts.max_sasinitiators =
	    le16_to_cpu(facts_data->max_sas_initiators);
	mrioc->facts.max_enclosures = le16_to_cpu(facts_data->max_enclosures);
	mrioc->facts.min_devhandle = le16_to_cpu(facts_data->min_dev_handle);
	mrioc->facts.max_devhandle = le16_to_cpu(facts_data->max_dev_handle);
	mrioc->facts.max_op_req_q =
	    le16_to_cpu(facts_data->max_operational_request_queues);
	mrioc->facts.max_op_reply_q =
	    le16_to_cpu(facts_data->max_operational_reply_queues);
	mrioc->facts.ioc_capabilities =
	    le32_to_cpu(facts_data->ioc_capabilities);
	mrioc->facts.fw_ver.build_num =
	    le16_to_cpu(facts_data->fw_version.build_num);
	mrioc->facts.fw_ver.cust_id =
	    le16_to_cpu(facts_data->fw_version.customer_id);
	mrioc->facts.fw_ver.ph_minor = facts_data->fw_version.phase_minor;
	mrioc->facts.fw_ver.ph_major = facts_data->fw_version.phase_major;
	mrioc->facts.fw_ver.gen_minor = facts_data->fw_version.gen_minor;
	mrioc->facts.fw_ver.gen_major = facts_data->fw_version.gen_major;
	mrioc->msix_count = min_t(int, mrioc->msix_count,
	    mrioc->facts.max_msix_vectors);
	mrioc->facts.sge_mod_mask = facts_data->sge_modifier_mask;
	mrioc->facts.sge_mod_value = facts_data->sge_modifier_value;
	mrioc->facts.sge_mod_shift = facts_data->sge_modifier_shift;
	mrioc->facts.shutdown_timeout =
	    le16_to_cpu(facts_data->shutdown_timeout);

	mrioc->facts.max_dev_per_tg =
	    facts_data->max_devices_per_throttle_group;
	mrioc->facts.io_throttle_data_length =
	    le16_to_cpu(facts_data->io_throttle_data_length);
	mrioc->facts.max_io_throttle_group =
	    le16_to_cpu(facts_data->max_io_throttle_group);
	mrioc->facts.io_throttle_low = le16_to_cpu(facts_data->io_throttle_low);
	mrioc->facts.io_throttle_high =
	    le16_to_cpu(facts_data->io_throttle_high);

	/* Store in 512b block count */
	if (mrioc->facts.io_throttle_data_length)
		mrioc->io_throttle_data_length =
		    (mrioc->facts.io_throttle_data_length * 2 * 4);
	else
		/* set the length to 1MB + 1K to disable throttle */
		mrioc->io_throttle_data_length = MPI3MR_MAX_SECTORS + 2;

	mrioc->io_throttle_high = (mrioc->facts.io_throttle_high * 2 * 1024);
	mrioc->io_throttle_low = (mrioc->facts.io_throttle_low * 2 * 1024);

	ioc_info(mrioc, "ioc_num(%d), maxopQ(%d), maxopRepQ(%d), maxdh(%d),",
	    mrioc->facts.ioc_num, mrioc->facts.max_op_req_q,
	    mrioc->facts.max_op_reply_q, mrioc->facts.max_devhandle);
	ioc_info(mrioc,
	    "maxreqs(%d), mindh(%d) maxvectors(%d) maxperids(%d)\n",
	    mrioc->facts.max_reqs, mrioc->facts.min_devhandle,
	    mrioc->facts.max_msix_vectors, mrioc->facts.max_perids);
	ioc_info(mrioc, "SGEModMask 0x%x SGEModVal 0x%x SGEModShift 0x%x ",
	    mrioc->facts.sge_mod_mask, mrioc->facts.sge_mod_value,
	    mrioc->facts.sge_mod_shift);
	ioc_info(mrioc, "DMA mask %d InitialPE status 0x%x\n",
	    mrioc->facts.dma_mask, (facts_flags &
	    MPI3_IOCFACTS_FLAGS_INITIAL_PORT_ENABLE_MASK));
	ioc_info(mrioc,
	    "max_dev_per_throttle_group(%d), max_throttle_groups(%d)\n",
	    mrioc->facts.max_dev_per_tg, mrioc->facts.max_io_throttle_group);
	ioc_info(mrioc,
	   "io_throttle_data_len(%dKiB), io_throttle_high(%dMiB), io_throttle_low(%dMiB)\n",
	   mrioc->facts.io_throttle_data_length * 4,
	   mrioc->facts.io_throttle_high, mrioc->facts.io_throttle_low);
}

/**
 * mpi3mr_alloc_reply_sense_bufs - Send IOC Init
 * @mrioc: Adapter instance reference
 *
 * Allocate and initialize the reply free buffers, sense
 * buffers, reply free queue and sense buffer queue.
 *
 * Return: 0 on success, non-zero on failures.
 */
static int mpi3mr_alloc_reply_sense_bufs(struct mpi3mr_ioc *mrioc)
{
	int retval = 0;
	u32 sz, i;

	if (mrioc->init_cmds.reply)
		return retval;

	mrioc->init_cmds.reply = kzalloc(mrioc->reply_sz, GFP_KERNEL);
	if (!mrioc->init_cmds.reply)
		goto out_failed;

	mrioc->bsg_cmds.reply = kzalloc(mrioc->reply_sz, GFP_KERNEL);
	if (!mrioc->bsg_cmds.reply)
		goto out_failed;

	mrioc->transport_cmds.reply = kzalloc(mrioc->reply_sz, GFP_KERNEL);
	if (!mrioc->transport_cmds.reply)
		goto out_failed;

	for (i = 0; i < MPI3MR_NUM_DEVRMCMD; i++) {
		mrioc->dev_rmhs_cmds[i].reply = kzalloc(mrioc->reply_sz,
		    GFP_KERNEL);
		if (!mrioc->dev_rmhs_cmds[i].reply)
			goto out_failed;
	}

	for (i = 0; i < MPI3MR_NUM_EVTACKCMD; i++) {
		mrioc->evtack_cmds[i].reply = kzalloc(mrioc->reply_sz,
		    GFP_KERNEL);
		if (!mrioc->evtack_cmds[i].reply)
			goto out_failed;
	}

	mrioc->host_tm_cmds.reply = kzalloc(mrioc->reply_sz, GFP_KERNEL);
	if (!mrioc->host_tm_cmds.reply)
		goto out_failed;

	mrioc->pel_cmds.reply = kzalloc(mrioc->reply_sz, GFP_KERNEL);
	if (!mrioc->pel_cmds.reply)
		goto out_failed;

	mrioc->pel_abort_cmd.reply = kzalloc(mrioc->reply_sz, GFP_KERNEL);
	if (!mrioc->pel_abort_cmd.reply)
		goto out_failed;

	mrioc->dev_handle_bitmap_bits = mrioc->facts.max_devhandle;
	mrioc->removepend_bitmap = bitmap_zalloc(mrioc->dev_handle_bitmap_bits,
						 GFP_KERNEL);
	if (!mrioc->removepend_bitmap)
		goto out_failed;

	mrioc->devrem_bitmap = bitmap_zalloc(MPI3MR_NUM_DEVRMCMD, GFP_KERNEL);
	if (!mrioc->devrem_bitmap)
		goto out_failed;

	mrioc->evtack_cmds_bitmap = bitmap_zalloc(MPI3MR_NUM_EVTACKCMD,
						  GFP_KERNEL);
	if (!mrioc->evtack_cmds_bitmap)
		goto out_failed;

	mrioc->num_reply_bufs = mrioc->facts.max_reqs + MPI3MR_NUM_EVT_REPLIES;
	mrioc->reply_free_qsz = mrioc->num_reply_bufs + 1;
	mrioc->num_sense_bufs = mrioc->facts.max_reqs / MPI3MR_SENSEBUF_FACTOR;
	mrioc->sense_buf_q_sz = mrioc->num_sense_bufs + 1;

	/* reply buffer pool, 16 byte align */
	sz = mrioc->num_reply_bufs * mrioc->reply_sz;
	mrioc->reply_buf_pool = dma_pool_create("reply_buf pool",
	    &mrioc->pdev->dev, sz, 16, 0);
	if (!mrioc->reply_buf_pool) {
		ioc_err(mrioc, "reply buf pool: dma_pool_create failed\n");
		goto out_failed;
	}

	mrioc->reply_buf = dma_pool_zalloc(mrioc->reply_buf_pool, GFP_KERNEL,
	    &mrioc->reply_buf_dma);
	if (!mrioc->reply_buf)
		goto out_failed;

	mrioc->reply_buf_dma_max_address = mrioc->reply_buf_dma + sz;

	/* reply free queue, 8 byte align */
	sz = mrioc->reply_free_qsz * 8;
	mrioc->reply_free_q_pool = dma_pool_create("reply_free_q pool",
	    &mrioc->pdev->dev, sz, 8, 0);
	if (!mrioc->reply_free_q_pool) {
		ioc_err(mrioc, "reply_free_q pool: dma_pool_create failed\n");
		goto out_failed;
	}
	mrioc->reply_free_q = dma_pool_zalloc(mrioc->reply_free_q_pool,
	    GFP_KERNEL, &mrioc->reply_free_q_dma);
	if (!mrioc->reply_free_q)
		goto out_failed;

	/* sense buffer pool,  4 byte align */
	sz = mrioc->num_sense_bufs * MPI3MR_SENSE_BUF_SZ;
	mrioc->sense_buf_pool = dma_pool_create("sense_buf pool",
	    &mrioc->pdev->dev, sz, 4, 0);
	if (!mrioc->sense_buf_pool) {
		ioc_err(mrioc, "sense_buf pool: dma_pool_create failed\n");
		goto out_failed;
	}
	mrioc->sense_buf = dma_pool_zalloc(mrioc->sense_buf_pool, GFP_KERNEL,
	    &mrioc->sense_buf_dma);
	if (!mrioc->sense_buf)
		goto out_failed;

	/* sense buffer queue, 8 byte align */
	sz = mrioc->sense_buf_q_sz * 8;
	mrioc->sense_buf_q_pool = dma_pool_create("sense_buf_q pool",
	    &mrioc->pdev->dev, sz, 8, 0);
	if (!mrioc->sense_buf_q_pool) {
		ioc_err(mrioc, "sense_buf_q pool: dma_pool_create failed\n");
		goto out_failed;
	}
	mrioc->sense_buf_q = dma_pool_zalloc(mrioc->sense_buf_q_pool,
	    GFP_KERNEL, &mrioc->sense_buf_q_dma);
	if (!mrioc->sense_buf_q)
		goto out_failed;

	return retval;

out_failed:
	retval = -1;
	return retval;
}

/**
 * mpimr_initialize_reply_sbuf_queues - initialize reply sense
 * buffers
 * @mrioc: Adapter instance reference
 *
 * Helper function to initialize reply and sense buffers along
 * with some debug prints.
 *
 * Return:  None.
 */
static void mpimr_initialize_reply_sbuf_queues(struct mpi3mr_ioc *mrioc)
{
	u32 sz, i;
	dma_addr_t phy_addr;

	sz = mrioc->num_reply_bufs * mrioc->reply_sz;
	ioc_info(mrioc,
	    "reply buf pool(0x%p): depth(%d), frame_size(%d), pool_size(%d kB), reply_dma(0x%llx)\n",
	    mrioc->reply_buf, mrioc->num_reply_bufs, mrioc->reply_sz,
	    (sz / 1024), (unsigned long long)mrioc->reply_buf_dma);
	sz = mrioc->reply_free_qsz * 8;
	ioc_info(mrioc,
	    "reply_free_q pool(0x%p): depth(%d), frame_size(%d), pool_size(%d kB), reply_dma(0x%llx)\n",
	    mrioc->reply_free_q, mrioc->reply_free_qsz, 8, (sz / 1024),
	    (unsigned long long)mrioc->reply_free_q_dma);
	sz = mrioc->num_sense_bufs * MPI3MR_SENSE_BUF_SZ;
	ioc_info(mrioc,
	    "sense_buf pool(0x%p): depth(%d), frame_size(%d), pool_size(%d kB), sense_dma(0x%llx)\n",
	    mrioc->sense_buf, mrioc->num_sense_bufs, MPI3MR_SENSE_BUF_SZ,
	    (sz / 1024), (unsigned long long)mrioc->sense_buf_dma);
	sz = mrioc->sense_buf_q_sz * 8;
	ioc_info(mrioc,
	    "sense_buf_q pool(0x%p): depth(%d), frame_size(%d), pool_size(%d kB), sense_dma(0x%llx)\n",
	    mrioc->sense_buf_q, mrioc->sense_buf_q_sz, 8, (sz / 1024),
	    (unsigned long long)mrioc->sense_buf_q_dma);

	/* initialize Reply buffer Queue */
	for (i = 0, phy_addr = mrioc->reply_buf_dma;
	    i < mrioc->num_reply_bufs; i++, phy_addr += mrioc->reply_sz)
		mrioc->reply_free_q[i] = cpu_to_le64(phy_addr);
	mrioc->reply_free_q[i] = cpu_to_le64(0);

	/* initialize Sense Buffer Queue */
	for (i = 0, phy_addr = mrioc->sense_buf_dma;
	    i < mrioc->num_sense_bufs; i++, phy_addr += MPI3MR_SENSE_BUF_SZ)
		mrioc->sense_buf_q[i] = cpu_to_le64(phy_addr);
	mrioc->sense_buf_q[i] = cpu_to_le64(0);
}

/**
 * mpi3mr_issue_iocinit - Send IOC Init
 * @mrioc: Adapter instance reference
 *
 * Issue IOC Init MPI request through admin queue and wait for
 * the completion of it or time out.
 *
 * Return: 0 on success, non-zero on failures.
 */
static int mpi3mr_issue_iocinit(struct mpi3mr_ioc *mrioc)
{
	struct mpi3_ioc_init_request iocinit_req;
	struct mpi3_driver_info_layout *drv_info;
	dma_addr_t data_dma;
	u32 data_len = sizeof(*drv_info);
	int retval = 0;
	ktime_t current_time;

	drv_info = dma_alloc_coherent(&mrioc->pdev->dev, data_len, &data_dma,
	    GFP_KERNEL);
	if (!drv_info) {
		retval = -1;
		goto out;
	}
	mpimr_initialize_reply_sbuf_queues(mrioc);

	drv_info->information_length = cpu_to_le32(data_len);
	strscpy(drv_info->driver_signature, "Broadcom", sizeof(drv_info->driver_signature));
	strscpy(drv_info->os_name, utsname()->sysname, sizeof(drv_info->os_name));
	strscpy(drv_info->os_version, utsname()->release, sizeof(drv_info->os_version));
	strscpy(drv_info->driver_name, MPI3MR_DRIVER_NAME, sizeof(drv_info->driver_name));
	strscpy(drv_info->driver_version, MPI3MR_DRIVER_VERSION, sizeof(drv_info->driver_version));
	strscpy(drv_info->driver_release_date, MPI3MR_DRIVER_RELDATE,
	    sizeof(drv_info->driver_release_date));
	drv_info->driver_capabilities = 0;
	memcpy((u8 *)&mrioc->driver_info, (u8 *)drv_info,
	    sizeof(mrioc->driver_info));

	memset(&iocinit_req, 0, sizeof(iocinit_req));
	mutex_lock(&mrioc->init_cmds.mutex);
	if (mrioc->init_cmds.state & MPI3MR_CMD_PENDING) {
		retval = -1;
		ioc_err(mrioc, "Issue IOCInit: Init command is in use\n");
		mutex_unlock(&mrioc->init_cmds.mutex);
		goto out;
	}
	mrioc->init_cmds.state = MPI3MR_CMD_PENDING;
	mrioc->init_cmds.is_waiting = 1;
	mrioc->init_cmds.callback = NULL;
	iocinit_req.host_tag = cpu_to_le16(MPI3MR_HOSTTAG_INITCMDS);
	iocinit_req.function = MPI3_FUNCTION_IOC_INIT;
	iocinit_req.mpi_version.mpi3_version.dev = MPI3_VERSION_DEV;
	iocinit_req.mpi_version.mpi3_version.unit = MPI3_VERSION_UNIT;
	iocinit_req.mpi_version.mpi3_version.major = MPI3_VERSION_MAJOR;
	iocinit_req.mpi_version.mpi3_version.minor = MPI3_VERSION_MINOR;
	iocinit_req.who_init = MPI3_WHOINIT_HOST_DRIVER;
	iocinit_req.reply_free_queue_depth = cpu_to_le16(mrioc->reply_free_qsz);
	iocinit_req.reply_free_queue_address =
	    cpu_to_le64(mrioc->reply_free_q_dma);
	iocinit_req.sense_buffer_length = cpu_to_le16(MPI3MR_SENSE_BUF_SZ);
	iocinit_req.sense_buffer_free_queue_depth =
	    cpu_to_le16(mrioc->sense_buf_q_sz);
	iocinit_req.sense_buffer_free_queue_address =
	    cpu_to_le64(mrioc->sense_buf_q_dma);
	iocinit_req.driver_information_address = cpu_to_le64(data_dma);

	current_time = ktime_get_real();
	iocinit_req.time_stamp = cpu_to_le64(ktime_to_ms(current_time));

	init_completion(&mrioc->init_cmds.done);
	retval = mpi3mr_admin_request_post(mrioc, &iocinit_req,
	    sizeof(iocinit_req), 1);
	if (retval) {
		ioc_err(mrioc, "Issue IOCInit: Admin Post failed\n");
		goto out_unlock;
	}
	wait_for_completion_timeout(&mrioc->init_cmds.done,
	    (MPI3MR_INTADMCMD_TIMEOUT * HZ));
	if (!(mrioc->init_cmds.state & MPI3MR_CMD_COMPLETE)) {
		mpi3mr_check_rh_fault_ioc(mrioc,
		    MPI3MR_RESET_FROM_IOCINIT_TIMEOUT);
		ioc_err(mrioc, "ioc_init timed out\n");
		retval = -1;
		goto out_unlock;
	}
	if ((mrioc->init_cmds.ioc_status & MPI3_IOCSTATUS_STATUS_MASK)
	    != MPI3_IOCSTATUS_SUCCESS) {
		ioc_err(mrioc,
		    "Issue IOCInit: Failed ioc_status(0x%04x) Loginfo(0x%08x)\n",
		    (mrioc->init_cmds.ioc_status & MPI3_IOCSTATUS_STATUS_MASK),
		    mrioc->init_cmds.ioc_loginfo);
		retval = -1;
		goto out_unlock;
	}

	mrioc->reply_free_queue_host_index = mrioc->num_reply_bufs;
	writel(mrioc->reply_free_queue_host_index,
	    &mrioc->sysif_regs->reply_free_host_index);

	mrioc->sbq_host_index = mrioc->num_sense_bufs;
	writel(mrioc->sbq_host_index,
	    &mrioc->sysif_regs->sense_buffer_free_host_index);
out_unlock:
	mrioc->init_cmds.state = MPI3MR_CMD_NOTUSED;
	mutex_unlock(&mrioc->init_cmds.mutex);

out:
	if (drv_info)
		dma_free_coherent(&mrioc->pdev->dev, data_len, drv_info,
		    data_dma);

	return retval;
}

/**
 * mpi3mr_unmask_events - Unmask events in event mask bitmap
 * @mrioc: Adapter instance reference
 * @event: MPI event ID
 *
 * Un mask the specific event by resetting the event_mask
 * bitmap.
 *
 * Return: 0 on success, non-zero on failures.
 */
static void mpi3mr_unmask_events(struct mpi3mr_ioc *mrioc, u16 event)
{
	u32 desired_event;
	u8 word;

	if (event >= 128)
		return;

	desired_event = (1 << (event % 32));
	word = event / 32;

	mrioc->event_masks[word] &= ~desired_event;
}

/**
 * mpi3mr_issue_event_notification - Send event notification
 * @mrioc: Adapter instance reference
 *
 * Issue event notification MPI request through admin queue and
 * wait for the completion of it or time out.
 *
 * Return: 0 on success, non-zero on failures.
 */
static int mpi3mr_issue_event_notification(struct mpi3mr_ioc *mrioc)
{
	struct mpi3_event_notification_request evtnotify_req;
	int retval = 0;
	u8 i;

	memset(&evtnotify_req, 0, sizeof(evtnotify_req));
	mutex_lock(&mrioc->init_cmds.mutex);
	if (mrioc->init_cmds.state & MPI3MR_CMD_PENDING) {
		retval = -1;
		ioc_err(mrioc, "Issue EvtNotify: Init command is in use\n");
		mutex_unlock(&mrioc->init_cmds.mutex);
		goto out;
	}
	mrioc->init_cmds.state = MPI3MR_CMD_PENDING;
	mrioc->init_cmds.is_waiting = 1;
	mrioc->init_cmds.callback = NULL;
	evtnotify_req.host_tag = cpu_to_le16(MPI3MR_HOSTTAG_INITCMDS);
	evtnotify_req.function = MPI3_FUNCTION_EVENT_NOTIFICATION;
	for (i = 0; i < MPI3_EVENT_NOTIFY_EVENTMASK_WORDS; i++)
		evtnotify_req.event_masks[i] =
		    cpu_to_le32(mrioc->event_masks[i]);
	init_completion(&mrioc->init_cmds.done);
	retval = mpi3mr_admin_request_post(mrioc, &evtnotify_req,
	    sizeof(evtnotify_req), 1);
	if (retval) {
		ioc_err(mrioc, "Issue EvtNotify: Admin Post failed\n");
		goto out_unlock;
	}
	wait_for_completion_timeout(&mrioc->init_cmds.done,
	    (MPI3MR_INTADMCMD_TIMEOUT * HZ));
	if (!(mrioc->init_cmds.state & MPI3MR_CMD_COMPLETE)) {
		ioc_err(mrioc, "event notification timed out\n");
		mpi3mr_check_rh_fault_ioc(mrioc,
		    MPI3MR_RESET_FROM_EVTNOTIFY_TIMEOUT);
		retval = -1;
		goto out_unlock;
	}
	if ((mrioc->init_cmds.ioc_status & MPI3_IOCSTATUS_STATUS_MASK)
	    != MPI3_IOCSTATUS_SUCCESS) {
		ioc_err(mrioc,
		    "Issue EvtNotify: Failed ioc_status(0x%04x) Loginfo(0x%08x)\n",
		    (mrioc->init_cmds.ioc_status & MPI3_IOCSTATUS_STATUS_MASK),
		    mrioc->init_cmds.ioc_loginfo);
		retval = -1;
		goto out_unlock;
	}

out_unlock:
	mrioc->init_cmds.state = MPI3MR_CMD_NOTUSED;
	mutex_unlock(&mrioc->init_cmds.mutex);
out:
	return retval;
}

/**
 * mpi3mr_process_event_ack - Process event acknowledgment
 * @mrioc: Adapter instance reference
 * @event: MPI3 event ID
 * @event_ctx: event context
 *
 * Send event acknowledgment through admin queue and wait for
 * it to complete.
 *
 * Return: 0 on success, non-zero on failures.
 */
int mpi3mr_process_event_ack(struct mpi3mr_ioc *mrioc, u8 event,
	u32 event_ctx)
{
	struct mpi3_event_ack_request evtack_req;
	int retval = 0;

	memset(&evtack_req, 0, sizeof(evtack_req));
	mutex_lock(&mrioc->init_cmds.mutex);
	if (mrioc->init_cmds.state & MPI3MR_CMD_PENDING) {
		retval = -1;
		ioc_err(mrioc, "Send EvtAck: Init command is in use\n");
		mutex_unlock(&mrioc->init_cmds.mutex);
		goto out;
	}
	mrioc->init_cmds.state = MPI3MR_CMD_PENDING;
	mrioc->init_cmds.is_waiting = 1;
	mrioc->init_cmds.callback = NULL;
	evtack_req.host_tag = cpu_to_le16(MPI3MR_HOSTTAG_INITCMDS);
	evtack_req.function = MPI3_FUNCTION_EVENT_ACK;
	evtack_req.event = event;
	evtack_req.event_context = cpu_to_le32(event_ctx);

	init_completion(&mrioc->init_cmds.done);
	retval = mpi3mr_admin_request_post(mrioc, &evtack_req,
	    sizeof(evtack_req), 1);
	if (retval) {
		ioc_err(mrioc, "Send EvtAck: Admin Post failed\n");
		goto out_unlock;
	}
	wait_for_completion_timeout(&mrioc->init_cmds.done,
	    (MPI3MR_INTADMCMD_TIMEOUT * HZ));
	if (!(mrioc->init_cmds.state & MPI3MR_CMD_COMPLETE)) {
		ioc_err(mrioc, "Issue EvtNotify: command timed out\n");
		if (!(mrioc->init_cmds.state & MPI3MR_CMD_RESET))
			mpi3mr_soft_reset_handler(mrioc,
			    MPI3MR_RESET_FROM_EVTACK_TIMEOUT, 1);
		retval = -1;
		goto out_unlock;
	}
	if ((mrioc->init_cmds.ioc_status & MPI3_IOCSTATUS_STATUS_MASK)
	    != MPI3_IOCSTATUS_SUCCESS) {
		ioc_err(mrioc,
		    "Send EvtAck: Failed ioc_status(0x%04x) Loginfo(0x%08x)\n",
		    (mrioc->init_cmds.ioc_status & MPI3_IOCSTATUS_STATUS_MASK),
		    mrioc->init_cmds.ioc_loginfo);
		retval = -1;
		goto out_unlock;
	}

out_unlock:
	mrioc->init_cmds.state = MPI3MR_CMD_NOTUSED;
	mutex_unlock(&mrioc->init_cmds.mutex);
out:
	return retval;
}

/**
 * mpi3mr_alloc_chain_bufs - Allocate chain buffers
 * @mrioc: Adapter instance reference
 *
 * Allocate chain buffers and set a bitmap to indicate free
 * chain buffers. Chain buffers are used to pass the SGE
 * information along with MPI3 SCSI IO requests for host I/O.
 *
 * Return: 0 on success, non-zero on failure
 */
static int mpi3mr_alloc_chain_bufs(struct mpi3mr_ioc *mrioc)
{
	int retval = 0;
	u32 sz, i;
	u16 num_chains;

	if (mrioc->chain_sgl_list)
		return retval;

	num_chains = mrioc->max_host_ios / MPI3MR_CHAINBUF_FACTOR;

	if (prot_mask & (SHOST_DIX_TYPE0_PROTECTION
	    | SHOST_DIX_TYPE1_PROTECTION
	    | SHOST_DIX_TYPE2_PROTECTION
	    | SHOST_DIX_TYPE3_PROTECTION))
		num_chains += (num_chains / MPI3MR_CHAINBUFDIX_FACTOR);

	mrioc->chain_buf_count = num_chains;
	sz = sizeof(struct chain_element) * num_chains;
	mrioc->chain_sgl_list = kzalloc(sz, GFP_KERNEL);
	if (!mrioc->chain_sgl_list)
		goto out_failed;

	sz = MPI3MR_PAGE_SIZE_4K;
	mrioc->chain_buf_pool = dma_pool_create("chain_buf pool",
	    &mrioc->pdev->dev, sz, 16, 0);
	if (!mrioc->chain_buf_pool) {
		ioc_err(mrioc, "chain buf pool: dma_pool_create failed\n");
		goto out_failed;
	}

	for (i = 0; i < num_chains; i++) {
		mrioc->chain_sgl_list[i].addr =
		    dma_pool_zalloc(mrioc->chain_buf_pool, GFP_KERNEL,
		    &mrioc->chain_sgl_list[i].dma_addr);

		if (!mrioc->chain_sgl_list[i].addr)
			goto out_failed;
	}
	mrioc->chain_bitmap = bitmap_zalloc(num_chains, GFP_KERNEL);
	if (!mrioc->chain_bitmap)
		goto out_failed;
	return retval;
out_failed:
	retval = -1;
	return retval;
}

/**
 * mpi3mr_port_enable_complete - Mark port enable complete
 * @mrioc: Adapter instance reference
 * @drv_cmd: Internal command tracker
 *
 * Call back for asynchronous port enable request sets the
 * driver command to indicate port enable request is complete.
 *
 * Return: Nothing
 */
static void mpi3mr_port_enable_complete(struct mpi3mr_ioc *mrioc,
	struct mpi3mr_drv_cmd *drv_cmd)
{
	drv_cmd->callback = NULL;
	mrioc->scan_started = 0;
	if (drv_cmd->state & MPI3MR_CMD_RESET)
		mrioc->scan_failed = MPI3_IOCSTATUS_INTERNAL_ERROR;
	else
		mrioc->scan_failed = drv_cmd->ioc_status;
	drv_cmd->state = MPI3MR_CMD_NOTUSED;
}

/**
 * mpi3mr_issue_port_enable - Issue Port Enable
 * @mrioc: Adapter instance reference
 * @async: Flag to wait for completion or not
 *
 * Issue Port Enable MPI request through admin queue and if the
 * async flag is not set wait for the completion of the port
 * enable or time out.
 *
 * Return: 0 on success, non-zero on failures.
 */
int mpi3mr_issue_port_enable(struct mpi3mr_ioc *mrioc, u8 async)
{
	struct mpi3_port_enable_request pe_req;
	int retval = 0;
	u32 pe_timeout = MPI3MR_PORTENABLE_TIMEOUT;

	memset(&pe_req, 0, sizeof(pe_req));
	mutex_lock(&mrioc->init_cmds.mutex);
	if (mrioc->init_cmds.state & MPI3MR_CMD_PENDING) {
		retval = -1;
		ioc_err(mrioc, "Issue PortEnable: Init command is in use\n");
		mutex_unlock(&mrioc->init_cmds.mutex);
		goto out;
	}
	mrioc->init_cmds.state = MPI3MR_CMD_PENDING;
	if (async) {
		mrioc->init_cmds.is_waiting = 0;
		mrioc->init_cmds.callback = mpi3mr_port_enable_complete;
	} else {
		mrioc->init_cmds.is_waiting = 1;
		mrioc->init_cmds.callback = NULL;
		init_completion(&mrioc->init_cmds.done);
	}
	pe_req.host_tag = cpu_to_le16(MPI3MR_HOSTTAG_INITCMDS);
	pe_req.function = MPI3_FUNCTION_PORT_ENABLE;

	retval = mpi3mr_admin_request_post(mrioc, &pe_req, sizeof(pe_req), 1);
	if (retval) {
		ioc_err(mrioc, "Issue PortEnable: Admin Post failed\n");
		goto out_unlock;
	}
	if (async) {
		mutex_unlock(&mrioc->init_cmds.mutex);
		goto out;
	}

	wait_for_completion_timeout(&mrioc->init_cmds.done, (pe_timeout * HZ));
	if (!(mrioc->init_cmds.state & MPI3MR_CMD_COMPLETE)) {
		ioc_err(mrioc, "port enable timed out\n");
		retval = -1;
		mpi3mr_check_rh_fault_ioc(mrioc, MPI3MR_RESET_FROM_PE_TIMEOUT);
		goto out_unlock;
	}
	mpi3mr_port_enable_complete(mrioc, &mrioc->init_cmds);

out_unlock:
	mrioc->init_cmds.state = MPI3MR_CMD_NOTUSED;
	mutex_unlock(&mrioc->init_cmds.mutex);
out:
	return retval;
}

/* Protocol type to name mapper structure */
static const struct {
	u8 protocol;
	char *name;
} mpi3mr_protocols[] = {
	{ MPI3_IOCFACTS_PROTOCOL_SCSI_INITIATOR, "Initiator" },
	{ MPI3_IOCFACTS_PROTOCOL_SCSI_TARGET, "Target" },
	{ MPI3_IOCFACTS_PROTOCOL_NVME, "NVMe attachment" },
};

/* Capability to name mapper structure*/
static const struct {
	u32 capability;
	char *name;
} mpi3mr_capabilities[] = {
	{ MPI3_IOCFACTS_CAPABILITY_RAID_CAPABLE, "RAID" },
	{ MPI3_IOCFACTS_CAPABILITY_MULTIPATH_ENABLED, "MultiPath" },
};

/**
 * mpi3mr_print_ioc_info - Display controller information
 * @mrioc: Adapter instance reference
 *
 * Display controller personalit, capability, supported
 * protocols etc.
 *
 * Return: Nothing
 */
static void
mpi3mr_print_ioc_info(struct mpi3mr_ioc *mrioc)
{
	int i = 0, bytes_written = 0;
	char personality[16];
	char protocol[50] = {0};
	char capabilities[100] = {0};
	struct mpi3mr_compimg_ver *fwver = &mrioc->facts.fw_ver;

	switch (mrioc->facts.personality) {
	case MPI3_IOCFACTS_FLAGS_PERSONALITY_EHBA:
		strncpy(personality, "Enhanced HBA", sizeof(personality));
		break;
	case MPI3_IOCFACTS_FLAGS_PERSONALITY_RAID_DDR:
		strncpy(personality, "RAID", sizeof(personality));
		break;
	default:
		strncpy(personality, "Unknown", sizeof(personality));
		break;
	}

	ioc_info(mrioc, "Running in %s Personality", personality);

	ioc_info(mrioc, "FW version(%d.%d.%d.%d.%d.%d)\n",
	    fwver->gen_major, fwver->gen_minor, fwver->ph_major,
	    fwver->ph_minor, fwver->cust_id, fwver->build_num);

	for (i = 0; i < ARRAY_SIZE(mpi3mr_protocols); i++) {
		if (mrioc->facts.protocol_flags &
		    mpi3mr_protocols[i].protocol) {
			bytes_written += scnprintf(protocol + bytes_written,
				    sizeof(protocol) - bytes_written, "%s%s",
				    bytes_written ? "," : "",
				    mpi3mr_protocols[i].name);
		}
	}

	bytes_written = 0;
	for (i = 0; i < ARRAY_SIZE(mpi3mr_capabilities); i++) {
		if (mrioc->facts.protocol_flags &
		    mpi3mr_capabilities[i].capability) {
			bytes_written += scnprintf(capabilities + bytes_written,
				    sizeof(capabilities) - bytes_written, "%s%s",
				    bytes_written ? "," : "",
				    mpi3mr_capabilities[i].name);
		}
	}

	ioc_info(mrioc, "Protocol=(%s), Capabilities=(%s)\n",
		 protocol, capabilities);
}

/**
 * mpi3mr_cleanup_resources - Free PCI resources
 * @mrioc: Adapter instance reference
 *
 * Unmap PCI device memory and disable PCI device.
 *
 * Return: 0 on success and non-zero on failure.
 */
void mpi3mr_cleanup_resources(struct mpi3mr_ioc *mrioc)
{
	struct pci_dev *pdev = mrioc->pdev;

	mpi3mr_cleanup_isr(mrioc);

	if (mrioc->sysif_regs) {
		iounmap((void __iomem *)mrioc->sysif_regs);
		mrioc->sysif_regs = NULL;
	}

	if (pci_is_enabled(pdev)) {
		if (mrioc->bars)
			pci_release_selected_regions(pdev, mrioc->bars);
		pci_disable_device(pdev);
	}
}

/**
 * mpi3mr_setup_resources - Enable PCI resources
 * @mrioc: Adapter instance reference
 *
 * Enable PCI device memory, MSI-x registers and set DMA mask.
 *
 * Return: 0 on success and non-zero on failure.
 */
int mpi3mr_setup_resources(struct mpi3mr_ioc *mrioc)
{
	struct pci_dev *pdev = mrioc->pdev;
	u32 memap_sz = 0;
	int i, retval = 0, capb = 0;
	u16 message_control;
	u64 dma_mask = mrioc->dma_mask ? mrioc->dma_mask :
	    ((sizeof(dma_addr_t) > 4) ? DMA_BIT_MASK(64) : DMA_BIT_MASK(32));

	if (pci_enable_device_mem(pdev)) {
		ioc_err(mrioc, "pci_enable_device_mem: failed\n");
		retval = -ENODEV;
		goto out_failed;
	}

	capb = pci_find_capability(pdev, PCI_CAP_ID_MSIX);
	if (!capb) {
		ioc_err(mrioc, "Unable to find MSI-X Capabilities\n");
		retval = -ENODEV;
		goto out_failed;
	}
	mrioc->bars = pci_select_bars(pdev, IORESOURCE_MEM);

	if (pci_request_selected_regions(pdev, mrioc->bars,
	    mrioc->driver_name)) {
		ioc_err(mrioc, "pci_request_selected_regions: failed\n");
		retval = -ENODEV;
		goto out_failed;
	}

	for (i = 0; (i < DEVICE_COUNT_RESOURCE); i++) {
		if (pci_resource_flags(pdev, i) & IORESOURCE_MEM) {
			mrioc->sysif_regs_phys = pci_resource_start(pdev, i);
			memap_sz = pci_resource_len(pdev, i);
			mrioc->sysif_regs =
			    ioremap(mrioc->sysif_regs_phys, memap_sz);
			break;
		}
	}

	pci_set_master(pdev);

	retval = dma_set_mask_and_coherent(&pdev->dev, dma_mask);
	if (retval) {
		if (dma_mask != DMA_BIT_MASK(32)) {
			ioc_warn(mrioc, "Setting 64 bit DMA mask failed\n");
			dma_mask = DMA_BIT_MASK(32);
			retval = dma_set_mask_and_coherent(&pdev->dev,
			    dma_mask);
		}
		if (retval) {
			mrioc->dma_mask = 0;
			ioc_err(mrioc, "Setting 32 bit DMA mask also failed\n");
			goto out_failed;
		}
	}
	mrioc->dma_mask = dma_mask;

	if (!mrioc->sysif_regs) {
		ioc_err(mrioc,
		    "Unable to map adapter memory or resource not found\n");
		retval = -EINVAL;
		goto out_failed;
	}

	pci_read_config_word(pdev, capb + 2, &message_control);
	mrioc->msix_count = (message_control & 0x3FF) + 1;

	pci_save_state(pdev);

	pci_set_drvdata(pdev, mrioc->shost);

	mpi3mr_ioc_disable_intr(mrioc);

	ioc_info(mrioc, "iomem(0x%016llx), mapped(0x%p), size(%d)\n",
	    (unsigned long long)mrioc->sysif_regs_phys,
	    mrioc->sysif_regs, memap_sz);
	ioc_info(mrioc, "Number of MSI-X vectors found in capabilities: (%d)\n",
	    mrioc->msix_count);

	if (!reset_devices && poll_queues > 0)
		mrioc->requested_poll_qcount = min_t(int, poll_queues,
				mrioc->msix_count - 2);
	return retval;

out_failed:
	mpi3mr_cleanup_resources(mrioc);
	return retval;
}

/**
 * mpi3mr_enable_events - Enable required events
 * @mrioc: Adapter instance reference
 *
 * This routine unmasks the events required by the driver by
 * sennding appropriate event mask bitmapt through an event
 * notification request.
 *
 * Return: 0 on success and non-zero on failure.
 */
static int mpi3mr_enable_events(struct mpi3mr_ioc *mrioc)
{
	int retval = 0;
	u32  i;

	for (i = 0; i < MPI3_EVENT_NOTIFY_EVENTMASK_WORDS; i++)
		mrioc->event_masks[i] = -1;

	mpi3mr_unmask_events(mrioc, MPI3_EVENT_DEVICE_ADDED);
	mpi3mr_unmask_events(mrioc, MPI3_EVENT_DEVICE_INFO_CHANGED);
	mpi3mr_unmask_events(mrioc, MPI3_EVENT_DEVICE_STATUS_CHANGE);
	mpi3mr_unmask_events(mrioc, MPI3_EVENT_ENCL_DEVICE_STATUS_CHANGE);
	mpi3mr_unmask_events(mrioc, MPI3_EVENT_ENCL_DEVICE_ADDED);
	mpi3mr_unmask_events(mrioc, MPI3_EVENT_SAS_TOPOLOGY_CHANGE_LIST);
	mpi3mr_unmask_events(mrioc, MPI3_EVENT_SAS_DISCOVERY);
	mpi3mr_unmask_events(mrioc, MPI3_EVENT_SAS_DEVICE_DISCOVERY_ERROR);
	mpi3mr_unmask_events(mrioc, MPI3_EVENT_SAS_BROADCAST_PRIMITIVE);
	mpi3mr_unmask_events(mrioc, MPI3_EVENT_PCIE_TOPOLOGY_CHANGE_LIST);
	mpi3mr_unmask_events(mrioc, MPI3_EVENT_PCIE_ENUMERATION);
	mpi3mr_unmask_events(mrioc, MPI3_EVENT_PREPARE_FOR_RESET);
	mpi3mr_unmask_events(mrioc, MPI3_EVENT_CABLE_MGMT);
	mpi3mr_unmask_events(mrioc, MPI3_EVENT_ENERGY_PACK_CHANGE);

	retval = mpi3mr_issue_event_notification(mrioc);
	if (retval)
		ioc_err(mrioc, "failed to issue event notification %d\n",
		    retval);
	return retval;
}

/**
 * mpi3mr_init_ioc - Initialize the controller
 * @mrioc: Adapter instance reference
 *
 * This the controller initialization routine, executed either
 * after soft reset or from pci probe callback.
 * Setup the required resources, memory map the controller
 * registers, create admin and operational reply queue pairs,
 * allocate required memory for reply pool, sense buffer pool,
 * issue IOC init request to the firmware, unmask the events and
 * issue port enable to discover SAS/SATA/NVMe devies and RAID
 * volumes.
 *
 * Return: 0 on success and non-zero on failure.
 */
int mpi3mr_init_ioc(struct mpi3mr_ioc *mrioc)
{
	int retval = 0;
	u8 retry = 0;
	struct mpi3_ioc_facts_data facts_data;
	u32 sz;

retry_init:
	retval = mpi3mr_bring_ioc_ready(mrioc);
	if (retval) {
		ioc_err(mrioc, "Failed to bring ioc ready: error %d\n",
		    retval);
		goto out_failed_noretry;
	}

	retval = mpi3mr_setup_isr(mrioc, 1);
	if (retval) {
		ioc_err(mrioc, "Failed to setup ISR error %d\n",
		    retval);
		goto out_failed_noretry;
	}

	retval = mpi3mr_issue_iocfacts(mrioc, &facts_data);
	if (retval) {
		ioc_err(mrioc, "Failed to Issue IOC Facts %d\n",
		    retval);
		goto out_failed;
	}

	mrioc->max_host_ios = mrioc->facts.max_reqs - MPI3MR_INTERNAL_CMDS_RESVD;

	mrioc->num_io_throttle_group = mrioc->facts.max_io_throttle_group;
	atomic_set(&mrioc->pend_large_data_sz, 0);

	if (reset_devices)
		mrioc->max_host_ios = min_t(int, mrioc->max_host_ios,
		    MPI3MR_HOST_IOS_KDUMP);

	if (!(mrioc->facts.ioc_capabilities &
	    MPI3_IOCFACTS_CAPABILITY_MULTIPATH_ENABLED)) {
		mrioc->sas_transport_enabled = 1;
		mrioc->scsi_device_channel = 1;
		mrioc->shost->max_channel = 1;
		mrioc->shost->transportt = mpi3mr_transport_template;
	}

	mrioc->reply_sz = mrioc->facts.reply_sz;

	retval = mpi3mr_check_reset_dma_mask(mrioc);
	if (retval) {
		ioc_err(mrioc, "Resetting dma mask failed %d\n",
		    retval);
		goto out_failed_noretry;
	}

	mpi3mr_print_ioc_info(mrioc);

<<<<<<< HEAD
	dprint_init(mrioc, "allocating config page buffers\n");
	mrioc->cfg_page = dma_alloc_coherent(&mrioc->pdev->dev,
	    MPI3MR_DEFAULT_CFG_PAGE_SZ, &mrioc->cfg_page_dma, GFP_KERNEL);
	if (!mrioc->cfg_page) {
		retval = -1;
		goto out_failed_noretry;
	}

	mrioc->cfg_page_sz = MPI3MR_DEFAULT_CFG_PAGE_SZ;
=======
	if (!mrioc->cfg_page) {
		dprint_init(mrioc, "allocating config page buffers\n");
		mrioc->cfg_page_sz = MPI3MR_DEFAULT_CFG_PAGE_SZ;
		mrioc->cfg_page = dma_alloc_coherent(&mrioc->pdev->dev,
		    mrioc->cfg_page_sz, &mrioc->cfg_page_dma, GFP_KERNEL);
		if (!mrioc->cfg_page) {
			retval = -1;
			goto out_failed_noretry;
		}
	}
>>>>>>> 7e364e56

	if (!mrioc->init_cmds.reply) {
		retval = mpi3mr_alloc_reply_sense_bufs(mrioc);
		if (retval) {
			ioc_err(mrioc,
			    "%s :Failed to allocated reply sense buffers %d\n",
			    __func__, retval);
			goto out_failed_noretry;
		}
	}

	if (!mrioc->chain_sgl_list) {
		retval = mpi3mr_alloc_chain_bufs(mrioc);
		if (retval) {
			ioc_err(mrioc, "Failed to allocated chain buffers %d\n",
			    retval);
			goto out_failed_noretry;
		}
	}

	retval = mpi3mr_issue_iocinit(mrioc);
	if (retval) {
		ioc_err(mrioc, "Failed to Issue IOC Init %d\n",
		    retval);
		goto out_failed;
	}

	retval = mpi3mr_print_pkg_ver(mrioc);
	if (retval) {
		ioc_err(mrioc, "failed to get package version\n");
		goto out_failed;
	}

	retval = mpi3mr_setup_isr(mrioc, 0);
	if (retval) {
		ioc_err(mrioc, "Failed to re-setup ISR, error %d\n",
		    retval);
		goto out_failed_noretry;
	}

	retval = mpi3mr_create_op_queues(mrioc);
	if (retval) {
		ioc_err(mrioc, "Failed to create OpQueues error %d\n",
		    retval);
		goto out_failed;
	}

	if (!mrioc->pel_seqnum_virt) {
		dprint_init(mrioc, "allocating memory for pel_seqnum_virt\n");
		mrioc->pel_seqnum_sz = sizeof(struct mpi3_pel_seq);
		mrioc->pel_seqnum_virt = dma_alloc_coherent(&mrioc->pdev->dev,
		    mrioc->pel_seqnum_sz, &mrioc->pel_seqnum_dma,
		    GFP_KERNEL);
		if (!mrioc->pel_seqnum_virt) {
			retval = -ENOMEM;
			goto out_failed_noretry;
		}
	}

	if (!mrioc->throttle_groups && mrioc->num_io_throttle_group) {
		dprint_init(mrioc, "allocating memory for throttle groups\n");
		sz = sizeof(struct mpi3mr_throttle_group_info);
		mrioc->throttle_groups = kcalloc(mrioc->num_io_throttle_group, sz, GFP_KERNEL);
		if (!mrioc->throttle_groups) {
			retval = -1;
			goto out_failed_noretry;
		}
	}

	retval = mpi3mr_enable_events(mrioc);
	if (retval) {
		ioc_err(mrioc, "failed to enable events %d\n",
		    retval);
		goto out_failed;
	}

	ioc_info(mrioc, "controller initialization completed successfully\n");
	return retval;
out_failed:
	if (retry < 2) {
		retry++;
		ioc_warn(mrioc, "retrying controller initialization, retry_count:%d\n",
		    retry);
		mpi3mr_memset_buffers(mrioc);
		goto retry_init;
	}
	retval = -1;
out_failed_noretry:
	ioc_err(mrioc, "controller initialization failed\n");
	mpi3mr_issue_reset(mrioc, MPI3_SYSIF_HOST_DIAG_RESET_ACTION_DIAG_FAULT,
	    MPI3MR_RESET_FROM_CTLR_CLEANUP);
	mrioc->unrecoverable = 1;
	return retval;
}

/**
 * mpi3mr_reinit_ioc - Re-Initialize the controller
 * @mrioc: Adapter instance reference
 * @is_resume: Called from resume or reset path
 *
 * This the controller re-initialization routine, executed from
 * the soft reset handler or resume callback. Creates
 * operational reply queue pairs, allocate required memory for
 * reply pool, sense buffer pool, issue IOC init request to the
 * firmware, unmask the events and issue port enable to discover
 * SAS/SATA/NVMe devices and RAID volumes.
 *
 * Return: 0 on success and non-zero on failure.
 */
int mpi3mr_reinit_ioc(struct mpi3mr_ioc *mrioc, u8 is_resume)
{
	int retval = 0;
	u8 retry = 0;
	struct mpi3_ioc_facts_data facts_data;
	u32 pe_timeout, ioc_status;

retry_init:
	pe_timeout =
	    (MPI3MR_PORTENABLE_TIMEOUT / MPI3MR_PORTENABLE_POLL_INTERVAL);

	dprint_reset(mrioc, "bringing up the controller to ready state\n");
	retval = mpi3mr_bring_ioc_ready(mrioc);
	if (retval) {
		ioc_err(mrioc, "failed to bring to ready state\n");
		goto out_failed_noretry;
	}

	if (is_resume) {
		dprint_reset(mrioc, "setting up single ISR\n");
		retval = mpi3mr_setup_isr(mrioc, 1);
		if (retval) {
			ioc_err(mrioc, "failed to setup ISR\n");
			goto out_failed_noretry;
		}
	} else
		mpi3mr_ioc_enable_intr(mrioc);

	dprint_reset(mrioc, "getting ioc_facts\n");
	retval = mpi3mr_issue_iocfacts(mrioc, &facts_data);
	if (retval) {
		ioc_err(mrioc, "failed to get ioc_facts\n");
		goto out_failed;
	}

	dprint_reset(mrioc, "validating ioc_facts\n");
	retval = mpi3mr_revalidate_factsdata(mrioc);
	if (retval) {
		ioc_err(mrioc, "failed to revalidate ioc_facts data\n");
		goto out_failed_noretry;
	}

	mpi3mr_print_ioc_info(mrioc);

	dprint_reset(mrioc, "sending ioc_init\n");
	retval = mpi3mr_issue_iocinit(mrioc);
	if (retval) {
		ioc_err(mrioc, "failed to send ioc_init\n");
		goto out_failed;
	}

	dprint_reset(mrioc, "getting package version\n");
	retval = mpi3mr_print_pkg_ver(mrioc);
	if (retval) {
		ioc_err(mrioc, "failed to get package version\n");
		goto out_failed;
	}

	if (is_resume) {
		dprint_reset(mrioc, "setting up multiple ISR\n");
		retval = mpi3mr_setup_isr(mrioc, 0);
		if (retval) {
			ioc_err(mrioc, "failed to re-setup ISR\n");
			goto out_failed_noretry;
		}
	}

	dprint_reset(mrioc, "creating operational queue pairs\n");
	retval = mpi3mr_create_op_queues(mrioc);
	if (retval) {
		ioc_err(mrioc, "failed to create operational queue pairs\n");
		goto out_failed;
	}

	if (!mrioc->pel_seqnum_virt) {
		dprint_reset(mrioc, "allocating memory for pel_seqnum_virt\n");
		mrioc->pel_seqnum_sz = sizeof(struct mpi3_pel_seq);
		mrioc->pel_seqnum_virt = dma_alloc_coherent(&mrioc->pdev->dev,
		    mrioc->pel_seqnum_sz, &mrioc->pel_seqnum_dma,
		    GFP_KERNEL);
		if (!mrioc->pel_seqnum_virt) {
			retval = -ENOMEM;
			goto out_failed_noretry;
		}
	}

	if (mrioc->shost->nr_hw_queues > mrioc->num_op_reply_q) {
		ioc_err(mrioc,
		    "cannot create minimum number of operational queues expected:%d created:%d\n",
		    mrioc->shost->nr_hw_queues, mrioc->num_op_reply_q);
		retval = -1;
		goto out_failed_noretry;
	}

	dprint_reset(mrioc, "enabling events\n");
	retval = mpi3mr_enable_events(mrioc);
	if (retval) {
		ioc_err(mrioc, "failed to enable events\n");
		goto out_failed;
	}

	mrioc->device_refresh_on = 1;
	mpi3mr_add_event_wait_for_device_refresh(mrioc);

	ioc_info(mrioc, "sending port enable\n");
	retval = mpi3mr_issue_port_enable(mrioc, 1);
	if (retval) {
		ioc_err(mrioc, "failed to issue port enable\n");
		goto out_failed;
	}
	do {
		ssleep(MPI3MR_PORTENABLE_POLL_INTERVAL);
		if (mrioc->init_cmds.state == MPI3MR_CMD_NOTUSED)
			break;
		if (!pci_device_is_present(mrioc->pdev))
			mrioc->unrecoverable = 1;
		if (mrioc->unrecoverable) {
			retval = -1;
			goto out_failed_noretry;
		}
		ioc_status = readl(&mrioc->sysif_regs->ioc_status);
		if ((ioc_status & MPI3_SYSIF_IOC_STATUS_RESET_HISTORY) ||
		    (ioc_status & MPI3_SYSIF_IOC_STATUS_FAULT)) {
			mpi3mr_print_fault_info(mrioc);
			mrioc->init_cmds.is_waiting = 0;
			mrioc->init_cmds.callback = NULL;
			mrioc->init_cmds.state = MPI3MR_CMD_NOTUSED;
			goto out_failed;
		}
	} while (--pe_timeout);

	if (!pe_timeout) {
		ioc_err(mrioc, "port enable timed out\n");
		mpi3mr_check_rh_fault_ioc(mrioc,
		    MPI3MR_RESET_FROM_PE_TIMEOUT);
		mrioc->init_cmds.is_waiting = 0;
		mrioc->init_cmds.callback = NULL;
		mrioc->init_cmds.state = MPI3MR_CMD_NOTUSED;
		goto out_failed;
	} else if (mrioc->scan_failed) {
		ioc_err(mrioc,
		    "port enable failed with status=0x%04x\n",
		    mrioc->scan_failed);
	} else
		ioc_info(mrioc, "port enable completed successfully\n");

	ioc_info(mrioc, "controller %s completed successfully\n",
	    (is_resume)?"resume":"re-initialization");
	return retval;
out_failed:
	if (retry < 2) {
		retry++;
		ioc_warn(mrioc, "retrying controller %s, retry_count:%d\n",
		    (is_resume)?"resume":"re-initialization", retry);
		mpi3mr_memset_buffers(mrioc);
		goto retry_init;
	}
	retval = -1;
out_failed_noretry:
	ioc_err(mrioc, "controller %s is failed\n",
	    (is_resume)?"resume":"re-initialization");
	mpi3mr_issue_reset(mrioc, MPI3_SYSIF_HOST_DIAG_RESET_ACTION_DIAG_FAULT,
	    MPI3MR_RESET_FROM_CTLR_CLEANUP);
	mrioc->unrecoverable = 1;
	return retval;
}

/**
 * mpi3mr_memset_op_reply_q_buffers - memset the operational reply queue's
 *					segments
 * @mrioc: Adapter instance reference
 * @qidx: Operational reply queue index
 *
 * Return: Nothing.
 */
static void mpi3mr_memset_op_reply_q_buffers(struct mpi3mr_ioc *mrioc, u16 qidx)
{
	struct op_reply_qinfo *op_reply_q = mrioc->op_reply_qinfo + qidx;
	struct segments *segments;
	int i, size;

	if (!op_reply_q->q_segments)
		return;

	size = op_reply_q->segment_qd * mrioc->op_reply_desc_sz;
	segments = op_reply_q->q_segments;
	for (i = 0; i < op_reply_q->num_segments; i++)
		memset(segments[i].segment, 0, size);
}

/**
 * mpi3mr_memset_op_req_q_buffers - memset the operational request queue's
 *					segments
 * @mrioc: Adapter instance reference
 * @qidx: Operational request queue index
 *
 * Return: Nothing.
 */
static void mpi3mr_memset_op_req_q_buffers(struct mpi3mr_ioc *mrioc, u16 qidx)
{
	struct op_req_qinfo *op_req_q = mrioc->req_qinfo + qidx;
	struct segments *segments;
	int i, size;

	if (!op_req_q->q_segments)
		return;

	size = op_req_q->segment_qd * mrioc->facts.op_req_sz;
	segments = op_req_q->q_segments;
	for (i = 0; i < op_req_q->num_segments; i++)
		memset(segments[i].segment, 0, size);
}

/**
 * mpi3mr_memset_buffers - memset memory for a controller
 * @mrioc: Adapter instance reference
 *
 * clear all the memory allocated for a controller, typically
 * called post reset to reuse the memory allocated during the
 * controller init.
 *
 * Return: Nothing.
 */
void mpi3mr_memset_buffers(struct mpi3mr_ioc *mrioc)
{
	u16 i;
	struct mpi3mr_throttle_group_info *tg;

	mrioc->change_count = 0;
	mrioc->active_poll_qcount = 0;
	mrioc->default_qcount = 0;
	if (mrioc->admin_req_base)
		memset(mrioc->admin_req_base, 0, mrioc->admin_req_q_sz);
	if (mrioc->admin_reply_base)
		memset(mrioc->admin_reply_base, 0, mrioc->admin_reply_q_sz);
	atomic_set(&mrioc->admin_reply_q_in_use, 0);

	if (mrioc->init_cmds.reply) {
		memset(mrioc->init_cmds.reply, 0, sizeof(*mrioc->init_cmds.reply));
		memset(mrioc->bsg_cmds.reply, 0,
		    sizeof(*mrioc->bsg_cmds.reply));
		memset(mrioc->host_tm_cmds.reply, 0,
		    sizeof(*mrioc->host_tm_cmds.reply));
		memset(mrioc->pel_cmds.reply, 0,
		    sizeof(*mrioc->pel_cmds.reply));
		memset(mrioc->pel_abort_cmd.reply, 0,
		    sizeof(*mrioc->pel_abort_cmd.reply));
		memset(mrioc->transport_cmds.reply, 0,
		    sizeof(*mrioc->transport_cmds.reply));
		for (i = 0; i < MPI3MR_NUM_DEVRMCMD; i++)
			memset(mrioc->dev_rmhs_cmds[i].reply, 0,
			    sizeof(*mrioc->dev_rmhs_cmds[i].reply));
		for (i = 0; i < MPI3MR_NUM_EVTACKCMD; i++)
			memset(mrioc->evtack_cmds[i].reply, 0,
			    sizeof(*mrioc->evtack_cmds[i].reply));
		bitmap_clear(mrioc->removepend_bitmap, 0,
			     mrioc->dev_handle_bitmap_bits);
		bitmap_clear(mrioc->devrem_bitmap, 0, MPI3MR_NUM_DEVRMCMD);
		bitmap_clear(mrioc->evtack_cmds_bitmap, 0,
			     MPI3MR_NUM_EVTACKCMD);
	}

	for (i = 0; i < mrioc->num_queues; i++) {
		mrioc->op_reply_qinfo[i].qid = 0;
		mrioc->op_reply_qinfo[i].ci = 0;
		mrioc->op_reply_qinfo[i].num_replies = 0;
		mrioc->op_reply_qinfo[i].ephase = 0;
		atomic_set(&mrioc->op_reply_qinfo[i].pend_ios, 0);
		atomic_set(&mrioc->op_reply_qinfo[i].in_use, 0);
		mpi3mr_memset_op_reply_q_buffers(mrioc, i);

		mrioc->req_qinfo[i].ci = 0;
		mrioc->req_qinfo[i].pi = 0;
		mrioc->req_qinfo[i].num_requests = 0;
		mrioc->req_qinfo[i].qid = 0;
		mrioc->req_qinfo[i].reply_qid = 0;
		spin_lock_init(&mrioc->req_qinfo[i].q_lock);
		mpi3mr_memset_op_req_q_buffers(mrioc, i);
	}

	atomic_set(&mrioc->pend_large_data_sz, 0);
	if (mrioc->throttle_groups) {
		tg = mrioc->throttle_groups;
		for (i = 0; i < mrioc->num_io_throttle_group; i++, tg++) {
			tg->id = 0;
			tg->fw_qd = 0;
			tg->modified_qd = 0;
			tg->io_divert = 0;
			tg->need_qd_reduction = 0;
			tg->high = 0;
			tg->low = 0;
			tg->qd_reduction = 0;
			atomic_set(&tg->pend_large_data_sz, 0);
		}
	}
}

/**
 * mpi3mr_free_mem - Free memory allocated for a controller
 * @mrioc: Adapter instance reference
 *
 * Free all the memory allocated for a controller.
 *
 * Return: Nothing.
 */
void mpi3mr_free_mem(struct mpi3mr_ioc *mrioc)
{
	u16 i;
	struct mpi3mr_intr_info *intr_info;

	mpi3mr_free_enclosure_list(mrioc);

	if (mrioc->sense_buf_pool) {
		if (mrioc->sense_buf)
			dma_pool_free(mrioc->sense_buf_pool, mrioc->sense_buf,
			    mrioc->sense_buf_dma);
		dma_pool_destroy(mrioc->sense_buf_pool);
		mrioc->sense_buf = NULL;
		mrioc->sense_buf_pool = NULL;
	}
	if (mrioc->sense_buf_q_pool) {
		if (mrioc->sense_buf_q)
			dma_pool_free(mrioc->sense_buf_q_pool,
			    mrioc->sense_buf_q, mrioc->sense_buf_q_dma);
		dma_pool_destroy(mrioc->sense_buf_q_pool);
		mrioc->sense_buf_q = NULL;
		mrioc->sense_buf_q_pool = NULL;
	}

	if (mrioc->reply_buf_pool) {
		if (mrioc->reply_buf)
			dma_pool_free(mrioc->reply_buf_pool, mrioc->reply_buf,
			    mrioc->reply_buf_dma);
		dma_pool_destroy(mrioc->reply_buf_pool);
		mrioc->reply_buf = NULL;
		mrioc->reply_buf_pool = NULL;
	}
	if (mrioc->reply_free_q_pool) {
		if (mrioc->reply_free_q)
			dma_pool_free(mrioc->reply_free_q_pool,
			    mrioc->reply_free_q, mrioc->reply_free_q_dma);
		dma_pool_destroy(mrioc->reply_free_q_pool);
		mrioc->reply_free_q = NULL;
		mrioc->reply_free_q_pool = NULL;
	}

	for (i = 0; i < mrioc->num_op_req_q; i++)
		mpi3mr_free_op_req_q_segments(mrioc, i);

	for (i = 0; i < mrioc->num_op_reply_q; i++)
		mpi3mr_free_op_reply_q_segments(mrioc, i);

	for (i = 0; i < mrioc->intr_info_count; i++) {
		intr_info = mrioc->intr_info + i;
		intr_info->op_reply_q = NULL;
	}

	kfree(mrioc->req_qinfo);
	mrioc->req_qinfo = NULL;
	mrioc->num_op_req_q = 0;

	kfree(mrioc->op_reply_qinfo);
	mrioc->op_reply_qinfo = NULL;
	mrioc->num_op_reply_q = 0;

	kfree(mrioc->init_cmds.reply);
	mrioc->init_cmds.reply = NULL;

	kfree(mrioc->bsg_cmds.reply);
	mrioc->bsg_cmds.reply = NULL;

	kfree(mrioc->host_tm_cmds.reply);
	mrioc->host_tm_cmds.reply = NULL;

	kfree(mrioc->pel_cmds.reply);
	mrioc->pel_cmds.reply = NULL;

	kfree(mrioc->pel_abort_cmd.reply);
	mrioc->pel_abort_cmd.reply = NULL;

	for (i = 0; i < MPI3MR_NUM_EVTACKCMD; i++) {
		kfree(mrioc->evtack_cmds[i].reply);
		mrioc->evtack_cmds[i].reply = NULL;
	}

	bitmap_free(mrioc->removepend_bitmap);
	mrioc->removepend_bitmap = NULL;

	bitmap_free(mrioc->devrem_bitmap);
	mrioc->devrem_bitmap = NULL;

	bitmap_free(mrioc->evtack_cmds_bitmap);
	mrioc->evtack_cmds_bitmap = NULL;

	bitmap_free(mrioc->chain_bitmap);
	mrioc->chain_bitmap = NULL;

	kfree(mrioc->transport_cmds.reply);
	mrioc->transport_cmds.reply = NULL;

	for (i = 0; i < MPI3MR_NUM_DEVRMCMD; i++) {
		kfree(mrioc->dev_rmhs_cmds[i].reply);
		mrioc->dev_rmhs_cmds[i].reply = NULL;
	}

	if (mrioc->chain_buf_pool) {
		for (i = 0; i < mrioc->chain_buf_count; i++) {
			if (mrioc->chain_sgl_list[i].addr) {
				dma_pool_free(mrioc->chain_buf_pool,
				    mrioc->chain_sgl_list[i].addr,
				    mrioc->chain_sgl_list[i].dma_addr);
				mrioc->chain_sgl_list[i].addr = NULL;
			}
		}
		dma_pool_destroy(mrioc->chain_buf_pool);
		mrioc->chain_buf_pool = NULL;
	}

	kfree(mrioc->chain_sgl_list);
	mrioc->chain_sgl_list = NULL;

	if (mrioc->admin_reply_base) {
		dma_free_coherent(&mrioc->pdev->dev, mrioc->admin_reply_q_sz,
		    mrioc->admin_reply_base, mrioc->admin_reply_dma);
		mrioc->admin_reply_base = NULL;
	}
	if (mrioc->admin_req_base) {
		dma_free_coherent(&mrioc->pdev->dev, mrioc->admin_req_q_sz,
		    mrioc->admin_req_base, mrioc->admin_req_dma);
		mrioc->admin_req_base = NULL;
	}
	if (mrioc->cfg_page) {
		dma_free_coherent(&mrioc->pdev->dev, mrioc->cfg_page_sz,
		    mrioc->cfg_page, mrioc->cfg_page_dma);
		mrioc->cfg_page = NULL;
	}
	if (mrioc->pel_seqnum_virt) {
		dma_free_coherent(&mrioc->pdev->dev, mrioc->pel_seqnum_sz,
		    mrioc->pel_seqnum_virt, mrioc->pel_seqnum_dma);
		mrioc->pel_seqnum_virt = NULL;
	}

	kfree(mrioc->throttle_groups);
	mrioc->throttle_groups = NULL;

	kfree(mrioc->logdata_buf);
	mrioc->logdata_buf = NULL;

}

/**
 * mpi3mr_issue_ioc_shutdown - shutdown controller
 * @mrioc: Adapter instance reference
 *
 * Send shutodwn notification to the controller and wait for the
 * shutdown_timeout for it to be completed.
 *
 * Return: Nothing.
 */
static void mpi3mr_issue_ioc_shutdown(struct mpi3mr_ioc *mrioc)
{
	u32 ioc_config, ioc_status;
	u8 retval = 1;
	u32 timeout = MPI3MR_DEFAULT_SHUTDOWN_TIME * 10;

	ioc_info(mrioc, "Issuing shutdown Notification\n");
	if (mrioc->unrecoverable) {
		ioc_warn(mrioc,
		    "IOC is unrecoverable shutdown is not issued\n");
		return;
	}
	ioc_status = readl(&mrioc->sysif_regs->ioc_status);
	if ((ioc_status & MPI3_SYSIF_IOC_STATUS_SHUTDOWN_MASK)
	    == MPI3_SYSIF_IOC_STATUS_SHUTDOWN_IN_PROGRESS) {
		ioc_info(mrioc, "shutdown already in progress\n");
		return;
	}

	ioc_config = readl(&mrioc->sysif_regs->ioc_configuration);
	ioc_config |= MPI3_SYSIF_IOC_CONFIG_SHUTDOWN_NORMAL;
	ioc_config |= MPI3_SYSIF_IOC_CONFIG_DEVICE_SHUTDOWN_SEND_REQ;

	writel(ioc_config, &mrioc->sysif_regs->ioc_configuration);

	if (mrioc->facts.shutdown_timeout)
		timeout = mrioc->facts.shutdown_timeout * 10;

	do {
		ioc_status = readl(&mrioc->sysif_regs->ioc_status);
		if ((ioc_status & MPI3_SYSIF_IOC_STATUS_SHUTDOWN_MASK)
		    == MPI3_SYSIF_IOC_STATUS_SHUTDOWN_COMPLETE) {
			retval = 0;
			break;
		}
		msleep(100);
	} while (--timeout);

	ioc_status = readl(&mrioc->sysif_regs->ioc_status);
	ioc_config = readl(&mrioc->sysif_regs->ioc_configuration);

	if (retval) {
		if ((ioc_status & MPI3_SYSIF_IOC_STATUS_SHUTDOWN_MASK)
		    == MPI3_SYSIF_IOC_STATUS_SHUTDOWN_IN_PROGRESS)
			ioc_warn(mrioc,
			    "shutdown still in progress after timeout\n");
	}

	ioc_info(mrioc,
	    "Base IOC Sts/Config after %s shutdown is (0x%x)/(0x%x)\n",
	    (!retval) ? "successful" : "failed", ioc_status,
	    ioc_config);
}

/**
 * mpi3mr_cleanup_ioc - Cleanup controller
 * @mrioc: Adapter instance reference
 *
 * controller cleanup handler, Message unit reset or soft reset
 * and shutdown notification is issued to the controller.
 *
 * Return: Nothing.
 */
void mpi3mr_cleanup_ioc(struct mpi3mr_ioc *mrioc)
{
	enum mpi3mr_iocstate ioc_state;

	dprint_exit(mrioc, "cleaning up the controller\n");
	mpi3mr_ioc_disable_intr(mrioc);

	ioc_state = mpi3mr_get_iocstate(mrioc);

	if ((!mrioc->unrecoverable) && (!mrioc->reset_in_progress) &&
	    (ioc_state == MRIOC_STATE_READY)) {
		if (mpi3mr_issue_and_process_mur(mrioc,
		    MPI3MR_RESET_FROM_CTLR_CLEANUP))
			mpi3mr_issue_reset(mrioc,
			    MPI3_SYSIF_HOST_DIAG_RESET_ACTION_SOFT_RESET,
			    MPI3MR_RESET_FROM_MUR_FAILURE);
		mpi3mr_issue_ioc_shutdown(mrioc);
	}
	dprint_exit(mrioc, "controller cleanup completed\n");
}

/**
 * mpi3mr_drv_cmd_comp_reset - Flush a internal driver command
 * @mrioc: Adapter instance reference
 * @cmdptr: Internal command tracker
 *
 * Complete an internal driver commands with state indicating it
 * is completed due to reset.
 *
 * Return: Nothing.
 */
static inline void mpi3mr_drv_cmd_comp_reset(struct mpi3mr_ioc *mrioc,
	struct mpi3mr_drv_cmd *cmdptr)
{
	if (cmdptr->state & MPI3MR_CMD_PENDING) {
		cmdptr->state |= MPI3MR_CMD_RESET;
		cmdptr->state &= ~MPI3MR_CMD_PENDING;
		if (cmdptr->is_waiting) {
			complete(&cmdptr->done);
			cmdptr->is_waiting = 0;
		} else if (cmdptr->callback)
			cmdptr->callback(mrioc, cmdptr);
	}
}

/**
 * mpi3mr_flush_drv_cmds - Flush internaldriver commands
 * @mrioc: Adapter instance reference
 *
 * Flush all internal driver commands post reset
 *
 * Return: Nothing.
 */
void mpi3mr_flush_drv_cmds(struct mpi3mr_ioc *mrioc)
{
	struct mpi3mr_drv_cmd *cmdptr;
	u8 i;

	cmdptr = &mrioc->init_cmds;
	mpi3mr_drv_cmd_comp_reset(mrioc, cmdptr);

	cmdptr = &mrioc->cfg_cmds;
	mpi3mr_drv_cmd_comp_reset(mrioc, cmdptr);

	cmdptr = &mrioc->bsg_cmds;
	mpi3mr_drv_cmd_comp_reset(mrioc, cmdptr);
	cmdptr = &mrioc->host_tm_cmds;
	mpi3mr_drv_cmd_comp_reset(mrioc, cmdptr);

	for (i = 0; i < MPI3MR_NUM_DEVRMCMD; i++) {
		cmdptr = &mrioc->dev_rmhs_cmds[i];
		mpi3mr_drv_cmd_comp_reset(mrioc, cmdptr);
	}

	for (i = 0; i < MPI3MR_NUM_EVTACKCMD; i++) {
		cmdptr = &mrioc->evtack_cmds[i];
		mpi3mr_drv_cmd_comp_reset(mrioc, cmdptr);
	}

	cmdptr = &mrioc->pel_cmds;
	mpi3mr_drv_cmd_comp_reset(mrioc, cmdptr);

	cmdptr = &mrioc->pel_abort_cmd;
	mpi3mr_drv_cmd_comp_reset(mrioc, cmdptr);

	cmdptr = &mrioc->transport_cmds;
	mpi3mr_drv_cmd_comp_reset(mrioc, cmdptr);
}

/**
 * mpi3mr_pel_wait_post - Issue PEL Wait
 * @mrioc: Adapter instance reference
 * @drv_cmd: Internal command tracker
 *
 * Issue PEL Wait MPI request through admin queue and return.
 *
 * Return: Nothing.
 */
static void mpi3mr_pel_wait_post(struct mpi3mr_ioc *mrioc,
	struct mpi3mr_drv_cmd *drv_cmd)
{
	struct mpi3_pel_req_action_wait pel_wait;

	mrioc->pel_abort_requested = false;

	memset(&pel_wait, 0, sizeof(pel_wait));
	drv_cmd->state = MPI3MR_CMD_PENDING;
	drv_cmd->is_waiting = 0;
	drv_cmd->callback = mpi3mr_pel_wait_complete;
	drv_cmd->ioc_status = 0;
	drv_cmd->ioc_loginfo = 0;
	pel_wait.host_tag = cpu_to_le16(MPI3MR_HOSTTAG_PEL_WAIT);
	pel_wait.function = MPI3_FUNCTION_PERSISTENT_EVENT_LOG;
	pel_wait.action = MPI3_PEL_ACTION_WAIT;
	pel_wait.starting_sequence_number = cpu_to_le32(mrioc->pel_newest_seqnum);
	pel_wait.locale = cpu_to_le16(mrioc->pel_locale);
	pel_wait.class = cpu_to_le16(mrioc->pel_class);
	pel_wait.wait_time = MPI3_PEL_WAITTIME_INFINITE_WAIT;
	dprint_bsg_info(mrioc, "sending pel_wait seqnum(%d), class(%d), locale(0x%08x)\n",
	    mrioc->pel_newest_seqnum, mrioc->pel_class, mrioc->pel_locale);

	if (mpi3mr_admin_request_post(mrioc, &pel_wait, sizeof(pel_wait), 0)) {
		dprint_bsg_err(mrioc,
			    "Issuing PELWait: Admin post failed\n");
		drv_cmd->state = MPI3MR_CMD_NOTUSED;
		drv_cmd->callback = NULL;
		drv_cmd->retry_count = 0;
		mrioc->pel_enabled = false;
	}
}

/**
 * mpi3mr_pel_get_seqnum_post - Issue PEL Get Sequence number
 * @mrioc: Adapter instance reference
 * @drv_cmd: Internal command tracker
 *
 * Issue PEL get sequence number MPI request through admin queue
 * and return.
 *
 * Return: 0 on success, non-zero on failure.
 */
int mpi3mr_pel_get_seqnum_post(struct mpi3mr_ioc *mrioc,
	struct mpi3mr_drv_cmd *drv_cmd)
{
	struct mpi3_pel_req_action_get_sequence_numbers pel_getseq_req;
	u8 sgl_flags = MPI3MR_SGEFLAGS_SYSTEM_SIMPLE_END_OF_LIST;
	int retval = 0;

	memset(&pel_getseq_req, 0, sizeof(pel_getseq_req));
	mrioc->pel_cmds.state = MPI3MR_CMD_PENDING;
	mrioc->pel_cmds.is_waiting = 0;
	mrioc->pel_cmds.ioc_status = 0;
	mrioc->pel_cmds.ioc_loginfo = 0;
	mrioc->pel_cmds.callback = mpi3mr_pel_get_seqnum_complete;
	pel_getseq_req.host_tag = cpu_to_le16(MPI3MR_HOSTTAG_PEL_WAIT);
	pel_getseq_req.function = MPI3_FUNCTION_PERSISTENT_EVENT_LOG;
	pel_getseq_req.action = MPI3_PEL_ACTION_GET_SEQNUM;
	mpi3mr_add_sg_single(&pel_getseq_req.sgl, sgl_flags,
	    mrioc->pel_seqnum_sz, mrioc->pel_seqnum_dma);

	retval = mpi3mr_admin_request_post(mrioc, &pel_getseq_req,
			sizeof(pel_getseq_req), 0);
	if (retval) {
		if (drv_cmd) {
			drv_cmd->state = MPI3MR_CMD_NOTUSED;
			drv_cmd->callback = NULL;
			drv_cmd->retry_count = 0;
		}
		mrioc->pel_enabled = false;
	}

	return retval;
}

/**
 * mpi3mr_pel_wait_complete - PELWait Completion callback
 * @mrioc: Adapter instance reference
 * @drv_cmd: Internal command tracker
 *
 * This is a callback handler for the PELWait request and
 * firmware completes a PELWait request when it is aborted or a
 * new PEL entry is available. This sends AEN to the application
 * and if the PELwait completion is not due to PELAbort then
 * this will send a request for new PEL Sequence number
 *
 * Return: Nothing.
 */
static void mpi3mr_pel_wait_complete(struct mpi3mr_ioc *mrioc,
	struct mpi3mr_drv_cmd *drv_cmd)
{
	struct mpi3_pel_reply *pel_reply = NULL;
	u16 ioc_status, pe_log_status;
	bool do_retry = false;

	if (drv_cmd->state & MPI3MR_CMD_RESET)
		goto cleanup_drv_cmd;

	ioc_status = drv_cmd->ioc_status & MPI3_IOCSTATUS_STATUS_MASK;
	if (ioc_status != MPI3_IOCSTATUS_SUCCESS) {
		ioc_err(mrioc, "%s: Failed ioc_status(0x%04x) Loginfo(0x%08x)\n",
			__func__, ioc_status, drv_cmd->ioc_loginfo);
		dprint_bsg_err(mrioc,
		    "pel_wait: failed with ioc_status(0x%04x), log_info(0x%08x)\n",
		    ioc_status, drv_cmd->ioc_loginfo);
		do_retry = true;
	}

	if (drv_cmd->state & MPI3MR_CMD_REPLY_VALID)
		pel_reply = (struct mpi3_pel_reply *)drv_cmd->reply;

	if (!pel_reply) {
		dprint_bsg_err(mrioc,
		    "pel_wait: failed due to no reply\n");
		goto out_failed;
	}

	pe_log_status = le16_to_cpu(pel_reply->pe_log_status);
	if ((pe_log_status != MPI3_PEL_STATUS_SUCCESS) &&
	    (pe_log_status != MPI3_PEL_STATUS_ABORTED)) {
		ioc_err(mrioc, "%s: Failed pe_log_status(0x%04x)\n",
			__func__, pe_log_status);
		dprint_bsg_err(mrioc,
		    "pel_wait: failed due to pel_log_status(0x%04x)\n",
		    pe_log_status);
		do_retry = true;
	}

	if (do_retry) {
		if (drv_cmd->retry_count < MPI3MR_PEL_RETRY_COUNT) {
			drv_cmd->retry_count++;
			dprint_bsg_err(mrioc, "pel_wait: retrying(%d)\n",
			    drv_cmd->retry_count);
			mpi3mr_pel_wait_post(mrioc, drv_cmd);
			return;
		}
		dprint_bsg_err(mrioc,
		    "pel_wait: failed after all retries(%d)\n",
		    drv_cmd->retry_count);
		goto out_failed;
	}
	atomic64_inc(&event_counter);
	if (!mrioc->pel_abort_requested) {
		mrioc->pel_cmds.retry_count = 0;
		mpi3mr_pel_get_seqnum_post(mrioc, &mrioc->pel_cmds);
	}

	return;
out_failed:
	mrioc->pel_enabled = false;
cleanup_drv_cmd:
	drv_cmd->state = MPI3MR_CMD_NOTUSED;
	drv_cmd->callback = NULL;
	drv_cmd->retry_count = 0;
}

/**
 * mpi3mr_pel_get_seqnum_complete - PELGetSeqNum Completion callback
 * @mrioc: Adapter instance reference
 * @drv_cmd: Internal command tracker
 *
 * This is a callback handler for the PEL get sequence number
 * request and a new PEL wait request will be issued to the
 * firmware from this
 *
 * Return: Nothing.
 */
void mpi3mr_pel_get_seqnum_complete(struct mpi3mr_ioc *mrioc,
	struct mpi3mr_drv_cmd *drv_cmd)
{
	struct mpi3_pel_reply *pel_reply = NULL;
	struct mpi3_pel_seq *pel_seqnum_virt;
	u16 ioc_status;
	bool do_retry = false;

	pel_seqnum_virt = (struct mpi3_pel_seq *)mrioc->pel_seqnum_virt;

	if (drv_cmd->state & MPI3MR_CMD_RESET)
		goto cleanup_drv_cmd;

	ioc_status = drv_cmd->ioc_status & MPI3_IOCSTATUS_STATUS_MASK;
	if (ioc_status != MPI3_IOCSTATUS_SUCCESS) {
		dprint_bsg_err(mrioc,
		    "pel_get_seqnum: failed with ioc_status(0x%04x), log_info(0x%08x)\n",
		    ioc_status, drv_cmd->ioc_loginfo);
		do_retry = true;
	}

	if (drv_cmd->state & MPI3MR_CMD_REPLY_VALID)
		pel_reply = (struct mpi3_pel_reply *)drv_cmd->reply;
	if (!pel_reply) {
		dprint_bsg_err(mrioc,
		    "pel_get_seqnum: failed due to no reply\n");
		goto out_failed;
	}

	if (le16_to_cpu(pel_reply->pe_log_status) != MPI3_PEL_STATUS_SUCCESS) {
		dprint_bsg_err(mrioc,
		    "pel_get_seqnum: failed due to pel_log_status(0x%04x)\n",
		    le16_to_cpu(pel_reply->pe_log_status));
		do_retry = true;
	}

	if (do_retry) {
		if (drv_cmd->retry_count < MPI3MR_PEL_RETRY_COUNT) {
			drv_cmd->retry_count++;
			dprint_bsg_err(mrioc,
			    "pel_get_seqnum: retrying(%d)\n",
			    drv_cmd->retry_count);
			mpi3mr_pel_get_seqnum_post(mrioc, drv_cmd);
			return;
		}

		dprint_bsg_err(mrioc,
		    "pel_get_seqnum: failed after all retries(%d)\n",
		    drv_cmd->retry_count);
		goto out_failed;
	}
	mrioc->pel_newest_seqnum = le32_to_cpu(pel_seqnum_virt->newest) + 1;
	drv_cmd->retry_count = 0;
	mpi3mr_pel_wait_post(mrioc, drv_cmd);

	return;
out_failed:
	mrioc->pel_enabled = false;
cleanup_drv_cmd:
	drv_cmd->state = MPI3MR_CMD_NOTUSED;
	drv_cmd->callback = NULL;
	drv_cmd->retry_count = 0;
}

/**
 * mpi3mr_soft_reset_handler - Reset the controller
 * @mrioc: Adapter instance reference
 * @reset_reason: Reset reason code
 * @snapdump: Flag to generate snapdump in firmware or not
 *
 * This is an handler for recovering controller by issuing soft
 * reset are diag fault reset.  This is a blocking function and
 * when one reset is executed if any other resets they will be
 * blocked. All BSG requests will be blocked during the reset. If
 * controller reset is successful then the controller will be
 * reinitalized, otherwise the controller will be marked as not
 * recoverable
 *
 * In snapdump bit is set, the controller is issued with diag
 * fault reset so that the firmware can create a snap dump and
 * post that the firmware will result in F000 fault and the
 * driver will issue soft reset to recover from that.
 *
 * Return: 0 on success, non-zero on failure.
 */
int mpi3mr_soft_reset_handler(struct mpi3mr_ioc *mrioc,
	u32 reset_reason, u8 snapdump)
{
	int retval = 0, i;
	unsigned long flags;
	u32 host_diagnostic, timeout = MPI3_SYSIF_DIAG_SAVE_TIMEOUT * 10;

	/* Block the reset handler until diag save in progress*/
	dprint_reset(mrioc,
	    "soft_reset_handler: check and block on diagsave_timeout(%d)\n",
	    mrioc->diagsave_timeout);
	while (mrioc->diagsave_timeout)
		ssleep(1);
	/*
	 * Block new resets until the currently executing one is finished and
	 * return the status of the existing reset for all blocked resets
	 */
	dprint_reset(mrioc, "soft_reset_handler: acquiring reset_mutex\n");
	if (!mutex_trylock(&mrioc->reset_mutex)) {
		ioc_info(mrioc,
		    "controller reset triggered by %s is blocked due to another reset in progress\n",
		    mpi3mr_reset_rc_name(reset_reason));
		do {
			ssleep(1);
		} while (mrioc->reset_in_progress == 1);
		ioc_info(mrioc,
		    "returning previous reset result(%d) for the reset triggered by %s\n",
		    mrioc->prev_reset_result,
		    mpi3mr_reset_rc_name(reset_reason));
		return mrioc->prev_reset_result;
	}
	ioc_info(mrioc, "controller reset is triggered by %s\n",
	    mpi3mr_reset_rc_name(reset_reason));

	mrioc->device_refresh_on = 0;
	mrioc->reset_in_progress = 1;
	mrioc->stop_bsgs = 1;
	mrioc->prev_reset_result = -1;

	if ((!snapdump) && (reset_reason != MPI3MR_RESET_FROM_FAULT_WATCH) &&
	    (reset_reason != MPI3MR_RESET_FROM_FIRMWARE) &&
	    (reset_reason != MPI3MR_RESET_FROM_CIACTIV_FAULT)) {
		for (i = 0; i < MPI3_EVENT_NOTIFY_EVENTMASK_WORDS; i++)
			mrioc->event_masks[i] = -1;

		dprint_reset(mrioc, "soft_reset_handler: masking events\n");
		mpi3mr_issue_event_notification(mrioc);
	}

	mpi3mr_wait_for_host_io(mrioc, MPI3MR_RESET_HOST_IOWAIT_TIMEOUT);

	mpi3mr_ioc_disable_intr(mrioc);

	if (snapdump) {
		mpi3mr_set_diagsave(mrioc);
		retval = mpi3mr_issue_reset(mrioc,
		    MPI3_SYSIF_HOST_DIAG_RESET_ACTION_DIAG_FAULT, reset_reason);
		if (!retval) {
			do {
				host_diagnostic =
				    readl(&mrioc->sysif_regs->host_diagnostic);
				if (!(host_diagnostic &
				    MPI3_SYSIF_HOST_DIAG_SAVE_IN_PROGRESS))
					break;
				msleep(100);
			} while (--timeout);
		}
	}

	retval = mpi3mr_issue_reset(mrioc,
	    MPI3_SYSIF_HOST_DIAG_RESET_ACTION_SOFT_RESET, reset_reason);
	if (retval) {
		ioc_err(mrioc, "Failed to issue soft reset to the ioc\n");
		goto out;
	}
	if (mrioc->num_io_throttle_group !=
	    mrioc->facts.max_io_throttle_group) {
		ioc_err(mrioc,
		    "max io throttle group doesn't match old(%d), new(%d)\n",
		    mrioc->num_io_throttle_group,
		    mrioc->facts.max_io_throttle_group);
		retval = -EPERM;
		goto out;
	}

	mpi3mr_flush_delayed_cmd_lists(mrioc);
	mpi3mr_flush_drv_cmds(mrioc);
	bitmap_clear(mrioc->devrem_bitmap, 0, MPI3MR_NUM_DEVRMCMD);
	bitmap_clear(mrioc->removepend_bitmap, 0,
		     mrioc->dev_handle_bitmap_bits);
	bitmap_clear(mrioc->evtack_cmds_bitmap, 0, MPI3MR_NUM_EVTACKCMD);
	mpi3mr_flush_host_io(mrioc);
	mpi3mr_cleanup_fwevt_list(mrioc);
	mpi3mr_invalidate_devhandles(mrioc);
	mpi3mr_free_enclosure_list(mrioc);

	if (mrioc->prepare_for_reset) {
		mrioc->prepare_for_reset = 0;
		mrioc->prepare_for_reset_timeout_counter = 0;
	}
	mpi3mr_memset_buffers(mrioc);
	retval = mpi3mr_reinit_ioc(mrioc, 0);
	if (retval) {
		pr_err(IOCNAME "reinit after soft reset failed: reason %d\n",
		    mrioc->name, reset_reason);
		goto out;
	}
	ssleep(MPI3MR_RESET_TOPOLOGY_SETTLE_TIME);

out:
	if (!retval) {
		mrioc->diagsave_timeout = 0;
		mrioc->reset_in_progress = 0;
		mrioc->pel_abort_requested = 0;
		if (mrioc->pel_enabled) {
			mrioc->pel_cmds.retry_count = 0;
			mpi3mr_pel_wait_post(mrioc, &mrioc->pel_cmds);
		}

		mrioc->device_refresh_on = 0;

		mrioc->ts_update_counter = 0;
		spin_lock_irqsave(&mrioc->watchdog_lock, flags);
		if (mrioc->watchdog_work_q)
			queue_delayed_work(mrioc->watchdog_work_q,
			    &mrioc->watchdog_work,
			    msecs_to_jiffies(MPI3MR_WATCHDOG_INTERVAL));
		spin_unlock_irqrestore(&mrioc->watchdog_lock, flags);
		mrioc->stop_bsgs = 0;
		if (mrioc->pel_enabled)
			atomic64_inc(&event_counter);
	} else {
		mpi3mr_issue_reset(mrioc,
		    MPI3_SYSIF_HOST_DIAG_RESET_ACTION_DIAG_FAULT, reset_reason);
		mrioc->device_refresh_on = 0;
		mrioc->unrecoverable = 1;
		mrioc->reset_in_progress = 0;
		retval = -1;
		mpi3mr_flush_cmds_for_unrecovered_controller(mrioc);
	}
	mrioc->prev_reset_result = retval;
	mutex_unlock(&mrioc->reset_mutex);
	ioc_info(mrioc, "controller reset is %s\n",
	    ((retval == 0) ? "successful" : "failed"));
	return retval;
}


/**
 * mpi3mr_free_config_dma_memory - free memory for config page
 * @mrioc: Adapter instance reference
 * @mem_desc: memory descriptor structure
 *
 * Check whether the size of the buffer specified by the memory
 * descriptor is greater than the default page size if so then
 * free the memory pointed by the descriptor.
 *
 * Return: Nothing.
 */
static void mpi3mr_free_config_dma_memory(struct mpi3mr_ioc *mrioc,
	struct dma_memory_desc *mem_desc)
{
	if ((mem_desc->size > mrioc->cfg_page_sz) && mem_desc->addr) {
		dma_free_coherent(&mrioc->pdev->dev, mem_desc->size,
		    mem_desc->addr, mem_desc->dma_addr);
		mem_desc->addr = NULL;
	}
}

/**
 * mpi3mr_alloc_config_dma_memory - Alloc memory for config page
 * @mrioc: Adapter instance reference
 * @mem_desc: Memory descriptor to hold dma memory info
 *
 * This function allocates new dmaable memory or provides the
 * default config page dmaable memory based on the memory size
 * described by the descriptor.
 *
 * Return: 0 on success, non-zero on failure.
 */
static int mpi3mr_alloc_config_dma_memory(struct mpi3mr_ioc *mrioc,
	struct dma_memory_desc *mem_desc)
{
	if (mem_desc->size > mrioc->cfg_page_sz) {
		mem_desc->addr = dma_alloc_coherent(&mrioc->pdev->dev,
		    mem_desc->size, &mem_desc->dma_addr, GFP_KERNEL);
		if (!mem_desc->addr)
			return -ENOMEM;
	} else {
		mem_desc->addr = mrioc->cfg_page;
		mem_desc->dma_addr = mrioc->cfg_page_dma;
		memset(mem_desc->addr, 0, mrioc->cfg_page_sz);
	}
	return 0;
}

/**
 * mpi3mr_post_cfg_req - Issue config requests and wait
 * @mrioc: Adapter instance reference
 * @cfg_req: Configuration request
 * @timeout: Timeout in seconds
 * @ioc_status: Pointer to return ioc status
 *
 * A generic function for posting MPI3 configuration request to
 * the firmware. This blocks for the completion of request for
 * timeout seconds and if the request times out this function
 * faults the controller with proper reason code.
 *
 * On successful completion of the request this function returns
 * appropriate ioc status from the firmware back to the caller.
 *
 * Return: 0 on success, non-zero on failure.
 */
static int mpi3mr_post_cfg_req(struct mpi3mr_ioc *mrioc,
	struct mpi3_config_request *cfg_req, int timeout, u16 *ioc_status)
{
	int retval = 0;

	mutex_lock(&mrioc->cfg_cmds.mutex);
	if (mrioc->cfg_cmds.state & MPI3MR_CMD_PENDING) {
		retval = -1;
		ioc_err(mrioc, "sending config request failed due to command in use\n");
		mutex_unlock(&mrioc->cfg_cmds.mutex);
		goto out;
	}
	mrioc->cfg_cmds.state = MPI3MR_CMD_PENDING;
	mrioc->cfg_cmds.is_waiting = 1;
	mrioc->cfg_cmds.callback = NULL;
	mrioc->cfg_cmds.ioc_status = 0;
	mrioc->cfg_cmds.ioc_loginfo = 0;

	cfg_req->host_tag = cpu_to_le16(MPI3MR_HOSTTAG_CFG_CMDS);
	cfg_req->function = MPI3_FUNCTION_CONFIG;

	init_completion(&mrioc->cfg_cmds.done);
	dprint_cfg_info(mrioc, "posting config request\n");
	if (mrioc->logging_level & MPI3_DEBUG_CFG_INFO)
		dprint_dump(cfg_req, sizeof(struct mpi3_config_request),
		    "mpi3_cfg_req");
	retval = mpi3mr_admin_request_post(mrioc, cfg_req, sizeof(*cfg_req), 1);
	if (retval) {
		ioc_err(mrioc, "posting config request failed\n");
		goto out_unlock;
	}
	wait_for_completion_timeout(&mrioc->cfg_cmds.done, (timeout * HZ));
	if (!(mrioc->cfg_cmds.state & MPI3MR_CMD_COMPLETE)) {
		mpi3mr_check_rh_fault_ioc(mrioc,
		    MPI3MR_RESET_FROM_CFG_REQ_TIMEOUT);
		ioc_err(mrioc, "config request timed out\n");
		retval = -1;
		goto out_unlock;
	}
	*ioc_status = mrioc->cfg_cmds.ioc_status & MPI3_IOCSTATUS_STATUS_MASK;
	if ((*ioc_status) != MPI3_IOCSTATUS_SUCCESS)
		dprint_cfg_err(mrioc,
		    "cfg_page request returned with ioc_status(0x%04x), log_info(0x%08x)\n",
		    *ioc_status, mrioc->cfg_cmds.ioc_loginfo);

out_unlock:
	mrioc->cfg_cmds.state = MPI3MR_CMD_NOTUSED;
	mutex_unlock(&mrioc->cfg_cmds.mutex);

out:
	return retval;
}

/**
 * mpi3mr_process_cfg_req - config page request processor
 * @mrioc: Adapter instance reference
 * @cfg_req: Configuration request
 * @cfg_hdr: Configuration page header
 * @timeout: Timeout in seconds
 * @ioc_status: Pointer to return ioc status
 * @cfg_buf: Memory pointer to copy config page or header
 * @cfg_buf_sz: Size of the memory to get config page or header
 *
 * This is handler for config page read, write and config page
 * header read operations.
 *
 * This function expects the cfg_req to be populated with page
 * type, page number, action for the header read and with page
 * address for all other operations.
 *
 * The cfg_hdr can be passed as null for reading required header
 * details for read/write pages the cfg_hdr should point valid
 * configuration page header.
 *
 * This allocates dmaable memory based on the size of the config
 * buffer and set the SGE of the cfg_req.
 *
 * For write actions, the config page data has to be passed in
 * the cfg_buf and size of the data has to be mentioned in the
 * cfg_buf_sz.
 *
 * For read/header actions, on successful completion of the
 * request with successful ioc_status the data will be copied
 * into the cfg_buf limited to a minimum of actual page size and
 * cfg_buf_sz
 *
 *
 * Return: 0 on success, non-zero on failure.
 */
static int mpi3mr_process_cfg_req(struct mpi3mr_ioc *mrioc,
	struct mpi3_config_request *cfg_req,
	struct mpi3_config_page_header *cfg_hdr, int timeout, u16 *ioc_status,
	void *cfg_buf, u32 cfg_buf_sz)
{
	struct dma_memory_desc mem_desc;
	int retval = -1;
	u8 invalid_action = 0;
	u8 sgl_flags = MPI3MR_SGEFLAGS_SYSTEM_SIMPLE_END_OF_LIST;

	memset(&mem_desc, 0, sizeof(struct dma_memory_desc));

	if (cfg_req->action == MPI3_CONFIG_ACTION_PAGE_HEADER)
		mem_desc.size = sizeof(struct mpi3_config_page_header);
	else {
		if (!cfg_hdr) {
			ioc_err(mrioc, "null config header passed for config action(%d), page_type(0x%02x), page_num(%d)\n",
			    cfg_req->action, cfg_req->page_type,
			    cfg_req->page_number);
			goto out;
		}
		switch (cfg_hdr->page_attribute & MPI3_CONFIG_PAGEATTR_MASK) {
		case MPI3_CONFIG_PAGEATTR_READ_ONLY:
			if (cfg_req->action
			    != MPI3_CONFIG_ACTION_READ_CURRENT)
				invalid_action = 1;
			break;
		case MPI3_CONFIG_PAGEATTR_CHANGEABLE:
			if ((cfg_req->action ==
			     MPI3_CONFIG_ACTION_READ_PERSISTENT) ||
			    (cfg_req->action ==
			     MPI3_CONFIG_ACTION_WRITE_PERSISTENT))
				invalid_action = 1;
			break;
		case MPI3_CONFIG_PAGEATTR_PERSISTENT:
		default:
			break;
		}
		if (invalid_action) {
			ioc_err(mrioc,
			    "config action(%d) is not allowed for page_type(0x%02x), page_num(%d) with page_attribute(0x%02x)\n",
			    cfg_req->action, cfg_req->page_type,
			    cfg_req->page_number, cfg_hdr->page_attribute);
			goto out;
		}
		mem_desc.size = le16_to_cpu(cfg_hdr->page_length) * 4;
		cfg_req->page_length = cfg_hdr->page_length;
		cfg_req->page_version = cfg_hdr->page_version;
	}
	if (mpi3mr_alloc_config_dma_memory(mrioc, &mem_desc))
		goto out;

	mpi3mr_add_sg_single(&cfg_req->sgl, sgl_flags, mem_desc.size,
	    mem_desc.dma_addr);

	if ((cfg_req->action == MPI3_CONFIG_ACTION_WRITE_PERSISTENT) ||
	    (cfg_req->action == MPI3_CONFIG_ACTION_WRITE_CURRENT)) {
		memcpy(mem_desc.addr, cfg_buf, min_t(u16, mem_desc.size,
		    cfg_buf_sz));
		dprint_cfg_info(mrioc, "config buffer to be written\n");
		if (mrioc->logging_level & MPI3_DEBUG_CFG_INFO)
			dprint_dump(mem_desc.addr, mem_desc.size, "cfg_buf");
	}

	if (mpi3mr_post_cfg_req(mrioc, cfg_req, timeout, ioc_status))
		goto out;

	retval = 0;
	if ((*ioc_status == MPI3_IOCSTATUS_SUCCESS) &&
	    (cfg_req->action != MPI3_CONFIG_ACTION_WRITE_PERSISTENT) &&
	    (cfg_req->action != MPI3_CONFIG_ACTION_WRITE_CURRENT)) {
		memcpy(cfg_buf, mem_desc.addr, min_t(u16, mem_desc.size,
		    cfg_buf_sz));
		dprint_cfg_info(mrioc, "config buffer read\n");
		if (mrioc->logging_level & MPI3_DEBUG_CFG_INFO)
			dprint_dump(mem_desc.addr, mem_desc.size, "cfg_buf");
	}

out:
	mpi3mr_free_config_dma_memory(mrioc, &mem_desc);
	return retval;
}

/**
 * mpi3mr_cfg_get_dev_pg0 - Read current device page0
 * @mrioc: Adapter instance reference
 * @ioc_status: Pointer to return ioc status
 * @dev_pg0: Pointer to return device page 0
 * @pg_sz: Size of the memory allocated to the page pointer
 * @form: The form to be used for addressing the page
 * @form_spec: Form specific information like device handle
 *
 * This is handler for config page read for a specific device
 * page0. The ioc_status has the controller returned ioc_status.
 * This routine doesn't check ioc_status to decide whether the
 * page read is success or not and it is the callers
 * responsibility.
 *
 * Return: 0 on success, non-zero on failure.
 */
int mpi3mr_cfg_get_dev_pg0(struct mpi3mr_ioc *mrioc, u16 *ioc_status,
	struct mpi3_device_page0 *dev_pg0, u16 pg_sz, u32 form, u32 form_spec)
{
	struct mpi3_config_page_header cfg_hdr;
	struct mpi3_config_request cfg_req;
	u32 page_address;

	memset(dev_pg0, 0, pg_sz);
	memset(&cfg_hdr, 0, sizeof(cfg_hdr));
	memset(&cfg_req, 0, sizeof(cfg_req));

	cfg_req.function = MPI3_FUNCTION_CONFIG;
	cfg_req.action = MPI3_CONFIG_ACTION_PAGE_HEADER;
	cfg_req.page_type = MPI3_CONFIG_PAGETYPE_DEVICE;
	cfg_req.page_number = 0;
	cfg_req.page_address = 0;

	if (mpi3mr_process_cfg_req(mrioc, &cfg_req, NULL,
	    MPI3MR_INTADMCMD_TIMEOUT, ioc_status, &cfg_hdr, sizeof(cfg_hdr))) {
		ioc_err(mrioc, "device page0 header read failed\n");
		goto out_failed;
	}
	if (*ioc_status != MPI3_IOCSTATUS_SUCCESS) {
		ioc_err(mrioc, "device page0 header read failed with ioc_status(0x%04x)\n",
		    *ioc_status);
		goto out_failed;
	}
	cfg_req.action = MPI3_CONFIG_ACTION_READ_CURRENT;
	page_address = ((form & MPI3_DEVICE_PGAD_FORM_MASK) |
	    (form_spec & MPI3_DEVICE_PGAD_HANDLE_MASK));
	cfg_req.page_address = cpu_to_le32(page_address);
	if (mpi3mr_process_cfg_req(mrioc, &cfg_req, &cfg_hdr,
	    MPI3MR_INTADMCMD_TIMEOUT, ioc_status, dev_pg0, pg_sz)) {
		ioc_err(mrioc, "device page0 read failed\n");
		goto out_failed;
	}
	return 0;
out_failed:
	return -1;
}


/**
 * mpi3mr_cfg_get_sas_phy_pg0 - Read current SAS Phy page0
 * @mrioc: Adapter instance reference
 * @ioc_status: Pointer to return ioc status
 * @phy_pg0: Pointer to return SAS Phy page 0
 * @pg_sz: Size of the memory allocated to the page pointer
 * @form: The form to be used for addressing the page
 * @form_spec: Form specific information like phy number
 *
 * This is handler for config page read for a specific SAS Phy
 * page0. The ioc_status has the controller returned ioc_status.
 * This routine doesn't check ioc_status to decide whether the
 * page read is success or not and it is the callers
 * responsibility.
 *
 * Return: 0 on success, non-zero on failure.
 */
int mpi3mr_cfg_get_sas_phy_pg0(struct mpi3mr_ioc *mrioc, u16 *ioc_status,
	struct mpi3_sas_phy_page0 *phy_pg0, u16 pg_sz, u32 form,
	u32 form_spec)
{
	struct mpi3_config_page_header cfg_hdr;
	struct mpi3_config_request cfg_req;
	u32 page_address;

	memset(phy_pg0, 0, pg_sz);
	memset(&cfg_hdr, 0, sizeof(cfg_hdr));
	memset(&cfg_req, 0, sizeof(cfg_req));

	cfg_req.function = MPI3_FUNCTION_CONFIG;
	cfg_req.action = MPI3_CONFIG_ACTION_PAGE_HEADER;
	cfg_req.page_type = MPI3_CONFIG_PAGETYPE_SAS_PHY;
	cfg_req.page_number = 0;
	cfg_req.page_address = 0;

	if (mpi3mr_process_cfg_req(mrioc, &cfg_req, NULL,
	    MPI3MR_INTADMCMD_TIMEOUT, ioc_status, &cfg_hdr, sizeof(cfg_hdr))) {
		ioc_err(mrioc, "sas phy page0 header read failed\n");
		goto out_failed;
	}
	if (*ioc_status != MPI3_IOCSTATUS_SUCCESS) {
		ioc_err(mrioc, "sas phy page0 header read failed with ioc_status(0x%04x)\n",
		    *ioc_status);
		goto out_failed;
	}
	cfg_req.action = MPI3_CONFIG_ACTION_READ_CURRENT;
	page_address = ((form & MPI3_SAS_PHY_PGAD_FORM_MASK) |
	    (form_spec & MPI3_SAS_PHY_PGAD_PHY_NUMBER_MASK));
	cfg_req.page_address = cpu_to_le32(page_address);
	if (mpi3mr_process_cfg_req(mrioc, &cfg_req, &cfg_hdr,
	    MPI3MR_INTADMCMD_TIMEOUT, ioc_status, phy_pg0, pg_sz)) {
		ioc_err(mrioc, "sas phy page0 read failed\n");
		goto out_failed;
	}
	return 0;
out_failed:
	return -1;
}

/**
 * mpi3mr_cfg_get_sas_phy_pg1 - Read current SAS Phy page1
 * @mrioc: Adapter instance reference
 * @ioc_status: Pointer to return ioc status
 * @phy_pg1: Pointer to return SAS Phy page 1
 * @pg_sz: Size of the memory allocated to the page pointer
 * @form: The form to be used for addressing the page
 * @form_spec: Form specific information like phy number
 *
 * This is handler for config page read for a specific SAS Phy
 * page1. The ioc_status has the controller returned ioc_status.
 * This routine doesn't check ioc_status to decide whether the
 * page read is success or not and it is the callers
 * responsibility.
 *
 * Return: 0 on success, non-zero on failure.
 */
int mpi3mr_cfg_get_sas_phy_pg1(struct mpi3mr_ioc *mrioc, u16 *ioc_status,
	struct mpi3_sas_phy_page1 *phy_pg1, u16 pg_sz, u32 form,
	u32 form_spec)
{
	struct mpi3_config_page_header cfg_hdr;
	struct mpi3_config_request cfg_req;
	u32 page_address;

	memset(phy_pg1, 0, pg_sz);
	memset(&cfg_hdr, 0, sizeof(cfg_hdr));
	memset(&cfg_req, 0, sizeof(cfg_req));

	cfg_req.function = MPI3_FUNCTION_CONFIG;
	cfg_req.action = MPI3_CONFIG_ACTION_PAGE_HEADER;
	cfg_req.page_type = MPI3_CONFIG_PAGETYPE_SAS_PHY;
	cfg_req.page_number = 1;
	cfg_req.page_address = 0;

	if (mpi3mr_process_cfg_req(mrioc, &cfg_req, NULL,
	    MPI3MR_INTADMCMD_TIMEOUT, ioc_status, &cfg_hdr, sizeof(cfg_hdr))) {
		ioc_err(mrioc, "sas phy page1 header read failed\n");
		goto out_failed;
	}
	if (*ioc_status != MPI3_IOCSTATUS_SUCCESS) {
		ioc_err(mrioc, "sas phy page1 header read failed with ioc_status(0x%04x)\n",
		    *ioc_status);
		goto out_failed;
	}
	cfg_req.action = MPI3_CONFIG_ACTION_READ_CURRENT;
	page_address = ((form & MPI3_SAS_PHY_PGAD_FORM_MASK) |
	    (form_spec & MPI3_SAS_PHY_PGAD_PHY_NUMBER_MASK));
	cfg_req.page_address = cpu_to_le32(page_address);
	if (mpi3mr_process_cfg_req(mrioc, &cfg_req, &cfg_hdr,
	    MPI3MR_INTADMCMD_TIMEOUT, ioc_status, phy_pg1, pg_sz)) {
		ioc_err(mrioc, "sas phy page1 read failed\n");
		goto out_failed;
	}
	return 0;
out_failed:
	return -1;
}


/**
 * mpi3mr_cfg_get_sas_exp_pg0 - Read current SAS Expander page0
 * @mrioc: Adapter instance reference
 * @ioc_status: Pointer to return ioc status
 * @exp_pg0: Pointer to return SAS Expander page 0
 * @pg_sz: Size of the memory allocated to the page pointer
 * @form: The form to be used for addressing the page
 * @form_spec: Form specific information like device handle
 *
 * This is handler for config page read for a specific SAS
 * Expander page0. The ioc_status has the controller returned
 * ioc_status. This routine doesn't check ioc_status to decide
 * whether the page read is success or not and it is the callers
 * responsibility.
 *
 * Return: 0 on success, non-zero on failure.
 */
int mpi3mr_cfg_get_sas_exp_pg0(struct mpi3mr_ioc *mrioc, u16 *ioc_status,
	struct mpi3_sas_expander_page0 *exp_pg0, u16 pg_sz, u32 form,
	u32 form_spec)
{
	struct mpi3_config_page_header cfg_hdr;
	struct mpi3_config_request cfg_req;
	u32 page_address;

	memset(exp_pg0, 0, pg_sz);
	memset(&cfg_hdr, 0, sizeof(cfg_hdr));
	memset(&cfg_req, 0, sizeof(cfg_req));

	cfg_req.function = MPI3_FUNCTION_CONFIG;
	cfg_req.action = MPI3_CONFIG_ACTION_PAGE_HEADER;
	cfg_req.page_type = MPI3_CONFIG_PAGETYPE_SAS_EXPANDER;
	cfg_req.page_number = 0;
	cfg_req.page_address = 0;

	if (mpi3mr_process_cfg_req(mrioc, &cfg_req, NULL,
	    MPI3MR_INTADMCMD_TIMEOUT, ioc_status, &cfg_hdr, sizeof(cfg_hdr))) {
		ioc_err(mrioc, "expander page0 header read failed\n");
		goto out_failed;
	}
	if (*ioc_status != MPI3_IOCSTATUS_SUCCESS) {
		ioc_err(mrioc, "expander page0 header read failed with ioc_status(0x%04x)\n",
		    *ioc_status);
		goto out_failed;
	}
	cfg_req.action = MPI3_CONFIG_ACTION_READ_CURRENT;
	page_address = ((form & MPI3_SAS_EXPAND_PGAD_FORM_MASK) |
	    (form_spec & (MPI3_SAS_EXPAND_PGAD_PHYNUM_MASK |
	    MPI3_SAS_EXPAND_PGAD_HANDLE_MASK)));
	cfg_req.page_address = cpu_to_le32(page_address);
	if (mpi3mr_process_cfg_req(mrioc, &cfg_req, &cfg_hdr,
	    MPI3MR_INTADMCMD_TIMEOUT, ioc_status, exp_pg0, pg_sz)) {
		ioc_err(mrioc, "expander page0 read failed\n");
		goto out_failed;
	}
	return 0;
out_failed:
	return -1;
}

/**
 * mpi3mr_cfg_get_sas_exp_pg1 - Read current SAS Expander page1
 * @mrioc: Adapter instance reference
 * @ioc_status: Pointer to return ioc status
 * @exp_pg1: Pointer to return SAS Expander page 1
 * @pg_sz: Size of the memory allocated to the page pointer
 * @form: The form to be used for addressing the page
 * @form_spec: Form specific information like phy number
 *
 * This is handler for config page read for a specific SAS
 * Expander page1. The ioc_status has the controller returned
 * ioc_status. This routine doesn't check ioc_status to decide
 * whether the page read is success or not and it is the callers
 * responsibility.
 *
 * Return: 0 on success, non-zero on failure.
 */
int mpi3mr_cfg_get_sas_exp_pg1(struct mpi3mr_ioc *mrioc, u16 *ioc_status,
	struct mpi3_sas_expander_page1 *exp_pg1, u16 pg_sz, u32 form,
	u32 form_spec)
{
	struct mpi3_config_page_header cfg_hdr;
	struct mpi3_config_request cfg_req;
	u32 page_address;

	memset(exp_pg1, 0, pg_sz);
	memset(&cfg_hdr, 0, sizeof(cfg_hdr));
	memset(&cfg_req, 0, sizeof(cfg_req));

	cfg_req.function = MPI3_FUNCTION_CONFIG;
	cfg_req.action = MPI3_CONFIG_ACTION_PAGE_HEADER;
	cfg_req.page_type = MPI3_CONFIG_PAGETYPE_SAS_EXPANDER;
	cfg_req.page_number = 1;
	cfg_req.page_address = 0;

	if (mpi3mr_process_cfg_req(mrioc, &cfg_req, NULL,
	    MPI3MR_INTADMCMD_TIMEOUT, ioc_status, &cfg_hdr, sizeof(cfg_hdr))) {
		ioc_err(mrioc, "expander page1 header read failed\n");
		goto out_failed;
	}
	if (*ioc_status != MPI3_IOCSTATUS_SUCCESS) {
		ioc_err(mrioc, "expander page1 header read failed with ioc_status(0x%04x)\n",
		    *ioc_status);
		goto out_failed;
	}
	cfg_req.action = MPI3_CONFIG_ACTION_READ_CURRENT;
	page_address = ((form & MPI3_SAS_EXPAND_PGAD_FORM_MASK) |
	    (form_spec & (MPI3_SAS_EXPAND_PGAD_PHYNUM_MASK |
	    MPI3_SAS_EXPAND_PGAD_HANDLE_MASK)));
	cfg_req.page_address = cpu_to_le32(page_address);
	if (mpi3mr_process_cfg_req(mrioc, &cfg_req, &cfg_hdr,
	    MPI3MR_INTADMCMD_TIMEOUT, ioc_status, exp_pg1, pg_sz)) {
		ioc_err(mrioc, "expander page1 read failed\n");
		goto out_failed;
	}
	return 0;
out_failed:
	return -1;
}

/**
 * mpi3mr_cfg_get_enclosure_pg0 - Read current Enclosure page0
 * @mrioc: Adapter instance reference
 * @ioc_status: Pointer to return ioc status
 * @encl_pg0: Pointer to return Enclosure page 0
 * @pg_sz: Size of the memory allocated to the page pointer
 * @form: The form to be used for addressing the page
 * @form_spec: Form specific information like device handle
 *
 * This is handler for config page read for a specific Enclosure
 * page0. The ioc_status has the controller returned ioc_status.
 * This routine doesn't check ioc_status to decide whether the
 * page read is success or not and it is the callers
 * responsibility.
 *
 * Return: 0 on success, non-zero on failure.
 */
int mpi3mr_cfg_get_enclosure_pg0(struct mpi3mr_ioc *mrioc, u16 *ioc_status,
	struct mpi3_enclosure_page0 *encl_pg0, u16 pg_sz, u32 form,
	u32 form_spec)
{
	struct mpi3_config_page_header cfg_hdr;
	struct mpi3_config_request cfg_req;
	u32 page_address;

	memset(encl_pg0, 0, pg_sz);
	memset(&cfg_hdr, 0, sizeof(cfg_hdr));
	memset(&cfg_req, 0, sizeof(cfg_req));

	cfg_req.function = MPI3_FUNCTION_CONFIG;
	cfg_req.action = MPI3_CONFIG_ACTION_PAGE_HEADER;
	cfg_req.page_type = MPI3_CONFIG_PAGETYPE_ENCLOSURE;
	cfg_req.page_number = 0;
	cfg_req.page_address = 0;

	if (mpi3mr_process_cfg_req(mrioc, &cfg_req, NULL,
	    MPI3MR_INTADMCMD_TIMEOUT, ioc_status, &cfg_hdr, sizeof(cfg_hdr))) {
		ioc_err(mrioc, "enclosure page0 header read failed\n");
		goto out_failed;
	}
	if (*ioc_status != MPI3_IOCSTATUS_SUCCESS) {
		ioc_err(mrioc, "enclosure page0 header read failed with ioc_status(0x%04x)\n",
		    *ioc_status);
		goto out_failed;
	}
	cfg_req.action = MPI3_CONFIG_ACTION_READ_CURRENT;
	page_address = ((form & MPI3_ENCLOS_PGAD_FORM_MASK) |
	    (form_spec & MPI3_ENCLOS_PGAD_HANDLE_MASK));
	cfg_req.page_address = cpu_to_le32(page_address);
	if (mpi3mr_process_cfg_req(mrioc, &cfg_req, &cfg_hdr,
	    MPI3MR_INTADMCMD_TIMEOUT, ioc_status, encl_pg0, pg_sz)) {
		ioc_err(mrioc, "enclosure page0 read failed\n");
		goto out_failed;
	}
	return 0;
out_failed:
	return -1;
}


/**
 * mpi3mr_cfg_get_sas_io_unit_pg0 - Read current SASIOUnit page0
 * @mrioc: Adapter instance reference
 * @sas_io_unit_pg0: Pointer to return SAS IO Unit page 0
 * @pg_sz: Size of the memory allocated to the page pointer
 *
 * This is handler for config page read for the SAS IO Unit
 * page0. This routine checks ioc_status to decide whether the
 * page read is success or not.
 *
 * Return: 0 on success, non-zero on failure.
 */
int mpi3mr_cfg_get_sas_io_unit_pg0(struct mpi3mr_ioc *mrioc,
	struct mpi3_sas_io_unit_page0 *sas_io_unit_pg0, u16 pg_sz)
{
	struct mpi3_config_page_header cfg_hdr;
	struct mpi3_config_request cfg_req;
	u16 ioc_status = 0;

	memset(sas_io_unit_pg0, 0, pg_sz);
	memset(&cfg_hdr, 0, sizeof(cfg_hdr));
	memset(&cfg_req, 0, sizeof(cfg_req));

	cfg_req.function = MPI3_FUNCTION_CONFIG;
	cfg_req.action = MPI3_CONFIG_ACTION_PAGE_HEADER;
	cfg_req.page_type = MPI3_CONFIG_PAGETYPE_SAS_IO_UNIT;
	cfg_req.page_number = 0;
	cfg_req.page_address = 0;

	if (mpi3mr_process_cfg_req(mrioc, &cfg_req, NULL,
	    MPI3MR_INTADMCMD_TIMEOUT, &ioc_status, &cfg_hdr, sizeof(cfg_hdr))) {
		ioc_err(mrioc, "sas io unit page0 header read failed\n");
		goto out_failed;
	}
	if (ioc_status != MPI3_IOCSTATUS_SUCCESS) {
		ioc_err(mrioc, "sas io unit page0 header read failed with ioc_status(0x%04x)\n",
		    ioc_status);
		goto out_failed;
	}
	cfg_req.action = MPI3_CONFIG_ACTION_READ_CURRENT;

	if (mpi3mr_process_cfg_req(mrioc, &cfg_req, &cfg_hdr,
	    MPI3MR_INTADMCMD_TIMEOUT, &ioc_status, sas_io_unit_pg0, pg_sz)) {
		ioc_err(mrioc, "sas io unit page0 read failed\n");
		goto out_failed;
	}
	if (ioc_status != MPI3_IOCSTATUS_SUCCESS) {
		ioc_err(mrioc, "sas io unit page0 read failed with ioc_status(0x%04x)\n",
		    ioc_status);
		goto out_failed;
	}
	return 0;
out_failed:
	return -1;
}

/**
 * mpi3mr_cfg_get_sas_io_unit_pg1 - Read current SASIOUnit page1
 * @mrioc: Adapter instance reference
 * @sas_io_unit_pg1: Pointer to return SAS IO Unit page 1
 * @pg_sz: Size of the memory allocated to the page pointer
 *
 * This is handler for config page read for the SAS IO Unit
 * page1. This routine checks ioc_status to decide whether the
 * page read is success or not.
 *
 * Return: 0 on success, non-zero on failure.
 */
int mpi3mr_cfg_get_sas_io_unit_pg1(struct mpi3mr_ioc *mrioc,
	struct mpi3_sas_io_unit_page1 *sas_io_unit_pg1, u16 pg_sz)
{
	struct mpi3_config_page_header cfg_hdr;
	struct mpi3_config_request cfg_req;
	u16 ioc_status = 0;

	memset(sas_io_unit_pg1, 0, pg_sz);
	memset(&cfg_hdr, 0, sizeof(cfg_hdr));
	memset(&cfg_req, 0, sizeof(cfg_req));

	cfg_req.function = MPI3_FUNCTION_CONFIG;
	cfg_req.action = MPI3_CONFIG_ACTION_PAGE_HEADER;
	cfg_req.page_type = MPI3_CONFIG_PAGETYPE_SAS_IO_UNIT;
	cfg_req.page_number = 1;
	cfg_req.page_address = 0;

	if (mpi3mr_process_cfg_req(mrioc, &cfg_req, NULL,
	    MPI3MR_INTADMCMD_TIMEOUT, &ioc_status, &cfg_hdr, sizeof(cfg_hdr))) {
		ioc_err(mrioc, "sas io unit page1 header read failed\n");
		goto out_failed;
	}
	if (ioc_status != MPI3_IOCSTATUS_SUCCESS) {
		ioc_err(mrioc, "sas io unit page1 header read failed with ioc_status(0x%04x)\n",
		    ioc_status);
		goto out_failed;
	}
	cfg_req.action = MPI3_CONFIG_ACTION_READ_CURRENT;

	if (mpi3mr_process_cfg_req(mrioc, &cfg_req, &cfg_hdr,
	    MPI3MR_INTADMCMD_TIMEOUT, &ioc_status, sas_io_unit_pg1, pg_sz)) {
		ioc_err(mrioc, "sas io unit page1 read failed\n");
		goto out_failed;
	}
	if (ioc_status != MPI3_IOCSTATUS_SUCCESS) {
		ioc_err(mrioc, "sas io unit page1 read failed with ioc_status(0x%04x)\n",
		    ioc_status);
		goto out_failed;
	}
	return 0;
out_failed:
	return -1;
}

/**
 * mpi3mr_cfg_set_sas_io_unit_pg1 - Write SASIOUnit page1
 * @mrioc: Adapter instance reference
 * @sas_io_unit_pg1: Pointer to the SAS IO Unit page 1 to write
 * @pg_sz: Size of the memory allocated to the page pointer
 *
 * This is handler for config page write for the SAS IO Unit
 * page1. This routine checks ioc_status to decide whether the
 * page read is success or not. This will modify both current
 * and persistent page.
 *
 * Return: 0 on success, non-zero on failure.
 */
int mpi3mr_cfg_set_sas_io_unit_pg1(struct mpi3mr_ioc *mrioc,
	struct mpi3_sas_io_unit_page1 *sas_io_unit_pg1, u16 pg_sz)
{
	struct mpi3_config_page_header cfg_hdr;
	struct mpi3_config_request cfg_req;
	u16 ioc_status = 0;

	memset(&cfg_hdr, 0, sizeof(cfg_hdr));
	memset(&cfg_req, 0, sizeof(cfg_req));

	cfg_req.function = MPI3_FUNCTION_CONFIG;
	cfg_req.action = MPI3_CONFIG_ACTION_PAGE_HEADER;
	cfg_req.page_type = MPI3_CONFIG_PAGETYPE_SAS_IO_UNIT;
	cfg_req.page_number = 1;
	cfg_req.page_address = 0;

	if (mpi3mr_process_cfg_req(mrioc, &cfg_req, NULL,
	    MPI3MR_INTADMCMD_TIMEOUT, &ioc_status, &cfg_hdr, sizeof(cfg_hdr))) {
		ioc_err(mrioc, "sas io unit page1 header read failed\n");
		goto out_failed;
	}
	if (ioc_status != MPI3_IOCSTATUS_SUCCESS) {
		ioc_err(mrioc, "sas io unit page1 header read failed with ioc_status(0x%04x)\n",
		    ioc_status);
		goto out_failed;
	}
	cfg_req.action = MPI3_CONFIG_ACTION_WRITE_CURRENT;

	if (mpi3mr_process_cfg_req(mrioc, &cfg_req, &cfg_hdr,
	    MPI3MR_INTADMCMD_TIMEOUT, &ioc_status, sas_io_unit_pg1, pg_sz)) {
		ioc_err(mrioc, "sas io unit page1 write current failed\n");
		goto out_failed;
	}
	if (ioc_status != MPI3_IOCSTATUS_SUCCESS) {
		ioc_err(mrioc, "sas io unit page1 write current failed with ioc_status(0x%04x)\n",
		    ioc_status);
		goto out_failed;
	}

	cfg_req.action = MPI3_CONFIG_ACTION_WRITE_PERSISTENT;

	if (mpi3mr_process_cfg_req(mrioc, &cfg_req, &cfg_hdr,
	    MPI3MR_INTADMCMD_TIMEOUT, &ioc_status, sas_io_unit_pg1, pg_sz)) {
		ioc_err(mrioc, "sas io unit page1 write persistent failed\n");
		goto out_failed;
	}
	if (ioc_status != MPI3_IOCSTATUS_SUCCESS) {
		ioc_err(mrioc, "sas io unit page1 write persistent failed with ioc_status(0x%04x)\n",
		    ioc_status);
		goto out_failed;
	}
	return 0;
out_failed:
	return -1;
}

/**
 * mpi3mr_cfg_get_driver_pg1 - Read current Driver page1
 * @mrioc: Adapter instance reference
 * @driver_pg1: Pointer to return Driver page 1
 * @pg_sz: Size of the memory allocated to the page pointer
 *
 * This is handler for config page read for the Driver page1.
 * This routine checks ioc_status to decide whether the page
 * read is success or not.
 *
 * Return: 0 on success, non-zero on failure.
 */
int mpi3mr_cfg_get_driver_pg1(struct mpi3mr_ioc *mrioc,
	struct mpi3_driver_page1 *driver_pg1, u16 pg_sz)
{
	struct mpi3_config_page_header cfg_hdr;
	struct mpi3_config_request cfg_req;
	u16 ioc_status = 0;

	memset(driver_pg1, 0, pg_sz);
	memset(&cfg_hdr, 0, sizeof(cfg_hdr));
	memset(&cfg_req, 0, sizeof(cfg_req));

	cfg_req.function = MPI3_FUNCTION_CONFIG;
	cfg_req.action = MPI3_CONFIG_ACTION_PAGE_HEADER;
	cfg_req.page_type = MPI3_CONFIG_PAGETYPE_DRIVER;
	cfg_req.page_number = 1;
	cfg_req.page_address = 0;

	if (mpi3mr_process_cfg_req(mrioc, &cfg_req, NULL,
	    MPI3MR_INTADMCMD_TIMEOUT, &ioc_status, &cfg_hdr, sizeof(cfg_hdr))) {
		ioc_err(mrioc, "driver page1 header read failed\n");
		goto out_failed;
	}
	if (ioc_status != MPI3_IOCSTATUS_SUCCESS) {
		ioc_err(mrioc, "driver page1 header read failed with ioc_status(0x%04x)\n",
		    ioc_status);
		goto out_failed;
	}
	cfg_req.action = MPI3_CONFIG_ACTION_READ_CURRENT;

	if (mpi3mr_process_cfg_req(mrioc, &cfg_req, &cfg_hdr,
	    MPI3MR_INTADMCMD_TIMEOUT, &ioc_status, driver_pg1, pg_sz)) {
		ioc_err(mrioc, "driver page1 read failed\n");
		goto out_failed;
	}
	if (ioc_status != MPI3_IOCSTATUS_SUCCESS) {
		ioc_err(mrioc, "driver page1 read failed with ioc_status(0x%04x)\n",
		    ioc_status);
		goto out_failed;
	}
	return 0;
out_failed:
	return -1;
}<|MERGE_RESOLUTION|>--- conflicted
+++ resolved
@@ -3837,17 +3837,6 @@
 
 	mpi3mr_print_ioc_info(mrioc);
 
-<<<<<<< HEAD
-	dprint_init(mrioc, "allocating config page buffers\n");
-	mrioc->cfg_page = dma_alloc_coherent(&mrioc->pdev->dev,
-	    MPI3MR_DEFAULT_CFG_PAGE_SZ, &mrioc->cfg_page_dma, GFP_KERNEL);
-	if (!mrioc->cfg_page) {
-		retval = -1;
-		goto out_failed_noretry;
-	}
-
-	mrioc->cfg_page_sz = MPI3MR_DEFAULT_CFG_PAGE_SZ;
-=======
 	if (!mrioc->cfg_page) {
 		dprint_init(mrioc, "allocating config page buffers\n");
 		mrioc->cfg_page_sz = MPI3MR_DEFAULT_CFG_PAGE_SZ;
@@ -3858,7 +3847,6 @@
 			goto out_failed_noretry;
 		}
 	}
->>>>>>> 7e364e56
 
 	if (!mrioc->init_cmds.reply) {
 		retval = mpi3mr_alloc_reply_sense_bufs(mrioc);
