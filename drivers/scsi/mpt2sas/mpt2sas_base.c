/*
 * This is the Fusion MPT base driver providing common API layer interface
 * for access to MPT (Message Passing Technology) firmware.
 *
 * This code is based on drivers/scsi/mpt2sas/mpt2_base.c
 * Copyright (C) 2007-2010  LSI Corporation
 *  (mailto:DL-MPTFusionLinux@lsi.com)
 *
 * This program is free software; you can redistribute it and/or
 * modify it under the terms of the GNU General Public License
 * as published by the Free Software Foundation; either version 2
 * of the License, or (at your option) any later version.
 *
 * This program is distributed in the hope that it will be useful,
 * but WITHOUT ANY WARRANTY; without even the implied warranty of
 * MERCHANTABILITY or FITNESS FOR A PARTICULAR PURPOSE.  See the
 * GNU General Public License for more details.
 *
 * NO WARRANTY
 * THE PROGRAM IS PROVIDED ON AN "AS IS" BASIS, WITHOUT WARRANTIES OR
 * CONDITIONS OF ANY KIND, EITHER EXPRESS OR IMPLIED INCLUDING, WITHOUT
 * LIMITATION, ANY WARRANTIES OR CONDITIONS OF TITLE, NON-INFRINGEMENT,
 * MERCHANTABILITY OR FITNESS FOR A PARTICULAR PURPOSE. Each Recipient is
 * solely responsible for determining the appropriateness of using and
 * distributing the Program and assumes all risks associated with its
 * exercise of rights under this Agreement, including but not limited to
 * the risks and costs of program errors, damage to or loss of data,
 * programs or equipment, and unavailability or interruption of operations.

 * DISCLAIMER OF LIABILITY
 * NEITHER RECIPIENT NOR ANY CONTRIBUTORS SHALL HAVE ANY LIABILITY FOR ANY
 * DIRECT, INDIRECT, INCIDENTAL, SPECIAL, EXEMPLARY, OR CONSEQUENTIAL
 * DAMAGES (INCLUDING WITHOUT LIMITATION LOST PROFITS), HOWEVER CAUSED AND
 * ON ANY THEORY OF LIABILITY, WHETHER IN CONTRACT, STRICT LIABILITY, OR
 * TORT (INCLUDING NEGLIGENCE OR OTHERWISE) ARISING IN ANY WAY OUT OF THE
 * USE OR DISTRIBUTION OF THE PROGRAM OR THE EXERCISE OF ANY RIGHTS GRANTED
 * HEREUNDER, EVEN IF ADVISED OF THE POSSIBILITY OF SUCH DAMAGES

 * You should have received a copy of the GNU General Public License
 * along with this program; if not, write to the Free Software
 * Foundation, Inc., 51 Franklin Street, Fifth Floor, Boston, MA  02110-1301,
 * USA.
 */

#include <linux/version.h>
#include <linux/kernel.h>
#include <linux/module.h>
#include <linux/errno.h>
#include <linux/init.h>
#include <linux/slab.h>
#include <linux/types.h>
#include <linux/pci.h>
#include <linux/kdev_t.h>
#include <linux/blkdev.h>
#include <linux/delay.h>
#include <linux/interrupt.h>
#include <linux/dma-mapping.h>
#include <linux/sort.h>
#include <linux/io.h>
#include <linux/time.h>
#include <linux/aer.h>

#include "mpt2sas_base.h"

static MPT_CALLBACK	mpt_callbacks[MPT_MAX_CALLBACKS];

#define FAULT_POLLING_INTERVAL 1000 /* in milliseconds */

static int max_queue_depth = -1;
module_param(max_queue_depth, int, 0);
MODULE_PARM_DESC(max_queue_depth, " max controller queue depth ");

static int max_sgl_entries = -1;
module_param(max_sgl_entries, int, 0);
MODULE_PARM_DESC(max_sgl_entries, " max sg entries ");

static int msix_disable = -1;
module_param(msix_disable, int, 0);
MODULE_PARM_DESC(msix_disable, " disable msix routed interrupts (default=0)");

static int missing_delay[2] = {-1, -1};
module_param_array(missing_delay, int, NULL, 0);
MODULE_PARM_DESC(missing_delay, " device missing delay , io missing delay");

/* diag_buffer_enable is bitwise
 * bit 0 set = TRACE
 * bit 1 set = SNAPSHOT
 * bit 2 set = EXTENDED
 *
 * Either bit can be set, or both
 */
static int diag_buffer_enable;
module_param(diag_buffer_enable, int, 0);
MODULE_PARM_DESC(diag_buffer_enable, " post diag buffers "
    "(TRACE=1/SNAPSHOT=2/EXTENDED=4/default=0)");

int mpt2sas_fwfault_debug;
MODULE_PARM_DESC(mpt2sas_fwfault_debug, " enable detection of firmware fault "
    "and halt firmware - (default=0)");

static int disable_discovery = -1;
module_param(disable_discovery, int, 0);
MODULE_PARM_DESC(disable_discovery, " disable discovery ");

/**
 * _scsih_set_fwfault_debug - global setting of ioc->fwfault_debug.
 *
 */
static int
_scsih_set_fwfault_debug(const char *val, struct kernel_param *kp)
{
	int ret = param_set_int(val, kp);
	struct MPT2SAS_ADAPTER *ioc;

	if (ret)
		return ret;

	printk(KERN_INFO "setting fwfault_debug(%d)\n", mpt2sas_fwfault_debug);
	list_for_each_entry(ioc, &mpt2sas_ioc_list, list)
		ioc->fwfault_debug = mpt2sas_fwfault_debug;
	return 0;
}
module_param_call(mpt2sas_fwfault_debug, _scsih_set_fwfault_debug,
    param_get_int, &mpt2sas_fwfault_debug, 0644);

/**
 * _base_fault_reset_work - workq handling ioc fault conditions
 * @work: input argument, used to derive ioc
 * Context: sleep.
 *
 * Return nothing.
 */
static void
_base_fault_reset_work(struct work_struct *work)
{
	struct MPT2SAS_ADAPTER *ioc =
	    container_of(work, struct MPT2SAS_ADAPTER, fault_reset_work.work);
	unsigned long	 flags;
	u32 doorbell;
	int rc;

	spin_lock_irqsave(&ioc->ioc_reset_in_progress_lock, flags);
	if (ioc->shost_recovery)
		goto rearm_timer;
	spin_unlock_irqrestore(&ioc->ioc_reset_in_progress_lock, flags);

	doorbell = mpt2sas_base_get_iocstate(ioc, 0);
	if ((doorbell & MPI2_IOC_STATE_MASK) == MPI2_IOC_STATE_FAULT) {
		rc = mpt2sas_base_hard_reset_handler(ioc, CAN_SLEEP,
		    FORCE_BIG_HAMMER);
		printk(MPT2SAS_WARN_FMT "%s: hard reset: %s\n", ioc->name,
		    __func__, (rc == 0) ? "success" : "failed");
		doorbell = mpt2sas_base_get_iocstate(ioc, 0);
		if ((doorbell & MPI2_IOC_STATE_MASK) == MPI2_IOC_STATE_FAULT)
			mpt2sas_base_fault_info(ioc, doorbell &
			    MPI2_DOORBELL_DATA_MASK);
	}

	spin_lock_irqsave(&ioc->ioc_reset_in_progress_lock, flags);
 rearm_timer:
	if (ioc->fault_reset_work_q)
		queue_delayed_work(ioc->fault_reset_work_q,
		    &ioc->fault_reset_work,
		    msecs_to_jiffies(FAULT_POLLING_INTERVAL));
	spin_unlock_irqrestore(&ioc->ioc_reset_in_progress_lock, flags);
}

/**
 * mpt2sas_base_start_watchdog - start the fault_reset_work_q
 * @ioc: per adapter object
 * Context: sleep.
 *
 * Return nothing.
 */
void
mpt2sas_base_start_watchdog(struct MPT2SAS_ADAPTER *ioc)
{
	unsigned long	 flags;

	if (ioc->fault_reset_work_q)
		return;

	/* initialize fault polling */
	INIT_DELAYED_WORK(&ioc->fault_reset_work, _base_fault_reset_work);
	snprintf(ioc->fault_reset_work_q_name,
	    sizeof(ioc->fault_reset_work_q_name), "poll_%d_status", ioc->id);
	ioc->fault_reset_work_q =
		create_singlethread_workqueue(ioc->fault_reset_work_q_name);
	if (!ioc->fault_reset_work_q) {
		printk(MPT2SAS_ERR_FMT "%s: failed (line=%d)\n",
		    ioc->name, __func__, __LINE__);
			return;
	}
	spin_lock_irqsave(&ioc->ioc_reset_in_progress_lock, flags);
	if (ioc->fault_reset_work_q)
		queue_delayed_work(ioc->fault_reset_work_q,
		    &ioc->fault_reset_work,
		    msecs_to_jiffies(FAULT_POLLING_INTERVAL));
	spin_unlock_irqrestore(&ioc->ioc_reset_in_progress_lock, flags);
}

/**
 * mpt2sas_base_stop_watchdog - stop the fault_reset_work_q
 * @ioc: per adapter object
 * Context: sleep.
 *
 * Return nothing.
 */
void
mpt2sas_base_stop_watchdog(struct MPT2SAS_ADAPTER *ioc)
{
	unsigned long	 flags;
	struct workqueue_struct *wq;

	spin_lock_irqsave(&ioc->ioc_reset_in_progress_lock, flags);
	wq = ioc->fault_reset_work_q;
	ioc->fault_reset_work_q = NULL;
	spin_unlock_irqrestore(&ioc->ioc_reset_in_progress_lock, flags);
	if (wq) {
		if (!cancel_delayed_work(&ioc->fault_reset_work))
			flush_workqueue(wq);
		destroy_workqueue(wq);
	}
}

/**
 * mpt2sas_base_fault_info - verbose translation of firmware FAULT code
 * @ioc: per adapter object
 * @fault_code: fault code
 *
 * Return nothing.
 */
void
mpt2sas_base_fault_info(struct MPT2SAS_ADAPTER *ioc , u16 fault_code)
{
	printk(MPT2SAS_ERR_FMT "fault_state(0x%04x)!\n",
	    ioc->name, fault_code);
}

/**
 * mpt2sas_halt_firmware - halt's mpt controller firmware
 * @ioc: per adapter object
 *
 * For debugging timeout related issues.  Writing 0xCOFFEE00
 * to the doorbell register will halt controller firmware. With
 * the purpose to stop both driver and firmware, the enduser can
 * obtain a ring buffer from controller UART.
 */
void
mpt2sas_halt_firmware(struct MPT2SAS_ADAPTER *ioc)
{
	u32 doorbell;

	if (!ioc->fwfault_debug)
		return;

	dump_stack();

	doorbell = readl(&ioc->chip->Doorbell);
	if ((doorbell & MPI2_IOC_STATE_MASK) == MPI2_IOC_STATE_FAULT)
		mpt2sas_base_fault_info(ioc , doorbell);
	else {
		writel(0xC0FFEE00, &ioc->chip->Doorbell);
		printk(MPT2SAS_ERR_FMT "Firmware is halted due to command "
		    "timeout\n", ioc->name);
	}

	panic("panic in %s\n", __func__);
}

#ifdef CONFIG_SCSI_MPT2SAS_LOGGING
/**
 * _base_sas_ioc_info - verbose translation of the ioc status
 * @ioc: per adapter object
 * @mpi_reply: reply mf payload returned from firmware
 * @request_hdr: request mf
 *
 * Return nothing.
 */
static void
_base_sas_ioc_info(struct MPT2SAS_ADAPTER *ioc, MPI2DefaultReply_t *mpi_reply,
     MPI2RequestHeader_t *request_hdr)
{
	u16 ioc_status = le16_to_cpu(mpi_reply->IOCStatus) &
	    MPI2_IOCSTATUS_MASK;
	char *desc = NULL;
	u16 frame_sz;
	char *func_str = NULL;

	/* SCSI_IO, RAID_PASS are handled from _scsih_scsi_ioc_info */
	if (request_hdr->Function == MPI2_FUNCTION_SCSI_IO_REQUEST ||
	    request_hdr->Function == MPI2_FUNCTION_RAID_SCSI_IO_PASSTHROUGH ||
	    request_hdr->Function == MPI2_FUNCTION_EVENT_NOTIFICATION)
		return;

	if (ioc_status == MPI2_IOCSTATUS_CONFIG_INVALID_PAGE)
		return;

	switch (ioc_status) {

/****************************************************************************
*  Common IOCStatus values for all replies
****************************************************************************/

	case MPI2_IOCSTATUS_INVALID_FUNCTION:
		desc = "invalid function";
		break;
	case MPI2_IOCSTATUS_BUSY:
		desc = "busy";
		break;
	case MPI2_IOCSTATUS_INVALID_SGL:
		desc = "invalid sgl";
		break;
	case MPI2_IOCSTATUS_INTERNAL_ERROR:
		desc = "internal error";
		break;
	case MPI2_IOCSTATUS_INVALID_VPID:
		desc = "invalid vpid";
		break;
	case MPI2_IOCSTATUS_INSUFFICIENT_RESOURCES:
		desc = "insufficient resources";
		break;
	case MPI2_IOCSTATUS_INVALID_FIELD:
		desc = "invalid field";
		break;
	case MPI2_IOCSTATUS_INVALID_STATE:
		desc = "invalid state";
		break;
	case MPI2_IOCSTATUS_OP_STATE_NOT_SUPPORTED:
		desc = "op state not supported";
		break;

/****************************************************************************
*  Config IOCStatus values
****************************************************************************/

	case MPI2_IOCSTATUS_CONFIG_INVALID_ACTION:
		desc = "config invalid action";
		break;
	case MPI2_IOCSTATUS_CONFIG_INVALID_TYPE:
		desc = "config invalid type";
		break;
	case MPI2_IOCSTATUS_CONFIG_INVALID_PAGE:
		desc = "config invalid page";
		break;
	case MPI2_IOCSTATUS_CONFIG_INVALID_DATA:
		desc = "config invalid data";
		break;
	case MPI2_IOCSTATUS_CONFIG_NO_DEFAULTS:
		desc = "config no defaults";
		break;
	case MPI2_IOCSTATUS_CONFIG_CANT_COMMIT:
		desc = "config cant commit";
		break;

/****************************************************************************
*  SCSI IO Reply
****************************************************************************/

	case MPI2_IOCSTATUS_SCSI_RECOVERED_ERROR:
	case MPI2_IOCSTATUS_SCSI_INVALID_DEVHANDLE:
	case MPI2_IOCSTATUS_SCSI_DEVICE_NOT_THERE:
	case MPI2_IOCSTATUS_SCSI_DATA_OVERRUN:
	case MPI2_IOCSTATUS_SCSI_DATA_UNDERRUN:
	case MPI2_IOCSTATUS_SCSI_IO_DATA_ERROR:
	case MPI2_IOCSTATUS_SCSI_PROTOCOL_ERROR:
	case MPI2_IOCSTATUS_SCSI_TASK_TERMINATED:
	case MPI2_IOCSTATUS_SCSI_RESIDUAL_MISMATCH:
	case MPI2_IOCSTATUS_SCSI_TASK_MGMT_FAILED:
	case MPI2_IOCSTATUS_SCSI_IOC_TERMINATED:
	case MPI2_IOCSTATUS_SCSI_EXT_TERMINATED:
		break;

/****************************************************************************
*  For use by SCSI Initiator and SCSI Target end-to-end data protection
****************************************************************************/

	case MPI2_IOCSTATUS_EEDP_GUARD_ERROR:
		desc = "eedp guard error";
		break;
	case MPI2_IOCSTATUS_EEDP_REF_TAG_ERROR:
		desc = "eedp ref tag error";
		break;
	case MPI2_IOCSTATUS_EEDP_APP_TAG_ERROR:
		desc = "eedp app tag error";
		break;

/****************************************************************************
*  SCSI Target values
****************************************************************************/

	case MPI2_IOCSTATUS_TARGET_INVALID_IO_INDEX:
		desc = "target invalid io index";
		break;
	case MPI2_IOCSTATUS_TARGET_ABORTED:
		desc = "target aborted";
		break;
	case MPI2_IOCSTATUS_TARGET_NO_CONN_RETRYABLE:
		desc = "target no conn retryable";
		break;
	case MPI2_IOCSTATUS_TARGET_NO_CONNECTION:
		desc = "target no connection";
		break;
	case MPI2_IOCSTATUS_TARGET_XFER_COUNT_MISMATCH:
		desc = "target xfer count mismatch";
		break;
	case MPI2_IOCSTATUS_TARGET_DATA_OFFSET_ERROR:
		desc = "target data offset error";
		break;
	case MPI2_IOCSTATUS_TARGET_TOO_MUCH_WRITE_DATA:
		desc = "target too much write data";
		break;
	case MPI2_IOCSTATUS_TARGET_IU_TOO_SHORT:
		desc = "target iu too short";
		break;
	case MPI2_IOCSTATUS_TARGET_ACK_NAK_TIMEOUT:
		desc = "target ack nak timeout";
		break;
	case MPI2_IOCSTATUS_TARGET_NAK_RECEIVED:
		desc = "target nak received";
		break;

/****************************************************************************
*  Serial Attached SCSI values
****************************************************************************/

	case MPI2_IOCSTATUS_SAS_SMP_REQUEST_FAILED:
		desc = "smp request failed";
		break;
	case MPI2_IOCSTATUS_SAS_SMP_DATA_OVERRUN:
		desc = "smp data overrun";
		break;

/****************************************************************************
*  Diagnostic Buffer Post / Diagnostic Release values
****************************************************************************/

	case MPI2_IOCSTATUS_DIAGNOSTIC_RELEASED:
		desc = "diagnostic released";
		break;
	default:
		break;
	}

	if (!desc)
		return;

	switch (request_hdr->Function) {
	case MPI2_FUNCTION_CONFIG:
		frame_sz = sizeof(Mpi2ConfigRequest_t) + ioc->sge_size;
		func_str = "config_page";
		break;
	case MPI2_FUNCTION_SCSI_TASK_MGMT:
		frame_sz = sizeof(Mpi2SCSITaskManagementRequest_t);
		func_str = "task_mgmt";
		break;
	case MPI2_FUNCTION_SAS_IO_UNIT_CONTROL:
		frame_sz = sizeof(Mpi2SasIoUnitControlRequest_t);
		func_str = "sas_iounit_ctl";
		break;
	case MPI2_FUNCTION_SCSI_ENCLOSURE_PROCESSOR:
		frame_sz = sizeof(Mpi2SepRequest_t);
		func_str = "enclosure";
		break;
	case MPI2_FUNCTION_IOC_INIT:
		frame_sz = sizeof(Mpi2IOCInitRequest_t);
		func_str = "ioc_init";
		break;
	case MPI2_FUNCTION_PORT_ENABLE:
		frame_sz = sizeof(Mpi2PortEnableRequest_t);
		func_str = "port_enable";
		break;
	case MPI2_FUNCTION_SMP_PASSTHROUGH:
		frame_sz = sizeof(Mpi2SmpPassthroughRequest_t) + ioc->sge_size;
		func_str = "smp_passthru";
		break;
	default:
		frame_sz = 32;
		func_str = "unknown";
		break;
	}

	printk(MPT2SAS_WARN_FMT "ioc_status: %s(0x%04x), request(0x%p),"
	    " (%s)\n", ioc->name, desc, ioc_status, request_hdr, func_str);

	_debug_dump_mf(request_hdr, frame_sz/4);
}

/**
 * _base_display_event_data - verbose translation of firmware asyn events
 * @ioc: per adapter object
 * @mpi_reply: reply mf payload returned from firmware
 *
 * Return nothing.
 */
static void
_base_display_event_data(struct MPT2SAS_ADAPTER *ioc,
    Mpi2EventNotificationReply_t *mpi_reply)
{
	char *desc = NULL;
	u16 event;

	if (!(ioc->logging_level & MPT_DEBUG_EVENTS))
		return;

	event = le16_to_cpu(mpi_reply->Event);

	switch (event) {
	case MPI2_EVENT_LOG_DATA:
		desc = "Log Data";
		break;
	case MPI2_EVENT_STATE_CHANGE:
		desc = "Status Change";
		break;
	case MPI2_EVENT_HARD_RESET_RECEIVED:
		desc = "Hard Reset Received";
		break;
	case MPI2_EVENT_EVENT_CHANGE:
		desc = "Event Change";
		break;
	case MPI2_EVENT_SAS_DEVICE_STATUS_CHANGE:
		desc = "Device Status Change";
		break;
	case MPI2_EVENT_IR_OPERATION_STATUS:
		desc = "IR Operation Status";
		break;
	case MPI2_EVENT_SAS_DISCOVERY:
	{
		Mpi2EventDataSasDiscovery_t *event_data =
		    (Mpi2EventDataSasDiscovery_t *)mpi_reply->EventData;
		printk(MPT2SAS_INFO_FMT "Discovery: (%s)", ioc->name,
		    (event_data->ReasonCode == MPI2_EVENT_SAS_DISC_RC_STARTED) ?
		    "start" : "stop");
		if (event_data->DiscoveryStatus)
			printk("discovery_status(0x%08x)",
			    le32_to_cpu(event_data->DiscoveryStatus));
		printk("\n");
		return;
	}
	case MPI2_EVENT_SAS_BROADCAST_PRIMITIVE:
		desc = "SAS Broadcast Primitive";
		break;
	case MPI2_EVENT_SAS_INIT_DEVICE_STATUS_CHANGE:
		desc = "SAS Init Device Status Change";
		break;
	case MPI2_EVENT_SAS_INIT_TABLE_OVERFLOW:
		desc = "SAS Init Table Overflow";
		break;
	case MPI2_EVENT_SAS_TOPOLOGY_CHANGE_LIST:
		desc = "SAS Topology Change List";
		break;
	case MPI2_EVENT_SAS_ENCL_DEVICE_STATUS_CHANGE:
		desc = "SAS Enclosure Device Status Change";
		break;
	case MPI2_EVENT_IR_VOLUME:
		desc = "IR Volume";
		break;
	case MPI2_EVENT_IR_PHYSICAL_DISK:
		desc = "IR Physical Disk";
		break;
	case MPI2_EVENT_IR_CONFIGURATION_CHANGE_LIST:
		desc = "IR Configuration Change List";
		break;
	case MPI2_EVENT_LOG_ENTRY_ADDED:
		desc = "Log Entry Added";
		break;
	}

	if (!desc)
		return;

	printk(MPT2SAS_INFO_FMT "%s\n", ioc->name, desc);
}
#endif

/**
 * _base_sas_log_info - verbose translation of firmware log info
 * @ioc: per adapter object
 * @log_info: log info
 *
 * Return nothing.
 */
static void
_base_sas_log_info(struct MPT2SAS_ADAPTER *ioc , u32 log_info)
{
	union loginfo_type {
		u32	loginfo;
		struct {
			u32	subcode:16;
			u32	code:8;
			u32	originator:4;
			u32	bus_type:4;
		} dw;
	};
	union loginfo_type sas_loginfo;
	char *originator_str = NULL;

	sas_loginfo.loginfo = log_info;
	if (sas_loginfo.dw.bus_type != 3 /*SAS*/)
		return;

	/* each nexus loss loginfo */
	if (log_info == 0x31170000)
		return;

	/* eat the loginfos associated with task aborts */
	if (ioc->ignore_loginfos && (log_info == 30050000 || log_info ==
	    0x31140000 || log_info == 0x31130000))
		return;

	switch (sas_loginfo.dw.originator) {
	case 0:
		originator_str = "IOP";
		break;
	case 1:
		originator_str = "PL";
		break;
	case 2:
		originator_str = "IR";
		break;
	}

	printk(MPT2SAS_WARN_FMT "log_info(0x%08x): originator(%s), "
	    "code(0x%02x), sub_code(0x%04x)\n", ioc->name, log_info,
	     originator_str, sas_loginfo.dw.code,
	     sas_loginfo.dw.subcode);
}

/**
 * _base_display_reply_info -
 * @ioc: per adapter object
 * @smid: system request message index
 * @msix_index: MSIX table index supplied by the OS
 * @reply: reply message frame(lower 32bit addr)
 *
 * Return nothing.
 */
static void
_base_display_reply_info(struct MPT2SAS_ADAPTER *ioc, u16 smid, u8 msix_index,
    u32 reply)
{
	MPI2DefaultReply_t *mpi_reply;
	u16 ioc_status;

	mpi_reply = mpt2sas_base_get_reply_virt_addr(ioc, reply);
	ioc_status = le16_to_cpu(mpi_reply->IOCStatus);
#ifdef CONFIG_SCSI_MPT2SAS_LOGGING
	if ((ioc_status & MPI2_IOCSTATUS_MASK) &&
	    (ioc->logging_level & MPT_DEBUG_REPLY)) {
		_base_sas_ioc_info(ioc , mpi_reply,
		   mpt2sas_base_get_msg_frame(ioc, smid));
	}
#endif
	if (ioc_status & MPI2_IOCSTATUS_FLAG_LOG_INFO_AVAILABLE)
		_base_sas_log_info(ioc, le32_to_cpu(mpi_reply->IOCLogInfo));
}

/**
 * mpt2sas_base_done - base internal command completion routine
 * @ioc: per adapter object
 * @smid: system request message index
 * @msix_index: MSIX table index supplied by the OS
 * @reply: reply message frame(lower 32bit addr)
 *
 * Return 1 meaning mf should be freed from _base_interrupt
 *        0 means the mf is freed from this function.
 */
u8
mpt2sas_base_done(struct MPT2SAS_ADAPTER *ioc, u16 smid, u8 msix_index,
    u32 reply)
{
	MPI2DefaultReply_t *mpi_reply;

	mpi_reply = mpt2sas_base_get_reply_virt_addr(ioc, reply);
	if (mpi_reply && mpi_reply->Function == MPI2_FUNCTION_EVENT_ACK)
		return 1;

	if (ioc->base_cmds.status == MPT2_CMD_NOT_USED)
		return 1;

	ioc->base_cmds.status |= MPT2_CMD_COMPLETE;
	if (mpi_reply) {
		ioc->base_cmds.status |= MPT2_CMD_REPLY_VALID;
		memcpy(ioc->base_cmds.reply, mpi_reply, mpi_reply->MsgLength*4);
	}
	ioc->base_cmds.status &= ~MPT2_CMD_PENDING;
	complete(&ioc->base_cmds.done);
	return 1;
}

/**
 * _base_async_event - main callback handler for firmware asyn events
 * @ioc: per adapter object
 * @msix_index: MSIX table index supplied by the OS
 * @reply: reply message frame(lower 32bit addr)
 *
 * Return 1 meaning mf should be freed from _base_interrupt
 *        0 means the mf is freed from this function.
 */
static u8
_base_async_event(struct MPT2SAS_ADAPTER *ioc, u8 msix_index, u32 reply)
{
	Mpi2EventNotificationReply_t *mpi_reply;
	Mpi2EventAckRequest_t *ack_request;
	u16 smid;

	mpi_reply = mpt2sas_base_get_reply_virt_addr(ioc, reply);
	if (!mpi_reply)
		return 1;
	if (mpi_reply->Function != MPI2_FUNCTION_EVENT_NOTIFICATION)
		return 1;
#ifdef CONFIG_SCSI_MPT2SAS_LOGGING
	_base_display_event_data(ioc, mpi_reply);
#endif
	if (!(mpi_reply->AckRequired & MPI2_EVENT_NOTIFICATION_ACK_REQUIRED))
		goto out;
	smid = mpt2sas_base_get_smid(ioc, ioc->base_cb_idx);
	if (!smid) {
		printk(MPT2SAS_ERR_FMT "%s: failed obtaining a smid\n",
		    ioc->name, __func__);
		goto out;
	}

	ack_request = mpt2sas_base_get_msg_frame(ioc, smid);
	memset(ack_request, 0, sizeof(Mpi2EventAckRequest_t));
	ack_request->Function = MPI2_FUNCTION_EVENT_ACK;
	ack_request->Event = mpi_reply->Event;
	ack_request->EventContext = mpi_reply->EventContext;
	ack_request->VF_ID = 0;  /* TODO */
	ack_request->VP_ID = 0;
	mpt2sas_base_put_smid_default(ioc, smid);

 out:

	/* scsih callback handler */
	mpt2sas_scsih_event_callback(ioc, msix_index, reply);

	/* ctl callback handler */
	mpt2sas_ctl_event_callback(ioc, msix_index, reply);

	return 1;
}

/**
 * _base_get_cb_idx - obtain the callback index
 * @ioc: per adapter object
 * @smid: system request message index
 *
 * Return callback index.
 */
static u8
_base_get_cb_idx(struct MPT2SAS_ADAPTER *ioc, u16 smid)
{
	int i;
	u8 cb_idx = 0xFF;

	if (smid >= ioc->hi_priority_smid) {
		if (smid < ioc->internal_smid) {
			i = smid - ioc->hi_priority_smid;
			cb_idx = ioc->hpr_lookup[i].cb_idx;
		} else if (smid <= ioc->hba_queue_depth)  {
			i = smid - ioc->internal_smid;
			cb_idx = ioc->internal_lookup[i].cb_idx;
		}
	} else {
		i = smid - 1;
		cb_idx = ioc->scsi_lookup[i].cb_idx;
	}
	return cb_idx;
}

/**
 * _base_mask_interrupts - disable interrupts
 * @ioc: per adapter object
 *
 * Disabling ResetIRQ, Reply and Doorbell Interrupts
 *
 * Return nothing.
 */
static void
_base_mask_interrupts(struct MPT2SAS_ADAPTER *ioc)
{
	u32 him_register;

	ioc->mask_interrupts = 1;
	him_register = readl(&ioc->chip->HostInterruptMask);
	him_register |= MPI2_HIM_DIM + MPI2_HIM_RIM + MPI2_HIM_RESET_IRQ_MASK;
	writel(him_register, &ioc->chip->HostInterruptMask);
	readl(&ioc->chip->HostInterruptMask);
}

/**
 * _base_unmask_interrupts - enable interrupts
 * @ioc: per adapter object
 *
 * Enabling only Reply Interrupts
 *
 * Return nothing.
 */
static void
_base_unmask_interrupts(struct MPT2SAS_ADAPTER *ioc)
{
	u32 him_register;

	him_register = readl(&ioc->chip->HostInterruptMask);
	him_register &= ~MPI2_HIM_RIM;
	writel(him_register, &ioc->chip->HostInterruptMask);
	ioc->mask_interrupts = 0;
}

union reply_descriptor {
	u64 word;
	struct {
		u32 low;
		u32 high;
	} u;
};

/**
 * _base_interrupt - MPT adapter (IOC) specific interrupt handler.
 * @irq: irq number (not used)
 * @bus_id: bus identifier cookie == pointer to MPT_ADAPTER structure
 * @r: pt_regs pointer (not used)
 *
 * Return IRQ_HANDLE if processed, else IRQ_NONE.
 */
static irqreturn_t
_base_interrupt(int irq, void *bus_id)
{
	union reply_descriptor rd;
	u32 completed_cmds;
	u8 request_desript_type;
	u16 smid;
	u8 cb_idx;
	u32 reply;
	u8 msix_index;
	struct MPT2SAS_ADAPTER *ioc = bus_id;
	Mpi2ReplyDescriptorsUnion_t *rpf;
	u8 rc;

	if (ioc->mask_interrupts)
		return IRQ_NONE;

	rpf = &ioc->reply_post_free[ioc->reply_post_host_index];
	request_desript_type = rpf->Default.ReplyFlags
	     & MPI2_RPY_DESCRIPT_FLAGS_TYPE_MASK;
	if (request_desript_type == MPI2_RPY_DESCRIPT_FLAGS_UNUSED)
		return IRQ_NONE;

	completed_cmds = 0;
	cb_idx = 0xFF;
	do {
		rd.word = rpf->Words;
		if (rd.u.low == UINT_MAX || rd.u.high == UINT_MAX)
			goto out;
		reply = 0;
		cb_idx = 0xFF;
		smid = le16_to_cpu(rpf->Default.DescriptorTypeDependent1);
		msix_index = rpf->Default.MSIxIndex;
		if (request_desript_type ==
		    MPI2_RPY_DESCRIPT_FLAGS_ADDRESS_REPLY) {
			reply = le32_to_cpu
				(rpf->AddressReply.ReplyFrameAddress);
			if (reply > ioc->reply_dma_max_address ||
			    reply < ioc->reply_dma_min_address)
				reply = 0;
		} else if (request_desript_type ==
		    MPI2_RPY_DESCRIPT_FLAGS_TARGET_COMMAND_BUFFER)
			goto next;
		else if (request_desript_type ==
		    MPI2_RPY_DESCRIPT_FLAGS_TARGETASSIST_SUCCESS)
			goto next;
		if (smid)
			cb_idx = _base_get_cb_idx(ioc, smid);
		if (smid && cb_idx != 0xFF) {
			rc = mpt_callbacks[cb_idx](ioc, smid, msix_index,
			    reply);
			if (reply)
				_base_display_reply_info(ioc, smid, msix_index,
				    reply);
			if (rc)
				mpt2sas_base_free_smid(ioc, smid);
		}
		if (!smid)
			_base_async_event(ioc, msix_index, reply);

		/* reply free queue handling */
		if (reply) {
			ioc->reply_free_host_index =
			    (ioc->reply_free_host_index ==
			    (ioc->reply_free_queue_depth - 1)) ?
			    0 : ioc->reply_free_host_index + 1;
			ioc->reply_free[ioc->reply_free_host_index] =
			    cpu_to_le32(reply);
			wmb();
			writel(ioc->reply_free_host_index,
			    &ioc->chip->ReplyFreeHostIndex);
		}

 next:

		rpf->Words = ULLONG_MAX;
		ioc->reply_post_host_index = (ioc->reply_post_host_index ==
		    (ioc->reply_post_queue_depth - 1)) ? 0 :
		    ioc->reply_post_host_index + 1;
		request_desript_type =
		    ioc->reply_post_free[ioc->reply_post_host_index].Default.
		    ReplyFlags & MPI2_RPY_DESCRIPT_FLAGS_TYPE_MASK;
		completed_cmds++;
		if (request_desript_type == MPI2_RPY_DESCRIPT_FLAGS_UNUSED)
			goto out;
		if (!ioc->reply_post_host_index)
			rpf = ioc->reply_post_free;
		else
			rpf++;
	} while (1);

 out:

	if (!completed_cmds)
		return IRQ_NONE;

	wmb();
	writel(ioc->reply_post_host_index, &ioc->chip->ReplyPostHostIndex);
	return IRQ_HANDLED;
}

/**
 * mpt2sas_base_release_callback_handler - clear interupt callback handler
 * @cb_idx: callback index
 *
 * Return nothing.
 */
void
mpt2sas_base_release_callback_handler(u8 cb_idx)
{
	mpt_callbacks[cb_idx] = NULL;
}

/**
 * mpt2sas_base_register_callback_handler - obtain index for the interrupt callback handler
 * @cb_func: callback function
 *
 * Returns cb_func.
 */
u8
mpt2sas_base_register_callback_handler(MPT_CALLBACK cb_func)
{
	u8 cb_idx;

	for (cb_idx = MPT_MAX_CALLBACKS-1; cb_idx; cb_idx--)
		if (mpt_callbacks[cb_idx] == NULL)
			break;

	mpt_callbacks[cb_idx] = cb_func;
	return cb_idx;
}

/**
 * mpt2sas_base_initialize_callback_handler - initialize the interrupt callback handler
 *
 * Return nothing.
 */
void
mpt2sas_base_initialize_callback_handler(void)
{
	u8 cb_idx;

	for (cb_idx = 0; cb_idx < MPT_MAX_CALLBACKS; cb_idx++)
		mpt2sas_base_release_callback_handler(cb_idx);
}

/**
 * mpt2sas_base_build_zero_len_sge - build zero length sg entry
 * @ioc: per adapter object
 * @paddr: virtual address for SGE
 *
 * Create a zero length scatter gather entry to insure the IOCs hardware has
 * something to use if the target device goes brain dead and tries
 * to send data even when none is asked for.
 *
 * Return nothing.
 */
void
mpt2sas_base_build_zero_len_sge(struct MPT2SAS_ADAPTER *ioc, void *paddr)
{
	u32 flags_length = (u32)((MPI2_SGE_FLAGS_LAST_ELEMENT |
	    MPI2_SGE_FLAGS_END_OF_BUFFER | MPI2_SGE_FLAGS_END_OF_LIST |
	    MPI2_SGE_FLAGS_SIMPLE_ELEMENT) <<
	    MPI2_SGE_FLAGS_SHIFT);
	ioc->base_add_sg_single(paddr, flags_length, -1);
}

/**
 * _base_add_sg_single_32 - Place a simple 32 bit SGE at address pAddr.
 * @paddr: virtual address for SGE
 * @flags_length: SGE flags and data transfer length
 * @dma_addr: Physical address
 *
 * Return nothing.
 */
static void
_base_add_sg_single_32(void *paddr, u32 flags_length, dma_addr_t dma_addr)
{
	Mpi2SGESimple32_t *sgel = paddr;

	flags_length |= (MPI2_SGE_FLAGS_32_BIT_ADDRESSING |
	    MPI2_SGE_FLAGS_SYSTEM_ADDRESS) << MPI2_SGE_FLAGS_SHIFT;
	sgel->FlagsLength = cpu_to_le32(flags_length);
	sgel->Address = cpu_to_le32(dma_addr);
}


/**
 * _base_add_sg_single_64 - Place a simple 64 bit SGE at address pAddr.
 * @paddr: virtual address for SGE
 * @flags_length: SGE flags and data transfer length
 * @dma_addr: Physical address
 *
 * Return nothing.
 */
static void
_base_add_sg_single_64(void *paddr, u32 flags_length, dma_addr_t dma_addr)
{
	Mpi2SGESimple64_t *sgel = paddr;

	flags_length |= (MPI2_SGE_FLAGS_64_BIT_ADDRESSING |
	    MPI2_SGE_FLAGS_SYSTEM_ADDRESS) << MPI2_SGE_FLAGS_SHIFT;
	sgel->FlagsLength = cpu_to_le32(flags_length);
	sgel->Address = cpu_to_le64(dma_addr);
}

#define convert_to_kb(x) ((x) << (PAGE_SHIFT - 10))

/**
 * _base_config_dma_addressing - set dma addressing
 * @ioc: per adapter object
 * @pdev: PCI device struct
 *
 * Returns 0 for success, non-zero for failure.
 */
static int
_base_config_dma_addressing(struct MPT2SAS_ADAPTER *ioc, struct pci_dev *pdev)
{
	struct sysinfo s;
	char *desc = NULL;

	if (sizeof(dma_addr_t) > 4) {
		const uint64_t required_mask =
		    dma_get_required_mask(&pdev->dev);
		if ((required_mask > DMA_BIT_MASK(32)) && !pci_set_dma_mask(pdev,
		    DMA_BIT_MASK(64)) && !pci_set_consistent_dma_mask(pdev,
		    DMA_BIT_MASK(64))) {
			ioc->base_add_sg_single = &_base_add_sg_single_64;
			ioc->sge_size = sizeof(Mpi2SGESimple64_t);
			desc = "64";
			goto out;
		}
	}

	if (!pci_set_dma_mask(pdev, DMA_BIT_MASK(32))
	    && !pci_set_consistent_dma_mask(pdev, DMA_BIT_MASK(32))) {
		ioc->base_add_sg_single = &_base_add_sg_single_32;
		ioc->sge_size = sizeof(Mpi2SGESimple32_t);
		desc = "32";
	} else
		return -ENODEV;

 out:
	si_meminfo(&s);
	printk(MPT2SAS_INFO_FMT "%s BIT PCI BUS DMA ADDRESSING SUPPORTED, "
	    "total mem (%ld kB)\n", ioc->name, desc, convert_to_kb(s.totalram));

	return 0;
}

/**
 * _base_save_msix_table - backup msix vector table
 * @ioc: per adapter object
 *
 * This address an errata where diag reset clears out the table
 */
static void
_base_save_msix_table(struct MPT2SAS_ADAPTER *ioc)
{
	int i;

	if (!ioc->msix_enable || ioc->msix_table_backup == NULL)
		return;

	for (i = 0; i < ioc->msix_vector_count; i++)
		ioc->msix_table_backup[i] = ioc->msix_table[i];
}

/**
 * _base_restore_msix_table - this restores the msix vector table
 * @ioc: per adapter object
 *
 */
static void
_base_restore_msix_table(struct MPT2SAS_ADAPTER *ioc)
{
	int i;

	if (!ioc->msix_enable || ioc->msix_table_backup == NULL)
		return;

	for (i = 0; i < ioc->msix_vector_count; i++)
		ioc->msix_table[i] = ioc->msix_table_backup[i];
}

/**
 * _base_check_enable_msix - checks MSIX capabable.
 * @ioc: per adapter object
 *
 * Check to see if card is capable of MSIX, and set number
 * of avaliable msix vectors
 */
static int
_base_check_enable_msix(struct MPT2SAS_ADAPTER *ioc)
{
	int base;
	u16 message_control;
	u32 msix_table_offset;

	base = pci_find_capability(ioc->pdev, PCI_CAP_ID_MSIX);
	if (!base) {
		dfailprintk(ioc, printk(MPT2SAS_INFO_FMT "msix not "
		    "supported\n", ioc->name));
		return -EINVAL;
	}

	/* get msix vector count */
	pci_read_config_word(ioc->pdev, base + 2, &message_control);
	ioc->msix_vector_count = (message_control & 0x3FF) + 1;

	/* get msix table  */
	pci_read_config_dword(ioc->pdev, base + 4, &msix_table_offset);
	msix_table_offset &= 0xFFFFFFF8;
	ioc->msix_table = (u32 *)((void *)ioc->chip + msix_table_offset);

	dinitprintk(ioc, printk(MPT2SAS_INFO_FMT "msix is supported, "
	    "vector_count(%d), table_offset(0x%08x), table(%p)\n", ioc->name,
	    ioc->msix_vector_count, msix_table_offset, ioc->msix_table));
	return 0;
}

/**
 * _base_disable_msix - disables msix
 * @ioc: per adapter object
 *
 */
static void
_base_disable_msix(struct MPT2SAS_ADAPTER *ioc)
{
	if (ioc->msix_enable) {
		pci_disable_msix(ioc->pdev);
		kfree(ioc->msix_table_backup);
		ioc->msix_table_backup = NULL;
		ioc->msix_enable = 0;
	}
}

/**
 * _base_enable_msix - enables msix, failback to io_apic
 * @ioc: per adapter object
 *
 */
static int
_base_enable_msix(struct MPT2SAS_ADAPTER *ioc)
{
	struct msix_entry entries;
	int r;
	u8 try_msix = 0;

	if (msix_disable == -1 || msix_disable == 0)
		try_msix = 1;

	if (!try_msix)
		goto try_ioapic;

	if (_base_check_enable_msix(ioc) != 0)
		goto try_ioapic;

	ioc->msix_table_backup = kcalloc(ioc->msix_vector_count,
	    sizeof(u32), GFP_KERNEL);
	if (!ioc->msix_table_backup) {
		dfailprintk(ioc, printk(MPT2SAS_INFO_FMT "allocation for "
		    "msix_table_backup failed!!!\n", ioc->name));
		goto try_ioapic;
	}

	memset(&entries, 0, sizeof(struct msix_entry));
	r = pci_enable_msix(ioc->pdev, &entries, 1);
	if (r) {
		dfailprintk(ioc, printk(MPT2SAS_INFO_FMT "pci_enable_msix "
		    "failed (r=%d) !!!\n", ioc->name, r));
		goto try_ioapic;
	}

	r = request_irq(entries.vector, _base_interrupt, IRQF_SHARED,
	    ioc->name, ioc);
	if (r) {
		dfailprintk(ioc, printk(MPT2SAS_INFO_FMT "unable to allocate "
		    "interrupt %d !!!\n", ioc->name, entries.vector));
		pci_disable_msix(ioc->pdev);
		goto try_ioapic;
	}

	ioc->pci_irq = entries.vector;
	ioc->msix_enable = 1;
	return 0;

/* failback to io_apic interrupt routing */
 try_ioapic:

	r = request_irq(ioc->pdev->irq, _base_interrupt, IRQF_SHARED,
	    ioc->name, ioc);
	if (r) {
		printk(MPT2SAS_ERR_FMT "unable to allocate interrupt %d!\n",
		    ioc->name, ioc->pdev->irq);
		r = -EBUSY;
		goto out_fail;
	}

	ioc->pci_irq = ioc->pdev->irq;
	return 0;

 out_fail:
	return r;
}

/**
 * mpt2sas_base_map_resources - map in controller resources (io/irq/memap)
 * @ioc: per adapter object
 *
 * Returns 0 for success, non-zero for failure.
 */
int
mpt2sas_base_map_resources(struct MPT2SAS_ADAPTER *ioc)
{
	struct pci_dev *pdev = ioc->pdev;
	u32 memap_sz;
	u32 pio_sz;
	int i, r = 0;
	u64 pio_chip = 0;
	u64 chip_phys = 0;

	dinitprintk(ioc, printk(MPT2SAS_INFO_FMT "%s\n",
	    ioc->name, __func__));

	ioc->bars = pci_select_bars(pdev, IORESOURCE_MEM);
	if (pci_enable_device_mem(pdev)) {
		printk(MPT2SAS_WARN_FMT "pci_enable_device_mem: "
		    "failed\n", ioc->name);
		return -ENODEV;
	}


	if (pci_request_selected_regions(pdev, ioc->bars,
	    MPT2SAS_DRIVER_NAME)) {
		printk(MPT2SAS_WARN_FMT "pci_request_selected_regions: "
		    "failed\n", ioc->name);
		r = -ENODEV;
		goto out_fail;
	}

	/* AER (Advanced Error Reporting) hooks */
	pci_enable_pcie_error_reporting(pdev);

	pci_set_master(pdev);

	if (_base_config_dma_addressing(ioc, pdev) != 0) {
		printk(MPT2SAS_WARN_FMT "no suitable DMA mask for %s\n",
		    ioc->name, pci_name(pdev));
		r = -ENODEV;
		goto out_fail;
	}

	for (i = 0, memap_sz = 0, pio_sz = 0 ; i < DEVICE_COUNT_RESOURCE; i++) {
		if (pci_resource_flags(pdev, i) & IORESOURCE_IO) {
			if (pio_sz)
				continue;
			pio_chip = (u64)pci_resource_start(pdev, i);
			pio_sz = pci_resource_len(pdev, i);
		} else {
			if (memap_sz)
				continue;
			/* verify memory resource is valid before using */
			if (pci_resource_flags(pdev, i) & IORESOURCE_MEM) {
				ioc->chip_phys = pci_resource_start(pdev, i);
				chip_phys = (u64)ioc->chip_phys;
				memap_sz = pci_resource_len(pdev, i);
				ioc->chip = ioremap(ioc->chip_phys, memap_sz);
				if (ioc->chip == NULL) {
					printk(MPT2SAS_ERR_FMT "unable to map "
					    "adapter memory!\n", ioc->name);
					r = -EINVAL;
					goto out_fail;
				}
			}
		}
	}

	_base_mask_interrupts(ioc);
	r = _base_enable_msix(ioc);
	if (r)
		goto out_fail;

	printk(MPT2SAS_INFO_FMT "%s: IRQ %d\n",
	    ioc->name,  ((ioc->msix_enable) ? "PCI-MSI-X enabled" :
	    "IO-APIC enabled"), ioc->pci_irq);
	printk(MPT2SAS_INFO_FMT "iomem(0x%016llx), mapped(0x%p), size(%d)\n",
	    ioc->name, (unsigned long long)chip_phys, ioc->chip, memap_sz);
	printk(MPT2SAS_INFO_FMT "ioport(0x%016llx), size(%d)\n",
	    ioc->name, (unsigned long long)pio_chip, pio_sz);

	/* Save PCI configuration state for recovery from PCI AER/EEH errors */
	pci_save_state(pdev);

	return 0;

 out_fail:
	if (ioc->chip_phys)
		iounmap(ioc->chip);
	ioc->chip_phys = 0;
	ioc->pci_irq = -1;
	pci_release_selected_regions(ioc->pdev, ioc->bars);
	pci_disable_pcie_error_reporting(pdev);
	pci_disable_device(pdev);
	return r;
}

/**
 * mpt2sas_base_get_msg_frame - obtain request mf pointer
 * @ioc: per adapter object
 * @smid: system request message index(smid zero is invalid)
 *
 * Returns virt pointer to message frame.
 */
void *
mpt2sas_base_get_msg_frame(struct MPT2SAS_ADAPTER *ioc, u16 smid)
{
	return (void *)(ioc->request + (smid * ioc->request_sz));
}

/**
 * mpt2sas_base_get_sense_buffer - obtain a sense buffer assigned to a mf request
 * @ioc: per adapter object
 * @smid: system request message index
 *
 * Returns virt pointer to sense buffer.
 */
void *
mpt2sas_base_get_sense_buffer(struct MPT2SAS_ADAPTER *ioc, u16 smid)
{
	return (void *)(ioc->sense + ((smid - 1) * SCSI_SENSE_BUFFERSIZE));
}

/**
 * mpt2sas_base_get_sense_buffer_dma - obtain a sense buffer assigned to a mf request
 * @ioc: per adapter object
 * @smid: system request message index
 *
 * Returns phys pointer to the low 32bit address of the sense buffer.
 */
__le32
mpt2sas_base_get_sense_buffer_dma(struct MPT2SAS_ADAPTER *ioc, u16 smid)
{
	return cpu_to_le32(ioc->sense_dma +
			((smid - 1) * SCSI_SENSE_BUFFERSIZE));
}

/**
 * mpt2sas_base_get_reply_virt_addr - obtain reply frames virt address
 * @ioc: per adapter object
 * @phys_addr: lower 32 physical addr of the reply
 *
 * Converts 32bit lower physical addr into a virt address.
 */
void *
mpt2sas_base_get_reply_virt_addr(struct MPT2SAS_ADAPTER *ioc, u32 phys_addr)
{
	if (!phys_addr)
		return NULL;
	return ioc->reply + (phys_addr - (u32)ioc->reply_dma);
}

/**
 * mpt2sas_base_get_smid - obtain a free smid from internal queue
 * @ioc: per adapter object
 * @cb_idx: callback index
 *
 * Returns smid (zero is invalid)
 */
u16
mpt2sas_base_get_smid(struct MPT2SAS_ADAPTER *ioc, u8 cb_idx)
{
	unsigned long flags;
	struct request_tracker *request;
	u16 smid;

	spin_lock_irqsave(&ioc->scsi_lookup_lock, flags);
	if (list_empty(&ioc->internal_free_list)) {
		spin_unlock_irqrestore(&ioc->scsi_lookup_lock, flags);
		printk(MPT2SAS_ERR_FMT "%s: smid not available\n",
		    ioc->name, __func__);
		return 0;
	}

	request = list_entry(ioc->internal_free_list.next,
	    struct request_tracker, tracker_list);
	request->cb_idx = cb_idx;
	smid = request->smid;
	list_del(&request->tracker_list);
	spin_unlock_irqrestore(&ioc->scsi_lookup_lock, flags);
	return smid;
}

/**
 * mpt2sas_base_get_smid_scsiio - obtain a free smid from scsiio queue
 * @ioc: per adapter object
 * @cb_idx: callback index
 * @scmd: pointer to scsi command object
 *
 * Returns smid (zero is invalid)
 */
u16
mpt2sas_base_get_smid_scsiio(struct MPT2SAS_ADAPTER *ioc, u8 cb_idx,
    struct scsi_cmnd *scmd)
{
	unsigned long flags;
	struct request_tracker *request;
	u16 smid;

	spin_lock_irqsave(&ioc->scsi_lookup_lock, flags);
	if (list_empty(&ioc->free_list)) {
		spin_unlock_irqrestore(&ioc->scsi_lookup_lock, flags);
		printk(MPT2SAS_ERR_FMT "%s: smid not available\n",
		    ioc->name, __func__);
		return 0;
	}

	request = list_entry(ioc->free_list.next,
	    struct request_tracker, tracker_list);
	request->scmd = scmd;
	request->cb_idx = cb_idx;
	smid = request->smid;
	list_del(&request->tracker_list);
	spin_unlock_irqrestore(&ioc->scsi_lookup_lock, flags);
	return smid;
}

/**
 * mpt2sas_base_get_smid_hpr - obtain a free smid from hi-priority queue
 * @ioc: per adapter object
 * @cb_idx: callback index
 *
 * Returns smid (zero is invalid)
 */
u16
mpt2sas_base_get_smid_hpr(struct MPT2SAS_ADAPTER *ioc, u8 cb_idx)
{
	unsigned long flags;
	struct request_tracker *request;
	u16 smid;

	spin_lock_irqsave(&ioc->scsi_lookup_lock, flags);
	if (list_empty(&ioc->hpr_free_list)) {
		spin_unlock_irqrestore(&ioc->scsi_lookup_lock, flags);
		return 0;
	}

	request = list_entry(ioc->hpr_free_list.next,
	    struct request_tracker, tracker_list);
	request->cb_idx = cb_idx;
	smid = request->smid;
	list_del(&request->tracker_list);
	spin_unlock_irqrestore(&ioc->scsi_lookup_lock, flags);
	return smid;
}


/**
 * mpt2sas_base_free_smid - put smid back on free_list
 * @ioc: per adapter object
 * @smid: system request message index
 *
 * Return nothing.
 */
void
mpt2sas_base_free_smid(struct MPT2SAS_ADAPTER *ioc, u16 smid)
{
	unsigned long flags;
	int i;
	struct chain_tracker *chain_req, *next;

	spin_lock_irqsave(&ioc->scsi_lookup_lock, flags);
	if (smid >= ioc->hi_priority_smid) {
		if (smid < ioc->internal_smid) {
			/* hi-priority */
			i = smid - ioc->hi_priority_smid;
			ioc->hpr_lookup[i].cb_idx = 0xFF;
			list_add_tail(&ioc->hpr_lookup[i].tracker_list,
			    &ioc->hpr_free_list);
		} else {
			/* internal queue */
			i = smid - ioc->internal_smid;
			ioc->internal_lookup[i].cb_idx = 0xFF;
			list_add_tail(&ioc->internal_lookup[i].tracker_list,
			    &ioc->internal_free_list);
		}
		spin_unlock_irqrestore(&ioc->scsi_lookup_lock, flags);
		return;
	}

	/* scsiio queue */
	i = smid - 1;
	if (!list_empty(&ioc->scsi_lookup[i].chain_list)) {
		list_for_each_entry_safe(chain_req, next,
		    &ioc->scsi_lookup[i].chain_list, tracker_list) {
			list_del_init(&chain_req->tracker_list);
			list_add_tail(&chain_req->tracker_list,
			    &ioc->free_chain_list);
		}
	}
	ioc->scsi_lookup[i].cb_idx = 0xFF;
	ioc->scsi_lookup[i].scmd = NULL;
	list_add_tail(&ioc->scsi_lookup[i].tracker_list,
	    &ioc->free_list);
	spin_unlock_irqrestore(&ioc->scsi_lookup_lock, flags);

	/*
	 * See _wait_for_commands_to_complete() call with regards to this code.
	 */
	if (ioc->shost_recovery && ioc->pending_io_count) {
		if (ioc->pending_io_count == 1)
			wake_up(&ioc->reset_wq);
		ioc->pending_io_count--;
	}
}

/**
 * _base_writeq - 64 bit write to MMIO
 * @ioc: per adapter object
 * @b: data payload
 * @addr: address in MMIO space
 * @writeq_lock: spin lock
 *
 * Glue for handling an atomic 64 bit word to MMIO. This special handling takes
 * care of 32 bit environment where its not quarenteed to send the entire word
 * in one transfer.
 */
#ifndef writeq
static inline void _base_writeq(__u64 b, volatile void __iomem *addr,
    spinlock_t *writeq_lock)
{
	unsigned long flags;
	__u64 data_out = cpu_to_le64(b);

	spin_lock_irqsave(writeq_lock, flags);
	writel((u32)(data_out), addr);
	writel((u32)(data_out >> 32), (addr + 4));
	spin_unlock_irqrestore(writeq_lock, flags);
}
#else
static inline void _base_writeq(__u64 b, volatile void __iomem *addr,
    spinlock_t *writeq_lock)
{
	writeq(cpu_to_le64(b), addr);
}
#endif

/**
 * mpt2sas_base_put_smid_scsi_io - send SCSI_IO request to firmware
 * @ioc: per adapter object
 * @smid: system request message index
 * @handle: device handle
 *
 * Return nothing.
 */
void
mpt2sas_base_put_smid_scsi_io(struct MPT2SAS_ADAPTER *ioc, u16 smid, u16 handle)
{
	Mpi2RequestDescriptorUnion_t descriptor;
	u64 *request = (u64 *)&descriptor;


	descriptor.SCSIIO.RequestFlags = MPI2_REQ_DESCRIPT_FLAGS_SCSI_IO;
	descriptor.SCSIIO.MSIxIndex = 0; /* TODO */
	descriptor.SCSIIO.SMID = cpu_to_le16(smid);
	descriptor.SCSIIO.DevHandle = cpu_to_le16(handle);
	descriptor.SCSIIO.LMID = 0;
	_base_writeq(*request, &ioc->chip->RequestDescriptorPostLow,
	    &ioc->scsi_lookup_lock);
}


/**
 * mpt2sas_base_put_smid_hi_priority - send Task Managment request to firmware
 * @ioc: per adapter object
 * @smid: system request message index
 *
 * Return nothing.
 */
void
mpt2sas_base_put_smid_hi_priority(struct MPT2SAS_ADAPTER *ioc, u16 smid)
{
	Mpi2RequestDescriptorUnion_t descriptor;
	u64 *request = (u64 *)&descriptor;

	descriptor.HighPriority.RequestFlags =
	    MPI2_REQ_DESCRIPT_FLAGS_HIGH_PRIORITY;
	descriptor.HighPriority.MSIxIndex = 0; /* TODO */
	descriptor.HighPriority.SMID = cpu_to_le16(smid);
	descriptor.HighPriority.LMID = 0;
	descriptor.HighPriority.Reserved1 = 0;
	_base_writeq(*request, &ioc->chip->RequestDescriptorPostLow,
	    &ioc->scsi_lookup_lock);
}

/**
 * mpt2sas_base_put_smid_default - Default, primarily used for config pages
 * @ioc: per adapter object
 * @smid: system request message index
 *
 * Return nothing.
 */
void
mpt2sas_base_put_smid_default(struct MPT2SAS_ADAPTER *ioc, u16 smid)
{
	Mpi2RequestDescriptorUnion_t descriptor;
	u64 *request = (u64 *)&descriptor;

	descriptor.Default.RequestFlags = MPI2_REQ_DESCRIPT_FLAGS_DEFAULT_TYPE;
	descriptor.Default.MSIxIndex = 0; /* TODO */
	descriptor.Default.SMID = cpu_to_le16(smid);
	descriptor.Default.LMID = 0;
	descriptor.Default.DescriptorTypeDependent = 0;
	_base_writeq(*request, &ioc->chip->RequestDescriptorPostLow,
	    &ioc->scsi_lookup_lock);
}

/**
 * mpt2sas_base_put_smid_target_assist - send Target Assist/Status to firmware
 * @ioc: per adapter object
 * @smid: system request message index
 * @io_index: value used to track the IO
 *
 * Return nothing.
 */
void
mpt2sas_base_put_smid_target_assist(struct MPT2SAS_ADAPTER *ioc, u16 smid,
    u16 io_index)
{
	Mpi2RequestDescriptorUnion_t descriptor;
	u64 *request = (u64 *)&descriptor;

	descriptor.SCSITarget.RequestFlags =
	    MPI2_REQ_DESCRIPT_FLAGS_SCSI_TARGET;
	descriptor.SCSITarget.MSIxIndex = 0; /* TODO */
	descriptor.SCSITarget.SMID = cpu_to_le16(smid);
	descriptor.SCSITarget.LMID = 0;
	descriptor.SCSITarget.IoIndex = cpu_to_le16(io_index);
	_base_writeq(*request, &ioc->chip->RequestDescriptorPostLow,
	    &ioc->scsi_lookup_lock);
}

/**
 * _base_display_dell_branding - Disply branding string
 * @ioc: per adapter object
 *
 * Return nothing.
 */
static void
_base_display_dell_branding(struct MPT2SAS_ADAPTER *ioc)
{
	char dell_branding[MPT2SAS_DELL_BRANDING_SIZE];

	if (ioc->pdev->subsystem_vendor != PCI_VENDOR_ID_DELL)
		return;

	memset(dell_branding, 0, MPT2SAS_DELL_BRANDING_SIZE);
	switch (ioc->pdev->subsystem_device) {
	case MPT2SAS_DELL_6GBPS_SAS_HBA_SSDID:
		strncpy(dell_branding, MPT2SAS_DELL_6GBPS_SAS_HBA_BRANDING,
		    MPT2SAS_DELL_BRANDING_SIZE - 1);
		break;
	case MPT2SAS_DELL_PERC_H200_ADAPTER_SSDID:
		strncpy(dell_branding, MPT2SAS_DELL_PERC_H200_ADAPTER_BRANDING,
		    MPT2SAS_DELL_BRANDING_SIZE - 1);
		break;
	case MPT2SAS_DELL_PERC_H200_INTEGRATED_SSDID:
		strncpy(dell_branding,
		    MPT2SAS_DELL_PERC_H200_INTEGRATED_BRANDING,
		    MPT2SAS_DELL_BRANDING_SIZE - 1);
		break;
	case MPT2SAS_DELL_PERC_H200_MODULAR_SSDID:
		strncpy(dell_branding,
		    MPT2SAS_DELL_PERC_H200_MODULAR_BRANDING,
		    MPT2SAS_DELL_BRANDING_SIZE - 1);
		break;
	case MPT2SAS_DELL_PERC_H200_EMBEDDED_SSDID:
		strncpy(dell_branding,
		    MPT2SAS_DELL_PERC_H200_EMBEDDED_BRANDING,
		    MPT2SAS_DELL_BRANDING_SIZE - 1);
		break;
	case MPT2SAS_DELL_PERC_H200_SSDID:
		strncpy(dell_branding, MPT2SAS_DELL_PERC_H200_BRANDING,
		    MPT2SAS_DELL_BRANDING_SIZE - 1);
		break;
	case MPT2SAS_DELL_6GBPS_SAS_SSDID:
		strncpy(dell_branding, MPT2SAS_DELL_6GBPS_SAS_BRANDING,
		    MPT2SAS_DELL_BRANDING_SIZE - 1);
		break;
	default:
		sprintf(dell_branding, "0x%4X", ioc->pdev->subsystem_device);
		break;
	}

	printk(MPT2SAS_INFO_FMT "%s: Vendor(0x%04X), Device(0x%04X),"
	    " SSVID(0x%04X), SSDID(0x%04X)\n", ioc->name, dell_branding,
	    ioc->pdev->vendor, ioc->pdev->device, ioc->pdev->subsystem_vendor,
	    ioc->pdev->subsystem_device);
}

/**
 * _base_display_ioc_capabilities - Disply IOC's capabilities.
 * @ioc: per adapter object
 *
 * Return nothing.
 */
static void
_base_display_ioc_capabilities(struct MPT2SAS_ADAPTER *ioc)
{
	int i = 0;
	char desc[16];
	u8 revision;
	u32 iounit_pg1_flags;

	pci_read_config_byte(ioc->pdev, PCI_CLASS_REVISION, &revision);
	strncpy(desc, ioc->manu_pg0.ChipName, 16);
	printk(MPT2SAS_INFO_FMT "%s: FWVersion(%02d.%02d.%02d.%02d), "
	   "ChipRevision(0x%02x), BiosVersion(%02d.%02d.%02d.%02d)\n",
	    ioc->name, desc,
	   (ioc->facts.FWVersion.Word & 0xFF000000) >> 24,
	   (ioc->facts.FWVersion.Word & 0x00FF0000) >> 16,
	   (ioc->facts.FWVersion.Word & 0x0000FF00) >> 8,
	   ioc->facts.FWVersion.Word & 0x000000FF,
	   revision,
	   (ioc->bios_pg3.BiosVersion & 0xFF000000) >> 24,
	   (ioc->bios_pg3.BiosVersion & 0x00FF0000) >> 16,
	   (ioc->bios_pg3.BiosVersion & 0x0000FF00) >> 8,
	    ioc->bios_pg3.BiosVersion & 0x000000FF);

	_base_display_dell_branding(ioc);

	printk(MPT2SAS_INFO_FMT "Protocol=(", ioc->name);

	if (ioc->facts.ProtocolFlags & MPI2_IOCFACTS_PROTOCOL_SCSI_INITIATOR) {
		printk("Initiator");
		i++;
	}

	if (ioc->facts.ProtocolFlags & MPI2_IOCFACTS_PROTOCOL_SCSI_TARGET) {
		printk("%sTarget", i ? "," : "");
		i++;
	}

	i = 0;
	printk("), ");
	printk("Capabilities=(");

	if (ioc->facts.IOCCapabilities &
	    MPI2_IOCFACTS_CAPABILITY_INTEGRATED_RAID) {
		printk("Raid");
		i++;
	}

	if (ioc->facts.IOCCapabilities & MPI2_IOCFACTS_CAPABILITY_TLR) {
		printk("%sTLR", i ? "," : "");
		i++;
	}

	if (ioc->facts.IOCCapabilities & MPI2_IOCFACTS_CAPABILITY_MULTICAST) {
		printk("%sMulticast", i ? "," : "");
		i++;
	}

	if (ioc->facts.IOCCapabilities &
	    MPI2_IOCFACTS_CAPABILITY_BIDIRECTIONAL_TARGET) {
		printk("%sBIDI Target", i ? "," : "");
		i++;
	}

	if (ioc->facts.IOCCapabilities & MPI2_IOCFACTS_CAPABILITY_EEDP) {
		printk("%sEEDP", i ? "," : "");
		i++;
	}

	if (ioc->facts.IOCCapabilities &
	    MPI2_IOCFACTS_CAPABILITY_SNAPSHOT_BUFFER) {
		printk("%sSnapshot Buffer", i ? "," : "");
		i++;
	}

	if (ioc->facts.IOCCapabilities &
	    MPI2_IOCFACTS_CAPABILITY_DIAG_TRACE_BUFFER) {
		printk("%sDiag Trace Buffer", i ? "," : "");
		i++;
	}

	if (ioc->facts.IOCCapabilities &
	    MPI2_IOCFACTS_CAPABILITY_EXTENDED_BUFFER) {
		printk(KERN_INFO "%sDiag Extended Buffer", i ? "," : "");
		i++;
	}

	if (ioc->facts.IOCCapabilities &
	    MPI2_IOCFACTS_CAPABILITY_TASK_SET_FULL_HANDLING) {
		printk("%sTask Set Full", i ? "," : "");
		i++;
	}

	iounit_pg1_flags = le32_to_cpu(ioc->iounit_pg1.Flags);
	if (!(iounit_pg1_flags & MPI2_IOUNITPAGE1_NATIVE_COMMAND_Q_DISABLE)) {
		printk("%sNCQ", i ? "," : "");
		i++;
	}

	printk(")\n");
}

/**
 * _base_update_missing_delay - change the missing delay timers
 * @ioc: per adapter object
 * @device_missing_delay: amount of time till device is reported missing
 * @io_missing_delay: interval IO is returned when there is a missing device
 *
 * Return nothing.
 *
 * Passed on the command line, this function will modify the device missing
 * delay, as well as the io missing delay. This should be called at driver
 * load time.
 */
static void
_base_update_missing_delay(struct MPT2SAS_ADAPTER *ioc,
	u16 device_missing_delay, u8 io_missing_delay)
{
	u16 dmd, dmd_new, dmd_orignal;
	u8 io_missing_delay_original;
	u16 sz;
	Mpi2SasIOUnitPage1_t *sas_iounit_pg1 = NULL;
	Mpi2ConfigReply_t mpi_reply;
	u8 num_phys = 0;
	u16 ioc_status;

	mpt2sas_config_get_number_hba_phys(ioc, &num_phys);
	if (!num_phys)
		return;

	sz = offsetof(Mpi2SasIOUnitPage1_t, PhyData) + (num_phys *
	    sizeof(Mpi2SasIOUnit1PhyData_t));
	sas_iounit_pg1 = kzalloc(sz, GFP_KERNEL);
	if (!sas_iounit_pg1) {
		printk(MPT2SAS_ERR_FMT "failure at %s:%d/%s()!\n",
		    ioc->name, __FILE__, __LINE__, __func__);
		goto out;
	}
	if ((mpt2sas_config_get_sas_iounit_pg1(ioc, &mpi_reply,
	    sas_iounit_pg1, sz))) {
		printk(MPT2SAS_ERR_FMT "failure at %s:%d/%s()!\n",
		    ioc->name, __FILE__, __LINE__, __func__);
		goto out;
	}
	ioc_status = le16_to_cpu(mpi_reply.IOCStatus) &
	    MPI2_IOCSTATUS_MASK;
	if (ioc_status != MPI2_IOCSTATUS_SUCCESS) {
		printk(MPT2SAS_ERR_FMT "failure at %s:%d/%s()!\n",
		    ioc->name, __FILE__, __LINE__, __func__);
		goto out;
	}

	/* device missing delay */
	dmd = sas_iounit_pg1->ReportDeviceMissingDelay;
	if (dmd & MPI2_SASIOUNIT1_REPORT_MISSING_UNIT_16)
		dmd = (dmd & MPI2_SASIOUNIT1_REPORT_MISSING_TIMEOUT_MASK) * 16;
	else
		dmd = dmd & MPI2_SASIOUNIT1_REPORT_MISSING_TIMEOUT_MASK;
	dmd_orignal = dmd;
	if (device_missing_delay > 0x7F) {
		dmd = (device_missing_delay > 0x7F0) ? 0x7F0 :
		    device_missing_delay;
		dmd = dmd / 16;
		dmd |= MPI2_SASIOUNIT1_REPORT_MISSING_UNIT_16;
	} else
		dmd = device_missing_delay;
	sas_iounit_pg1->ReportDeviceMissingDelay = dmd;

	/* io missing delay */
	io_missing_delay_original = sas_iounit_pg1->IODeviceMissingDelay;
	sas_iounit_pg1->IODeviceMissingDelay = io_missing_delay;

	if (!mpt2sas_config_set_sas_iounit_pg1(ioc, &mpi_reply, sas_iounit_pg1,
	    sz)) {
		if (dmd & MPI2_SASIOUNIT1_REPORT_MISSING_UNIT_16)
			dmd_new = (dmd &
			    MPI2_SASIOUNIT1_REPORT_MISSING_TIMEOUT_MASK) * 16;
		else
			dmd_new =
		    dmd & MPI2_SASIOUNIT1_REPORT_MISSING_TIMEOUT_MASK;
		printk(MPT2SAS_INFO_FMT "device_missing_delay: old(%d), "
		    "new(%d)\n", ioc->name, dmd_orignal, dmd_new);
		printk(MPT2SAS_INFO_FMT "ioc_missing_delay: old(%d), "
		    "new(%d)\n", ioc->name, io_missing_delay_original,
		    io_missing_delay);
		ioc->device_missing_delay = dmd_new;
		ioc->io_missing_delay = io_missing_delay;
	}

out:
	kfree(sas_iounit_pg1);
}

/**
 * _base_static_config_pages - static start of day config pages
 * @ioc: per adapter object
 *
 * Return nothing.
 */
static void
_base_static_config_pages(struct MPT2SAS_ADAPTER *ioc)
{
	Mpi2ConfigReply_t mpi_reply;
	u32 iounit_pg1_flags;

	mpt2sas_config_get_manufacturing_pg0(ioc, &mpi_reply, &ioc->manu_pg0);
	if (ioc->ir_firmware)
		mpt2sas_config_get_manufacturing_pg10(ioc, &mpi_reply,
		    &ioc->manu_pg10);
	mpt2sas_config_get_bios_pg2(ioc, &mpi_reply, &ioc->bios_pg2);
	mpt2sas_config_get_bios_pg3(ioc, &mpi_reply, &ioc->bios_pg3);
	mpt2sas_config_get_ioc_pg8(ioc, &mpi_reply, &ioc->ioc_pg8);
	mpt2sas_config_get_iounit_pg0(ioc, &mpi_reply, &ioc->iounit_pg0);
	mpt2sas_config_get_iounit_pg1(ioc, &mpi_reply, &ioc->iounit_pg1);
	_base_display_ioc_capabilities(ioc);

	/*
	 * Enable task_set_full handling in iounit_pg1 when the
	 * facts capabilities indicate that its supported.
	 */
	iounit_pg1_flags = le32_to_cpu(ioc->iounit_pg1.Flags);
	if ((ioc->facts.IOCCapabilities &
	    MPI2_IOCFACTS_CAPABILITY_TASK_SET_FULL_HANDLING))
		iounit_pg1_flags &=
		    ~MPI2_IOUNITPAGE1_DISABLE_TASK_SET_FULL_HANDLING;
	else
		iounit_pg1_flags |=
		    MPI2_IOUNITPAGE1_DISABLE_TASK_SET_FULL_HANDLING;
	ioc->iounit_pg1.Flags = cpu_to_le32(iounit_pg1_flags);
	mpt2sas_config_set_iounit_pg1(ioc, &mpi_reply, &ioc->iounit_pg1);

}

/**
 * _base_release_memory_pools - release memory
 * @ioc: per adapter object
 *
 * Free memory allocated from _base_allocate_memory_pools.
 *
 * Return nothing.
 */
static void
_base_release_memory_pools(struct MPT2SAS_ADAPTER *ioc)
{
<<<<<<< HEAD
=======
	int i;

>>>>>>> 3cbea436
	dexitprintk(ioc, printk(MPT2SAS_INFO_FMT "%s\n", ioc->name,
	    __func__));

	if (ioc->request) {
		pci_free_consistent(ioc->pdev, ioc->request_dma_sz,
		    ioc->request,  ioc->request_dma);
		dexitprintk(ioc, printk(MPT2SAS_INFO_FMT "request_pool(0x%p)"
		    ": free\n", ioc->name, ioc->request));
		ioc->request = NULL;
	}

	if (ioc->sense) {
		pci_pool_free(ioc->sense_dma_pool, ioc->sense, ioc->sense_dma);
		if (ioc->sense_dma_pool)
			pci_pool_destroy(ioc->sense_dma_pool);
		dexitprintk(ioc, printk(MPT2SAS_INFO_FMT "sense_pool(0x%p)"
		    ": free\n", ioc->name, ioc->sense));
		ioc->sense = NULL;
	}

	if (ioc->reply) {
		pci_pool_free(ioc->reply_dma_pool, ioc->reply, ioc->reply_dma);
		if (ioc->reply_dma_pool)
			pci_pool_destroy(ioc->reply_dma_pool);
		dexitprintk(ioc, printk(MPT2SAS_INFO_FMT "reply_pool(0x%p)"
		     ": free\n", ioc->name, ioc->reply));
		ioc->reply = NULL;
	}

	if (ioc->reply_free) {
		pci_pool_free(ioc->reply_free_dma_pool, ioc->reply_free,
		    ioc->reply_free_dma);
		if (ioc->reply_free_dma_pool)
			pci_pool_destroy(ioc->reply_free_dma_pool);
		dexitprintk(ioc, printk(MPT2SAS_INFO_FMT "reply_free_pool"
		    "(0x%p): free\n", ioc->name, ioc->reply_free));
		ioc->reply_free = NULL;
	}

	if (ioc->reply_post_free) {
		pci_pool_free(ioc->reply_post_free_dma_pool,
		    ioc->reply_post_free, ioc->reply_post_free_dma);
		if (ioc->reply_post_free_dma_pool)
			pci_pool_destroy(ioc->reply_post_free_dma_pool);
		dexitprintk(ioc, printk(MPT2SAS_INFO_FMT
		    "reply_post_free_pool(0x%p): free\n", ioc->name,
		    ioc->reply_post_free));
		ioc->reply_post_free = NULL;
	}

	if (ioc->config_page) {
		dexitprintk(ioc, printk(MPT2SAS_INFO_FMT
		    "config_page(0x%p): free\n", ioc->name,
		    ioc->config_page));
		pci_free_consistent(ioc->pdev, ioc->config_page_sz,
		    ioc->config_page, ioc->config_page_dma);
	}

	if (ioc->scsi_lookup) {
		free_pages((ulong)ioc->scsi_lookup, ioc->scsi_lookup_pages);
		ioc->scsi_lookup = NULL;
	}
	kfree(ioc->hpr_lookup);
	kfree(ioc->internal_lookup);
	if (ioc->chain_lookup) {
		for (i = 0; i < ioc->chain_depth; i++) {
			if (ioc->chain_lookup[i].chain_buffer)
				pci_pool_free(ioc->chain_dma_pool,
				    ioc->chain_lookup[i].chain_buffer,
				    ioc->chain_lookup[i].chain_buffer_dma);
		}
		if (ioc->chain_dma_pool)
			pci_pool_destroy(ioc->chain_dma_pool);
	}
	if (ioc->chain_lookup) {
		free_pages((ulong)ioc->chain_lookup, ioc->chain_pages);
		ioc->chain_lookup = NULL;
	}
}


/**
 * _base_allocate_memory_pools - allocate start of day memory pools
 * @ioc: per adapter object
 * @sleep_flag: CAN_SLEEP or NO_SLEEP
 *
 * Returns 0 success, anything else error
 */
static int
_base_allocate_memory_pools(struct MPT2SAS_ADAPTER *ioc,  int sleep_flag)
{
	Mpi2IOCFactsReply_t *facts;
	u32 queue_size, queue_diff;
	u16 max_sge_elements;
	u16 num_of_reply_frames;
	u16 chains_needed_per_io;
	u32 sz, total_sz;
	u32 retry_sz;
	u16 max_request_credit;
	int i;

	dinitprintk(ioc, printk(MPT2SAS_INFO_FMT "%s\n", ioc->name,
	    __func__));

	retry_sz = 0;
	facts = &ioc->facts;

	/* command line tunables  for max sgl entries */
	if (max_sgl_entries != -1) {
		ioc->shost->sg_tablesize = (max_sgl_entries <
		    MPT2SAS_SG_DEPTH) ? max_sgl_entries :
		    MPT2SAS_SG_DEPTH;
	} else {
		ioc->shost->sg_tablesize = MPT2SAS_SG_DEPTH;
	}

	/* command line tunables  for max controller queue depth */
	if (max_queue_depth != -1)
		max_request_credit = (max_queue_depth < facts->RequestCredit)
		    ? max_queue_depth : facts->RequestCredit;
	else
		max_request_credit = facts->RequestCredit;

	ioc->hba_queue_depth = max_request_credit;
	ioc->hi_priority_depth = facts->HighPriorityCredit;
	ioc->internal_depth = ioc->hi_priority_depth + 5;

	/* request frame size */
	ioc->request_sz = facts->IOCRequestFrameSize * 4;

	/* reply frame size */
	ioc->reply_sz = facts->ReplyFrameSize * 4;

 retry_allocation:
	total_sz = 0;
	/* calculate number of sg elements left over in the 1st frame */
	max_sge_elements = ioc->request_sz - ((sizeof(Mpi2SCSIIORequest_t) -
	    sizeof(Mpi2SGEIOUnion_t)) + ioc->sge_size);
	ioc->max_sges_in_main_message = max_sge_elements/ioc->sge_size;

	/* now do the same for a chain buffer */
	max_sge_elements = ioc->request_sz - ioc->sge_size;
	ioc->max_sges_in_chain_message = max_sge_elements/ioc->sge_size;

	ioc->chain_offset_value_for_main_message =
	    ((sizeof(Mpi2SCSIIORequest_t) - sizeof(Mpi2SGEIOUnion_t)) +
	     (ioc->max_sges_in_chain_message * ioc->sge_size)) / 4;

	/*
	 *  MPT2SAS_SG_DEPTH = CONFIG_FUSION_MAX_SGE
	 */
	chains_needed_per_io = ((ioc->shost->sg_tablesize -
	   ioc->max_sges_in_main_message)/ioc->max_sges_in_chain_message)
	    + 1;
	if (chains_needed_per_io > facts->MaxChainDepth) {
		chains_needed_per_io = facts->MaxChainDepth;
		ioc->shost->sg_tablesize = min_t(u16,
		ioc->max_sges_in_main_message + (ioc->max_sges_in_chain_message
		* chains_needed_per_io), ioc->shost->sg_tablesize);
	}
	ioc->chains_needed_per_io = chains_needed_per_io;

	/* reply free queue sizing - taking into account for events */
	num_of_reply_frames = ioc->hba_queue_depth + 32;

	/* number of replies frames can't be a multiple of 16 */
	/* decrease number of reply frames by 1 */
	if (!(num_of_reply_frames % 16))
		num_of_reply_frames--;

	/* calculate number of reply free queue entries
	 *  (must be multiple of 16)
	 */

	/* (we know reply_free_queue_depth is not a multiple of 16) */
	queue_size = num_of_reply_frames;
	queue_size += 16 - (queue_size % 16);
	ioc->reply_free_queue_depth = queue_size;

	/* reply descriptor post queue sizing */
	/* this size should be the number of request frames + number of reply
	 * frames
	 */

	queue_size = ioc->hba_queue_depth + num_of_reply_frames + 1;
	/* round up to 16 byte boundary */
	if (queue_size % 16)
		queue_size += 16 - (queue_size % 16);

	/* check against IOC maximum reply post queue depth */
	if (queue_size > facts->MaxReplyDescriptorPostQueueDepth) {
		queue_diff = queue_size -
		    facts->MaxReplyDescriptorPostQueueDepth;

		/* round queue_diff up to multiple of 16 */
		if (queue_diff % 16)
			queue_diff += 16 - (queue_diff % 16);

		/* adjust hba_queue_depth, reply_free_queue_depth,
		 * and queue_size
		 */
		ioc->hba_queue_depth -= queue_diff;
		ioc->reply_free_queue_depth -= queue_diff;
		queue_size -= queue_diff;
	}
	ioc->reply_post_queue_depth = queue_size;

	dinitprintk(ioc, printk(MPT2SAS_INFO_FMT "scatter gather: "
	    "sge_in_main_msg(%d), sge_per_chain(%d), sge_per_io(%d), "
	    "chains_per_io(%d)\n", ioc->name, ioc->max_sges_in_main_message,
	    ioc->max_sges_in_chain_message, ioc->shost->sg_tablesize,
	    ioc->chains_needed_per_io));

	ioc->scsiio_depth = ioc->hba_queue_depth -
	    ioc->hi_priority_depth - ioc->internal_depth;

	/* set the scsi host can_queue depth
	 * with some internal commands that could be outstanding
	 */
	ioc->shost->can_queue = ioc->scsiio_depth - (2);
	dinitprintk(ioc, printk(MPT2SAS_INFO_FMT "scsi host: "
	    "can_queue depth (%d)\n", ioc->name, ioc->shost->can_queue));

	/* contiguous pool for request and chains, 16 byte align, one extra "
	 * "frame for smid=0
	 */
	ioc->chain_depth = ioc->chains_needed_per_io * ioc->scsiio_depth;
	sz = ((ioc->scsiio_depth + 1) * ioc->request_sz);

	/* hi-priority queue */
	sz += (ioc->hi_priority_depth * ioc->request_sz);

	/* internal queue */
	sz += (ioc->internal_depth * ioc->request_sz);

	ioc->request_dma_sz = sz;
	ioc->request = pci_alloc_consistent(ioc->pdev, sz, &ioc->request_dma);
	if (!ioc->request) {
		printk(MPT2SAS_ERR_FMT "request pool: pci_alloc_consistent "
		    "failed: hba_depth(%d), chains_per_io(%d), frame_sz(%d), "
		    "total(%d kB)\n", ioc->name, ioc->hba_queue_depth,
		    ioc->chains_needed_per_io, ioc->request_sz, sz/1024);
		if (ioc->scsiio_depth < MPT2SAS_SAS_QUEUE_DEPTH)
			goto out;
		retry_sz += 64;
		ioc->hba_queue_depth = max_request_credit - retry_sz;
		goto retry_allocation;
	}

	if (retry_sz)
		printk(MPT2SAS_ERR_FMT "request pool: pci_alloc_consistent "
		    "succeed: hba_depth(%d), chains_per_io(%d), frame_sz(%d), "
		    "total(%d kb)\n", ioc->name, ioc->hba_queue_depth,
		    ioc->chains_needed_per_io, ioc->request_sz, sz/1024);


	/* hi-priority queue */
	ioc->hi_priority = ioc->request + ((ioc->scsiio_depth + 1) *
	    ioc->request_sz);
	ioc->hi_priority_dma = ioc->request_dma + ((ioc->scsiio_depth + 1) *
	    ioc->request_sz);

	/* internal queue */
	ioc->internal = ioc->hi_priority + (ioc->hi_priority_depth *
	    ioc->request_sz);
	ioc->internal_dma = ioc->hi_priority_dma + (ioc->hi_priority_depth *
	    ioc->request_sz);


	dinitprintk(ioc, printk(MPT2SAS_INFO_FMT "request pool(0x%p): "
	    "depth(%d), frame_size(%d), pool_size(%d kB)\n", ioc->name,
	    ioc->request, ioc->hba_queue_depth, ioc->request_sz,
	    (ioc->hba_queue_depth * ioc->request_sz)/1024));
	dinitprintk(ioc, printk(MPT2SAS_INFO_FMT "request pool: dma(0x%llx)\n",
	    ioc->name, (unsigned long long) ioc->request_dma));
	total_sz += sz;

	sz = ioc->scsiio_depth * sizeof(struct request_tracker);
	ioc->scsi_lookup_pages = get_order(sz);
	ioc->scsi_lookup = (struct request_tracker *)__get_free_pages(
	    GFP_KERNEL, ioc->scsi_lookup_pages);
	if (!ioc->scsi_lookup) {
		printk(MPT2SAS_ERR_FMT "scsi_lookup: get_free_pages failed, "
		    "sz(%d)\n", ioc->name, (int)sz);
		goto out;
	}

	dinitprintk(ioc, printk(MPT2SAS_INFO_FMT "scsiio(0x%p): "
	    "depth(%d)\n", ioc->name, ioc->request,
	    ioc->scsiio_depth));

	/* loop till the allocation succeeds */
	do {
		sz = ioc->chain_depth * sizeof(struct chain_tracker);
		ioc->chain_pages = get_order(sz);
		ioc->chain_lookup = (struct chain_tracker *)__get_free_pages(
		    GFP_KERNEL, ioc->chain_pages);
		if (ioc->chain_lookup == NULL)
			ioc->chain_depth -= 100;
	} while (ioc->chain_lookup == NULL);
	ioc->chain_dma_pool = pci_pool_create("chain pool", ioc->pdev,
	    ioc->request_sz, 16, 0);
	if (!ioc->chain_dma_pool) {
		printk(MPT2SAS_ERR_FMT "chain_dma_pool: pci_pool_create "
		    "failed\n", ioc->name);
		goto out;
	}
	for (i = 0; i < ioc->chain_depth; i++) {
		ioc->chain_lookup[i].chain_buffer = pci_pool_alloc(
		    ioc->chain_dma_pool , GFP_KERNEL,
		    &ioc->chain_lookup[i].chain_buffer_dma);
		if (!ioc->chain_lookup[i].chain_buffer) {
			ioc->chain_depth = i;
			goto chain_done;
		}
		total_sz += ioc->request_sz;
	}
chain_done:
	dinitprintk(ioc, printk(MPT2SAS_INFO_FMT "chain pool depth"
	    "(%d), frame_size(%d), pool_size(%d kB)\n", ioc->name,
	    ioc->chain_depth, ioc->request_sz, ((ioc->chain_depth *
	    ioc->request_sz))/1024));

	/* initialize hi-priority queue smid's */
	ioc->hpr_lookup = kcalloc(ioc->hi_priority_depth,
	    sizeof(struct request_tracker), GFP_KERNEL);
	if (!ioc->hpr_lookup) {
		printk(MPT2SAS_ERR_FMT "hpr_lookup: kcalloc failed\n",
		    ioc->name);
		goto out;
	}
	ioc->hi_priority_smid = ioc->scsiio_depth + 1;
	dinitprintk(ioc, printk(MPT2SAS_INFO_FMT "hi_priority(0x%p): "
	    "depth(%d), start smid(%d)\n", ioc->name, ioc->hi_priority,
	    ioc->hi_priority_depth, ioc->hi_priority_smid));

	/* initialize internal queue smid's */
	ioc->internal_lookup = kcalloc(ioc->internal_depth,
	    sizeof(struct request_tracker), GFP_KERNEL);
	if (!ioc->internal_lookup) {
		printk(MPT2SAS_ERR_FMT "internal_lookup: kcalloc failed\n",
		    ioc->name);
		goto out;
	}
	ioc->internal_smid = ioc->hi_priority_smid + ioc->hi_priority_depth;
	dinitprintk(ioc, printk(MPT2SAS_INFO_FMT "internal(0x%p): "
	    "depth(%d), start smid(%d)\n", ioc->name, ioc->internal,
	     ioc->internal_depth, ioc->internal_smid));

	/* sense buffers, 4 byte align */
	sz = ioc->scsiio_depth * SCSI_SENSE_BUFFERSIZE;
	ioc->sense_dma_pool = pci_pool_create("sense pool", ioc->pdev, sz, 4,
	    0);
	if (!ioc->sense_dma_pool) {
		printk(MPT2SAS_ERR_FMT "sense pool: pci_pool_create failed\n",
		    ioc->name);
		goto out;
	}
	ioc->sense = pci_pool_alloc(ioc->sense_dma_pool , GFP_KERNEL,
	    &ioc->sense_dma);
	if (!ioc->sense) {
		printk(MPT2SAS_ERR_FMT "sense pool: pci_pool_alloc failed\n",
		    ioc->name);
		goto out;
	}
	dinitprintk(ioc, printk(MPT2SAS_INFO_FMT
	    "sense pool(0x%p): depth(%d), element_size(%d), pool_size"
	    "(%d kB)\n", ioc->name, ioc->sense, ioc->scsiio_depth,
	    SCSI_SENSE_BUFFERSIZE, sz/1024));
	dinitprintk(ioc, printk(MPT2SAS_INFO_FMT "sense_dma(0x%llx)\n",
	    ioc->name, (unsigned long long)ioc->sense_dma));
	total_sz += sz;

	/* reply pool, 4 byte align */
	sz = ioc->reply_free_queue_depth * ioc->reply_sz;
	ioc->reply_dma_pool = pci_pool_create("reply pool", ioc->pdev, sz, 4,
	    0);
	if (!ioc->reply_dma_pool) {
		printk(MPT2SAS_ERR_FMT "reply pool: pci_pool_create failed\n",
		    ioc->name);
		goto out;
	}
	ioc->reply = pci_pool_alloc(ioc->reply_dma_pool , GFP_KERNEL,
	    &ioc->reply_dma);
	if (!ioc->reply) {
		printk(MPT2SAS_ERR_FMT "reply pool: pci_pool_alloc failed\n",
		    ioc->name);
		goto out;
	}
	ioc->reply_dma_min_address = (u32)(ioc->reply_dma);
	ioc->reply_dma_max_address = (u32)(ioc->reply_dma) + sz;
	dinitprintk(ioc, printk(MPT2SAS_INFO_FMT "reply pool(0x%p): depth"
	    "(%d), frame_size(%d), pool_size(%d kB)\n", ioc->name, ioc->reply,
	    ioc->reply_free_queue_depth, ioc->reply_sz, sz/1024));
	dinitprintk(ioc, printk(MPT2SAS_INFO_FMT "reply_dma(0x%llx)\n",
	    ioc->name, (unsigned long long)ioc->reply_dma));
	total_sz += sz;

	/* reply free queue, 16 byte align */
	sz = ioc->reply_free_queue_depth * 4;
	ioc->reply_free_dma_pool = pci_pool_create("reply_free pool",
	    ioc->pdev, sz, 16, 0);
	if (!ioc->reply_free_dma_pool) {
		printk(MPT2SAS_ERR_FMT "reply_free pool: pci_pool_create "
		    "failed\n", ioc->name);
		goto out;
	}
	ioc->reply_free = pci_pool_alloc(ioc->reply_free_dma_pool , GFP_KERNEL,
	    &ioc->reply_free_dma);
	if (!ioc->reply_free) {
		printk(MPT2SAS_ERR_FMT "reply_free pool: pci_pool_alloc "
		    "failed\n", ioc->name);
		goto out;
	}
	memset(ioc->reply_free, 0, sz);
	dinitprintk(ioc, printk(MPT2SAS_INFO_FMT "reply_free pool(0x%p): "
	    "depth(%d), element_size(%d), pool_size(%d kB)\n", ioc->name,
	    ioc->reply_free, ioc->reply_free_queue_depth, 4, sz/1024));
	dinitprintk(ioc, printk(MPT2SAS_INFO_FMT "reply_free_dma"
	    "(0x%llx)\n", ioc->name, (unsigned long long)ioc->reply_free_dma));
	total_sz += sz;

	/* reply post queue, 16 byte align */
	sz = ioc->reply_post_queue_depth * sizeof(Mpi2DefaultReplyDescriptor_t);
	ioc->reply_post_free_dma_pool = pci_pool_create("reply_post_free pool",
	    ioc->pdev, sz, 16, 0);
	if (!ioc->reply_post_free_dma_pool) {
		printk(MPT2SAS_ERR_FMT "reply_post_free pool: pci_pool_create "
		    "failed\n", ioc->name);
		goto out;
	}
	ioc->reply_post_free = pci_pool_alloc(ioc->reply_post_free_dma_pool ,
	    GFP_KERNEL, &ioc->reply_post_free_dma);
	if (!ioc->reply_post_free) {
		printk(MPT2SAS_ERR_FMT "reply_post_free pool: pci_pool_alloc "
		    "failed\n", ioc->name);
		goto out;
	}
	memset(ioc->reply_post_free, 0, sz);
	dinitprintk(ioc, printk(MPT2SAS_INFO_FMT "reply post free pool"
	    "(0x%p): depth(%d), element_size(%d), pool_size(%d kB)\n",
	    ioc->name, ioc->reply_post_free, ioc->reply_post_queue_depth, 8,
	    sz/1024));
	dinitprintk(ioc, printk(MPT2SAS_INFO_FMT "reply_post_free_dma = "
	    "(0x%llx)\n", ioc->name, (unsigned long long)
	    ioc->reply_post_free_dma));
	total_sz += sz;

	ioc->config_page_sz = 512;
	ioc->config_page = pci_alloc_consistent(ioc->pdev,
	    ioc->config_page_sz, &ioc->config_page_dma);
	if (!ioc->config_page) {
		printk(MPT2SAS_ERR_FMT "config page: pci_pool_alloc "
		    "failed\n", ioc->name);
		goto out;
	}
	dinitprintk(ioc, printk(MPT2SAS_INFO_FMT "config page(0x%p): size"
	    "(%d)\n", ioc->name, ioc->config_page, ioc->config_page_sz));
	dinitprintk(ioc, printk(MPT2SAS_INFO_FMT "config_page_dma"
	    "(0x%llx)\n", ioc->name, (unsigned long long)ioc->config_page_dma));
	total_sz += ioc->config_page_sz;

	printk(MPT2SAS_INFO_FMT "Allocated physical memory: size(%d kB)\n",
	    ioc->name, total_sz/1024);
	printk(MPT2SAS_INFO_FMT "Current Controller Queue Depth(%d), "
	    "Max Controller Queue Depth(%d)\n",
	    ioc->name, ioc->shost->can_queue, facts->RequestCredit);
	printk(MPT2SAS_INFO_FMT "Scatter Gather Elements per IO(%d)\n",
	    ioc->name, ioc->shost->sg_tablesize);
	return 0;

 out:
	return -ENOMEM;
}


/**
 * mpt2sas_base_get_iocstate - Get the current state of a MPT adapter.
 * @ioc: Pointer to MPT_ADAPTER structure
 * @cooked: Request raw or cooked IOC state
 *
 * Returns all IOC Doorbell register bits if cooked==0, else just the
 * Doorbell bits in MPI_IOC_STATE_MASK.
 */
u32
mpt2sas_base_get_iocstate(struct MPT2SAS_ADAPTER *ioc, int cooked)
{
	u32 s, sc;

	s = readl(&ioc->chip->Doorbell);
	sc = s & MPI2_IOC_STATE_MASK;
	return cooked ? sc : s;
}

/**
 * _base_wait_on_iocstate - waiting on a particular ioc state
 * @ioc_state: controller state { READY, OPERATIONAL, or RESET }
 * @timeout: timeout in second
 * @sleep_flag: CAN_SLEEP or NO_SLEEP
 *
 * Returns 0 for success, non-zero for failure.
 */
static int
_base_wait_on_iocstate(struct MPT2SAS_ADAPTER *ioc, u32 ioc_state, int timeout,
    int sleep_flag)
{
	u32 count, cntdn;
	u32 current_state;

	count = 0;
	cntdn = (sleep_flag == CAN_SLEEP) ? 1000*timeout : 2000*timeout;
	do {
		current_state = mpt2sas_base_get_iocstate(ioc, 1);
		if (current_state == ioc_state)
			return 0;
		if (count && current_state == MPI2_IOC_STATE_FAULT)
			break;
		if (sleep_flag == CAN_SLEEP)
			msleep(1);
		else
			udelay(500);
		count++;
	} while (--cntdn);

	return current_state;
}

/**
 * _base_wait_for_doorbell_int - waiting for controller interrupt(generated by
 * a write to the doorbell)
 * @ioc: per adapter object
 * @timeout: timeout in second
 * @sleep_flag: CAN_SLEEP or NO_SLEEP
 *
 * Returns 0 for success, non-zero for failure.
 *
 * Notes: MPI2_HIS_IOC2SYS_DB_STATUS - set to one when IOC writes to doorbell.
 */
static int
_base_wait_for_doorbell_int(struct MPT2SAS_ADAPTER *ioc, int timeout,
    int sleep_flag)
{
	u32 cntdn, count;
	u32 int_status;

	count = 0;
	cntdn = (sleep_flag == CAN_SLEEP) ? 1000*timeout : 2000*timeout;
	do {
		int_status = readl(&ioc->chip->HostInterruptStatus);
		if (int_status & MPI2_HIS_IOC2SYS_DB_STATUS) {
			dhsprintk(ioc, printk(MPT2SAS_INFO_FMT "%s: "
			    "successfull count(%d), timeout(%d)\n", ioc->name,
			    __func__, count, timeout));
			return 0;
		}
		if (sleep_flag == CAN_SLEEP)
			msleep(1);
		else
			udelay(500);
		count++;
	} while (--cntdn);

	printk(MPT2SAS_ERR_FMT "%s: failed due to timeout count(%d), "
	    "int_status(%x)!\n", ioc->name, __func__, count, int_status);
	return -EFAULT;
}

/**
 * _base_wait_for_doorbell_ack - waiting for controller to read the doorbell.
 * @ioc: per adapter object
 * @timeout: timeout in second
 * @sleep_flag: CAN_SLEEP or NO_SLEEP
 *
 * Returns 0 for success, non-zero for failure.
 *
 * Notes: MPI2_HIS_SYS2IOC_DB_STATUS - set to one when host writes to
 * doorbell.
 */
static int
_base_wait_for_doorbell_ack(struct MPT2SAS_ADAPTER *ioc, int timeout,
    int sleep_flag)
{
	u32 cntdn, count;
	u32 int_status;
	u32 doorbell;

	count = 0;
	cntdn = (sleep_flag == CAN_SLEEP) ? 1000*timeout : 2000*timeout;
	do {
		int_status = readl(&ioc->chip->HostInterruptStatus);
		if (!(int_status & MPI2_HIS_SYS2IOC_DB_STATUS)) {
			dhsprintk(ioc, printk(MPT2SAS_INFO_FMT "%s: "
			    "successfull count(%d), timeout(%d)\n", ioc->name,
			    __func__, count, timeout));
			return 0;
		} else if (int_status & MPI2_HIS_IOC2SYS_DB_STATUS) {
			doorbell = readl(&ioc->chip->Doorbell);
			if ((doorbell & MPI2_IOC_STATE_MASK) ==
			    MPI2_IOC_STATE_FAULT) {
				mpt2sas_base_fault_info(ioc , doorbell);
				return -EFAULT;
			}
		} else if (int_status == 0xFFFFFFFF)
			goto out;

		if (sleep_flag == CAN_SLEEP)
			msleep(1);
		else
			udelay(500);
		count++;
	} while (--cntdn);

 out:
	printk(MPT2SAS_ERR_FMT "%s: failed due to timeout count(%d), "
	    "int_status(%x)!\n", ioc->name, __func__, count, int_status);
	return -EFAULT;
}

/**
 * _base_wait_for_doorbell_not_used - waiting for doorbell to not be in use
 * @ioc: per adapter object
 * @timeout: timeout in second
 * @sleep_flag: CAN_SLEEP or NO_SLEEP
 *
 * Returns 0 for success, non-zero for failure.
 *
 */
static int
_base_wait_for_doorbell_not_used(struct MPT2SAS_ADAPTER *ioc, int timeout,
    int sleep_flag)
{
	u32 cntdn, count;
	u32 doorbell_reg;

	count = 0;
	cntdn = (sleep_flag == CAN_SLEEP) ? 1000*timeout : 2000*timeout;
	do {
		doorbell_reg = readl(&ioc->chip->Doorbell);
		if (!(doorbell_reg & MPI2_DOORBELL_USED)) {
			dhsprintk(ioc, printk(MPT2SAS_INFO_FMT "%s: "
			    "successfull count(%d), timeout(%d)\n", ioc->name,
			    __func__, count, timeout));
			return 0;
		}
		if (sleep_flag == CAN_SLEEP)
			msleep(1);
		else
			udelay(500);
		count++;
	} while (--cntdn);

	printk(MPT2SAS_ERR_FMT "%s: failed due to timeout count(%d), "
	    "doorbell_reg(%x)!\n", ioc->name, __func__, count, doorbell_reg);
	return -EFAULT;
}

/**
 * _base_send_ioc_reset - send doorbell reset
 * @ioc: per adapter object
 * @reset_type: currently only supports: MPI2_FUNCTION_IOC_MESSAGE_UNIT_RESET
 * @timeout: timeout in second
 * @sleep_flag: CAN_SLEEP or NO_SLEEP
 *
 * Returns 0 for success, non-zero for failure.
 */
static int
_base_send_ioc_reset(struct MPT2SAS_ADAPTER *ioc, u8 reset_type, int timeout,
    int sleep_flag)
{
	u32 ioc_state;
	int r = 0;

	if (reset_type != MPI2_FUNCTION_IOC_MESSAGE_UNIT_RESET) {
		printk(MPT2SAS_ERR_FMT "%s: unknown reset_type\n",
		    ioc->name, __func__);
		return -EFAULT;
	}

	if (!(ioc->facts.IOCCapabilities &
	   MPI2_IOCFACTS_CAPABILITY_EVENT_REPLAY))
		return -EFAULT;

	printk(MPT2SAS_INFO_FMT "sending message unit reset !!\n", ioc->name);

	writel(reset_type << MPI2_DOORBELL_FUNCTION_SHIFT,
	    &ioc->chip->Doorbell);
	if ((_base_wait_for_doorbell_ack(ioc, 15, sleep_flag))) {
		r = -EFAULT;
		goto out;
	}
	ioc_state = _base_wait_on_iocstate(ioc, MPI2_IOC_STATE_READY,
	    timeout, sleep_flag);
	if (ioc_state) {
		printk(MPT2SAS_ERR_FMT "%s: failed going to ready state "
		    " (ioc_state=0x%x)\n", ioc->name, __func__, ioc_state);
		r = -EFAULT;
		goto out;
	}
 out:
	printk(MPT2SAS_INFO_FMT "message unit reset: %s\n",
	    ioc->name, ((r == 0) ? "SUCCESS" : "FAILED"));
	return r;
}

/**
 * _base_handshake_req_reply_wait - send request thru doorbell interface
 * @ioc: per adapter object
 * @request_bytes: request length
 * @request: pointer having request payload
 * @reply_bytes: reply length
 * @reply: pointer to reply payload
 * @timeout: timeout in second
 * @sleep_flag: CAN_SLEEP or NO_SLEEP
 *
 * Returns 0 for success, non-zero for failure.
 */
static int
_base_handshake_req_reply_wait(struct MPT2SAS_ADAPTER *ioc, int request_bytes,
    u32 *request, int reply_bytes, u16 *reply, int timeout, int sleep_flag)
{
	MPI2DefaultReply_t *default_reply = (MPI2DefaultReply_t *)reply;
	int i;
	u8 failed;
	u16 dummy;
	u32 *mfp;

	/* make sure doorbell is not in use */
	if ((readl(&ioc->chip->Doorbell) & MPI2_DOORBELL_USED)) {
		printk(MPT2SAS_ERR_FMT "doorbell is in use "
		    " (line=%d)\n", ioc->name, __LINE__);
		return -EFAULT;
	}

	/* clear pending doorbell interrupts from previous state changes */
	if (readl(&ioc->chip->HostInterruptStatus) &
	    MPI2_HIS_IOC2SYS_DB_STATUS)
		writel(0, &ioc->chip->HostInterruptStatus);

	/* send message to ioc */
	writel(((MPI2_FUNCTION_HANDSHAKE<<MPI2_DOORBELL_FUNCTION_SHIFT) |
	    ((request_bytes/4)<<MPI2_DOORBELL_ADD_DWORDS_SHIFT)),
	    &ioc->chip->Doorbell);

	if ((_base_wait_for_doorbell_int(ioc, 5, NO_SLEEP))) {
		printk(MPT2SAS_ERR_FMT "doorbell handshake "
		   "int failed (line=%d)\n", ioc->name, __LINE__);
		return -EFAULT;
	}
	writel(0, &ioc->chip->HostInterruptStatus);

	if ((_base_wait_for_doorbell_ack(ioc, 5, sleep_flag))) {
		printk(MPT2SAS_ERR_FMT "doorbell handshake "
		    "ack failed (line=%d)\n", ioc->name, __LINE__);
		return -EFAULT;
	}

	/* send message 32-bits at a time */
	for (i = 0, failed = 0; i < request_bytes/4 && !failed; i++) {
		writel(cpu_to_le32(request[i]), &ioc->chip->Doorbell);
		if ((_base_wait_for_doorbell_ack(ioc, 5, sleep_flag)))
			failed = 1;
	}

	if (failed) {
		printk(MPT2SAS_ERR_FMT "doorbell handshake "
		    "sending request failed (line=%d)\n", ioc->name, __LINE__);
		return -EFAULT;
	}

	/* now wait for the reply */
	if ((_base_wait_for_doorbell_int(ioc, timeout, sleep_flag))) {
		printk(MPT2SAS_ERR_FMT "doorbell handshake "
		   "int failed (line=%d)\n", ioc->name, __LINE__);
		return -EFAULT;
	}

	/* read the first two 16-bits, it gives the total length of the reply */
	reply[0] = le16_to_cpu(readl(&ioc->chip->Doorbell)
	    & MPI2_DOORBELL_DATA_MASK);
	writel(0, &ioc->chip->HostInterruptStatus);
	if ((_base_wait_for_doorbell_int(ioc, 5, sleep_flag))) {
		printk(MPT2SAS_ERR_FMT "doorbell handshake "
		   "int failed (line=%d)\n", ioc->name, __LINE__);
		return -EFAULT;
	}
	reply[1] = le16_to_cpu(readl(&ioc->chip->Doorbell)
	    & MPI2_DOORBELL_DATA_MASK);
	writel(0, &ioc->chip->HostInterruptStatus);

	for (i = 2; i < default_reply->MsgLength * 2; i++)  {
		if ((_base_wait_for_doorbell_int(ioc, 5, sleep_flag))) {
			printk(MPT2SAS_ERR_FMT "doorbell "
			    "handshake int failed (line=%d)\n", ioc->name,
			    __LINE__);
			return -EFAULT;
		}
		if (i >=  reply_bytes/2) /* overflow case */
			dummy = readl(&ioc->chip->Doorbell);
		else
			reply[i] = le16_to_cpu(readl(&ioc->chip->Doorbell)
			    & MPI2_DOORBELL_DATA_MASK);
		writel(0, &ioc->chip->HostInterruptStatus);
	}

	_base_wait_for_doorbell_int(ioc, 5, sleep_flag);
	if (_base_wait_for_doorbell_not_used(ioc, 5, sleep_flag) != 0) {
		dhsprintk(ioc, printk(MPT2SAS_INFO_FMT "doorbell is in use "
		    " (line=%d)\n", ioc->name, __LINE__));
	}
	writel(0, &ioc->chip->HostInterruptStatus);

	if (ioc->logging_level & MPT_DEBUG_INIT) {
		mfp = (u32 *)reply;
		printk(KERN_INFO "\toffset:data\n");
		for (i = 0; i < reply_bytes/4; i++)
			printk(KERN_INFO "\t[0x%02x]:%08x\n", i*4,
			    le32_to_cpu(mfp[i]));
	}
	return 0;
}

/**
 * mpt2sas_base_sas_iounit_control - send sas iounit control to FW
 * @ioc: per adapter object
 * @mpi_reply: the reply payload from FW
 * @mpi_request: the request payload sent to FW
 *
 * The SAS IO Unit Control Request message allows the host to perform low-level
 * operations, such as resets on the PHYs of the IO Unit, also allows the host
 * to obtain the IOC assigned device handles for a device if it has other
 * identifying information about the device, in addition allows the host to
 * remove IOC resources associated with the device.
 *
 * Returns 0 for success, non-zero for failure.
 */
int
mpt2sas_base_sas_iounit_control(struct MPT2SAS_ADAPTER *ioc,
    Mpi2SasIoUnitControlReply_t *mpi_reply,
    Mpi2SasIoUnitControlRequest_t *mpi_request)
{
	u16 smid;
	u32 ioc_state;
	unsigned long timeleft;
	u8 issue_reset;
	int rc;
	void *request;
	u16 wait_state_count;

	dinitprintk(ioc, printk(MPT2SAS_INFO_FMT "%s\n", ioc->name,
	    __func__));

	mutex_lock(&ioc->base_cmds.mutex);

	if (ioc->base_cmds.status != MPT2_CMD_NOT_USED) {
		printk(MPT2SAS_ERR_FMT "%s: base_cmd in use\n",
		    ioc->name, __func__);
		rc = -EAGAIN;
		goto out;
	}

	wait_state_count = 0;
	ioc_state = mpt2sas_base_get_iocstate(ioc, 1);
	while (ioc_state != MPI2_IOC_STATE_OPERATIONAL) {
		if (wait_state_count++ == 10) {
			printk(MPT2SAS_ERR_FMT
			    "%s: failed due to ioc not operational\n",
			    ioc->name, __func__);
			rc = -EFAULT;
			goto out;
		}
		ssleep(1);
		ioc_state = mpt2sas_base_get_iocstate(ioc, 1);
		printk(MPT2SAS_INFO_FMT "%s: waiting for "
		    "operational state(count=%d)\n", ioc->name,
		    __func__, wait_state_count);
	}

	smid = mpt2sas_base_get_smid(ioc, ioc->base_cb_idx);
	if (!smid) {
		printk(MPT2SAS_ERR_FMT "%s: failed obtaining a smid\n",
		    ioc->name, __func__);
		rc = -EAGAIN;
		goto out;
	}

	rc = 0;
	ioc->base_cmds.status = MPT2_CMD_PENDING;
	request = mpt2sas_base_get_msg_frame(ioc, smid);
	ioc->base_cmds.smid = smid;
	memcpy(request, mpi_request, sizeof(Mpi2SasIoUnitControlRequest_t));
	if (mpi_request->Operation == MPI2_SAS_OP_PHY_HARD_RESET ||
	    mpi_request->Operation == MPI2_SAS_OP_PHY_LINK_RESET)
		ioc->ioc_link_reset_in_progress = 1;
	mpt2sas_base_put_smid_default(ioc, smid);
	init_completion(&ioc->base_cmds.done);
	timeleft = wait_for_completion_timeout(&ioc->base_cmds.done,
	    msecs_to_jiffies(10000));
	if ((mpi_request->Operation == MPI2_SAS_OP_PHY_HARD_RESET ||
	    mpi_request->Operation == MPI2_SAS_OP_PHY_LINK_RESET) &&
	    ioc->ioc_link_reset_in_progress)
		ioc->ioc_link_reset_in_progress = 0;
	if (!(ioc->base_cmds.status & MPT2_CMD_COMPLETE)) {
		printk(MPT2SAS_ERR_FMT "%s: timeout\n",
		    ioc->name, __func__);
		_debug_dump_mf(mpi_request,
		    sizeof(Mpi2SasIoUnitControlRequest_t)/4);
		if (!(ioc->base_cmds.status & MPT2_CMD_RESET))
			issue_reset = 1;
		goto issue_host_reset;
	}
	if (ioc->base_cmds.status & MPT2_CMD_REPLY_VALID)
		memcpy(mpi_reply, ioc->base_cmds.reply,
		    sizeof(Mpi2SasIoUnitControlReply_t));
	else
		memset(mpi_reply, 0, sizeof(Mpi2SasIoUnitControlReply_t));
	ioc->base_cmds.status = MPT2_CMD_NOT_USED;
	goto out;

 issue_host_reset:
	if (issue_reset)
		mpt2sas_base_hard_reset_handler(ioc, CAN_SLEEP,
		    FORCE_BIG_HAMMER);
	ioc->base_cmds.status = MPT2_CMD_NOT_USED;
	rc = -EFAULT;
 out:
	mutex_unlock(&ioc->base_cmds.mutex);
	return rc;
}


/**
 * mpt2sas_base_scsi_enclosure_processor - sending request to sep device
 * @ioc: per adapter object
 * @mpi_reply: the reply payload from FW
 * @mpi_request: the request payload sent to FW
 *
 * The SCSI Enclosure Processor request message causes the IOC to
 * communicate with SES devices to control LED status signals.
 *
 * Returns 0 for success, non-zero for failure.
 */
int
mpt2sas_base_scsi_enclosure_processor(struct MPT2SAS_ADAPTER *ioc,
    Mpi2SepReply_t *mpi_reply, Mpi2SepRequest_t *mpi_request)
{
	u16 smid;
	u32 ioc_state;
	unsigned long timeleft;
	u8 issue_reset;
	int rc;
	void *request;
	u16 wait_state_count;

	dinitprintk(ioc, printk(MPT2SAS_INFO_FMT "%s\n", ioc->name,
	    __func__));

	mutex_lock(&ioc->base_cmds.mutex);

	if (ioc->base_cmds.status != MPT2_CMD_NOT_USED) {
		printk(MPT2SAS_ERR_FMT "%s: base_cmd in use\n",
		    ioc->name, __func__);
		rc = -EAGAIN;
		goto out;
	}

	wait_state_count = 0;
	ioc_state = mpt2sas_base_get_iocstate(ioc, 1);
	while (ioc_state != MPI2_IOC_STATE_OPERATIONAL) {
		if (wait_state_count++ == 10) {
			printk(MPT2SAS_ERR_FMT
			    "%s: failed due to ioc not operational\n",
			    ioc->name, __func__);
			rc = -EFAULT;
			goto out;
		}
		ssleep(1);
		ioc_state = mpt2sas_base_get_iocstate(ioc, 1);
		printk(MPT2SAS_INFO_FMT "%s: waiting for "
		    "operational state(count=%d)\n", ioc->name,
		    __func__, wait_state_count);
	}

	smid = mpt2sas_base_get_smid(ioc, ioc->base_cb_idx);
	if (!smid) {
		printk(MPT2SAS_ERR_FMT "%s: failed obtaining a smid\n",
		    ioc->name, __func__);
		rc = -EAGAIN;
		goto out;
	}

	rc = 0;
	ioc->base_cmds.status = MPT2_CMD_PENDING;
	request = mpt2sas_base_get_msg_frame(ioc, smid);
	ioc->base_cmds.smid = smid;
	memcpy(request, mpi_request, sizeof(Mpi2SepReply_t));
	mpt2sas_base_put_smid_default(ioc, smid);
	init_completion(&ioc->base_cmds.done);
	timeleft = wait_for_completion_timeout(&ioc->base_cmds.done,
	    msecs_to_jiffies(10000));
	if (!(ioc->base_cmds.status & MPT2_CMD_COMPLETE)) {
		printk(MPT2SAS_ERR_FMT "%s: timeout\n",
		    ioc->name, __func__);
		_debug_dump_mf(mpi_request,
		    sizeof(Mpi2SepRequest_t)/4);
		if (!(ioc->base_cmds.status & MPT2_CMD_RESET))
			issue_reset = 1;
		goto issue_host_reset;
	}
	if (ioc->base_cmds.status & MPT2_CMD_REPLY_VALID)
		memcpy(mpi_reply, ioc->base_cmds.reply,
		    sizeof(Mpi2SepReply_t));
	else
		memset(mpi_reply, 0, sizeof(Mpi2SepReply_t));
	ioc->base_cmds.status = MPT2_CMD_NOT_USED;
	goto out;

 issue_host_reset:
	if (issue_reset)
		mpt2sas_base_hard_reset_handler(ioc, CAN_SLEEP,
		    FORCE_BIG_HAMMER);
	ioc->base_cmds.status = MPT2_CMD_NOT_USED;
	rc = -EFAULT;
 out:
	mutex_unlock(&ioc->base_cmds.mutex);
	return rc;
}

/**
 * _base_get_port_facts - obtain port facts reply and save in ioc
 * @ioc: per adapter object
 * @sleep_flag: CAN_SLEEP or NO_SLEEP
 *
 * Returns 0 for success, non-zero for failure.
 */
static int
_base_get_port_facts(struct MPT2SAS_ADAPTER *ioc, int port, int sleep_flag)
{
	Mpi2PortFactsRequest_t mpi_request;
	Mpi2PortFactsReply_t mpi_reply, *pfacts;
	int mpi_reply_sz, mpi_request_sz, r;

	dinitprintk(ioc, printk(MPT2SAS_INFO_FMT "%s\n", ioc->name,
	    __func__));

	mpi_reply_sz = sizeof(Mpi2PortFactsReply_t);
	mpi_request_sz = sizeof(Mpi2PortFactsRequest_t);
	memset(&mpi_request, 0, mpi_request_sz);
	mpi_request.Function = MPI2_FUNCTION_PORT_FACTS;
	mpi_request.PortNumber = port;
	r = _base_handshake_req_reply_wait(ioc, mpi_request_sz,
	    (u32 *)&mpi_request, mpi_reply_sz, (u16 *)&mpi_reply, 5, CAN_SLEEP);

	if (r != 0) {
		printk(MPT2SAS_ERR_FMT "%s: handshake failed (r=%d)\n",
		    ioc->name, __func__, r);
		return r;
	}

	pfacts = &ioc->pfacts[port];
	memset(pfacts, 0, sizeof(Mpi2PortFactsReply_t));
	pfacts->PortNumber = mpi_reply.PortNumber;
	pfacts->VP_ID = mpi_reply.VP_ID;
	pfacts->VF_ID = mpi_reply.VF_ID;
	pfacts->MaxPostedCmdBuffers =
	    le16_to_cpu(mpi_reply.MaxPostedCmdBuffers);

	return 0;
}

/**
 * _base_get_ioc_facts - obtain ioc facts reply and save in ioc
 * @ioc: per adapter object
 * @sleep_flag: CAN_SLEEP or NO_SLEEP
 *
 * Returns 0 for success, non-zero for failure.
 */
static int
_base_get_ioc_facts(struct MPT2SAS_ADAPTER *ioc, int sleep_flag)
{
	Mpi2IOCFactsRequest_t mpi_request;
	Mpi2IOCFactsReply_t mpi_reply, *facts;
	int mpi_reply_sz, mpi_request_sz, r;

	dinitprintk(ioc, printk(MPT2SAS_INFO_FMT "%s\n", ioc->name,
	    __func__));

	mpi_reply_sz = sizeof(Mpi2IOCFactsReply_t);
	mpi_request_sz = sizeof(Mpi2IOCFactsRequest_t);
	memset(&mpi_request, 0, mpi_request_sz);
	mpi_request.Function = MPI2_FUNCTION_IOC_FACTS;
	r = _base_handshake_req_reply_wait(ioc, mpi_request_sz,
	    (u32 *)&mpi_request, mpi_reply_sz, (u16 *)&mpi_reply, 5, CAN_SLEEP);

	if (r != 0) {
		printk(MPT2SAS_ERR_FMT "%s: handshake failed (r=%d)\n",
		    ioc->name, __func__, r);
		return r;
	}

	facts = &ioc->facts;
	memset(facts, 0, sizeof(Mpi2IOCFactsReply_t));
	facts->MsgVersion = le16_to_cpu(mpi_reply.MsgVersion);
	facts->HeaderVersion = le16_to_cpu(mpi_reply.HeaderVersion);
	facts->VP_ID = mpi_reply.VP_ID;
	facts->VF_ID = mpi_reply.VF_ID;
	facts->IOCExceptions = le16_to_cpu(mpi_reply.IOCExceptions);
	facts->MaxChainDepth = mpi_reply.MaxChainDepth;
	facts->WhoInit = mpi_reply.WhoInit;
	facts->NumberOfPorts = mpi_reply.NumberOfPorts;
	facts->RequestCredit = le16_to_cpu(mpi_reply.RequestCredit);
	facts->MaxReplyDescriptorPostQueueDepth =
	    le16_to_cpu(mpi_reply.MaxReplyDescriptorPostQueueDepth);
	facts->ProductID = le16_to_cpu(mpi_reply.ProductID);
	facts->IOCCapabilities = le32_to_cpu(mpi_reply.IOCCapabilities);
	if ((facts->IOCCapabilities & MPI2_IOCFACTS_CAPABILITY_INTEGRATED_RAID))
		ioc->ir_firmware = 1;
	facts->FWVersion.Word = le32_to_cpu(mpi_reply.FWVersion.Word);
	facts->IOCRequestFrameSize =
	    le16_to_cpu(mpi_reply.IOCRequestFrameSize);
	facts->MaxInitiators = le16_to_cpu(mpi_reply.MaxInitiators);
	facts->MaxTargets = le16_to_cpu(mpi_reply.MaxTargets);
	ioc->shost->max_id = -1;
	facts->MaxSasExpanders = le16_to_cpu(mpi_reply.MaxSasExpanders);
	facts->MaxEnclosures = le16_to_cpu(mpi_reply.MaxEnclosures);
	facts->ProtocolFlags = le16_to_cpu(mpi_reply.ProtocolFlags);
	facts->HighPriorityCredit =
	    le16_to_cpu(mpi_reply.HighPriorityCredit);
	facts->ReplyFrameSize = mpi_reply.ReplyFrameSize;
	facts->MaxDevHandle = le16_to_cpu(mpi_reply.MaxDevHandle);

	dinitprintk(ioc, printk(MPT2SAS_INFO_FMT "hba queue depth(%d), "
	    "max chains per io(%d)\n", ioc->name, facts->RequestCredit,
	    facts->MaxChainDepth));
	dinitprintk(ioc, printk(MPT2SAS_INFO_FMT "request frame size(%d), "
	    "reply frame size(%d)\n", ioc->name,
	    facts->IOCRequestFrameSize * 4, facts->ReplyFrameSize * 4));
	return 0;
}

/**
 * _base_send_ioc_init - send ioc_init to firmware
 * @ioc: per adapter object
 * @sleep_flag: CAN_SLEEP or NO_SLEEP
 *
 * Returns 0 for success, non-zero for failure.
 */
static int
_base_send_ioc_init(struct MPT2SAS_ADAPTER *ioc, int sleep_flag)
{
	Mpi2IOCInitRequest_t mpi_request;
	Mpi2IOCInitReply_t mpi_reply;
	int r;
	struct timeval current_time;
	u16 ioc_status;

	dinitprintk(ioc, printk(MPT2SAS_INFO_FMT "%s\n", ioc->name,
	    __func__));

	memset(&mpi_request, 0, sizeof(Mpi2IOCInitRequest_t));
	mpi_request.Function = MPI2_FUNCTION_IOC_INIT;
	mpi_request.WhoInit = MPI2_WHOINIT_HOST_DRIVER;
	mpi_request.VF_ID = 0; /* TODO */
	mpi_request.VP_ID = 0;
	mpi_request.MsgVersion = cpu_to_le16(MPI2_VERSION);
	mpi_request.HeaderVersion = cpu_to_le16(MPI2_HEADER_VERSION);

	/* In MPI Revision I (0xA), the SystemReplyFrameSize(offset 0x18) was
	 * removed and made reserved.  For those with older firmware will need
	 * this fix. It was decided that the Reply and Request frame sizes are
	 * the same.
	 */
	if ((ioc->facts.HeaderVersion >> 8) < 0xA) {
		mpi_request.Reserved7 = cpu_to_le16(ioc->reply_sz);
/*		mpi_request.SystemReplyFrameSize =
 *		 cpu_to_le16(ioc->reply_sz);
 */
	}

	mpi_request.SystemRequestFrameSize = cpu_to_le16(ioc->request_sz/4);
	mpi_request.ReplyDescriptorPostQueueDepth =
	    cpu_to_le16(ioc->reply_post_queue_depth);
	mpi_request.ReplyFreeQueueDepth =
	    cpu_to_le16(ioc->reply_free_queue_depth);

#if BITS_PER_LONG > 32
	mpi_request.SenseBufferAddressHigh =
	    cpu_to_le32(ioc->sense_dma >> 32);
	mpi_request.SystemReplyAddressHigh =
	    cpu_to_le32(ioc->reply_dma >> 32);
	mpi_request.SystemRequestFrameBaseAddress =
	    cpu_to_le64(ioc->request_dma);
	mpi_request.ReplyFreeQueueAddress =
	    cpu_to_le64(ioc->reply_free_dma);
	mpi_request.ReplyDescriptorPostQueueAddress =
	    cpu_to_le64(ioc->reply_post_free_dma);
#else
	mpi_request.SystemRequestFrameBaseAddress =
	    cpu_to_le32(ioc->request_dma);
	mpi_request.ReplyFreeQueueAddress =
	    cpu_to_le32(ioc->reply_free_dma);
	mpi_request.ReplyDescriptorPostQueueAddress =
	    cpu_to_le32(ioc->reply_post_free_dma);
#endif

	/* This time stamp specifies number of milliseconds
	 * since epoch ~ midnight January 1, 1970.
	 */
	do_gettimeofday(&current_time);
	mpi_request.TimeStamp = cpu_to_le64((u64)current_time.tv_sec * 1000 +
	    (current_time.tv_usec / 1000));

	if (ioc->logging_level & MPT_DEBUG_INIT) {
		u32 *mfp;
		int i;

		mfp = (u32 *)&mpi_request;
		printk(KERN_INFO "\toffset:data\n");
		for (i = 0; i < sizeof(Mpi2IOCInitRequest_t)/4; i++)
			printk(KERN_INFO "\t[0x%02x]:%08x\n", i*4,
			    le32_to_cpu(mfp[i]));
	}

	r = _base_handshake_req_reply_wait(ioc,
	    sizeof(Mpi2IOCInitRequest_t), (u32 *)&mpi_request,
	    sizeof(Mpi2IOCInitReply_t), (u16 *)&mpi_reply, 10,
	    sleep_flag);

	if (r != 0) {
		printk(MPT2SAS_ERR_FMT "%s: handshake failed (r=%d)\n",
		    ioc->name, __func__, r);
		return r;
	}

	ioc_status = le16_to_cpu(mpi_reply.IOCStatus) & MPI2_IOCSTATUS_MASK;
	if (ioc_status != MPI2_IOCSTATUS_SUCCESS ||
	    mpi_reply.IOCLogInfo) {
		printk(MPT2SAS_ERR_FMT "%s: failed\n", ioc->name, __func__);
		r = -EIO;
	}

	return 0;
}

/**
 * _base_send_port_enable - send port_enable(discovery stuff) to firmware
 * @ioc: per adapter object
 * @sleep_flag: CAN_SLEEP or NO_SLEEP
 *
 * Returns 0 for success, non-zero for failure.
 */
static int
_base_send_port_enable(struct MPT2SAS_ADAPTER *ioc, int sleep_flag)
{
	Mpi2PortEnableRequest_t *mpi_request;
	u32 ioc_state;
	unsigned long timeleft;
	int r = 0;
	u16 smid;

	printk(MPT2SAS_INFO_FMT "sending port enable !!\n", ioc->name);

	if (ioc->base_cmds.status & MPT2_CMD_PENDING) {
		printk(MPT2SAS_ERR_FMT "%s: internal command already in use\n",
		    ioc->name, __func__);
		return -EAGAIN;
	}

	smid = mpt2sas_base_get_smid(ioc, ioc->base_cb_idx);
	if (!smid) {
		printk(MPT2SAS_ERR_FMT "%s: failed obtaining a smid\n",
		    ioc->name, __func__);
		return -EAGAIN;
	}

	ioc->base_cmds.status = MPT2_CMD_PENDING;
	mpi_request = mpt2sas_base_get_msg_frame(ioc, smid);
	ioc->base_cmds.smid = smid;
	memset(mpi_request, 0, sizeof(Mpi2PortEnableRequest_t));
	mpi_request->Function = MPI2_FUNCTION_PORT_ENABLE;
	mpi_request->VF_ID = 0; /* TODO */
	mpi_request->VP_ID = 0;

	mpt2sas_base_put_smid_default(ioc, smid);
	init_completion(&ioc->base_cmds.done);
	timeleft = wait_for_completion_timeout(&ioc->base_cmds.done,
	    300*HZ);
	if (!(ioc->base_cmds.status & MPT2_CMD_COMPLETE)) {
		printk(MPT2SAS_ERR_FMT "%s: timeout\n",
		    ioc->name, __func__);
		_debug_dump_mf(mpi_request,
		    sizeof(Mpi2PortEnableRequest_t)/4);
		if (ioc->base_cmds.status & MPT2_CMD_RESET)
			r = -EFAULT;
		else
			r = -ETIME;
		goto out;
	} else
		dinitprintk(ioc, printk(MPT2SAS_INFO_FMT "%s: complete\n",
		    ioc->name, __func__));

	ioc_state = _base_wait_on_iocstate(ioc, MPI2_IOC_STATE_OPERATIONAL,
	    60, sleep_flag);
	if (ioc_state) {
		printk(MPT2SAS_ERR_FMT "%s: failed going to operational state "
		    " (ioc_state=0x%x)\n", ioc->name, __func__, ioc_state);
		r = -EFAULT;
	}
 out:
	ioc->base_cmds.status = MPT2_CMD_NOT_USED;
	printk(MPT2SAS_INFO_FMT "port enable: %s\n",
	    ioc->name, ((r == 0) ? "SUCCESS" : "FAILED"));
	return r;
}

/**
 * _base_unmask_events - turn on notification for this event
 * @ioc: per adapter object
 * @event: firmware event
 *
 * The mask is stored in ioc->event_masks.
 */
static void
_base_unmask_events(struct MPT2SAS_ADAPTER *ioc, u16 event)
{
	u32 desired_event;

	if (event >= 128)
		return;

	desired_event = (1 << (event % 32));

	if (event < 32)
		ioc->event_masks[0] &= ~desired_event;
	else if (event < 64)
		ioc->event_masks[1] &= ~desired_event;
	else if (event < 96)
		ioc->event_masks[2] &= ~desired_event;
	else if (event < 128)
		ioc->event_masks[3] &= ~desired_event;
}

/**
 * _base_event_notification - send event notification
 * @ioc: per adapter object
 * @sleep_flag: CAN_SLEEP or NO_SLEEP
 *
 * Returns 0 for success, non-zero for failure.
 */
static int
_base_event_notification(struct MPT2SAS_ADAPTER *ioc, int sleep_flag)
{
	Mpi2EventNotificationRequest_t *mpi_request;
	unsigned long timeleft;
	u16 smid;
	int r = 0;
	int i;

	dinitprintk(ioc, printk(MPT2SAS_INFO_FMT "%s\n", ioc->name,
	    __func__));

	if (ioc->base_cmds.status & MPT2_CMD_PENDING) {
		printk(MPT2SAS_ERR_FMT "%s: internal command already in use\n",
		    ioc->name, __func__);
		return -EAGAIN;
	}

	smid = mpt2sas_base_get_smid(ioc, ioc->base_cb_idx);
	if (!smid) {
		printk(MPT2SAS_ERR_FMT "%s: failed obtaining a smid\n",
		    ioc->name, __func__);
		return -EAGAIN;
	}
	ioc->base_cmds.status = MPT2_CMD_PENDING;
	mpi_request = mpt2sas_base_get_msg_frame(ioc, smid);
	ioc->base_cmds.smid = smid;
	memset(mpi_request, 0, sizeof(Mpi2EventNotificationRequest_t));
	mpi_request->Function = MPI2_FUNCTION_EVENT_NOTIFICATION;
	mpi_request->VF_ID = 0; /* TODO */
	mpi_request->VP_ID = 0;
	for (i = 0; i < MPI2_EVENT_NOTIFY_EVENTMASK_WORDS; i++)
		mpi_request->EventMasks[i] =
		    cpu_to_le32(ioc->event_masks[i]);
	mpt2sas_base_put_smid_default(ioc, smid);
	init_completion(&ioc->base_cmds.done);
	timeleft = wait_for_completion_timeout(&ioc->base_cmds.done, 30*HZ);
	if (!(ioc->base_cmds.status & MPT2_CMD_COMPLETE)) {
		printk(MPT2SAS_ERR_FMT "%s: timeout\n",
		    ioc->name, __func__);
		_debug_dump_mf(mpi_request,
		    sizeof(Mpi2EventNotificationRequest_t)/4);
		if (ioc->base_cmds.status & MPT2_CMD_RESET)
			r = -EFAULT;
		else
			r = -ETIME;
	} else
		dinitprintk(ioc, printk(MPT2SAS_INFO_FMT "%s: complete\n",
		    ioc->name, __func__));
	ioc->base_cmds.status = MPT2_CMD_NOT_USED;
	return r;
}

/**
 * mpt2sas_base_validate_event_type - validating event types
 * @ioc: per adapter object
 * @event: firmware event
 *
 * This will turn on firmware event notification when application
 * ask for that event. We don't mask events that are already enabled.
 */
void
mpt2sas_base_validate_event_type(struct MPT2SAS_ADAPTER *ioc, u32 *event_type)
{
	int i, j;
	u32 event_mask, desired_event;
	u8 send_update_to_fw;

	for (i = 0, send_update_to_fw = 0; i <
	    MPI2_EVENT_NOTIFY_EVENTMASK_WORDS; i++) {
		event_mask = ~event_type[i];
		desired_event = 1;
		for (j = 0; j < 32; j++) {
			if (!(event_mask & desired_event) &&
			    (ioc->event_masks[i] & desired_event)) {
				ioc->event_masks[i] &= ~desired_event;
				send_update_to_fw = 1;
			}
			desired_event = (desired_event << 1);
		}
	}

	if (!send_update_to_fw)
		return;

	mutex_lock(&ioc->base_cmds.mutex);
	_base_event_notification(ioc, CAN_SLEEP);
	mutex_unlock(&ioc->base_cmds.mutex);
}

/**
 * _base_diag_reset - the "big hammer" start of day reset
 * @ioc: per adapter object
 * @sleep_flag: CAN_SLEEP or NO_SLEEP
 *
 * Returns 0 for success, non-zero for failure.
 */
static int
_base_diag_reset(struct MPT2SAS_ADAPTER *ioc, int sleep_flag)
{
	u32 host_diagnostic;
	u32 ioc_state;
	u32 count;
	u32 hcb_size;

	printk(MPT2SAS_INFO_FMT "sending diag reset !!\n", ioc->name);

	_base_save_msix_table(ioc);

	drsprintk(ioc, printk(MPT2SAS_INFO_FMT "clear interrupts\n",
	    ioc->name));

	count = 0;
	do {
		/* Write magic sequence to WriteSequence register
		 * Loop until in diagnostic mode
		 */
		drsprintk(ioc, printk(MPT2SAS_INFO_FMT "write magic "
		    "sequence\n", ioc->name));
		writel(MPI2_WRSEQ_FLUSH_KEY_VALUE, &ioc->chip->WriteSequence);
		writel(MPI2_WRSEQ_1ST_KEY_VALUE, &ioc->chip->WriteSequence);
		writel(MPI2_WRSEQ_2ND_KEY_VALUE, &ioc->chip->WriteSequence);
		writel(MPI2_WRSEQ_3RD_KEY_VALUE, &ioc->chip->WriteSequence);
		writel(MPI2_WRSEQ_4TH_KEY_VALUE, &ioc->chip->WriteSequence);
		writel(MPI2_WRSEQ_5TH_KEY_VALUE, &ioc->chip->WriteSequence);
		writel(MPI2_WRSEQ_6TH_KEY_VALUE, &ioc->chip->WriteSequence);

		/* wait 100 msec */
		if (sleep_flag == CAN_SLEEP)
			msleep(100);
		else
			mdelay(100);

		if (count++ > 20)
			goto out;

		host_diagnostic = readl(&ioc->chip->HostDiagnostic);
		drsprintk(ioc, printk(MPT2SAS_INFO_FMT "wrote magic "
		    "sequence: count(%d), host_diagnostic(0x%08x)\n",
		    ioc->name, count, host_diagnostic));

	} while ((host_diagnostic & MPI2_DIAG_DIAG_WRITE_ENABLE) == 0);

	hcb_size = readl(&ioc->chip->HCBSize);

	drsprintk(ioc, printk(MPT2SAS_INFO_FMT "diag reset: issued\n",
	    ioc->name));
	writel(host_diagnostic | MPI2_DIAG_RESET_ADAPTER,
	     &ioc->chip->HostDiagnostic);

	/* don't access any registers for 50 milliseconds */
	msleep(50);

	/* 300 second max wait */
	for (count = 0; count < 3000000 ; count++) {

		host_diagnostic = readl(&ioc->chip->HostDiagnostic);

		if (host_diagnostic == 0xFFFFFFFF)
			goto out;
		if (!(host_diagnostic & MPI2_DIAG_RESET_ADAPTER))
			break;

		/* wait 100 msec */
		if (sleep_flag == CAN_SLEEP)
			msleep(1);
		else
			mdelay(1);
	}

	if (host_diagnostic & MPI2_DIAG_HCB_MODE) {

		drsprintk(ioc, printk(MPT2SAS_INFO_FMT "restart the adapter "
		    "assuming the HCB Address points to good F/W\n",
		    ioc->name));
		host_diagnostic &= ~MPI2_DIAG_BOOT_DEVICE_SELECT_MASK;
		host_diagnostic |= MPI2_DIAG_BOOT_DEVICE_SELECT_HCDW;
		writel(host_diagnostic, &ioc->chip->HostDiagnostic);

		drsprintk(ioc, printk(MPT2SAS_INFO_FMT
		    "re-enable the HCDW\n", ioc->name));
		writel(hcb_size | MPI2_HCB_SIZE_HCB_ENABLE,
		    &ioc->chip->HCBSize);
	}

	drsprintk(ioc, printk(MPT2SAS_INFO_FMT "restart the adapter\n",
	    ioc->name));
	writel(host_diagnostic & ~MPI2_DIAG_HOLD_IOC_RESET,
	    &ioc->chip->HostDiagnostic);

	drsprintk(ioc, printk(MPT2SAS_INFO_FMT "disable writes to the "
	    "diagnostic register\n", ioc->name));
	writel(MPI2_WRSEQ_FLUSH_KEY_VALUE, &ioc->chip->WriteSequence);

	drsprintk(ioc, printk(MPT2SAS_INFO_FMT "Wait for FW to go to the "
	    "READY state\n", ioc->name));
	ioc_state = _base_wait_on_iocstate(ioc, MPI2_IOC_STATE_READY, 20,
	    sleep_flag);
	if (ioc_state) {
		printk(MPT2SAS_ERR_FMT "%s: failed going to ready state "
		    " (ioc_state=0x%x)\n", ioc->name, __func__, ioc_state);
		goto out;
	}

	_base_restore_msix_table(ioc);
	printk(MPT2SAS_INFO_FMT "diag reset: SUCCESS\n", ioc->name);
	return 0;

 out:
	printk(MPT2SAS_ERR_FMT "diag reset: FAILED\n", ioc->name);
	return -EFAULT;
}

/**
 * _base_make_ioc_ready - put controller in READY state
 * @ioc: per adapter object
 * @sleep_flag: CAN_SLEEP or NO_SLEEP
 * @type: FORCE_BIG_HAMMER or SOFT_RESET
 *
 * Returns 0 for success, non-zero for failure.
 */
static int
_base_make_ioc_ready(struct MPT2SAS_ADAPTER *ioc, int sleep_flag,
    enum reset_type type)
{
	u32 ioc_state;
	int rc;

	dinitprintk(ioc, printk(MPT2SAS_INFO_FMT "%s\n", ioc->name,
	    __func__));

	if (ioc->pci_error_recovery)
		return 0;

	ioc_state = mpt2sas_base_get_iocstate(ioc, 0);
	dhsprintk(ioc, printk(MPT2SAS_INFO_FMT "%s: ioc_state(0x%08x)\n",
	    ioc->name, __func__, ioc_state));

	if ((ioc_state & MPI2_IOC_STATE_MASK) == MPI2_IOC_STATE_READY)
		return 0;

	if (ioc_state & MPI2_DOORBELL_USED) {
		dhsprintk(ioc, printk(MPT2SAS_INFO_FMT "unexpected doorbell "
		    "active!\n", ioc->name));
		goto issue_diag_reset;
	}

	if ((ioc_state & MPI2_IOC_STATE_MASK) == MPI2_IOC_STATE_FAULT) {
		mpt2sas_base_fault_info(ioc, ioc_state &
		    MPI2_DOORBELL_DATA_MASK);
		goto issue_diag_reset;
	}

	if (type == FORCE_BIG_HAMMER)
		goto issue_diag_reset;

	if ((ioc_state & MPI2_IOC_STATE_MASK) == MPI2_IOC_STATE_OPERATIONAL)
		if (!(_base_send_ioc_reset(ioc,
		    MPI2_FUNCTION_IOC_MESSAGE_UNIT_RESET, 15, CAN_SLEEP))) {
			ioc->ioc_reset_count++;
			return 0;
	}

 issue_diag_reset:
	rc = _base_diag_reset(ioc, CAN_SLEEP);
	ioc->ioc_reset_count++;
	return rc;
}

/**
 * _base_make_ioc_operational - put controller in OPERATIONAL state
 * @ioc: per adapter object
 * @sleep_flag: CAN_SLEEP or NO_SLEEP
 *
 * Returns 0 for success, non-zero for failure.
 */
static int
_base_make_ioc_operational(struct MPT2SAS_ADAPTER *ioc, int sleep_flag)
{
	int r, i;
	unsigned long	flags;
	u32 reply_address;
	u16 smid;
	struct _tr_list *delayed_tr, *delayed_tr_next;

	dinitprintk(ioc, printk(MPT2SAS_INFO_FMT "%s\n", ioc->name,
	    __func__));

	/* clean the delayed target reset list */
	list_for_each_entry_safe(delayed_tr, delayed_tr_next,
	    &ioc->delayed_tr_list, list) {
		list_del(&delayed_tr->list);
		kfree(delayed_tr);
	}

	list_for_each_entry_safe(delayed_tr, delayed_tr_next,
	    &ioc->delayed_tr_volume_list, list) {
		list_del(&delayed_tr->list);
		kfree(delayed_tr);
	}

	/* initialize the scsi lookup free list */
	spin_lock_irqsave(&ioc->scsi_lookup_lock, flags);
	INIT_LIST_HEAD(&ioc->free_list);
	smid = 1;
	for (i = 0; i < ioc->scsiio_depth; i++, smid++) {
		INIT_LIST_HEAD(&ioc->scsi_lookup[i].chain_list);
		ioc->scsi_lookup[i].cb_idx = 0xFF;
		ioc->scsi_lookup[i].smid = smid;
		ioc->scsi_lookup[i].scmd = NULL;
		list_add_tail(&ioc->scsi_lookup[i].tracker_list,
		    &ioc->free_list);
	}

	/* hi-priority queue */
	INIT_LIST_HEAD(&ioc->hpr_free_list);
	smid = ioc->hi_priority_smid;
	for (i = 0; i < ioc->hi_priority_depth; i++, smid++) {
		ioc->hpr_lookup[i].cb_idx = 0xFF;
		ioc->hpr_lookup[i].smid = smid;
		list_add_tail(&ioc->hpr_lookup[i].tracker_list,
		    &ioc->hpr_free_list);
	}

	/* internal queue */
	INIT_LIST_HEAD(&ioc->internal_free_list);
	smid = ioc->internal_smid;
	for (i = 0; i < ioc->internal_depth; i++, smid++) {
		ioc->internal_lookup[i].cb_idx = 0xFF;
		ioc->internal_lookup[i].smid = smid;
		list_add_tail(&ioc->internal_lookup[i].tracker_list,
		    &ioc->internal_free_list);
	}

	/* chain pool */
	INIT_LIST_HEAD(&ioc->free_chain_list);
	for (i = 0; i < ioc->chain_depth; i++)
		list_add_tail(&ioc->chain_lookup[i].tracker_list,
		    &ioc->free_chain_list);

	spin_unlock_irqrestore(&ioc->scsi_lookup_lock, flags);

	/* initialize Reply Free Queue */
	for (i = 0, reply_address = (u32)ioc->reply_dma ;
	    i < ioc->reply_free_queue_depth ; i++, reply_address +=
	    ioc->reply_sz)
		ioc->reply_free[i] = cpu_to_le32(reply_address);

	/* initialize Reply Post Free Queue */
	for (i = 0; i < ioc->reply_post_queue_depth; i++)
		ioc->reply_post_free[i].Words = ULLONG_MAX;

	r = _base_send_ioc_init(ioc, sleep_flag);
	if (r)
		return r;

	/* initialize the index's */
	ioc->reply_free_host_index = ioc->reply_free_queue_depth - 1;
	ioc->reply_post_host_index = 0;
	writel(ioc->reply_free_host_index, &ioc->chip->ReplyFreeHostIndex);
	writel(0, &ioc->chip->ReplyPostHostIndex);

	_base_unmask_interrupts(ioc);
	r = _base_event_notification(ioc, sleep_flag);
	if (r)
		return r;

	if (sleep_flag == CAN_SLEEP)
		_base_static_config_pages(ioc);

	if (ioc->wait_for_port_enable_to_complete) {
		if (diag_buffer_enable != 0)
			mpt2sas_enable_diag_buffer(ioc, diag_buffer_enable);
		if (disable_discovery > 0)
			return r;
	}

	r = _base_send_port_enable(ioc, sleep_flag);
	if (r)
		return r;

	return r;
}

/**
 * mpt2sas_base_free_resources - free resources controller resources (io/irq/memap)
 * @ioc: per adapter object
 *
 * Return nothing.
 */
void
mpt2sas_base_free_resources(struct MPT2SAS_ADAPTER *ioc)
{
	struct pci_dev *pdev = ioc->pdev;

	dexitprintk(ioc, printk(MPT2SAS_INFO_FMT "%s\n", ioc->name,
	    __func__));

	_base_mask_interrupts(ioc);
	ioc->shost_recovery = 1;
	_base_make_ioc_ready(ioc, CAN_SLEEP, SOFT_RESET);
	ioc->shost_recovery = 0;
	if (ioc->pci_irq) {
		synchronize_irq(pdev->irq);
		free_irq(ioc->pci_irq, ioc);
	}
	_base_disable_msix(ioc);
	if (ioc->chip_phys)
		iounmap(ioc->chip);
	ioc->pci_irq = -1;
	ioc->chip_phys = 0;
	pci_release_selected_regions(ioc->pdev, ioc->bars);
	pci_disable_pcie_error_reporting(pdev);
	pci_disable_device(pdev);
	return;
}

/**
 * mpt2sas_base_attach - attach controller instance
 * @ioc: per adapter object
 *
 * Returns 0 for success, non-zero for failure.
 */
int
mpt2sas_base_attach(struct MPT2SAS_ADAPTER *ioc)
{
	int r, i;

	dinitprintk(ioc, printk(MPT2SAS_INFO_FMT "%s\n", ioc->name,
	    __func__));

	r = mpt2sas_base_map_resources(ioc);
	if (r)
		return r;

	pci_set_drvdata(ioc->pdev, ioc->shost);
	r = _base_get_ioc_facts(ioc, CAN_SLEEP);
	if (r)
		goto out_free_resources;

	r = _base_make_ioc_ready(ioc, CAN_SLEEP, SOFT_RESET);
	if (r)
		goto out_free_resources;

	ioc->pfacts = kcalloc(ioc->facts.NumberOfPorts,
	    sizeof(Mpi2PortFactsReply_t), GFP_KERNEL);
	if (!ioc->pfacts) {
		r = -ENOMEM;
		goto out_free_resources;
	}

	for (i = 0 ; i < ioc->facts.NumberOfPorts; i++) {
		r = _base_get_port_facts(ioc, i, CAN_SLEEP);
		if (r)
			goto out_free_resources;
	}

	r = _base_allocate_memory_pools(ioc, CAN_SLEEP);
	if (r)
		goto out_free_resources;

	init_waitqueue_head(&ioc->reset_wq);

	/* allocate memory pd handle bitmask list */
	ioc->pd_handles_sz = (ioc->facts.MaxDevHandle / 8);
	if (ioc->facts.MaxDevHandle % 8)
		ioc->pd_handles_sz++;
	ioc->pd_handles = kzalloc(ioc->pd_handles_sz,
	    GFP_KERNEL);
	if (!ioc->pd_handles) {
		r = -ENOMEM;
		goto out_free_resources;
	}

	ioc->fwfault_debug = mpt2sas_fwfault_debug;

	/* base internal command bits */
	mutex_init(&ioc->base_cmds.mutex);
	ioc->base_cmds.reply = kzalloc(ioc->reply_sz, GFP_KERNEL);
	ioc->base_cmds.status = MPT2_CMD_NOT_USED;

	/* transport internal command bits */
	ioc->transport_cmds.reply = kzalloc(ioc->reply_sz, GFP_KERNEL);
	ioc->transport_cmds.status = MPT2_CMD_NOT_USED;
	mutex_init(&ioc->transport_cmds.mutex);

	/* scsih internal command bits */
	ioc->scsih_cmds.reply = kzalloc(ioc->reply_sz, GFP_KERNEL);
	ioc->scsih_cmds.status = MPT2_CMD_NOT_USED;
	mutex_init(&ioc->scsih_cmds.mutex);

	/* task management internal command bits */
	ioc->tm_cmds.reply = kzalloc(ioc->reply_sz, GFP_KERNEL);
	ioc->tm_cmds.status = MPT2_CMD_NOT_USED;
	mutex_init(&ioc->tm_cmds.mutex);

	/* config page internal command bits */
	ioc->config_cmds.reply = kzalloc(ioc->reply_sz, GFP_KERNEL);
	ioc->config_cmds.status = MPT2_CMD_NOT_USED;
	mutex_init(&ioc->config_cmds.mutex);

	/* ctl module internal command bits */
	ioc->ctl_cmds.reply = kzalloc(ioc->reply_sz, GFP_KERNEL);
	ioc->ctl_cmds.sense = kzalloc(SCSI_SENSE_BUFFERSIZE, GFP_KERNEL);
	ioc->ctl_cmds.status = MPT2_CMD_NOT_USED;
	mutex_init(&ioc->ctl_cmds.mutex);

	if (!ioc->base_cmds.reply || !ioc->transport_cmds.reply ||
	    !ioc->scsih_cmds.reply || !ioc->tm_cmds.reply ||
	    !ioc->config_cmds.reply || !ioc->ctl_cmds.reply ||
	    !ioc->ctl_cmds.sense) {
		r = -ENOMEM;
		goto out_free_resources;
	}

	if (!ioc->base_cmds.reply || !ioc->transport_cmds.reply ||
	    !ioc->scsih_cmds.reply || !ioc->tm_cmds.reply ||
	    !ioc->config_cmds.reply || !ioc->ctl_cmds.reply) {
		r = -ENOMEM;
		goto out_free_resources;
	}

	init_completion(&ioc->shost_recovery_done);

	for (i = 0; i < MPI2_EVENT_NOTIFY_EVENTMASK_WORDS; i++)
		ioc->event_masks[i] = -1;

	/* here we enable the events we care about */
	_base_unmask_events(ioc, MPI2_EVENT_SAS_DISCOVERY);
	_base_unmask_events(ioc, MPI2_EVENT_SAS_BROADCAST_PRIMITIVE);
	_base_unmask_events(ioc, MPI2_EVENT_SAS_TOPOLOGY_CHANGE_LIST);
	_base_unmask_events(ioc, MPI2_EVENT_SAS_DEVICE_STATUS_CHANGE);
	_base_unmask_events(ioc, MPI2_EVENT_SAS_ENCL_DEVICE_STATUS_CHANGE);
	_base_unmask_events(ioc, MPI2_EVENT_IR_CONFIGURATION_CHANGE_LIST);
	_base_unmask_events(ioc, MPI2_EVENT_IR_VOLUME);
	_base_unmask_events(ioc, MPI2_EVENT_IR_PHYSICAL_DISK);
	_base_unmask_events(ioc, MPI2_EVENT_IR_OPERATION_STATUS);
	_base_unmask_events(ioc, MPI2_EVENT_LOG_ENTRY_ADDED);
	r = _base_make_ioc_operational(ioc, CAN_SLEEP);
	if (r)
		goto out_free_resources;

	if (missing_delay[0] != -1 && missing_delay[1] != -1)
		_base_update_missing_delay(ioc, missing_delay[0],
		    missing_delay[1]);

	mpt2sas_base_start_watchdog(ioc);
	return 0;

 out_free_resources:

	ioc->remove_host = 1;
	mpt2sas_base_free_resources(ioc);
	_base_release_memory_pools(ioc);
	pci_set_drvdata(ioc->pdev, NULL);
	kfree(ioc->pd_handles);
	kfree(ioc->tm_cmds.reply);
	kfree(ioc->transport_cmds.reply);
	kfree(ioc->scsih_cmds.reply);
	kfree(ioc->config_cmds.reply);
	kfree(ioc->base_cmds.reply);
	kfree(ioc->ctl_cmds.reply);
	kfree(ioc->ctl_cmds.sense);
	kfree(ioc->pfacts);
	ioc->ctl_cmds.reply = NULL;
	ioc->base_cmds.reply = NULL;
	ioc->tm_cmds.reply = NULL;
	ioc->scsih_cmds.reply = NULL;
	ioc->transport_cmds.reply = NULL;
	ioc->config_cmds.reply = NULL;
	ioc->pfacts = NULL;
	return r;
}


/**
 * mpt2sas_base_detach - remove controller instance
 * @ioc: per adapter object
 *
 * Return nothing.
 */
void
mpt2sas_base_detach(struct MPT2SAS_ADAPTER *ioc)
{

	dexitprintk(ioc, printk(MPT2SAS_INFO_FMT "%s\n", ioc->name,
	    __func__));

	mpt2sas_base_stop_watchdog(ioc);
	mpt2sas_base_free_resources(ioc);
	_base_release_memory_pools(ioc);
	pci_set_drvdata(ioc->pdev, NULL);
	kfree(ioc->pd_handles);
	kfree(ioc->pfacts);
	kfree(ioc->ctl_cmds.reply);
	kfree(ioc->ctl_cmds.sense);
	kfree(ioc->base_cmds.reply);
	kfree(ioc->tm_cmds.reply);
	kfree(ioc->transport_cmds.reply);
	kfree(ioc->scsih_cmds.reply);
	kfree(ioc->config_cmds.reply);
}

/**
 * _base_reset_handler - reset callback handler (for base)
 * @ioc: per adapter object
 * @reset_phase: phase
 *
 * The handler for doing any required cleanup or initialization.
 *
 * The reset phase can be MPT2_IOC_PRE_RESET, MPT2_IOC_AFTER_RESET,
 * MPT2_IOC_DONE_RESET
 *
 * Return nothing.
 */
static void
_base_reset_handler(struct MPT2SAS_ADAPTER *ioc, int reset_phase)
{
	switch (reset_phase) {
	case MPT2_IOC_PRE_RESET:
		dtmprintk(ioc, printk(MPT2SAS_INFO_FMT "%s: "
		    "MPT2_IOC_PRE_RESET\n", ioc->name, __func__));
		break;
	case MPT2_IOC_AFTER_RESET:
		dtmprintk(ioc, printk(MPT2SAS_INFO_FMT "%s: "
		    "MPT2_IOC_AFTER_RESET\n", ioc->name, __func__));
		if (ioc->transport_cmds.status & MPT2_CMD_PENDING) {
			ioc->transport_cmds.status |= MPT2_CMD_RESET;
			mpt2sas_base_free_smid(ioc, ioc->transport_cmds.smid);
			complete(&ioc->transport_cmds.done);
		}
		if (ioc->base_cmds.status & MPT2_CMD_PENDING) {
			ioc->base_cmds.status |= MPT2_CMD_RESET;
			mpt2sas_base_free_smid(ioc, ioc->base_cmds.smid);
			complete(&ioc->base_cmds.done);
		}
		if (ioc->config_cmds.status & MPT2_CMD_PENDING) {
			ioc->config_cmds.status |= MPT2_CMD_RESET;
			mpt2sas_base_free_smid(ioc, ioc->config_cmds.smid);
			ioc->config_cmds.smid = USHRT_MAX;
			complete(&ioc->config_cmds.done);
		}
		break;
	case MPT2_IOC_DONE_RESET:
		dtmprintk(ioc, printk(MPT2SAS_INFO_FMT "%s: "
		    "MPT2_IOC_DONE_RESET\n", ioc->name, __func__));
		break;
	}
	mpt2sas_scsih_reset_handler(ioc, reset_phase);
	mpt2sas_ctl_reset_handler(ioc, reset_phase);
}

/**
 * _wait_for_commands_to_complete - reset controller
 * @ioc: Pointer to MPT_ADAPTER structure
 * @sleep_flag: CAN_SLEEP or NO_SLEEP
 *
 * This function waiting(3s) for all pending commands to complete
 * prior to putting controller in reset.
 */
static void
_wait_for_commands_to_complete(struct MPT2SAS_ADAPTER *ioc, int sleep_flag)
{
	u32 ioc_state;
	unsigned long flags;
	u16 i;

	ioc->pending_io_count = 0;
	if (sleep_flag != CAN_SLEEP)
		return;

	ioc_state = mpt2sas_base_get_iocstate(ioc, 0);
	if ((ioc_state & MPI2_IOC_STATE_MASK) != MPI2_IOC_STATE_OPERATIONAL)
		return;

	/* pending command count */
	spin_lock_irqsave(&ioc->scsi_lookup_lock, flags);
	for (i = 0; i < ioc->scsiio_depth; i++)
		if (ioc->scsi_lookup[i].cb_idx != 0xFF)
			ioc->pending_io_count++;
	spin_unlock_irqrestore(&ioc->scsi_lookup_lock, flags);

	if (!ioc->pending_io_count)
		return;

	/* wait for pending commands to complete */
	wait_event_timeout(ioc->reset_wq, ioc->pending_io_count == 0, 10 * HZ);
}

/**
 * mpt2sas_base_hard_reset_handler - reset controller
 * @ioc: Pointer to MPT_ADAPTER structure
 * @sleep_flag: CAN_SLEEP or NO_SLEEP
 * @type: FORCE_BIG_HAMMER or SOFT_RESET
 *
 * Returns 0 for success, non-zero for failure.
 */
int
mpt2sas_base_hard_reset_handler(struct MPT2SAS_ADAPTER *ioc, int sleep_flag,
    enum reset_type type)
{
	int r;
	unsigned long flags;

	dtmprintk(ioc, printk(MPT2SAS_INFO_FMT "%s: enter\n", ioc->name,
	    __func__));

	if (ioc->pci_error_recovery) {
		printk(MPT2SAS_ERR_FMT "%s: pci error recovery reset\n",
		    ioc->name, __func__);
		r = 0;
		goto out;
	}

	if (mpt2sas_fwfault_debug)
		mpt2sas_halt_firmware(ioc);

	/* TODO - What we really should be doing is pulling
	 * out all the code associated with NO_SLEEP; its never used.
	 * That is legacy code from mpt fusion driver, ported over.
	 * I will leave this BUG_ON here for now till its been resolved.
	 */
	BUG_ON(sleep_flag == NO_SLEEP);

	/* wait for an active reset in progress to complete */
	if (!mutex_trylock(&ioc->reset_in_progress_mutex)) {
		do {
			ssleep(1);
		} while (ioc->shost_recovery == 1);
		dtmprintk(ioc, printk(MPT2SAS_INFO_FMT "%s: exit\n", ioc->name,
		    __func__));
		return ioc->ioc_reset_in_progress_status;
	}

	spin_lock_irqsave(&ioc->ioc_reset_in_progress_lock, flags);
	ioc->shost_recovery = 1;
	spin_unlock_irqrestore(&ioc->ioc_reset_in_progress_lock, flags);

	_base_reset_handler(ioc, MPT2_IOC_PRE_RESET);
	_wait_for_commands_to_complete(ioc, sleep_flag);
	_base_mask_interrupts(ioc);
	r = _base_make_ioc_ready(ioc, sleep_flag, type);
	if (r)
		goto out;
	_base_reset_handler(ioc, MPT2_IOC_AFTER_RESET);
	r = _base_make_ioc_operational(ioc, sleep_flag);
	if (!r)
		_base_reset_handler(ioc, MPT2_IOC_DONE_RESET);
 out:
	dtmprintk(ioc, printk(MPT2SAS_INFO_FMT "%s: %s\n",
	    ioc->name, __func__, ((r == 0) ? "SUCCESS" : "FAILED")));

	spin_lock_irqsave(&ioc->ioc_reset_in_progress_lock, flags);
	ioc->ioc_reset_in_progress_status = r;
	ioc->shost_recovery = 0;
	complete(&ioc->shost_recovery_done);
	spin_unlock_irqrestore(&ioc->ioc_reset_in_progress_lock, flags);
	mutex_unlock(&ioc->reset_in_progress_mutex);

	dtmprintk(ioc, printk(MPT2SAS_INFO_FMT "%s: exit\n", ioc->name,
	    __func__));
	return r;
}<|MERGE_RESOLUTION|>--- conflicted
+++ resolved
@@ -1973,11 +1973,8 @@
 static void
 _base_release_memory_pools(struct MPT2SAS_ADAPTER *ioc)
 {
-<<<<<<< HEAD
-=======
 	int i;
 
->>>>>>> 3cbea436
 	dexitprintk(ioc, printk(MPT2SAS_INFO_FMT "%s\n", ioc->name,
 	    __func__));
 
