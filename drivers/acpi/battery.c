/*
 *  battery.c - ACPI Battery Driver (Revision: 2.0)
 *
 *  Copyright (C) 2007 Alexey Starikovskiy <astarikovskiy@suse.de>
 *  Copyright (C) 2004-2007 Vladimir Lebedev <vladimir.p.lebedev@intel.com>
 *  Copyright (C) 2001, 2002 Andy Grover <andrew.grover@intel.com>
 *  Copyright (C) 2001, 2002 Paul Diefenbaugh <paul.s.diefenbaugh@intel.com>
 *
 * ~~~~~~~~~~~~~~~~~~~~~~~~~~~~~~~~~~~~~~~~~~~~~~~~~~~~~~~~~~~~~~~~~~~~~~~~~~
 *
 *  This program is free software; you can redistribute it and/or modify
 *  it under the terms of the GNU General Public License as published by
 *  the Free Software Foundation; either version 2 of the License, or (at
 *  your option) any later version.
 *
 *  This program is distributed in the hope that it will be useful, but
 *  WITHOUT ANY WARRANTY; without even the implied warranty of
 *  MERCHANTABILITY or FITNESS FOR A PARTICULAR PURPOSE.  See the GNU
 *  General Public License for more details.
 *
 *  You should have received a copy of the GNU General Public License along
 *  with this program; if not, write to the Free Software Foundation, Inc.,
 *  59 Temple Place, Suite 330, Boston, MA 02111-1307 USA.
 *
 * ~~~~~~~~~~~~~~~~~~~~~~~~~~~~~~~~~~~~~~~~~~~~~~~~~~~~~~~~~~~~~~~~~~~~~~~~~~
 */

#include <linux/kernel.h>
#include <linux/module.h>
#include <linux/init.h>
#include <linux/types.h>
#include <linux/jiffies.h>
#include <linux/async.h>
#include <linux/dmi.h>
#include <linux/slab.h>

#ifdef CONFIG_ACPI_PROCFS_POWER
#include <linux/proc_fs.h>
#include <linux/seq_file.h>
#include <asm/uaccess.h>
#endif

#include <acpi/acpi_bus.h>
#include <acpi/acpi_drivers.h>

#ifdef CONFIG_ACPI_SYSFS_POWER
#include <linux/power_supply.h>
#endif

#define PREFIX "ACPI: "

#define ACPI_BATTERY_VALUE_UNKNOWN 0xFFFFFFFF

#define ACPI_BATTERY_CLASS		"battery"
#define ACPI_BATTERY_DEVICE_NAME	"Battery"
#define ACPI_BATTERY_NOTIFY_STATUS	0x80
#define ACPI_BATTERY_NOTIFY_INFO	0x81
#define ACPI_BATTERY_NOTIFY_THRESHOLD   0x82

#define _COMPONENT		ACPI_BATTERY_COMPONENT

ACPI_MODULE_NAME("battery");

MODULE_AUTHOR("Paul Diefenbaugh");
MODULE_AUTHOR("Alexey Starikovskiy <astarikovskiy@suse.de>");
MODULE_DESCRIPTION("ACPI Battery Driver");
MODULE_LICENSE("GPL");

static unsigned int cache_time = 1000;
module_param(cache_time, uint, 0644);
MODULE_PARM_DESC(cache_time, "cache time in milliseconds");

#ifdef CONFIG_ACPI_PROCFS_POWER
extern struct proc_dir_entry *acpi_lock_battery_dir(void);
extern void *acpi_unlock_battery_dir(struct proc_dir_entry *acpi_battery_dir);

enum acpi_battery_files {
	info_tag = 0,
	state_tag,
	alarm_tag,
	ACPI_BATTERY_NUMFILES,
};

#endif

static const struct acpi_device_id battery_device_ids[] = {
	{"PNP0C0A", 0},
	{"", 0},
};

MODULE_DEVICE_TABLE(acpi, battery_device_ids);

enum {
	ACPI_BATTERY_ALARM_PRESENT,
	ACPI_BATTERY_XINFO_PRESENT,
	/* For buggy DSDTs that report negative 16-bit values for either
	 * charging or discharging current and/or report 0 as 65536
	 * due to bad math.
	 */
	ACPI_BATTERY_QUIRK_SIGNED16_CURRENT,
};

struct acpi_battery {
	struct mutex lock;
#ifdef CONFIG_ACPI_SYSFS_POWER
	struct power_supply bat;
#endif
	struct acpi_device *device;
	unsigned long update_time;
	int rate_now;
	int capacity_now;
	int voltage_now;
	int design_capacity;
	int full_charge_capacity;
	int technology;
	int design_voltage;
	int design_capacity_warning;
	int design_capacity_low;
	int cycle_count;
	int measurement_accuracy;
	int max_sampling_time;
	int min_sampling_time;
	int max_averaging_interval;
	int min_averaging_interval;
	int capacity_granularity_1;
	int capacity_granularity_2;
	int alarm;
	char model_number[32];
	char serial_number[32];
	char type[32];
	char oem_info[32];
	int state;
	int power_unit;
	unsigned long flags;
};

#define to_acpi_battery(x) container_of(x, struct acpi_battery, bat);

inline int acpi_battery_present(struct acpi_battery *battery)
{
	return battery->device->status.battery_present;
}

#ifdef CONFIG_ACPI_SYSFS_POWER
static int acpi_battery_technology(struct acpi_battery *battery)
{
	if (!strcasecmp("NiCd", battery->type))
		return POWER_SUPPLY_TECHNOLOGY_NiCd;
	if (!strcasecmp("NiMH", battery->type))
		return POWER_SUPPLY_TECHNOLOGY_NiMH;
	if (!strcasecmp("LION", battery->type))
		return POWER_SUPPLY_TECHNOLOGY_LION;
	if (!strncasecmp("LI-ION", battery->type, 6))
		return POWER_SUPPLY_TECHNOLOGY_LION;
	if (!strcasecmp("LiP", battery->type))
		return POWER_SUPPLY_TECHNOLOGY_LIPO;
	return POWER_SUPPLY_TECHNOLOGY_UNKNOWN;
}

static int acpi_battery_get_state(struct acpi_battery *battery);

static int acpi_battery_is_charged(struct acpi_battery *battery)
{
	/* either charging or discharging */
	if (battery->state != 0)
		return 0;

	/* battery not reporting charge */
	if (battery->capacity_now == ACPI_BATTERY_VALUE_UNKNOWN ||
	    battery->capacity_now == 0)
		return 0;

	/* good batteries update full_charge as the batteries degrade */
	if (battery->full_charge_capacity == battery->capacity_now)
		return 1;

	/* fallback to using design values for broken batteries */
	if (battery->design_capacity == battery->capacity_now)
		return 1;

	/* we don't do any sort of metric based on percentages */
	return 0;
}

static int acpi_battery_get_property(struct power_supply *psy,
				     enum power_supply_property psp,
				     union power_supply_propval *val)
{
	struct acpi_battery *battery = to_acpi_battery(psy);

	if (acpi_battery_present(battery)) {
		/* run battery update only if it is present */
		acpi_battery_get_state(battery);
	} else if (psp != POWER_SUPPLY_PROP_PRESENT)
		return -ENODEV;
	switch (psp) {
	case POWER_SUPPLY_PROP_STATUS:
		if (battery->state & 0x01)
			val->intval = POWER_SUPPLY_STATUS_DISCHARGING;
		else if (battery->state & 0x02)
			val->intval = POWER_SUPPLY_STATUS_CHARGING;
		else if (acpi_battery_is_charged(battery))
			val->intval = POWER_SUPPLY_STATUS_FULL;
		else
			val->intval = POWER_SUPPLY_STATUS_UNKNOWN;
		break;
	case POWER_SUPPLY_PROP_PRESENT:
		val->intval = acpi_battery_present(battery);
		break;
	case POWER_SUPPLY_PROP_TECHNOLOGY:
		val->intval = acpi_battery_technology(battery);
		break;
	case POWER_SUPPLY_PROP_CYCLE_COUNT:
		val->intval = battery->cycle_count;
		break;
	case POWER_SUPPLY_PROP_VOLTAGE_MIN_DESIGN:
		val->intval = battery->design_voltage * 1000;
		break;
	case POWER_SUPPLY_PROP_VOLTAGE_NOW:
		val->intval = battery->voltage_now * 1000;
		break;
	case POWER_SUPPLY_PROP_CURRENT_NOW:
	case POWER_SUPPLY_PROP_POWER_NOW:
		val->intval = battery->rate_now * 1000;
		break;
	case POWER_SUPPLY_PROP_CHARGE_FULL_DESIGN:
	case POWER_SUPPLY_PROP_ENERGY_FULL_DESIGN:
		val->intval = battery->design_capacity * 1000;
		break;
	case POWER_SUPPLY_PROP_CHARGE_FULL:
	case POWER_SUPPLY_PROP_ENERGY_FULL:
		val->intval = battery->full_charge_capacity * 1000;
		break;
	case POWER_SUPPLY_PROP_CHARGE_NOW:
	case POWER_SUPPLY_PROP_ENERGY_NOW:
		val->intval = battery->capacity_now * 1000;
		break;
	case POWER_SUPPLY_PROP_MODEL_NAME:
		val->strval = battery->model_number;
		break;
	case POWER_SUPPLY_PROP_MANUFACTURER:
		val->strval = battery->oem_info;
		break;
	case POWER_SUPPLY_PROP_SERIAL_NUMBER:
		val->strval = battery->serial_number;
		break;
	default:
		return -EINVAL;
	}
	return 0;
}

static enum power_supply_property charge_battery_props[] = {
	POWER_SUPPLY_PROP_STATUS,
	POWER_SUPPLY_PROP_PRESENT,
	POWER_SUPPLY_PROP_TECHNOLOGY,
	POWER_SUPPLY_PROP_CYCLE_COUNT,
	POWER_SUPPLY_PROP_VOLTAGE_MIN_DESIGN,
	POWER_SUPPLY_PROP_VOLTAGE_NOW,
	POWER_SUPPLY_PROP_CURRENT_NOW,
	POWER_SUPPLY_PROP_CHARGE_FULL_DESIGN,
	POWER_SUPPLY_PROP_CHARGE_FULL,
	POWER_SUPPLY_PROP_CHARGE_NOW,
	POWER_SUPPLY_PROP_MODEL_NAME,
	POWER_SUPPLY_PROP_MANUFACTURER,
	POWER_SUPPLY_PROP_SERIAL_NUMBER,
};

static enum power_supply_property energy_battery_props[] = {
	POWER_SUPPLY_PROP_STATUS,
	POWER_SUPPLY_PROP_PRESENT,
	POWER_SUPPLY_PROP_TECHNOLOGY,
	POWER_SUPPLY_PROP_CYCLE_COUNT,
	POWER_SUPPLY_PROP_VOLTAGE_MIN_DESIGN,
	POWER_SUPPLY_PROP_VOLTAGE_NOW,
	POWER_SUPPLY_PROP_CURRENT_NOW,
	POWER_SUPPLY_PROP_POWER_NOW,
	POWER_SUPPLY_PROP_ENERGY_FULL_DESIGN,
	POWER_SUPPLY_PROP_ENERGY_FULL,
	POWER_SUPPLY_PROP_ENERGY_NOW,
	POWER_SUPPLY_PROP_MODEL_NAME,
	POWER_SUPPLY_PROP_MANUFACTURER,
	POWER_SUPPLY_PROP_SERIAL_NUMBER,
};
#endif

#ifdef CONFIG_ACPI_PROCFS_POWER
inline char *acpi_battery_units(struct acpi_battery *battery)
{
	return (battery->power_unit)?"mA":"mW";
}
#endif

/* --------------------------------------------------------------------------
                               Battery Management
   -------------------------------------------------------------------------- */
struct acpi_offsets {
	size_t offset;		/* offset inside struct acpi_sbs_battery */
	u8 mode;		/* int or string? */
};

static struct acpi_offsets state_offsets[] = {
	{offsetof(struct acpi_battery, state), 0},
	{offsetof(struct acpi_battery, rate_now), 0},
	{offsetof(struct acpi_battery, capacity_now), 0},
	{offsetof(struct acpi_battery, voltage_now), 0},
};

static struct acpi_offsets info_offsets[] = {
	{offsetof(struct acpi_battery, power_unit), 0},
	{offsetof(struct acpi_battery, design_capacity), 0},
	{offsetof(struct acpi_battery, full_charge_capacity), 0},
	{offsetof(struct acpi_battery, technology), 0},
	{offsetof(struct acpi_battery, design_voltage), 0},
	{offsetof(struct acpi_battery, design_capacity_warning), 0},
	{offsetof(struct acpi_battery, design_capacity_low), 0},
	{offsetof(struct acpi_battery, capacity_granularity_1), 0},
	{offsetof(struct acpi_battery, capacity_granularity_2), 0},
	{offsetof(struct acpi_battery, model_number), 1},
	{offsetof(struct acpi_battery, serial_number), 1},
	{offsetof(struct acpi_battery, type), 1},
	{offsetof(struct acpi_battery, oem_info), 1},
};

static struct acpi_offsets extended_info_offsets[] = {
	{offsetof(struct acpi_battery, power_unit), 0},
	{offsetof(struct acpi_battery, design_capacity), 0},
	{offsetof(struct acpi_battery, full_charge_capacity), 0},
	{offsetof(struct acpi_battery, technology), 0},
	{offsetof(struct acpi_battery, design_voltage), 0},
	{offsetof(struct acpi_battery, design_capacity_warning), 0},
	{offsetof(struct acpi_battery, design_capacity_low), 0},
	{offsetof(struct acpi_battery, cycle_count), 0},
	{offsetof(struct acpi_battery, measurement_accuracy), 0},
	{offsetof(struct acpi_battery, max_sampling_time), 0},
	{offsetof(struct acpi_battery, min_sampling_time), 0},
	{offsetof(struct acpi_battery, max_averaging_interval), 0},
	{offsetof(struct acpi_battery, min_averaging_interval), 0},
	{offsetof(struct acpi_battery, capacity_granularity_1), 0},
	{offsetof(struct acpi_battery, capacity_granularity_2), 0},
	{offsetof(struct acpi_battery, model_number), 1},
	{offsetof(struct acpi_battery, serial_number), 1},
	{offsetof(struct acpi_battery, type), 1},
	{offsetof(struct acpi_battery, oem_info), 1},
};

static int extract_package(struct acpi_battery *battery,
			   union acpi_object *package,
			   struct acpi_offsets *offsets, int num)
{
	int i;
	union acpi_object *element;
	if (package->type != ACPI_TYPE_PACKAGE)
		return -EFAULT;
	for (i = 0; i < num; ++i) {
		if (package->package.count <= i)
			return -EFAULT;
		element = &package->package.elements[i];
		if (offsets[i].mode) {
			u8 *ptr = (u8 *)battery + offsets[i].offset;
			if (element->type == ACPI_TYPE_STRING ||
			    element->type == ACPI_TYPE_BUFFER)
				strncpy(ptr, element->string.pointer, 32);
			else if (element->type == ACPI_TYPE_INTEGER) {
				strncpy(ptr, (u8 *)&element->integer.value,
					sizeof(u64));
				ptr[sizeof(u64)] = 0;
			} else
				*ptr = 0; /* don't have value */
		} else {
			int *x = (int *)((u8 *)battery + offsets[i].offset);
			*x = (element->type == ACPI_TYPE_INTEGER) ?
				element->integer.value : -1;
		}
	}
	return 0;
}

static int acpi_battery_get_status(struct acpi_battery *battery)
{
	if (acpi_bus_get_status(battery->device)) {
		ACPI_EXCEPTION((AE_INFO, AE_ERROR, "Evaluating _STA"));
		return -ENODEV;
	}
	return 0;
}

static int acpi_battery_get_info(struct acpi_battery *battery)
{
	int result = -EFAULT;
	acpi_status status = 0;
	char *name = test_bit(ACPI_BATTERY_XINFO_PRESENT, &battery->flags)?
			"_BIX" : "_BIF";

	struct acpi_buffer buffer = { ACPI_ALLOCATE_BUFFER, NULL };

	if (!acpi_battery_present(battery))
		return 0;
	mutex_lock(&battery->lock);
	status = acpi_evaluate_object(battery->device->handle, name,
						NULL, &buffer);
	mutex_unlock(&battery->lock);

	if (ACPI_FAILURE(status)) {
		ACPI_EXCEPTION((AE_INFO, status, "Evaluating %s", name));
		return -ENODEV;
	}
	if (test_bit(ACPI_BATTERY_XINFO_PRESENT, &battery->flags))
		result = extract_package(battery, buffer.pointer,
				extended_info_offsets,
				ARRAY_SIZE(extended_info_offsets));
	else
		result = extract_package(battery, buffer.pointer,
				info_offsets, ARRAY_SIZE(info_offsets));
	kfree(buffer.pointer);
	return result;
}

static int acpi_battery_get_state(struct acpi_battery *battery)
{
	int result = 0;
	acpi_status status = 0;
	struct acpi_buffer buffer = { ACPI_ALLOCATE_BUFFER, NULL };

	if (!acpi_battery_present(battery))
		return 0;

	if (battery->update_time &&
	    time_before(jiffies, battery->update_time +
			msecs_to_jiffies(cache_time)))
		return 0;

	mutex_lock(&battery->lock);
	status = acpi_evaluate_object(battery->device->handle, "_BST",
				      NULL, &buffer);
	mutex_unlock(&battery->lock);

	if (ACPI_FAILURE(status)) {
		ACPI_EXCEPTION((AE_INFO, status, "Evaluating _BST"));
		return -ENODEV;
	}

	result = extract_package(battery, buffer.pointer,
				 state_offsets, ARRAY_SIZE(state_offsets));
	battery->update_time = jiffies;
	kfree(buffer.pointer);

	if (test_bit(ACPI_BATTERY_QUIRK_SIGNED16_CURRENT, &battery->flags) &&
	    battery->rate_now != -1)
		battery->rate_now = abs((s16)battery->rate_now);

	return result;
}

static int acpi_battery_set_alarm(struct acpi_battery *battery)
{
	acpi_status status = 0;
	union acpi_object arg0 = { .type = ACPI_TYPE_INTEGER };
	struct acpi_object_list arg_list = { 1, &arg0 };

	if (!acpi_battery_present(battery) ||
	    !test_bit(ACPI_BATTERY_ALARM_PRESENT, &battery->flags))
		return -ENODEV;

	arg0.integer.value = battery->alarm;

	mutex_lock(&battery->lock);
	status = acpi_evaluate_object(battery->device->handle, "_BTP",
				 &arg_list, NULL);
	mutex_unlock(&battery->lock);

	if (ACPI_FAILURE(status))
		return -ENODEV;

	ACPI_DEBUG_PRINT((ACPI_DB_INFO, "Alarm set to %d\n", battery->alarm));
	return 0;
}

static int acpi_battery_init_alarm(struct acpi_battery *battery)
{
	acpi_status status = AE_OK;
	acpi_handle handle = NULL;

	/* See if alarms are supported, and if so, set default */
	status = acpi_get_handle(battery->device->handle, "_BTP", &handle);
	if (ACPI_FAILURE(status)) {
		clear_bit(ACPI_BATTERY_ALARM_PRESENT, &battery->flags);
		return 0;
	}
	set_bit(ACPI_BATTERY_ALARM_PRESENT, &battery->flags);
	if (!battery->alarm)
		battery->alarm = battery->design_capacity_warning;
	return acpi_battery_set_alarm(battery);
}

#ifdef CONFIG_ACPI_SYSFS_POWER
static ssize_t acpi_battery_alarm_show(struct device *dev,
					struct device_attribute *attr,
					char *buf)
{
	struct acpi_battery *battery = to_acpi_battery(dev_get_drvdata(dev));
	return sprintf(buf, "%d\n", battery->alarm * 1000);
}

static ssize_t acpi_battery_alarm_store(struct device *dev,
					struct device_attribute *attr,
					const char *buf, size_t count)
{
	unsigned long x;
	struct acpi_battery *battery = to_acpi_battery(dev_get_drvdata(dev));
	if (sscanf(buf, "%ld\n", &x) == 1)
		battery->alarm = x/1000;
	if (acpi_battery_present(battery))
		acpi_battery_set_alarm(battery);
	return count;
}

static struct device_attribute alarm_attr = {
	.attr = {.name = "alarm", .mode = 0644},
	.show = acpi_battery_alarm_show,
	.store = acpi_battery_alarm_store,
};

static int sysfs_add_battery(struct acpi_battery *battery)
{
	int result;

	if (battery->power_unit) {
		battery->bat.properties = charge_battery_props;
		battery->bat.num_properties =
			ARRAY_SIZE(charge_battery_props);
	} else {
		battery->bat.properties = energy_battery_props;
		battery->bat.num_properties =
			ARRAY_SIZE(energy_battery_props);
	}

	battery->bat.name = acpi_device_bid(battery->device);
	battery->bat.type = POWER_SUPPLY_TYPE_BATTERY;
	battery->bat.get_property = acpi_battery_get_property;

	result = power_supply_register(&battery->device->dev, &battery->bat);
	if (result)
		return result;
	return device_create_file(battery->bat.dev, &alarm_attr);
}

static void sysfs_remove_battery(struct acpi_battery *battery)
{
	if (!battery->bat.dev)
		return;
	device_remove_file(battery->bat.dev, &alarm_attr);
	power_supply_unregister(&battery->bat);
	battery->bat.dev = NULL;
}
#endif

static void acpi_battery_quirks(struct acpi_battery *battery)
{
	if (dmi_name_in_vendors("Acer") && battery->power_unit) {
		set_bit(ACPI_BATTERY_QUIRK_SIGNED16_CURRENT, &battery->flags);
	}
}

static int acpi_battery_update(struct acpi_battery *battery)
{
	int result, old_present = acpi_battery_present(battery);
	result = acpi_battery_get_status(battery);
	if (result)
		return result;
	if (!acpi_battery_present(battery)) {
#ifdef CONFIG_ACPI_SYSFS_POWER
		sysfs_remove_battery(battery);
#endif
		battery->update_time = 0;
		return 0;
	}
	if (!battery->update_time ||
	    old_present != acpi_battery_present(battery)) {
		result = acpi_battery_get_info(battery);
		if (result)
			return result;
		acpi_battery_quirks(battery);
		acpi_battery_init_alarm(battery);
	}
#ifdef CONFIG_ACPI_SYSFS_POWER
	if (!battery->bat.dev)
		sysfs_add_battery(battery);
#endif
	return acpi_battery_get_state(battery);
}

/* --------------------------------------------------------------------------
                              FS Interface (/proc)
   -------------------------------------------------------------------------- */

#ifdef CONFIG_ACPI_PROCFS_POWER
static struct proc_dir_entry *acpi_battery_dir;

static int acpi_battery_print_info(struct seq_file *seq, int result)
{
	struct acpi_battery *battery = seq->private;

	if (result)
		goto end;

	seq_printf(seq, "present:                 %s\n",
		   acpi_battery_present(battery)?"yes":"no");
	if (!acpi_battery_present(battery))
		goto end;
	if (battery->design_capacity == ACPI_BATTERY_VALUE_UNKNOWN)
		seq_printf(seq, "design capacity:         unknown\n");
	else
		seq_printf(seq, "design capacity:         %d %sh\n",
			   battery->design_capacity,
			   acpi_battery_units(battery));

	if (battery->full_charge_capacity == ACPI_BATTERY_VALUE_UNKNOWN)
		seq_printf(seq, "last full capacity:      unknown\n");
	else
		seq_printf(seq, "last full capacity:      %d %sh\n",
			   battery->full_charge_capacity,
			   acpi_battery_units(battery));

	seq_printf(seq, "battery technology:      %srechargeable\n",
		   (!battery->technology)?"non-":"");

	if (battery->design_voltage == ACPI_BATTERY_VALUE_UNKNOWN)
		seq_printf(seq, "design voltage:          unknown\n");
	else
		seq_printf(seq, "design voltage:          %d mV\n",
			   battery->design_voltage);
	seq_printf(seq, "design capacity warning: %d %sh\n",
		   battery->design_capacity_warning,
		   acpi_battery_units(battery));
	seq_printf(seq, "design capacity low:     %d %sh\n",
		   battery->design_capacity_low,
		   acpi_battery_units(battery));
	seq_printf(seq, "cycle count:		  %i\n", battery->cycle_count);
	seq_printf(seq, "capacity granularity 1:  %d %sh\n",
		   battery->capacity_granularity_1,
		   acpi_battery_units(battery));
	seq_printf(seq, "capacity granularity 2:  %d %sh\n",
		   battery->capacity_granularity_2,
		   acpi_battery_units(battery));
	seq_printf(seq, "model number:            %s\n", battery->model_number);
	seq_printf(seq, "serial number:           %s\n", battery->serial_number);
	seq_printf(seq, "battery type:            %s\n", battery->type);
	seq_printf(seq, "OEM info:                %s\n", battery->oem_info);
      end:
	if (result)
		seq_printf(seq, "ERROR: Unable to read battery info\n");
	return result;
}

static int acpi_battery_print_state(struct seq_file *seq, int result)
{
	struct acpi_battery *battery = seq->private;

	if (result)
		goto end;

	seq_printf(seq, "present:                 %s\n",
		   acpi_battery_present(battery)?"yes":"no");
	if (!acpi_battery_present(battery))
		goto end;

	seq_printf(seq, "capacity state:          %s\n",
			(battery->state & 0x04)?"critical":"ok");
	if ((battery->state & 0x01) && (battery->state & 0x02))
		seq_printf(seq,
			   "charging state:          charging/discharging\n");
	else if (battery->state & 0x01)
		seq_printf(seq, "charging state:          discharging\n");
	else if (battery->state & 0x02)
		seq_printf(seq, "charging state:          charging\n");
	else
		seq_printf(seq, "charging state:          charged\n");

	if (battery->rate_now == ACPI_BATTERY_VALUE_UNKNOWN)
		seq_printf(seq, "present rate:            unknown\n");
	else
		seq_printf(seq, "present rate:            %d %s\n",
			   battery->rate_now, acpi_battery_units(battery));

	if (battery->capacity_now == ACPI_BATTERY_VALUE_UNKNOWN)
		seq_printf(seq, "remaining capacity:      unknown\n");
	else
		seq_printf(seq, "remaining capacity:      %d %sh\n",
			   battery->capacity_now, acpi_battery_units(battery));
	if (battery->voltage_now == ACPI_BATTERY_VALUE_UNKNOWN)
		seq_printf(seq, "present voltage:         unknown\n");
	else
		seq_printf(seq, "present voltage:         %d mV\n",
			   battery->voltage_now);
      end:
	if (result)
		seq_printf(seq, "ERROR: Unable to read battery state\n");

	return result;
}

static int acpi_battery_print_alarm(struct seq_file *seq, int result)
{
	struct acpi_battery *battery = seq->private;

	if (result)
		goto end;

	if (!acpi_battery_present(battery)) {
		seq_printf(seq, "present:                 no\n");
		goto end;
	}
	seq_printf(seq, "alarm:                   ");
	if (!battery->alarm)
		seq_printf(seq, "unsupported\n");
	else
		seq_printf(seq, "%u %sh\n", battery->alarm,
				acpi_battery_units(battery));
      end:
	if (result)
		seq_printf(seq, "ERROR: Unable to read battery alarm\n");
	return result;
}

static ssize_t acpi_battery_write_alarm(struct file *file,
					const char __user * buffer,
					size_t count, loff_t * ppos)
{
	int result = 0;
	char alarm_string[12] = { '\0' };
	struct seq_file *m = file->private_data;
	struct acpi_battery *battery = m->private;

	if (!battery || (count > sizeof(alarm_string) - 1))
		return -EINVAL;
	if (!acpi_battery_present(battery)) {
		result = -ENODEV;
		goto end;
	}
	if (copy_from_user(alarm_string, buffer, count)) {
		result = -EFAULT;
		goto end;
	}
	alarm_string[count] = '\0';
	battery->alarm = simple_strtol(alarm_string, NULL, 0);
	result = acpi_battery_set_alarm(battery);
      end:
	if (!result)
		return count;
	return result;
}

typedef int(*print_func)(struct seq_file *seq, int result);

static print_func acpi_print_funcs[ACPI_BATTERY_NUMFILES] = {
	acpi_battery_print_info,
	acpi_battery_print_state,
	acpi_battery_print_alarm,
};

static int acpi_battery_read(int fid, struct seq_file *seq)
{
	struct acpi_battery *battery = seq->private;
	int result = acpi_battery_update(battery);
	return acpi_print_funcs[fid](seq, result);
}

#define DECLARE_FILE_FUNCTIONS(_name) \
static int acpi_battery_read_##_name(struct seq_file *seq, void *offset) \
{ \
	return acpi_battery_read(_name##_tag, seq); \
} \
static int acpi_battery_##_name##_open_fs(struct inode *inode, struct file *file) \
{ \
	return single_open(file, acpi_battery_read_##_name, PDE(inode)->data); \
}

DECLARE_FILE_FUNCTIONS(info);
DECLARE_FILE_FUNCTIONS(state);
DECLARE_FILE_FUNCTIONS(alarm);

#undef DECLARE_FILE_FUNCTIONS

#define FILE_DESCRIPTION_RO(_name) \
	{ \
	.name = __stringify(_name), \
	.mode = S_IRUGO, \
	.ops = { \
		.open = acpi_battery_##_name##_open_fs, \
		.read = seq_read, \
		.llseek = seq_lseek, \
		.release = single_release, \
		.owner = THIS_MODULE, \
		}, \
	}

#define FILE_DESCRIPTION_RW(_name) \
	{ \
	.name = __stringify(_name), \
	.mode = S_IFREG | S_IRUGO | S_IWUSR, \
	.ops = { \
		.open = acpi_battery_##_name##_open_fs, \
		.read = seq_read, \
		.llseek = seq_lseek, \
		.write = acpi_battery_write_##_name, \
		.release = single_release, \
		.owner = THIS_MODULE, \
		}, \
	}

static struct battery_file {
	struct file_operations ops;
	mode_t mode;
	const char *name;
} acpi_battery_file[] = {
	FILE_DESCRIPTION_RO(info),
	FILE_DESCRIPTION_RO(state),
	FILE_DESCRIPTION_RW(alarm),
};

#undef FILE_DESCRIPTION_RO
#undef FILE_DESCRIPTION_RW

static int acpi_battery_add_fs(struct acpi_device *device)
{
	struct proc_dir_entry *entry = NULL;
	int i;

	if (!acpi_device_dir(device)) {
		acpi_device_dir(device) = proc_mkdir(acpi_device_bid(device),
						     acpi_battery_dir);
		if (!acpi_device_dir(device))
			return -ENODEV;
	}

	for (i = 0; i < ACPI_BATTERY_NUMFILES; ++i) {
		entry = proc_create_data(acpi_battery_file[i].name,
					 acpi_battery_file[i].mode,
					 acpi_device_dir(device),
					 &acpi_battery_file[i].ops,
					 acpi_driver_data(device));
		if (!entry)
			return -ENODEV;
	}
	return 0;
}

static void acpi_battery_remove_fs(struct acpi_device *device)
{
	int i;
	if (!acpi_device_dir(device))
		return;
	for (i = 0; i < ACPI_BATTERY_NUMFILES; ++i)
		remove_proc_entry(acpi_battery_file[i].name,
				  acpi_device_dir(device));

	remove_proc_entry(acpi_device_bid(device), acpi_battery_dir);
	acpi_device_dir(device) = NULL;
}

#endif

/* --------------------------------------------------------------------------
                                 Driver Interface
   -------------------------------------------------------------------------- */

static void acpi_battery_notify(struct acpi_device *device, u32 event)
{
	struct acpi_battery *battery = acpi_driver_data(device);
#ifdef CONFIG_ACPI_SYSFS_POWER
	struct device *old;
#endif

	if (!battery)
		return;
#ifdef CONFIG_ACPI_SYSFS_POWER
	old = battery->bat.dev;
#endif
	acpi_battery_update(battery);
	acpi_bus_generate_proc_event(device, event,
				     acpi_battery_present(battery));
	acpi_bus_generate_netlink_event(device->pnp.device_class,
					dev_name(&device->dev), event,
					acpi_battery_present(battery));
#ifdef CONFIG_ACPI_SYSFS_POWER
	/* acpi_battery_update could remove power_supply object */
<<<<<<< HEAD
	if (battery->bat.dev)
=======
	if (old && battery->bat.dev)
>>>>>>> 772320e8
		power_supply_changed(&battery->bat);
#endif
}

static int acpi_battery_add(struct acpi_device *device)
{
	int result = 0;
	struct acpi_battery *battery = NULL;
	acpi_handle handle;
	if (!device)
		return -EINVAL;
	battery = kzalloc(sizeof(struct acpi_battery), GFP_KERNEL);
	if (!battery)
		return -ENOMEM;
	battery->device = device;
	strcpy(acpi_device_name(device), ACPI_BATTERY_DEVICE_NAME);
	strcpy(acpi_device_class(device), ACPI_BATTERY_CLASS);
	device->driver_data = battery;
	mutex_init(&battery->lock);
	if (ACPI_SUCCESS(acpi_get_handle(battery->device->handle,
			"_BIX", &handle)))
		set_bit(ACPI_BATTERY_XINFO_PRESENT, &battery->flags);
	acpi_battery_update(battery);
#ifdef CONFIG_ACPI_PROCFS_POWER
	result = acpi_battery_add_fs(device);
#endif
	if (!result) {
		printk(KERN_INFO PREFIX "%s Slot [%s] (battery %s)\n",
			ACPI_BATTERY_DEVICE_NAME, acpi_device_bid(device),
			device->status.battery_present ? "present" : "absent");
	} else {
#ifdef CONFIG_ACPI_PROCFS_POWER
		acpi_battery_remove_fs(device);
#endif
		kfree(battery);
	}
	return result;
}

static int acpi_battery_remove(struct acpi_device *device, int type)
{
	struct acpi_battery *battery = NULL;

	if (!device || !acpi_driver_data(device))
		return -EINVAL;
	battery = acpi_driver_data(device);
#ifdef CONFIG_ACPI_PROCFS_POWER
	acpi_battery_remove_fs(device);
#endif
#ifdef CONFIG_ACPI_SYSFS_POWER
	sysfs_remove_battery(battery);
#endif
	mutex_destroy(&battery->lock);
	kfree(battery);
	return 0;
}

/* this is needed to learn about changes made in suspended state */
static int acpi_battery_resume(struct acpi_device *device)
{
	struct acpi_battery *battery;
	if (!device)
		return -EINVAL;
	battery = acpi_driver_data(device);
	battery->update_time = 0;
	acpi_battery_update(battery);
	return 0;
}

static struct acpi_driver acpi_battery_driver = {
	.name = "battery",
	.class = ACPI_BATTERY_CLASS,
	.ids = battery_device_ids,
	.flags = ACPI_DRIVER_ALL_NOTIFY_EVENTS,
	.ops = {
		.add = acpi_battery_add,
		.resume = acpi_battery_resume,
		.remove = acpi_battery_remove,
		.notify = acpi_battery_notify,
		},
};

static void __init acpi_battery_init_async(void *unused, async_cookie_t cookie)
{
	if (acpi_disabled)
		return;
#ifdef CONFIG_ACPI_PROCFS_POWER
	acpi_battery_dir = acpi_lock_battery_dir();
	if (!acpi_battery_dir)
		return;
#endif
	if (acpi_bus_register_driver(&acpi_battery_driver) < 0) {
#ifdef CONFIG_ACPI_PROCFS_POWER
		acpi_unlock_battery_dir(acpi_battery_dir);
#endif
		return;
	}
	return;
}

static int __init acpi_battery_init(void)
{
	async_schedule(acpi_battery_init_async, NULL);
	return 0;
}

static void __exit acpi_battery_exit(void)
{
	acpi_bus_unregister_driver(&acpi_battery_driver);
#ifdef CONFIG_ACPI_PROCFS_POWER
	acpi_unlock_battery_dir(acpi_battery_dir);
#endif
}

module_init(acpi_battery_init);
module_exit(acpi_battery_exit);<|MERGE_RESOLUTION|>--- conflicted
+++ resolved
@@ -885,11 +885,7 @@
 					acpi_battery_present(battery));
 #ifdef CONFIG_ACPI_SYSFS_POWER
 	/* acpi_battery_update could remove power_supply object */
-<<<<<<< HEAD
-	if (battery->bat.dev)
-=======
 	if (old && battery->bat.dev)
->>>>>>> 772320e8
 		power_supply_changed(&battery->bat);
 #endif
 }
