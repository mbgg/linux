--- conflicted
+++ resolved
@@ -336,7 +336,6 @@
 
 	ACPI_FUNCTION_TRACE(acpi_disable_gpe);
 
-<<<<<<< HEAD
 	flags = acpi_os_acquire_lock(acpi_gbl_gpe_lock);
 
 	/* Ensure that we have a valid GPE number */
@@ -375,55 +374,6 @@
 
 	ACPI_FUNCTION_TRACE(acpi_gpe_can_wake);
 
-=======
->>>>>>> 45f53cc9
-	flags = acpi_os_acquire_lock(acpi_gbl_gpe_lock);
-
-	/* Ensure that we have a valid GPE number */
-
-	gpe_event_info = acpi_ev_get_gpe_event_info(gpe_device, gpe_number);
-	if (gpe_event_info) {
-		status = acpi_raw_disable_gpe(gpe_event_info) ;
-	}
-
-<<<<<<< HEAD
-	if (gpe_event_info->flags & ACPI_GPE_CAN_WAKE) {
-		goto unlock_and_exit;
-	}
-
-	gpe_event_info->flags |= ACPI_GPE_CAN_WAKE;
-	if (gpe_event_info->flags & ACPI_GPE_DISPATCH_METHOD) {
-		(void)acpi_raw_disable_gpe(gpe_event_info);
-=======
-	acpi_os_release_lock(acpi_gbl_gpe_lock, flags);
-	return_ACPI_STATUS(status);
-}
-ACPI_EXPORT_SYMBOL(acpi_disable_gpe)
-
-/*******************************************************************************
- *
- * FUNCTION:    acpi_gpe_can_wake
- *
- * PARAMETERS:  gpe_device      - Parent GPE Device. NULL for GPE0/GPE1
- *              gpe_number      - GPE level within the GPE block
- *
- * RETURN:      Status
- *
- * DESCRIPTION: Set the ACPI_GPE_CAN_WAKE flag for the given GPE.  If the GPE
- *              has a corresponding method and is currently enabled, disable it
- *              (GPEs with corresponding methods are enabled unconditionally
- *              during initialization, but GPEs that can wake up are expected
- *              to be initially disabled).
- *
- ******************************************************************************/
-acpi_status acpi_gpe_can_wake(acpi_handle gpe_device, u32 gpe_number)
-{
-	acpi_status status = AE_OK;
-	struct acpi_gpe_event_info *gpe_event_info;
-	acpi_cpu_flags flags;
-
-	ACPI_FUNCTION_TRACE(acpi_gpe_can_wake);
-
 	flags = acpi_os_acquire_lock(acpi_gbl_gpe_lock);
 
 	/* Ensure that we have a valid GPE number */
@@ -433,7 +383,6 @@
 		gpe_event_info->flags |= ACPI_GPE_CAN_WAKE;
 	} else {
 		status = AE_BAD_PARAMETER;
->>>>>>> 45f53cc9
 	}
 
 	acpi_os_release_lock(acpi_gbl_gpe_lock, flags);
@@ -757,13 +706,6 @@
 
 	obj_desc->device.gpe_block = gpe_block;
 
-<<<<<<< HEAD
-	/* Enable the runtime GPEs in the new block */
-
-	status = acpi_ev_initialize_gpe_block(node, gpe_block);
-
-=======
->>>>>>> 45f53cc9
       unlock_and_exit:
 	(void)acpi_ut_release_mutex(ACPI_MTX_NAMESPACE);
 	return_ACPI_STATUS(status);
