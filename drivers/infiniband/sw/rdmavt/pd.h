--- conflicted
+++ resolved
@@ -50,13 +50,7 @@
 
 #include <rdma/rdma_vt.h>
 
-<<<<<<< HEAD
-int rvt_alloc_pd(struct ib_pd *pd, struct ib_ucontext *context,
-		 struct ib_udata *udata);
-void rvt_dealloc_pd(struct ib_pd *ibpd);
-=======
 int rvt_alloc_pd(struct ib_pd *pd, struct ib_udata *udata);
 void rvt_dealloc_pd(struct ib_pd *ibpd, struct ib_udata *udata);
->>>>>>> 0ecfebd2
 
 #endif          /* DEF_RDMAVTPD_H */