--- conflicted
+++ resolved
@@ -10,11 +10,7 @@
 
 ib_core-y :=			packer.o ud_header.o verbs.o cq.o rw.o sysfs.o \
 				device.o fmr_pool.o cache.o netlink.o \
-<<<<<<< HEAD
-				roce_gid_mgmt.o addr.o
-=======
-				roce_gid_mgmt.o mr_pool.o
->>>>>>> bbd189ff
+				roce_gid_mgmt.o addr.o mr_pool.o
 ib_core-$(CONFIG_INFINIBAND_USER_MEM) += umem.o
 ib_core-$(CONFIG_INFINIBAND_ON_DEMAND_PAGING) += umem_odp.o umem_rbtree.o
 
