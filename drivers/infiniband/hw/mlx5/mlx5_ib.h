--- conflicted
+++ resolved
@@ -811,8 +811,6 @@
 	struct ib_srq	*s0;
 	struct ib_srq	*s1;
 	struct mlx5_ib_port_resources ports[2];
-<<<<<<< HEAD
-=======
 };
 
 #define MAX_OPFC_RULES 2
@@ -820,7 +818,6 @@
 struct mlx5_ib_op_fc {
 	struct mlx5_fc *fc;
 	struct mlx5_flow_handle *rule[MAX_OPFC_RULES];
->>>>>>> df0cc57e
 };
 
 struct mlx5_ib_counters {
