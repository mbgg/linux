/*
 * coretemp.c - Linux kernel module for hardware monitoring
 *
 * Copyright (C) 2007 Rudolf Marek <r.marek@assembler.cz>
 *
 * Inspired from many hwmon drivers
 *
 * This program is free software; you can redistribute it and/or modify
 * it under the terms of the GNU General Public License as published by
 * the Free Software Foundation; version 2 of the License.
 *
 * This program is distributed in the hope that it will be useful,
 * but WITHOUT ANY WARRANTY; without even the implied warranty of
 * MERCHANTABILITY or FITNESS FOR A PARTICULAR PURPOSE.  See the
 * GNU General Public License for more details.
 *
 * You should have received a copy of the GNU General Public License
 * along with this program; if not, write to the Free Software
 * Foundation, Inc., 51 Franklin Street, Fifth Floor, Boston, MA
 * 02110-1301 USA.
 */

#include <linux/module.h>
#include <linux/init.h>
#include <linux/slab.h>
#include <linux/jiffies.h>
#include <linux/hwmon.h>
#include <linux/sysfs.h>
#include <linux/hwmon-sysfs.h>
#include <linux/err.h>
#include <linux/mutex.h>
#include <linux/list.h>
#include <linux/platform_device.h>
#include <linux/cpu.h>
#include <linux/pci.h>
#include <asm/msr.h>
#include <asm/processor.h>
#include <asm/smp.h>

#define DRVNAME	"coretemp"

typedef enum { SHOW_TEMP, SHOW_TJMAX, SHOW_TTARGET, SHOW_LABEL,
		SHOW_NAME } SHOW;

/*
 * Functions declaration
 */

static struct coretemp_data *coretemp_update_device(struct device *dev);

struct coretemp_data {
	struct device *hwmon_dev;
	struct mutex update_lock;
	const char *name;
	u32 id;
	u16 core_id;
	char valid;		/* zero until following fields are valid */
	unsigned long last_updated;	/* in jiffies */
	int temp;
	int tjmax;
	int ttarget;
	u8 alarm;
};

/*
 * Sysfs stuff
 */

static ssize_t show_name(struct device *dev, struct device_attribute
			  *devattr, char *buf)
{
	int ret;
	struct sensor_device_attribute *attr = to_sensor_dev_attr(devattr);
	struct coretemp_data *data = dev_get_drvdata(dev);

	if (attr->index == SHOW_NAME)
		ret = sprintf(buf, "%s\n", data->name);
	else	/* show label */
		ret = sprintf(buf, "Core %d\n", data->core_id);
	return ret;
}

static ssize_t show_alarm(struct device *dev, struct device_attribute
			  *devattr, char *buf)
{
	struct coretemp_data *data = coretemp_update_device(dev);
	/* read the Out-of-spec log, never clear */
	return sprintf(buf, "%d\n", data->alarm);
}

static ssize_t show_temp(struct device *dev,
			 struct device_attribute *devattr, char *buf)
{
	struct sensor_device_attribute *attr = to_sensor_dev_attr(devattr);
	struct coretemp_data *data = coretemp_update_device(dev);
	int err;

	if (attr->index == SHOW_TEMP)
		err = data->valid ? sprintf(buf, "%d\n", data->temp) : -EAGAIN;
	else if (attr->index == SHOW_TJMAX)
		err = sprintf(buf, "%d\n", data->tjmax);
	else
		err = sprintf(buf, "%d\n", data->ttarget);
	return err;
}

static SENSOR_DEVICE_ATTR(temp1_input, S_IRUGO, show_temp, NULL,
			  SHOW_TEMP);
static SENSOR_DEVICE_ATTR(temp1_crit, S_IRUGO, show_temp, NULL,
			  SHOW_TJMAX);
static SENSOR_DEVICE_ATTR(temp1_max, S_IRUGO, show_temp, NULL,
			  SHOW_TTARGET);
static DEVICE_ATTR(temp1_crit_alarm, S_IRUGO, show_alarm, NULL);
static SENSOR_DEVICE_ATTR(temp1_label, S_IRUGO, show_name, NULL, SHOW_LABEL);
static SENSOR_DEVICE_ATTR(name, S_IRUGO, show_name, NULL, SHOW_NAME);

static struct attribute *coretemp_attributes[] = {
	&sensor_dev_attr_name.dev_attr.attr,
	&sensor_dev_attr_temp1_label.dev_attr.attr,
	&dev_attr_temp1_crit_alarm.attr,
	&sensor_dev_attr_temp1_input.dev_attr.attr,
	&sensor_dev_attr_temp1_crit.dev_attr.attr,
	NULL
};

static const struct attribute_group coretemp_group = {
	.attrs = coretemp_attributes,
};

static struct coretemp_data *coretemp_update_device(struct device *dev)
{
	struct coretemp_data *data = dev_get_drvdata(dev);

	mutex_lock(&data->update_lock);

	if (!data->valid || time_after(jiffies, data->last_updated + HZ)) {
		u32 eax, edx;

		data->valid = 0;
		rdmsr_on_cpu(data->id, MSR_IA32_THERM_STATUS, &eax, &edx);
		data->alarm = (eax >> 5) & 1;
		/* update only if data has been valid */
		if (eax & 0x80000000) {
			data->temp = data->tjmax - (((eax >> 16)
							& 0x7f) * 1000);
			data->valid = 1;
		} else {
			dev_dbg(dev, "Temperature data invalid (0x%x)\n", eax);
		}
		data->last_updated = jiffies;
	}

	mutex_unlock(&data->update_lock);
	return data;
}

static int __devinit adjust_tjmax(struct cpuinfo_x86 *c, u32 id, struct device *dev)
{
	/* The 100C is default for both mobile and non mobile CPUs */

	int tjmax = 100000;
	int tjmax_ee = 85000;
	int usemsr_ee = 1;
	int err;
	u32 eax, edx;
	struct pci_dev *host_bridge;

	/* Early chips have no MSR for TjMax */

	if ((c->x86_model == 0xf) && (c->x86_mask < 4)) {
		usemsr_ee = 0;
	}

	/* Atom CPUs */

	if (c->x86_model == 0x1c) {
		usemsr_ee = 0;

		host_bridge = pci_get_bus_and_slot(0, PCI_DEVFN(0, 0));

		if (host_bridge && host_bridge->vendor == PCI_VENDOR_ID_INTEL
		    && (host_bridge->device == 0xa000	/* NM10 based nettop */
		    || host_bridge->device == 0xa010))	/* NM10 based netbook */
			tjmax = 100000;
		else
			tjmax = 90000;

		pci_dev_put(host_bridge);
	}

	if ((c->x86_model > 0xe) && (usemsr_ee)) {
		u8 platform_id;

		/* Now we can detect the mobile CPU using Intel provided table
		   http://softwarecommunity.intel.com/Wiki/Mobility/720.htm
		   For Core2 cores, check MSR 0x17, bit 28 1 = Mobile CPU
		*/

		err = rdmsr_safe_on_cpu(id, 0x17, &eax, &edx);
		if (err) {
			dev_warn(dev,
				 "Unable to access MSR 0x17, assuming desktop"
				 " CPU\n");
			usemsr_ee = 0;
		} else if (c->x86_model < 0x17 && !(eax & 0x10000000)) {
			/* Trust bit 28 up to Penryn, I could not find any
			   documentation on that; if you happen to know
			   someone at Intel please ask */
			usemsr_ee = 0;
		} else {
			/* Platform ID bits 52:50 (EDX starts at bit 32) */
			platform_id = (edx >> 18) & 0x7;

			/* Mobile Penryn CPU seems to be platform ID 7 or 5
			  (guesswork) */
			if ((c->x86_model == 0x17) &&
			    ((platform_id == 5) || (platform_id == 7))) {
				/* If MSR EE bit is set, set it to 90 degrees C,
				   otherwise 105 degrees C */
				tjmax_ee = 90000;
				tjmax = 105000;
			}
		}
	}

	if (usemsr_ee) {

		err = rdmsr_safe_on_cpu(id, 0xee, &eax, &edx);
		if (err) {
			dev_warn(dev,
				 "Unable to access MSR 0xEE, for Tjmax, left"
				 " at default\n");
		} else if (eax & 0x40000000) {
			tjmax = tjmax_ee;
		}
	/* if we dont use msr EE it means we are desktop CPU (with exeception
	   of Atom) */
	} else if (tjmax == 100000) {
		dev_warn(dev, "Using relative temperature scale!\n");
	}

	return tjmax;
}

static int __devinit get_tjmax(struct cpuinfo_x86 *c, u32 id,
			       struct device *dev)
{
	/* The 100C is default for both mobile and non mobile CPUs */
	int err;
	u32 eax, edx;
	u32 val;

	/* A new feature of current Intel(R) processors, the
	   IA32_TEMPERATURE_TARGET contains the TjMax value */
	err = rdmsr_safe_on_cpu(id, MSR_IA32_TEMPERATURE_TARGET, &eax, &edx);
	if (err) {
		dev_warn(dev, "Unable to read TjMax from CPU.\n");
	} else {
		val = (eax >> 16) & 0xff;
		/*
		 * If the TjMax is not plausible, an assumption
		 * will be used
		 */
		if ((val > 80) && (val < 120)) {
			dev_info(dev, "TjMax is %d C.\n", val);
			return val * 1000;
		}
	}

	/*
	 * An assumption is made for early CPUs and unreadable MSR.
	 * NOTE: the given value may not be correct.
	 */

	switch (c->x86_model) {
	case 0xe:
	case 0xf:
	case 0x16:
	case 0x1a:
		dev_warn(dev, "TjMax is assumed as 100 C!\n");
		return 100000;
	case 0x17:
	case 0x1c:		/* Atom CPUs */
		return adjust_tjmax(c, id, dev);
	default:
		dev_warn(dev, "CPU (model=0x%x) is not supported yet,"
			" using default TjMax of 100C.\n", c->x86_model);
		return 100000;
	}
}

static void __devinit get_ucode_rev_on_cpu(void *edx)
{
	u32 eax;

	wrmsr(MSR_IA32_UCODE_REV, 0, 0);
	sync_core();
	rdmsr(MSR_IA32_UCODE_REV, eax, *(u32 *)edx);
}

static int __devinit coretemp_probe(struct platform_device *pdev)
{
	struct coretemp_data *data;
	struct cpuinfo_x86 *c = &cpu_data(pdev->id);
	int err;
	u32 eax, edx;

	if (!(data = kzalloc(sizeof(struct coretemp_data), GFP_KERNEL))) {
		err = -ENOMEM;
		dev_err(&pdev->dev, "Out of memory\n");
		goto exit;
	}

	data->id = pdev->id;
#ifdef CONFIG_SMP
	data->core_id = c->cpu_core_id;
#endif
	data->name = "coretemp";
	mutex_init(&data->update_lock);

	/* test if we can access the THERM_STATUS MSR */
	err = rdmsr_safe_on_cpu(data->id, MSR_IA32_THERM_STATUS, &eax, &edx);
	if (err) {
		dev_err(&pdev->dev,
			"Unable to access THERM_STATUS MSR, giving up\n");
		goto exit_free;
	}

	/* Check if we have problem with errata AE18 of Core processors:
	   Readings might stop update when processor visited too deep sleep,
	   fixed for stepping D0 (6EC).
	*/

	if ((c->x86_model == 0xe) && (c->x86_mask < 0xc)) {
		/* check for microcode update */
		err = smp_call_function_single(data->id, get_ucode_rev_on_cpu,
					       &edx, 1);
		if (err) {
			dev_err(&pdev->dev,
				"Cannot determine microcode revision of "
				"CPU#%u (%d)!\n", data->id, err);
			err = -ENODEV;
			goto exit_free;
		} else if (edx < 0x39) {
			err = -ENODEV;
			dev_err(&pdev->dev,
				"Errata AE18 not fixed, update BIOS or "
				"microcode of the CPU!\n");
			goto exit_free;
		}
	}

	data->tjmax = get_tjmax(c, data->id, &pdev->dev);
	platform_set_drvdata(pdev, data);

	/*
	 * read the still undocumented IA32_TEMPERATURE_TARGET. It exists
	 * on older CPUs but not in this register,
	 * Atoms don't have it either.
	 */

	if ((c->x86_model > 0xe) && (c->x86_model != 0x1c)) {
		err = rdmsr_safe_on_cpu(data->id, MSR_IA32_TEMPERATURE_TARGET,
		    &eax, &edx);
		if (err) {
			dev_warn(&pdev->dev, "Unable to read"
					" IA32_TEMPERATURE_TARGET MSR\n");
		} else {
			data->ttarget = data->tjmax -
					(((eax >> 8) & 0xff) * 1000);
			err = device_create_file(&pdev->dev,
					&sensor_dev_attr_temp1_max.dev_attr);
			if (err)
				goto exit_free;
		}
	}

	if ((err = sysfs_create_group(&pdev->dev.kobj, &coretemp_group)))
		goto exit_dev;

	data->hwmon_dev = hwmon_device_register(&pdev->dev);
	if (IS_ERR(data->hwmon_dev)) {
		err = PTR_ERR(data->hwmon_dev);
		dev_err(&pdev->dev, "Class registration failed (%d)\n",
			err);
		goto exit_class;
	}

	return 0;

exit_class:
	sysfs_remove_group(&pdev->dev.kobj, &coretemp_group);
exit_dev:
	device_remove_file(&pdev->dev, &sensor_dev_attr_temp1_max.dev_attr);
exit_free:
	kfree(data);
exit:
	return err;
}

static int __devexit coretemp_remove(struct platform_device *pdev)
{
	struct coretemp_data *data = platform_get_drvdata(pdev);

	hwmon_device_unregister(data->hwmon_dev);
	sysfs_remove_group(&pdev->dev.kobj, &coretemp_group);
	device_remove_file(&pdev->dev, &sensor_dev_attr_temp1_max.dev_attr);
	platform_set_drvdata(pdev, NULL);
	kfree(data);
	return 0;
}

static struct platform_driver coretemp_driver = {
	.driver = {
		.owner = THIS_MODULE,
		.name = DRVNAME,
	},
	.probe = coretemp_probe,
	.remove = __devexit_p(coretemp_remove),
};

struct pdev_entry {
	struct list_head list;
	struct platform_device *pdev;
	unsigned int cpu;
#ifdef CONFIG_SMP
	u16 phys_proc_id;
	u16 cpu_core_id;
#endif
};

static LIST_HEAD(pdev_list);
static DEFINE_MUTEX(pdev_list_mutex);

static int __cpuinit coretemp_device_add(unsigned int cpu)
{
	int err;
	struct platform_device *pdev;
	struct pdev_entry *pdev_entry;
	struct cpuinfo_x86 *c = &cpu_data(cpu);

	/*
	 * CPUID.06H.EAX[0] indicates whether the CPU has thermal
	 * sensors. We check this bit only, all the early CPUs
	 * without thermal sensors will be filtered out.
	 */
	if (!cpu_has(c, X86_FEATURE_DTS)) {
		printk(KERN_INFO DRVNAME ": CPU (model=0x%x)"
		       " has no thermal sensor.\n", c->x86_model);
		return 0;
	}

	mutex_lock(&pdev_list_mutex);

#ifdef CONFIG_SMP
	/* Skip second HT entry of each core */
	list_for_each_entry(pdev_entry, &pdev_list, list) {
		if (c->phys_proc_id == pdev_entry->phys_proc_id &&
		    c->cpu_core_id == pdev_entry->cpu_core_id) {
			err = 0;	/* Not an error */
			goto exit;
		}
	}
#endif

	pdev = platform_device_alloc(DRVNAME, cpu);
	if (!pdev) {
		err = -ENOMEM;
		printk(KERN_ERR DRVNAME ": Device allocation failed\n");
		goto exit;
	}

	pdev_entry = kzalloc(sizeof(struct pdev_entry), GFP_KERNEL);
	if (!pdev_entry) {
		err = -ENOMEM;
		goto exit_device_put;
	}

	err = platform_device_add(pdev);
	if (err) {
		printk(KERN_ERR DRVNAME ": Device addition failed (%d)\n",
		       err);
		goto exit_device_free;
	}

	pdev_entry->pdev = pdev;
	pdev_entry->cpu = cpu;
#ifdef CONFIG_SMP
	pdev_entry->phys_proc_id = c->phys_proc_id;
	pdev_entry->cpu_core_id = c->cpu_core_id;
#endif
	list_add_tail(&pdev_entry->list, &pdev_list);
	mutex_unlock(&pdev_list_mutex);

	return 0;

exit_device_free:
	kfree(pdev_entry);
exit_device_put:
	platform_device_put(pdev);
exit:
	mutex_unlock(&pdev_list_mutex);
	return err;
}

<<<<<<< HEAD
static void coretemp_device_remove(unsigned int cpu)
=======
static void __cpuinit coretemp_device_remove(unsigned int cpu)
>>>>>>> 45f53cc9
{
	struct pdev_entry *p;
	unsigned int i;

	mutex_lock(&pdev_list_mutex);
	list_for_each_entry(p, &pdev_list, list) {
		if (p->cpu != cpu)
			continue;

		platform_device_unregister(p->pdev);
		list_del(&p->list);
		mutex_unlock(&pdev_list_mutex);
		kfree(p);
		for_each_cpu(i, cpu_sibling_mask(cpu))
			if (i != cpu && !coretemp_device_add(i))
				break;
		return;
	}
	mutex_unlock(&pdev_list_mutex);
}

static int __cpuinit coretemp_cpu_callback(struct notifier_block *nfb,
				 unsigned long action, void *hcpu)
{
	unsigned int cpu = (unsigned long) hcpu;

	switch (action) {
	case CPU_ONLINE:
	case CPU_DOWN_FAILED:
		coretemp_device_add(cpu);
		break;
	case CPU_DOWN_PREPARE:
		coretemp_device_remove(cpu);
		break;
	}
	return NOTIFY_OK;
}

static struct notifier_block coretemp_cpu_notifier __refdata = {
	.notifier_call = coretemp_cpu_callback,
};

static int __init coretemp_init(void)
{
	int i, err = -ENODEV;

	/* quick check if we run Intel */
	if (cpu_data(0).x86_vendor != X86_VENDOR_INTEL)
		goto exit;

	err = platform_driver_register(&coretemp_driver);
	if (err)
		goto exit;

	for_each_online_cpu(i)
		coretemp_device_add(i);

#ifndef CONFIG_HOTPLUG_CPU
	if (list_empty(&pdev_list)) {
		err = -ENODEV;
		goto exit_driver_unreg;
	}
#endif

	register_hotcpu_notifier(&coretemp_cpu_notifier);
	return 0;

#ifndef CONFIG_HOTPLUG_CPU
exit_driver_unreg:
	platform_driver_unregister(&coretemp_driver);
#endif
exit:
	return err;
}

static void __exit coretemp_exit(void)
{
	struct pdev_entry *p, *n;

	unregister_hotcpu_notifier(&coretemp_cpu_notifier);
	mutex_lock(&pdev_list_mutex);
	list_for_each_entry_safe(p, n, &pdev_list, list) {
		platform_device_unregister(p->pdev);
		list_del(&p->list);
		kfree(p);
	}
	mutex_unlock(&pdev_list_mutex);
	platform_driver_unregister(&coretemp_driver);
}

MODULE_AUTHOR("Rudolf Marek <r.marek@assembler.cz>");
MODULE_DESCRIPTION("Intel Core temperature monitor");
MODULE_LICENSE("GPL");

module_init(coretemp_init)
module_exit(coretemp_exit)<|MERGE_RESOLUTION|>--- conflicted
+++ resolved
@@ -503,11 +503,7 @@
 	return err;
 }
 
-<<<<<<< HEAD
-static void coretemp_device_remove(unsigned int cpu)
-=======
 static void __cpuinit coretemp_device_remove(unsigned int cpu)
->>>>>>> 45f53cc9
 {
 	struct pdev_entry *p;
 	unsigned int i;
