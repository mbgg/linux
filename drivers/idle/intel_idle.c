/*
 * intel_idle.c - native hardware idle loop for modern Intel processors
 *
 * Copyright (c) 2013, Intel Corporation.
 * Len Brown <len.brown@intel.com>
 *
 * This program is free software; you can redistribute it and/or modify it
 * under the terms and conditions of the GNU General Public License,
 * version 2, as published by the Free Software Foundation.
 *
 * This program is distributed in the hope it will be useful, but WITHOUT
 * ANY WARRANTY; without even the implied warranty of MERCHANTABILITY or
 * FITNESS FOR A PARTICULAR PURPOSE.  See the GNU General Public License for
 * more details.
 *
 * You should have received a copy of the GNU General Public License along with
 * this program; if not, write to the Free Software Foundation, Inc.,
 * 51 Franklin St - Fifth Floor, Boston, MA 02110-1301 USA.
 */

/*
 * intel_idle is a cpuidle driver that loads on specific Intel processors
 * in lieu of the legacy ACPI processor_idle driver.  The intent is to
 * make Linux more efficient on these processors, as intel_idle knows
 * more than ACPI, as well as make Linux more immune to ACPI BIOS bugs.
 */

/*
 * Design Assumptions
 *
 * All CPUs have same idle states as boot CPU
 *
 * Chipset BM_STS (bus master status) bit is a NOP
 *	for preventing entry into deep C-stats
 */

/*
 * Known limitations
 *
 * The driver currently initializes for_each_online_cpu() upon modprobe.
 * It it unaware of subsequent processors hot-added to the system.
 * This means that if you boot with maxcpus=n and later online
 * processors above n, those processors will use C1 only.
 *
 * ACPI has a .suspend hack to turn off deep c-statees during suspend
 * to avoid complications with the lapic timer workaround.
 * Have not seen issues with suspend, but may need same workaround here.
 *
 * There is currently no kernel-based automatic probing/loading mechanism
 * if the driver is built as a module.
 */

/* un-comment DEBUG to enable pr_debug() statements */
#define DEBUG

#include <linux/kernel.h>
#include <linux/cpuidle.h>
#include <linux/tick.h>
#include <trace/events/power.h>
#include <linux/sched.h>
#include <linux/notifier.h>
#include <linux/cpu.h>
#include <linux/module.h>
#include <asm/cpu_device_id.h>
#include <asm/mwait.h>
#include <asm/msr.h>

#define INTEL_IDLE_VERSION "0.4"
#define PREFIX "intel_idle: "

static struct cpuidle_driver intel_idle_driver = {
	.name = "intel_idle",
	.owner = THIS_MODULE,
};
/* intel_idle.max_cstate=0 disables driver */
static int max_cstate = CPUIDLE_STATE_MAX - 1;

static unsigned int mwait_substates;

#define LAPIC_TIMER_ALWAYS_RELIABLE 0xFFFFFFFF
/* Reliable LAPIC Timer States, bit 1 for C1 etc.  */
static unsigned int lapic_timer_reliable_states = (1 << 1);	 /* Default to only C1 */

struct idle_cpu {
	struct cpuidle_state *state_table;

	/*
	 * Hardware C-state auto-demotion may not always be optimal.
	 * Indicate which enable bits to clear here.
	 */
	unsigned long auto_demotion_disable_flags;
	bool byt_auto_demotion_disable_flag;
	bool disable_promotion_to_c1e;
};

static const struct idle_cpu *icpu;
static struct cpuidle_device __percpu *intel_idle_cpuidle_devices;
static int intel_idle(struct cpuidle_device *dev,
			struct cpuidle_driver *drv, int index);
static void intel_idle_freeze(struct cpuidle_device *dev,
			      struct cpuidle_driver *drv, int index);
static int intel_idle_cpu_init(int cpu);

static struct cpuidle_state *cpuidle_state_table;

/*
 * Set this flag for states where the HW flushes the TLB for us
 * and so we don't need cross-calls to keep it consistent.
 * If this flag is set, SW flushes the TLB, so even if the
 * HW doesn't do the flushing, this flag is safe to use.
 */
#define CPUIDLE_FLAG_TLB_FLUSHED	0x10000

/*
 * MWAIT takes an 8-bit "hint" in EAX "suggesting"
 * the C-state (top nibble) and sub-state (bottom nibble)
 * 0x00 means "MWAIT(C1)", 0x10 means "MWAIT(C2)" etc.
 *
 * We store the hint at the top of our "flags" for each state.
 */
#define flg2MWAIT(flags) (((flags) >> 24) & 0xFF)
#define MWAIT2flg(eax) ((eax & 0xFF) << 24)

/*
 * States are indexed by the cstate number,
 * which is also the index into the MWAIT hint array.
 * Thus C0 is a dummy.
 */
static struct cpuidle_state nehalem_cstates[] = {
	{
		.name = "C1-NHM",
		.desc = "MWAIT 0x00",
		.flags = MWAIT2flg(0x00),
		.exit_latency = 3,
		.target_residency = 6,
		.enter = &intel_idle,
		.enter_freeze = intel_idle_freeze, },
	{
		.name = "C1E-NHM",
		.desc = "MWAIT 0x01",
		.flags = MWAIT2flg(0x01),
		.exit_latency = 10,
		.target_residency = 20,
		.enter = &intel_idle,
		.enter_freeze = intel_idle_freeze, },
	{
		.name = "C3-NHM",
		.desc = "MWAIT 0x10",
		.flags = MWAIT2flg(0x10) | CPUIDLE_FLAG_TLB_FLUSHED,
		.exit_latency = 20,
		.target_residency = 80,
		.enter = &intel_idle,
		.enter_freeze = intel_idle_freeze, },
	{
		.name = "C6-NHM",
		.desc = "MWAIT 0x20",
		.flags = MWAIT2flg(0x20) | CPUIDLE_FLAG_TLB_FLUSHED,
		.exit_latency = 200,
		.target_residency = 800,
		.enter = &intel_idle,
		.enter_freeze = intel_idle_freeze, },
	{
		.enter = NULL }
};

static struct cpuidle_state snb_cstates[] = {
	{
		.name = "C1-SNB",
		.desc = "MWAIT 0x00",
		.flags = MWAIT2flg(0x00),
		.exit_latency = 2,
		.target_residency = 2,
		.enter = &intel_idle,
		.enter_freeze = intel_idle_freeze, },
	{
		.name = "C1E-SNB",
		.desc = "MWAIT 0x01",
		.flags = MWAIT2flg(0x01),
		.exit_latency = 10,
		.target_residency = 20,
		.enter = &intel_idle,
		.enter_freeze = intel_idle_freeze, },
	{
		.name = "C3-SNB",
		.desc = "MWAIT 0x10",
		.flags = MWAIT2flg(0x10) | CPUIDLE_FLAG_TLB_FLUSHED,
		.exit_latency = 80,
		.target_residency = 211,
		.enter = &intel_idle,
		.enter_freeze = intel_idle_freeze, },
	{
		.name = "C6-SNB",
		.desc = "MWAIT 0x20",
		.flags = MWAIT2flg(0x20) | CPUIDLE_FLAG_TLB_FLUSHED,
		.exit_latency = 104,
		.target_residency = 345,
		.enter = &intel_idle,
		.enter_freeze = intel_idle_freeze, },
	{
		.name = "C7-SNB",
		.desc = "MWAIT 0x30",
		.flags = MWAIT2flg(0x30) | CPUIDLE_FLAG_TLB_FLUSHED,
		.exit_latency = 109,
		.target_residency = 345,
		.enter = &intel_idle,
		.enter_freeze = intel_idle_freeze, },
	{
		.enter = NULL }
};

static struct cpuidle_state byt_cstates[] = {
	{
		.name = "C1-BYT",
		.desc = "MWAIT 0x00",
		.flags = MWAIT2flg(0x00),
		.exit_latency = 1,
		.target_residency = 1,
		.enter = &intel_idle,
		.enter_freeze = intel_idle_freeze, },
	{
		.name = "C1E-BYT",
		.desc = "MWAIT 0x01",
		.flags = MWAIT2flg(0x01),
		.exit_latency = 15,
		.target_residency = 30,
		.enter = &intel_idle,
		.enter_freeze = intel_idle_freeze, },
	{
		.name = "C6N-BYT",
		.desc = "MWAIT 0x58",
		.flags = MWAIT2flg(0x58) | CPUIDLE_FLAG_TLB_FLUSHED,
		.exit_latency = 40,
		.target_residency = 275,
		.enter = &intel_idle,
		.enter_freeze = intel_idle_freeze, },
	{
		.name = "C6S-BYT",
		.desc = "MWAIT 0x52",
		.flags = MWAIT2flg(0x52) | CPUIDLE_FLAG_TLB_FLUSHED,
		.exit_latency = 140,
		.target_residency = 560,
		.enter = &intel_idle,
		.enter_freeze = intel_idle_freeze, },
	{
		.name = "C7-BYT",
		.desc = "MWAIT 0x60",
		.flags = MWAIT2flg(0x60) | CPUIDLE_FLAG_TLB_FLUSHED,
		.exit_latency = 1200,
		.target_residency = 1500,
		.enter = &intel_idle,
		.enter_freeze = intel_idle_freeze, },
	{
		.name = "C7S-BYT",
		.desc = "MWAIT 0x64",
		.flags = MWAIT2flg(0x64) | CPUIDLE_FLAG_TLB_FLUSHED,
		.exit_latency = 10000,
		.target_residency = 20000,
		.enter = &intel_idle,
		.enter_freeze = intel_idle_freeze, },
	{
		.enter = NULL }
};

static struct cpuidle_state ivb_cstates[] = {
	{
		.name = "C1-IVB",
		.desc = "MWAIT 0x00",
		.flags = MWAIT2flg(0x00),
		.exit_latency = 1,
		.target_residency = 1,
		.enter = &intel_idle,
		.enter_freeze = intel_idle_freeze, },
	{
		.name = "C1E-IVB",
		.desc = "MWAIT 0x01",
		.flags = MWAIT2flg(0x01),
		.exit_latency = 10,
		.target_residency = 20,
		.enter = &intel_idle,
		.enter_freeze = intel_idle_freeze, },
	{
		.name = "C3-IVB",
		.desc = "MWAIT 0x10",
		.flags = MWAIT2flg(0x10) | CPUIDLE_FLAG_TLB_FLUSHED,
		.exit_latency = 59,
		.target_residency = 156,
		.enter = &intel_idle,
		.enter_freeze = intel_idle_freeze, },
	{
		.name = "C6-IVB",
		.desc = "MWAIT 0x20",
		.flags = MWAIT2flg(0x20) | CPUIDLE_FLAG_TLB_FLUSHED,
		.exit_latency = 80,
		.target_residency = 300,
		.enter = &intel_idle,
		.enter_freeze = intel_idle_freeze, },
	{
		.name = "C7-IVB",
		.desc = "MWAIT 0x30",
		.flags = MWAIT2flg(0x30) | CPUIDLE_FLAG_TLB_FLUSHED,
		.exit_latency = 87,
		.target_residency = 300,
		.enter = &intel_idle,
		.enter_freeze = intel_idle_freeze, },
	{
		.enter = NULL }
};

static struct cpuidle_state ivt_cstates[] = {
	{
		.name = "C1-IVT",
		.desc = "MWAIT 0x00",
		.flags = MWAIT2flg(0x00),
		.exit_latency = 1,
		.target_residency = 1,
		.enter = &intel_idle,
		.enter_freeze = intel_idle_freeze, },
	{
		.name = "C1E-IVT",
		.desc = "MWAIT 0x01",
		.flags = MWAIT2flg(0x01),
		.exit_latency = 10,
		.target_residency = 80,
		.enter = &intel_idle,
		.enter_freeze = intel_idle_freeze, },
	{
		.name = "C3-IVT",
		.desc = "MWAIT 0x10",
		.flags = MWAIT2flg(0x10) | CPUIDLE_FLAG_TLB_FLUSHED,
		.exit_latency = 59,
		.target_residency = 156,
		.enter = &intel_idle,
		.enter_freeze = intel_idle_freeze, },
	{
		.name = "C6-IVT",
		.desc = "MWAIT 0x20",
		.flags = MWAIT2flg(0x20) | CPUIDLE_FLAG_TLB_FLUSHED,
		.exit_latency = 82,
		.target_residency = 300,
		.enter = &intel_idle,
		.enter_freeze = intel_idle_freeze, },
	{
		.enter = NULL }
};

static struct cpuidle_state ivt_cstates_4s[] = {
	{
		.name = "C1-IVT-4S",
		.desc = "MWAIT 0x00",
		.flags = MWAIT2flg(0x00),
		.exit_latency = 1,
		.target_residency = 1,
		.enter = &intel_idle,
		.enter_freeze = intel_idle_freeze, },
	{
		.name = "C1E-IVT-4S",
		.desc = "MWAIT 0x01",
		.flags = MWAIT2flg(0x01),
		.exit_latency = 10,
		.target_residency = 250,
		.enter = &intel_idle,
		.enter_freeze = intel_idle_freeze, },
	{
		.name = "C3-IVT-4S",
		.desc = "MWAIT 0x10",
		.flags = MWAIT2flg(0x10) | CPUIDLE_FLAG_TLB_FLUSHED,
		.exit_latency = 59,
		.target_residency = 300,
		.enter = &intel_idle,
		.enter_freeze = intel_idle_freeze, },
	{
		.name = "C6-IVT-4S",
		.desc = "MWAIT 0x20",
		.flags = MWAIT2flg(0x20) | CPUIDLE_FLAG_TLB_FLUSHED,
		.exit_latency = 84,
		.target_residency = 400,
		.enter = &intel_idle,
		.enter_freeze = intel_idle_freeze, },
	{
		.enter = NULL }
};

static struct cpuidle_state ivt_cstates_8s[] = {
	{
		.name = "C1-IVT-8S",
		.desc = "MWAIT 0x00",
		.flags = MWAIT2flg(0x00),
		.exit_latency = 1,
		.target_residency = 1,
		.enter = &intel_idle,
		.enter_freeze = intel_idle_freeze, },
	{
		.name = "C1E-IVT-8S",
		.desc = "MWAIT 0x01",
		.flags = MWAIT2flg(0x01),
		.exit_latency = 10,
		.target_residency = 500,
		.enter = &intel_idle,
		.enter_freeze = intel_idle_freeze, },
	{
		.name = "C3-IVT-8S",
		.desc = "MWAIT 0x10",
		.flags = MWAIT2flg(0x10) | CPUIDLE_FLAG_TLB_FLUSHED,
		.exit_latency = 59,
		.target_residency = 600,
		.enter = &intel_idle,
		.enter_freeze = intel_idle_freeze, },
	{
		.name = "C6-IVT-8S",
		.desc = "MWAIT 0x20",
		.flags = MWAIT2flg(0x20) | CPUIDLE_FLAG_TLB_FLUSHED,
		.exit_latency = 88,
		.target_residency = 700,
		.enter = &intel_idle,
		.enter_freeze = intel_idle_freeze, },
	{
		.enter = NULL }
};

static struct cpuidle_state hsw_cstates[] = {
	{
		.name = "C1-HSW",
		.desc = "MWAIT 0x00",
		.flags = MWAIT2flg(0x00),
		.exit_latency = 2,
		.target_residency = 2,
		.enter = &intel_idle,
		.enter_freeze = intel_idle_freeze, },
	{
		.name = "C1E-HSW",
		.desc = "MWAIT 0x01",
		.flags = MWAIT2flg(0x01),
		.exit_latency = 10,
		.target_residency = 20,
		.enter = &intel_idle,
		.enter_freeze = intel_idle_freeze, },
	{
		.name = "C3-HSW",
		.desc = "MWAIT 0x10",
		.flags = MWAIT2flg(0x10) | CPUIDLE_FLAG_TLB_FLUSHED,
		.exit_latency = 33,
		.target_residency = 100,
		.enter = &intel_idle,
		.enter_freeze = intel_idle_freeze, },
	{
		.name = "C6-HSW",
		.desc = "MWAIT 0x20",
		.flags = MWAIT2flg(0x20) | CPUIDLE_FLAG_TLB_FLUSHED,
		.exit_latency = 133,
		.target_residency = 400,
		.enter = &intel_idle,
		.enter_freeze = intel_idle_freeze, },
	{
		.name = "C7s-HSW",
		.desc = "MWAIT 0x32",
		.flags = MWAIT2flg(0x32) | CPUIDLE_FLAG_TLB_FLUSHED,
		.exit_latency = 166,
		.target_residency = 500,
		.enter = &intel_idle,
		.enter_freeze = intel_idle_freeze, },
	{
		.name = "C8-HSW",
		.desc = "MWAIT 0x40",
		.flags = MWAIT2flg(0x40) | CPUIDLE_FLAG_TLB_FLUSHED,
		.exit_latency = 300,
		.target_residency = 900,
		.enter = &intel_idle,
		.enter_freeze = intel_idle_freeze, },
	{
		.name = "C9-HSW",
		.desc = "MWAIT 0x50",
		.flags = MWAIT2flg(0x50) | CPUIDLE_FLAG_TLB_FLUSHED,
		.exit_latency = 600,
		.target_residency = 1800,
		.enter = &intel_idle,
		.enter_freeze = intel_idle_freeze, },
	{
		.name = "C10-HSW",
		.desc = "MWAIT 0x60",
		.flags = MWAIT2flg(0x60) | CPUIDLE_FLAG_TLB_FLUSHED,
		.exit_latency = 2600,
		.target_residency = 7700,
		.enter = &intel_idle,
		.enter_freeze = intel_idle_freeze, },
	{
		.enter = NULL }
};
static struct cpuidle_state bdw_cstates[] = {
	{
		.name = "C1-BDW",
		.desc = "MWAIT 0x00",
		.flags = MWAIT2flg(0x00),
		.exit_latency = 2,
		.target_residency = 2,
		.enter = &intel_idle,
		.enter_freeze = intel_idle_freeze, },
	{
		.name = "C1E-BDW",
		.desc = "MWAIT 0x01",
		.flags = MWAIT2flg(0x01),
		.exit_latency = 10,
		.target_residency = 20,
		.enter = &intel_idle,
		.enter_freeze = intel_idle_freeze, },
	{
		.name = "C3-BDW",
		.desc = "MWAIT 0x10",
		.flags = MWAIT2flg(0x10) | CPUIDLE_FLAG_TLB_FLUSHED,
		.exit_latency = 40,
		.target_residency = 100,
		.enter = &intel_idle,
		.enter_freeze = intel_idle_freeze, },
	{
		.name = "C6-BDW",
		.desc = "MWAIT 0x20",
		.flags = MWAIT2flg(0x20) | CPUIDLE_FLAG_TLB_FLUSHED,
		.exit_latency = 133,
		.target_residency = 400,
		.enter = &intel_idle,
		.enter_freeze = intel_idle_freeze, },
	{
		.name = "C7s-BDW",
		.desc = "MWAIT 0x32",
		.flags = MWAIT2flg(0x32) | CPUIDLE_FLAG_TLB_FLUSHED,
		.exit_latency = 166,
		.target_residency = 500,
		.enter = &intel_idle,
		.enter_freeze = intel_idle_freeze, },
	{
		.name = "C8-BDW",
		.desc = "MWAIT 0x40",
		.flags = MWAIT2flg(0x40) | CPUIDLE_FLAG_TLB_FLUSHED,
		.exit_latency = 300,
		.target_residency = 900,
		.enter = &intel_idle,
		.enter_freeze = intel_idle_freeze, },
	{
		.name = "C9-BDW",
		.desc = "MWAIT 0x50",
		.flags = MWAIT2flg(0x50) | CPUIDLE_FLAG_TLB_FLUSHED,
		.exit_latency = 600,
		.target_residency = 1800,
		.enter = &intel_idle,
		.enter_freeze = intel_idle_freeze, },
	{
		.name = "C10-BDW",
		.desc = "MWAIT 0x60",
		.flags = MWAIT2flg(0x60) | CPUIDLE_FLAG_TLB_FLUSHED,
		.exit_latency = 2600,
		.target_residency = 7700,
		.enter = &intel_idle,
		.enter_freeze = intel_idle_freeze, },
	{
		.enter = NULL }
};

static struct cpuidle_state atom_cstates[] = {
	{
		.name = "C1E-ATM",
		.desc = "MWAIT 0x00",
		.flags = MWAIT2flg(0x00),
		.exit_latency = 10,
		.target_residency = 20,
		.enter = &intel_idle,
		.enter_freeze = intel_idle_freeze, },
	{
		.name = "C2-ATM",
		.desc = "MWAIT 0x10",
		.flags = MWAIT2flg(0x10),
		.exit_latency = 20,
		.target_residency = 80,
		.enter = &intel_idle,
		.enter_freeze = intel_idle_freeze, },
	{
		.name = "C4-ATM",
		.desc = "MWAIT 0x30",
		.flags = MWAIT2flg(0x30) | CPUIDLE_FLAG_TLB_FLUSHED,
		.exit_latency = 100,
		.target_residency = 400,
		.enter = &intel_idle,
		.enter_freeze = intel_idle_freeze, },
	{
		.name = "C6-ATM",
		.desc = "MWAIT 0x52",
		.flags = MWAIT2flg(0x52) | CPUIDLE_FLAG_TLB_FLUSHED,
		.exit_latency = 140,
		.target_residency = 560,
		.enter = &intel_idle,
		.enter_freeze = intel_idle_freeze, },
	{
		.enter = NULL }
};
static struct cpuidle_state avn_cstates[] = {
	{
		.name = "C1-AVN",
		.desc = "MWAIT 0x00",
		.flags = MWAIT2flg(0x00),
		.exit_latency = 2,
		.target_residency = 2,
		.enter = &intel_idle,
		.enter_freeze = intel_idle_freeze, },
	{
		.name = "C6-AVN",
		.desc = "MWAIT 0x51",
		.flags = MWAIT2flg(0x51) | CPUIDLE_FLAG_TLB_FLUSHED,
		.exit_latency = 15,
		.target_residency = 45,
		.enter = &intel_idle,
		.enter_freeze = intel_idle_freeze, },
	{
		.enter = NULL }
};

/**
 * intel_idle
 * @dev: cpuidle_device
 * @drv: cpuidle driver
 * @index: index of cpuidle state
 *
 * Must be called under local_irq_disable().
 */
static int intel_idle(struct cpuidle_device *dev,
		struct cpuidle_driver *drv, int index)
{
	unsigned long ecx = 1; /* break on interrupt flag */
	struct cpuidle_state *state = &drv->states[index];
	unsigned long eax = flg2MWAIT(state->flags);
	unsigned int cstate;
	int cpu = smp_processor_id();

	cstate = (((eax) >> MWAIT_SUBSTATE_SIZE) & MWAIT_CSTATE_MASK) + 1;

	/*
	 * leave_mm() to avoid costly and often unnecessary wakeups
	 * for flushing the user TLB's associated with the active mm.
	 */
	if (state->flags & CPUIDLE_FLAG_TLB_FLUSHED)
		leave_mm(cpu);

	if (!(lapic_timer_reliable_states & (1 << (cstate))))
		tick_broadcast_enter();

	mwait_idle_with_hints(eax, ecx);

	if (!(lapic_timer_reliable_states & (1 << (cstate))))
		tick_broadcast_exit();

	return index;
}

/**
 * intel_idle_freeze - simplified "enter" callback routine for suspend-to-idle
 * @dev: cpuidle_device
 * @drv: cpuidle driver
 * @index: state index
 */
static void intel_idle_freeze(struct cpuidle_device *dev,
			     struct cpuidle_driver *drv, int index)
<<<<<<< HEAD
{
	unsigned long ecx = 1; /* break on interrupt flag */
	unsigned long eax = flg2MWAIT(drv->states[index].flags);

	mwait_idle_with_hints(eax, ecx);
}

static void __setup_broadcast_timer(void *arg)
=======
>>>>>>> 007760cf
{
	unsigned long ecx = 1; /* break on interrupt flag */
	unsigned long eax = flg2MWAIT(drv->states[index].flags);

	mwait_idle_with_hints(eax, ecx);
}

static void __setup_broadcast_timer(void *arg)
{
	unsigned long on = (unsigned long)arg;

	if (on)
		tick_broadcast_enable();
	else
		tick_broadcast_disable();
}

static int cpu_hotplug_notify(struct notifier_block *n,
			      unsigned long action, void *hcpu)
{
	int hotcpu = (unsigned long)hcpu;
	struct cpuidle_device *dev;

	switch (action & ~CPU_TASKS_FROZEN) {
	case CPU_ONLINE:

		if (lapic_timer_reliable_states != LAPIC_TIMER_ALWAYS_RELIABLE)
			smp_call_function_single(hotcpu, __setup_broadcast_timer,
						 (void *)true, 1);

		/*
		 * Some systems can hotplug a cpu at runtime after
		 * the kernel has booted, we have to initialize the
		 * driver in this case
		 */
		dev = per_cpu_ptr(intel_idle_cpuidle_devices, hotcpu);
		if (!dev->registered)
			intel_idle_cpu_init(hotcpu);

		break;
	}
	return NOTIFY_OK;
}

static struct notifier_block cpu_hotplug_notifier = {
	.notifier_call = cpu_hotplug_notify,
};

static void auto_demotion_disable(void *dummy)
{
	unsigned long long msr_bits;

	rdmsrl(MSR_NHM_SNB_PKG_CST_CFG_CTL, msr_bits);
	msr_bits &= ~(icpu->auto_demotion_disable_flags);
	wrmsrl(MSR_NHM_SNB_PKG_CST_CFG_CTL, msr_bits);
}
static void c1e_promotion_disable(void *dummy)
{
	unsigned long long msr_bits;

	rdmsrl(MSR_IA32_POWER_CTL, msr_bits);
	msr_bits &= ~0x2;
	wrmsrl(MSR_IA32_POWER_CTL, msr_bits);
}

static const struct idle_cpu idle_cpu_nehalem = {
	.state_table = nehalem_cstates,
	.auto_demotion_disable_flags = NHM_C1_AUTO_DEMOTE | NHM_C3_AUTO_DEMOTE,
	.disable_promotion_to_c1e = true,
};

static const struct idle_cpu idle_cpu_atom = {
	.state_table = atom_cstates,
};

static const struct idle_cpu idle_cpu_lincroft = {
	.state_table = atom_cstates,
	.auto_demotion_disable_flags = ATM_LNC_C6_AUTO_DEMOTE,
};

static const struct idle_cpu idle_cpu_snb = {
	.state_table = snb_cstates,
	.disable_promotion_to_c1e = true,
};

static const struct idle_cpu idle_cpu_byt = {
	.state_table = byt_cstates,
	.disable_promotion_to_c1e = true,
	.byt_auto_demotion_disable_flag = true,
};

static const struct idle_cpu idle_cpu_ivb = {
	.state_table = ivb_cstates,
	.disable_promotion_to_c1e = true,
};

static const struct idle_cpu idle_cpu_ivt = {
	.state_table = ivt_cstates,
	.disable_promotion_to_c1e = true,
};

static const struct idle_cpu idle_cpu_hsw = {
	.state_table = hsw_cstates,
	.disable_promotion_to_c1e = true,
};

static const struct idle_cpu idle_cpu_bdw = {
	.state_table = bdw_cstates,
	.disable_promotion_to_c1e = true,
};

static const struct idle_cpu idle_cpu_avn = {
	.state_table = avn_cstates,
	.disable_promotion_to_c1e = true,
};

#define ICPU(model, cpu) \
	{ X86_VENDOR_INTEL, 6, model, X86_FEATURE_MWAIT, (unsigned long)&cpu }

static const struct x86_cpu_id intel_idle_ids[] = {
	ICPU(0x1a, idle_cpu_nehalem),
	ICPU(0x1e, idle_cpu_nehalem),
	ICPU(0x1f, idle_cpu_nehalem),
	ICPU(0x25, idle_cpu_nehalem),
	ICPU(0x2c, idle_cpu_nehalem),
	ICPU(0x2e, idle_cpu_nehalem),
	ICPU(0x1c, idle_cpu_atom),
	ICPU(0x26, idle_cpu_lincroft),
	ICPU(0x2f, idle_cpu_nehalem),
	ICPU(0x2a, idle_cpu_snb),
	ICPU(0x2d, idle_cpu_snb),
	ICPU(0x36, idle_cpu_atom),
	ICPU(0x37, idle_cpu_byt),
	ICPU(0x3a, idle_cpu_ivb),
	ICPU(0x3e, idle_cpu_ivt),
	ICPU(0x3c, idle_cpu_hsw),
	ICPU(0x3f, idle_cpu_hsw),
	ICPU(0x45, idle_cpu_hsw),
	ICPU(0x46, idle_cpu_hsw),
	ICPU(0x4d, idle_cpu_avn),
	ICPU(0x3d, idle_cpu_bdw),
	ICPU(0x47, idle_cpu_bdw),
	ICPU(0x4f, idle_cpu_bdw),
	ICPU(0x56, idle_cpu_bdw),
	{}
};
MODULE_DEVICE_TABLE(x86cpu, intel_idle_ids);

/*
 * intel_idle_probe()
 */
static int __init intel_idle_probe(void)
{
	unsigned int eax, ebx, ecx;
	const struct x86_cpu_id *id;

	if (max_cstate == 0) {
		pr_debug(PREFIX "disabled\n");
		return -EPERM;
	}

	id = x86_match_cpu(intel_idle_ids);
	if (!id) {
		if (boot_cpu_data.x86_vendor == X86_VENDOR_INTEL &&
		    boot_cpu_data.x86 == 6)
			pr_debug(PREFIX "does not run on family %d model %d\n",
				boot_cpu_data.x86, boot_cpu_data.x86_model);
		return -ENODEV;
	}

	if (boot_cpu_data.cpuid_level < CPUID_MWAIT_LEAF)
		return -ENODEV;

	cpuid(CPUID_MWAIT_LEAF, &eax, &ebx, &ecx, &mwait_substates);

	if (!(ecx & CPUID5_ECX_EXTENSIONS_SUPPORTED) ||
	    !(ecx & CPUID5_ECX_INTERRUPT_BREAK) ||
	    !mwait_substates)
			return -ENODEV;

	pr_debug(PREFIX "MWAIT substates: 0x%x\n", mwait_substates);

	icpu = (const struct idle_cpu *)id->driver_data;
	cpuidle_state_table = icpu->state_table;

	if (boot_cpu_has(X86_FEATURE_ARAT))	/* Always Reliable APIC Timer */
		lapic_timer_reliable_states = LAPIC_TIMER_ALWAYS_RELIABLE;
	else
		on_each_cpu(__setup_broadcast_timer, (void *)true, 1);

	pr_debug(PREFIX "v" INTEL_IDLE_VERSION
		" model 0x%X\n", boot_cpu_data.x86_model);

	pr_debug(PREFIX "lapic_timer_reliable_states 0x%x\n",
		lapic_timer_reliable_states);
	return 0;
}

/*
 * intel_idle_cpuidle_devices_uninit()
 * unregister, free cpuidle_devices
 */
static void intel_idle_cpuidle_devices_uninit(void)
{
	int i;
	struct cpuidle_device *dev;

	for_each_online_cpu(i) {
		dev = per_cpu_ptr(intel_idle_cpuidle_devices, i);
		cpuidle_unregister_device(dev);
	}

	free_percpu(intel_idle_cpuidle_devices);
	return;
}

/*
 * intel_idle_state_table_update()
 *
 * Update the default state_table for this CPU-id
 *
 * Currently used to access tuned IVT multi-socket targets
 * Assumption: num_sockets == (max_package_num + 1)
 */
void intel_idle_state_table_update(void)
{
	/* IVT uses a different table for 1-2, 3-4, and > 4 sockets */
	if (boot_cpu_data.x86_model == 0x3e) { /* IVT */
		int cpu, package_num, num_sockets = 1;

		for_each_online_cpu(cpu) {
			package_num = topology_physical_package_id(cpu);
			if (package_num + 1 > num_sockets) {
				num_sockets = package_num + 1;

				if (num_sockets > 4) {
					cpuidle_state_table = ivt_cstates_8s;
					return;
				}
			}
		}

		if (num_sockets > 2)
			cpuidle_state_table = ivt_cstates_4s;
		/* else, 1 and 2 socket systems use default ivt_cstates */
	}
	return;
}

/*
 * intel_idle_cpuidle_driver_init()
 * allocate, initialize cpuidle_states
 */
static int __init intel_idle_cpuidle_driver_init(void)
{
	int cstate;
	struct cpuidle_driver *drv = &intel_idle_driver;

	intel_idle_state_table_update();

	drv->state_count = 1;

	for (cstate = 0; cstate < CPUIDLE_STATE_MAX; ++cstate) {
		int num_substates, mwait_hint, mwait_cstate;

		if (cpuidle_state_table[cstate].enter == NULL)
			break;

		if (cstate + 1 > max_cstate) {
			printk(PREFIX "max_cstate %d reached\n",
				max_cstate);
			break;
		}

		mwait_hint = flg2MWAIT(cpuidle_state_table[cstate].flags);
		mwait_cstate = MWAIT_HINT2CSTATE(mwait_hint);

		/* number of sub-states for this state in CPUID.MWAIT */
		num_substates = (mwait_substates >> ((mwait_cstate + 1) * 4))
					& MWAIT_SUBSTATE_MASK;

		/* if NO sub-states for this state in CPUID, skip it */
		if (num_substates == 0)
			continue;

		if (((mwait_cstate + 1) > 2) &&
			!boot_cpu_has(X86_FEATURE_NONSTOP_TSC))
			mark_tsc_unstable("TSC halts in idle"
					" states deeper than C2");

		drv->states[drv->state_count] =	/* structure copy */
			cpuidle_state_table[cstate];

		drv->state_count += 1;
	}

	if (icpu->auto_demotion_disable_flags)
		on_each_cpu(auto_demotion_disable, NULL, 1);

	if (icpu->byt_auto_demotion_disable_flag) {
		wrmsrl(MSR_CC6_DEMOTION_POLICY_CONFIG, 0);
		wrmsrl(MSR_MC6_DEMOTION_POLICY_CONFIG, 0);
	}

	if (icpu->disable_promotion_to_c1e)	/* each-cpu is redundant */
		on_each_cpu(c1e_promotion_disable, NULL, 1);

	return 0;
}


/*
 * intel_idle_cpu_init()
 * allocate, initialize, register cpuidle_devices
 * @cpu: cpu/core to initialize
 */
static int intel_idle_cpu_init(int cpu)
{
	struct cpuidle_device *dev;

	dev = per_cpu_ptr(intel_idle_cpuidle_devices, cpu);

	dev->cpu = cpu;

	if (cpuidle_register_device(dev)) {
		pr_debug(PREFIX "cpuidle_register_device %d failed!\n", cpu);
		intel_idle_cpuidle_devices_uninit();
		return -EIO;
	}

	if (icpu->auto_demotion_disable_flags)
		smp_call_function_single(cpu, auto_demotion_disable, NULL, 1);

	if (icpu->disable_promotion_to_c1e)
		smp_call_function_single(cpu, c1e_promotion_disable, NULL, 1);

	return 0;
}

static int __init intel_idle_init(void)
{
	int retval, i;

	/* Do not load intel_idle at all for now if idle= is passed */
	if (boot_option_idle_override != IDLE_NO_OVERRIDE)
		return -ENODEV;

	retval = intel_idle_probe();
	if (retval)
		return retval;

	intel_idle_cpuidle_driver_init();
	retval = cpuidle_register_driver(&intel_idle_driver);
	if (retval) {
		struct cpuidle_driver *drv = cpuidle_get_driver();
		printk(KERN_DEBUG PREFIX "intel_idle yielding to %s",
			drv ? drv->name : "none");
		return retval;
	}

	intel_idle_cpuidle_devices = alloc_percpu(struct cpuidle_device);
	if (intel_idle_cpuidle_devices == NULL)
		return -ENOMEM;

	cpu_notifier_register_begin();

	for_each_online_cpu(i) {
		retval = intel_idle_cpu_init(i);
		if (retval) {
			cpu_notifier_register_done();
			cpuidle_unregister_driver(&intel_idle_driver);
			return retval;
		}
	}
	__register_cpu_notifier(&cpu_hotplug_notifier);

	cpu_notifier_register_done();

	return 0;
}

static void __exit intel_idle_exit(void)
{
	intel_idle_cpuidle_devices_uninit();
	cpuidle_unregister_driver(&intel_idle_driver);

	cpu_notifier_register_begin();

	if (lapic_timer_reliable_states != LAPIC_TIMER_ALWAYS_RELIABLE)
		on_each_cpu(__setup_broadcast_timer, (void *)false, 1);
	__unregister_cpu_notifier(&cpu_hotplug_notifier);

	cpu_notifier_register_done();

	return;
}

module_init(intel_idle_init);
module_exit(intel_idle_exit);

module_param(max_cstate, int, 0444);

MODULE_AUTHOR("Len Brown <len.brown@intel.com>");
MODULE_DESCRIPTION("Cpuidle driver for Intel Hardware v" INTEL_IDLE_VERSION);
MODULE_LICENSE("GPL");<|MERGE_RESOLUTION|>--- conflicted
+++ resolved
@@ -656,17 +656,6 @@
  */
 static void intel_idle_freeze(struct cpuidle_device *dev,
 			     struct cpuidle_driver *drv, int index)
-<<<<<<< HEAD
-{
-	unsigned long ecx = 1; /* break on interrupt flag */
-	unsigned long eax = flg2MWAIT(drv->states[index].flags);
-
-	mwait_idle_with_hints(eax, ecx);
-}
-
-static void __setup_broadcast_timer(void *arg)
-=======
->>>>>>> 007760cf
 {
 	unsigned long ecx = 1; /* break on interrupt flag */
 	unsigned long eax = flg2MWAIT(drv->states[index].flags);
