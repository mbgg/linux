/*
 *    Disk Array driver for HP Smart Array controllers.
 *    (C) Copyright 2000, 2007 Hewlett-Packard Development Company, L.P.
 *
 *    This program is free software; you can redistribute it and/or modify
 *    it under the terms of the GNU General Public License as published by
 *    the Free Software Foundation; version 2 of the License.
 *
 *    This program is distributed in the hope that it will be useful,
 *    but WITHOUT ANY WARRANTY; without even the implied warranty of
 *    MERCHANTABILITY OR FITNESS FOR A PARTICULAR PURPOSE. See the GNU
 *    General Public License for more details.
 *
 *    You should have received a copy of the GNU General Public License
 *    along with this program; if not, write to the Free Software
 *    Foundation, Inc., 59 Temple Place, Suite 330, Boston, MA
 *    02111-1307, USA.
 *
 *    Questions/Comments/Bugfixes to iss_storagedev@hp.com
 *
 */

#include <linux/module.h>
#include <linux/interrupt.h>
#include <linux/types.h>
#include <linux/pci.h>
#include <linux/kernel.h>
#include <linux/slab.h>
#include <linux/delay.h>
#include <linux/major.h>
#include <linux/fs.h>
#include <linux/bio.h>
#include <linux/blkpg.h>
#include <linux/timer.h>
#include <linux/proc_fs.h>
#include <linux/seq_file.h>
#include <linux/init.h>
#include <linux/jiffies.h>
#include <linux/hdreg.h>
#include <linux/spinlock.h>
#include <linux/compat.h>
#include <linux/mutex.h>
#include <asm/uaccess.h>
#include <asm/io.h>

#include <linux/dma-mapping.h>
#include <linux/blkdev.h>
#include <linux/genhd.h>
#include <linux/completion.h>
#include <scsi/scsi.h>
#include <scsi/sg.h>
#include <scsi/scsi_ioctl.h>
#include <linux/cdrom.h>
#include <linux/scatterlist.h>
#include <linux/kthread.h>

#define CCISS_DRIVER_VERSION(maj,min,submin) ((maj<<16)|(min<<8)|(submin))
#define DRIVER_NAME "HP CISS Driver (v 3.6.26)"
#define DRIVER_VERSION CCISS_DRIVER_VERSION(3, 6, 26)

/* Embedded module documentation macros - see modules.h */
MODULE_AUTHOR("Hewlett-Packard Company");
MODULE_DESCRIPTION("Driver for HP Smart Array Controllers");
MODULE_SUPPORTED_DEVICE("HP Smart Array Controllers");
MODULE_VERSION("3.6.26");
MODULE_LICENSE("GPL");

static DEFINE_MUTEX(cciss_mutex);
<<<<<<< HEAD
=======
static struct proc_dir_entry *proc_cciss;
>>>>>>> 3cbea436

#include "cciss_cmd.h"
#include "cciss.h"
#include <linux/cciss_ioctl.h>

/* define the PCI info for the cards we can control */
static const struct pci_device_id cciss_pci_device_id[] = {
	{PCI_VENDOR_ID_COMPAQ, PCI_DEVICE_ID_COMPAQ_CISS,  0x0E11, 0x4070},
	{PCI_VENDOR_ID_COMPAQ, PCI_DEVICE_ID_COMPAQ_CISSB, 0x0E11, 0x4080},
	{PCI_VENDOR_ID_COMPAQ, PCI_DEVICE_ID_COMPAQ_CISSB, 0x0E11, 0x4082},
	{PCI_VENDOR_ID_COMPAQ, PCI_DEVICE_ID_COMPAQ_CISSB, 0x0E11, 0x4083},
	{PCI_VENDOR_ID_COMPAQ, PCI_DEVICE_ID_COMPAQ_CISSC, 0x0E11, 0x4091},
	{PCI_VENDOR_ID_COMPAQ, PCI_DEVICE_ID_COMPAQ_CISSC, 0x0E11, 0x409A},
	{PCI_VENDOR_ID_COMPAQ, PCI_DEVICE_ID_COMPAQ_CISSC, 0x0E11, 0x409B},
	{PCI_VENDOR_ID_COMPAQ, PCI_DEVICE_ID_COMPAQ_CISSC, 0x0E11, 0x409C},
	{PCI_VENDOR_ID_COMPAQ, PCI_DEVICE_ID_COMPAQ_CISSC, 0x0E11, 0x409D},
	{PCI_VENDOR_ID_HP,     PCI_DEVICE_ID_HP_CISSA,     0x103C, 0x3225},
	{PCI_VENDOR_ID_HP,     PCI_DEVICE_ID_HP_CISSC,     0x103C, 0x3223},
	{PCI_VENDOR_ID_HP,     PCI_DEVICE_ID_HP_CISSC,     0x103C, 0x3234},
	{PCI_VENDOR_ID_HP,     PCI_DEVICE_ID_HP_CISSC,     0x103C, 0x3235},
	{PCI_VENDOR_ID_HP,     PCI_DEVICE_ID_HP_CISSD,     0x103C, 0x3211},
	{PCI_VENDOR_ID_HP,     PCI_DEVICE_ID_HP_CISSD,     0x103C, 0x3212},
	{PCI_VENDOR_ID_HP,     PCI_DEVICE_ID_HP_CISSD,     0x103C, 0x3213},
	{PCI_VENDOR_ID_HP,     PCI_DEVICE_ID_HP_CISSD,     0x103C, 0x3214},
	{PCI_VENDOR_ID_HP,     PCI_DEVICE_ID_HP_CISSD,     0x103C, 0x3215},
	{PCI_VENDOR_ID_HP,     PCI_DEVICE_ID_HP_CISSC,     0x103C, 0x3237},
	{PCI_VENDOR_ID_HP,     PCI_DEVICE_ID_HP_CISSC,     0x103C, 0x323D},
	{0,}
};

MODULE_DEVICE_TABLE(pci, cciss_pci_device_id);

/*  board_id = Subsystem Device ID & Vendor ID
 *  product = Marketing Name for the board
 *  access = Address of the struct of function pointers
 */
static struct board_type products[] = {
	{0x40700E11, "Smart Array 5300", &SA5_access},
	{0x40800E11, "Smart Array 5i", &SA5B_access},
	{0x40820E11, "Smart Array 532", &SA5B_access},
	{0x40830E11, "Smart Array 5312", &SA5B_access},
	{0x409A0E11, "Smart Array 641", &SA5_access},
	{0x409B0E11, "Smart Array 642", &SA5_access},
	{0x409C0E11, "Smart Array 6400", &SA5_access},
	{0x409D0E11, "Smart Array 6400 EM", &SA5_access},
	{0x40910E11, "Smart Array 6i", &SA5_access},
	{0x3225103C, "Smart Array P600", &SA5_access},
	{0x3223103C, "Smart Array P800", &SA5_access},
	{0x3234103C, "Smart Array P400", &SA5_access},
	{0x3235103C, "Smart Array P400i", &SA5_access},
	{0x3211103C, "Smart Array E200i", &SA5_access},
	{0x3212103C, "Smart Array E200", &SA5_access},
	{0x3213103C, "Smart Array E200i", &SA5_access},
	{0x3214103C, "Smart Array E200i", &SA5_access},
	{0x3215103C, "Smart Array E200i", &SA5_access},
	{0x3237103C, "Smart Array E500", &SA5_access},
	{0x3223103C, "Smart Array P800", &SA5_access},
	{0x3234103C, "Smart Array P400", &SA5_access},
	{0x323D103C, "Smart Array P700m", &SA5_access},
};

/* How long to wait (in milliseconds) for board to go into simple mode */
#define MAX_CONFIG_WAIT 30000
#define MAX_IOCTL_CONFIG_WAIT 1000

/*define how many times we will try a command because of bus resets */
#define MAX_CMD_RETRIES 3

#define MAX_CTLR	32

/* Originally cciss driver only supports 8 major numbers */
#define MAX_CTLR_ORIG 	8

static ctlr_info_t *hba[MAX_CTLR];

static struct task_struct *cciss_scan_thread;
static DEFINE_MUTEX(scan_mutex);
static LIST_HEAD(scan_q);

static void do_cciss_request(struct request_queue *q);
static irqreturn_t do_cciss_intx(int irq, void *dev_id);
static irqreturn_t do_cciss_msix_intr(int irq, void *dev_id);
static int cciss_open(struct block_device *bdev, fmode_t mode);
static int cciss_unlocked_open(struct block_device *bdev, fmode_t mode);
static int cciss_release(struct gendisk *disk, fmode_t mode);
static int do_ioctl(struct block_device *bdev, fmode_t mode,
		    unsigned int cmd, unsigned long arg);
static int cciss_ioctl(struct block_device *bdev, fmode_t mode,
		       unsigned int cmd, unsigned long arg);
static int cciss_getgeo(struct block_device *bdev, struct hd_geometry *geo);

static int cciss_revalidate(struct gendisk *disk);
static int rebuild_lun_table(ctlr_info_t *h, int first_time, int via_ioctl);
static int deregister_disk(ctlr_info_t *h, int drv_index,
			   int clear_all, int via_ioctl);

static void cciss_read_capacity(ctlr_info_t *h, int logvol,
			sector_t *total_size, unsigned int *block_size);
static void cciss_read_capacity_16(ctlr_info_t *h, int logvol,
			sector_t *total_size, unsigned int *block_size);
static void cciss_geometry_inquiry(ctlr_info_t *h, int logvol,
			sector_t total_size,
			unsigned int block_size, InquiryData_struct *inq_buff,
				   drive_info_struct *drv);
static void __devinit cciss_interrupt_mode(ctlr_info_t *);
static void start_io(ctlr_info_t *h);
static int sendcmd_withirq(ctlr_info_t *h, __u8 cmd, void *buff, size_t size,
			__u8 page_code, unsigned char scsi3addr[],
			int cmd_type);
static int sendcmd_withirq_core(ctlr_info_t *h, CommandList_struct *c,
	int attempt_retry);
static int process_sendcmd_error(ctlr_info_t *h, CommandList_struct *c);

static int add_to_scan_list(struct ctlr_info *h);
static int scan_thread(void *data);
static int check_for_unit_attention(ctlr_info_t *h, CommandList_struct *c);
static void cciss_hba_release(struct device *dev);
static void cciss_device_release(struct device *dev);
static void cciss_free_gendisk(ctlr_info_t *h, int drv_index);
static void cciss_free_drive_info(ctlr_info_t *h, int drv_index);
static inline u32 next_command(ctlr_info_t *h);
static int __devinit cciss_find_cfg_addrs(struct pci_dev *pdev,
	void __iomem *vaddr, u32 *cfg_base_addr, u64 *cfg_base_addr_index,
	u64 *cfg_offset);
static int __devinit cciss_pci_find_memory_BAR(struct pci_dev *pdev,
	unsigned long *memory_bar);


/* performant mode helper functions */
static void  calc_bucket_map(int *bucket, int num_buckets, int nsgs,
				int *bucket_map);
static void cciss_put_controller_into_performant_mode(ctlr_info_t *h);

#ifdef CONFIG_PROC_FS
static void cciss_procinit(ctlr_info_t *h);
#else
static void cciss_procinit(ctlr_info_t *h)
{
}
#endif				/* CONFIG_PROC_FS */

#ifdef CONFIG_COMPAT
static int cciss_compat_ioctl(struct block_device *, fmode_t,
			      unsigned, unsigned long);
#endif

static const struct block_device_operations cciss_fops = {
	.owner = THIS_MODULE,
	.open = cciss_unlocked_open,
	.release = cciss_release,
	.ioctl = do_ioctl,
	.getgeo = cciss_getgeo,
#ifdef CONFIG_COMPAT
	.compat_ioctl = cciss_compat_ioctl,
#endif
	.revalidate_disk = cciss_revalidate,
};

/* set_performant_mode: Modify the tag for cciss performant
 * set bit 0 for pull model, bits 3-1 for block fetch
 * register number
 */
static void set_performant_mode(ctlr_info_t *h, CommandList_struct *c)
{
	if (likely(h->transMethod == CFGTBL_Trans_Performant))
		c->busaddr |= 1 | (h->blockFetchTable[c->Header.SGList] << 1);
}

/*
 * Enqueuing and dequeuing functions for cmdlists.
 */
static inline void addQ(struct list_head *list, CommandList_struct *c)
{
	list_add_tail(&c->list, list);
}

static inline void removeQ(CommandList_struct *c)
{
	/*
	 * After kexec/dump some commands might still
	 * be in flight, which the firmware will try
	 * to complete. Resetting the firmware doesn't work
	 * with old fw revisions, so we have to mark
	 * them off as 'stale' to prevent the driver from
	 * falling over.
	 */
	if (WARN_ON(list_empty(&c->list))) {
		c->cmd_type = CMD_MSG_STALE;
		return;
	}

	list_del_init(&c->list);
}

static void enqueue_cmd_and_start_io(ctlr_info_t *h,
	CommandList_struct *c)
{
	unsigned long flags;
	set_performant_mode(h, c);
	spin_lock_irqsave(&h->lock, flags);
	addQ(&h->reqQ, c);
	h->Qdepth++;
	if (h->Qdepth > h->maxQsinceinit)
		h->maxQsinceinit = h->Qdepth;
	start_io(h);
	spin_unlock_irqrestore(&h->lock, flags);
}

static void cciss_free_sg_chain_blocks(SGDescriptor_struct **cmd_sg_list,
	int nr_cmds)
{
	int i;

	if (!cmd_sg_list)
		return;
	for (i = 0; i < nr_cmds; i++) {
		kfree(cmd_sg_list[i]);
		cmd_sg_list[i] = NULL;
	}
	kfree(cmd_sg_list);
}

static SGDescriptor_struct **cciss_allocate_sg_chain_blocks(
	ctlr_info_t *h, int chainsize, int nr_cmds)
{
	int j;
	SGDescriptor_struct **cmd_sg_list;

	if (chainsize <= 0)
		return NULL;

	cmd_sg_list = kmalloc(sizeof(*cmd_sg_list) * nr_cmds, GFP_KERNEL);
	if (!cmd_sg_list)
		return NULL;

	/* Build up chain blocks for each command */
	for (j = 0; j < nr_cmds; j++) {
		/* Need a block of chainsized s/g elements. */
		cmd_sg_list[j] = kmalloc((chainsize *
			sizeof(*cmd_sg_list[j])), GFP_KERNEL);
		if (!cmd_sg_list[j]) {
			dev_err(&h->pdev->dev, "Cannot get memory "
				"for s/g chains.\n");
			goto clean;
		}
	}
	return cmd_sg_list;
clean:
	cciss_free_sg_chain_blocks(cmd_sg_list, nr_cmds);
	return NULL;
}

static void cciss_unmap_sg_chain_block(ctlr_info_t *h, CommandList_struct *c)
{
	SGDescriptor_struct *chain_sg;
	u64bit temp64;

	if (c->Header.SGTotal <= h->max_cmd_sgentries)
		return;

	chain_sg = &c->SG[h->max_cmd_sgentries - 1];
	temp64.val32.lower = chain_sg->Addr.lower;
	temp64.val32.upper = chain_sg->Addr.upper;
	pci_unmap_single(h->pdev, temp64.val, chain_sg->Len, PCI_DMA_TODEVICE);
}

static void cciss_map_sg_chain_block(ctlr_info_t *h, CommandList_struct *c,
	SGDescriptor_struct *chain_block, int len)
{
	SGDescriptor_struct *chain_sg;
	u64bit temp64;

	chain_sg = &c->SG[h->max_cmd_sgentries - 1];
	chain_sg->Ext = CCISS_SG_CHAIN;
	chain_sg->Len = len;
	temp64.val = pci_map_single(h->pdev, chain_block, len,
				PCI_DMA_TODEVICE);
	chain_sg->Addr.lower = temp64.val32.lower;
	chain_sg->Addr.upper = temp64.val32.upper;
}

static void enqueue_cmd_and_start_io(ctlr_info_t *h,
	CommandList_struct *c)
{
	unsigned long flags;
	set_performant_mode(h, c);
	spin_lock_irqsave(&h->lock, flags);
	addQ(&h->reqQ, c);
	h->Qdepth++;
	if (h->Qdepth > h->maxQsinceinit)
		h->maxQsinceinit = h->Qdepth;
	start_io(h);
	spin_unlock_irqrestore(&h->lock, flags);
}

static void cciss_free_sg_chain_blocks(SGDescriptor_struct **cmd_sg_list,
	int nr_cmds)
{
	int i;

	if (!cmd_sg_list)
		return;
	for (i = 0; i < nr_cmds; i++) {
		kfree(cmd_sg_list[i]);
		cmd_sg_list[i] = NULL;
	}
	kfree(cmd_sg_list);
}

static SGDescriptor_struct **cciss_allocate_sg_chain_blocks(
	ctlr_info_t *h, int chainsize, int nr_cmds)
{
	int j;
	SGDescriptor_struct **cmd_sg_list;

	if (chainsize <= 0)
		return NULL;

	cmd_sg_list = kmalloc(sizeof(*cmd_sg_list) * nr_cmds, GFP_KERNEL);
	if (!cmd_sg_list)
		return NULL;

	/* Build up chain blocks for each command */
	for (j = 0; j < nr_cmds; j++) {
		/* Need a block of chainsized s/g elements. */
		cmd_sg_list[j] = kmalloc((chainsize *
			sizeof(*cmd_sg_list[j])), GFP_KERNEL);
		if (!cmd_sg_list[j]) {
			dev_err(&h->pdev->dev, "Cannot get memory "
				"for s/g chains.\n");
			goto clean;
		}
	}
	return cmd_sg_list;
clean:
	cciss_free_sg_chain_blocks(cmd_sg_list, nr_cmds);
	return NULL;
}

static void cciss_unmap_sg_chain_block(ctlr_info_t *h, CommandList_struct *c)
{
	SGDescriptor_struct *chain_sg;
	u64bit temp64;

	if (c->Header.SGTotal <= h->max_cmd_sgentries)
		return;

	chain_sg = &c->SG[h->max_cmd_sgentries - 1];
	temp64.val32.lower = chain_sg->Addr.lower;
	temp64.val32.upper = chain_sg->Addr.upper;
	pci_unmap_single(h->pdev, temp64.val, chain_sg->Len, PCI_DMA_TODEVICE);
}

static void cciss_map_sg_chain_block(ctlr_info_t *h, CommandList_struct *c,
	SGDescriptor_struct *chain_block, int len)
{
	SGDescriptor_struct *chain_sg;
	u64bit temp64;

	chain_sg = &c->SG[h->max_cmd_sgentries - 1];
	chain_sg->Ext = CCISS_SG_CHAIN;
	chain_sg->Len = len;
	temp64.val = pci_map_single(h->pdev, chain_block, len,
				PCI_DMA_TODEVICE);
	chain_sg->Addr.lower = temp64.val32.lower;
	chain_sg->Addr.upper = temp64.val32.upper;
}

#include "cciss_scsi.c"		/* For SCSI tape support */

static const char *raid_label[] = { "0", "4", "1(1+0)", "5", "5+1", "ADG",
	"UNKNOWN"
};
#define RAID_UNKNOWN (ARRAY_SIZE(raid_label)-1)

#ifdef CONFIG_PROC_FS

/*
 * Report information about this controller.
 */
#define ENG_GIG 1000000000
#define ENG_GIG_FACTOR (ENG_GIG/512)
#define ENGAGE_SCSI	"engage scsi"

static void cciss_seq_show_header(struct seq_file *seq)
{
	ctlr_info_t *h = seq->private;

	seq_printf(seq, "%s: HP %s Controller\n"
		"Board ID: 0x%08lx\n"
		"Firmware Version: %c%c%c%c\n"
		"IRQ: %d\n"
		"Logical drives: %d\n"
		"Current Q depth: %d\n"
		"Current # commands on controller: %d\n"
		"Max Q depth since init: %d\n"
		"Max # commands on controller since init: %d\n"
		"Max SG entries since init: %d\n",
		h->devname,
		h->product_name,
		(unsigned long)h->board_id,
		h->firm_ver[0], h->firm_ver[1], h->firm_ver[2],
		h->firm_ver[3], (unsigned int)h->intr[PERF_MODE_INT],
		h->num_luns,
		h->Qdepth, h->commands_outstanding,
		h->maxQsinceinit, h->max_outstanding, h->maxSG);

#ifdef CONFIG_CISS_SCSI_TAPE
	cciss_seq_tape_report(seq, h);
#endif /* CONFIG_CISS_SCSI_TAPE */
}

static void *cciss_seq_start(struct seq_file *seq, loff_t *pos)
{
	ctlr_info_t *h = seq->private;
	unsigned long flags;

	/* prevent displaying bogus info during configuration
	 * or deconfiguration of a logical volume
	 */
	spin_lock_irqsave(&h->lock, flags);
	if (h->busy_configuring) {
		spin_unlock_irqrestore(&h->lock, flags);
		return ERR_PTR(-EBUSY);
	}
	h->busy_configuring = 1;
	spin_unlock_irqrestore(&h->lock, flags);

	if (*pos == 0)
		cciss_seq_show_header(seq);

	return pos;
}

static int cciss_seq_show(struct seq_file *seq, void *v)
{
	sector_t vol_sz, vol_sz_frac;
	ctlr_info_t *h = seq->private;
	unsigned ctlr = h->ctlr;
	loff_t *pos = v;
	drive_info_struct *drv = h->drv[*pos];

	if (*pos > h->highest_lun)
		return 0;

	if (drv == NULL) /* it's possible for h->drv[] to have holes. */
		return 0;

	if (drv->heads == 0)
		return 0;

	vol_sz = drv->nr_blocks;
	vol_sz_frac = sector_div(vol_sz, ENG_GIG_FACTOR);
	vol_sz_frac *= 100;
	sector_div(vol_sz_frac, ENG_GIG_FACTOR);

	if (drv->raid_level < 0 || drv->raid_level > RAID_UNKNOWN)
		drv->raid_level = RAID_UNKNOWN;
	seq_printf(seq, "cciss/c%dd%d:"
			"\t%4u.%02uGB\tRAID %s\n",
			ctlr, (int) *pos, (int)vol_sz, (int)vol_sz_frac,
			raid_label[drv->raid_level]);
	return 0;
}

static void *cciss_seq_next(struct seq_file *seq, void *v, loff_t *pos)
{
	ctlr_info_t *h = seq->private;

	if (*pos > h->highest_lun)
		return NULL;
	*pos += 1;

	return pos;
}

static void cciss_seq_stop(struct seq_file *seq, void *v)
{
	ctlr_info_t *h = seq->private;

	/* Only reset h->busy_configuring if we succeeded in setting
	 * it during cciss_seq_start. */
	if (v == ERR_PTR(-EBUSY))
		return;

	h->busy_configuring = 0;
}

static const struct seq_operations cciss_seq_ops = {
	.start = cciss_seq_start,
	.show  = cciss_seq_show,
	.next  = cciss_seq_next,
	.stop  = cciss_seq_stop,
};

static int cciss_seq_open(struct inode *inode, struct file *file)
{
	int ret = seq_open(file, &cciss_seq_ops);
	struct seq_file *seq = file->private_data;

	if (!ret)
		seq->private = PDE(inode)->data;

	return ret;
}

static ssize_t
cciss_proc_write(struct file *file, const char __user *buf,
		 size_t length, loff_t *ppos)
{
	int err;
	char *buffer;

#ifndef CONFIG_CISS_SCSI_TAPE
	return -EINVAL;
#endif

	if (!buf || length > PAGE_SIZE - 1)
		return -EINVAL;

	buffer = (char *)__get_free_page(GFP_KERNEL);
	if (!buffer)
		return -ENOMEM;

	err = -EFAULT;
	if (copy_from_user(buffer, buf, length))
		goto out;
	buffer[length] = '\0';

#ifdef CONFIG_CISS_SCSI_TAPE
	if (strncmp(ENGAGE_SCSI, buffer, sizeof ENGAGE_SCSI - 1) == 0) {
		struct seq_file *seq = file->private_data;
		ctlr_info_t *h = seq->private;

		err = cciss_engage_scsi(h);
		if (err == 0)
			err = length;
	} else
#endif /* CONFIG_CISS_SCSI_TAPE */
		err = -EINVAL;
	/* might be nice to have "disengage" too, but it's not
	   safely possible. (only 1 module use count, lock issues.) */

out:
	free_page((unsigned long)buffer);
	return err;
}

static const struct file_operations cciss_proc_fops = {
	.owner	 = THIS_MODULE,
	.open    = cciss_seq_open,
	.read    = seq_read,
	.llseek  = seq_lseek,
	.release = seq_release,
	.write	 = cciss_proc_write,
};

static void __devinit cciss_procinit(ctlr_info_t *h)
{
	struct proc_dir_entry *pde;

	if (proc_cciss == NULL)
		proc_cciss = proc_mkdir("driver/cciss", NULL);
	if (!proc_cciss)
		return;
	pde = proc_create_data(h->devname, S_IWUSR | S_IRUSR | S_IRGRP |
					S_IROTH, proc_cciss,
					&cciss_proc_fops, h);
}
#endif				/* CONFIG_PROC_FS */

#define MAX_PRODUCT_NAME_LEN 19

#define to_hba(n) container_of(n, struct ctlr_info, dev)
#define to_drv(n) container_of(n, drive_info_struct, dev)

static ssize_t host_store_rescan(struct device *dev,
				 struct device_attribute *attr,
				 const char *buf, size_t count)
{
	struct ctlr_info *h = to_hba(dev);

	add_to_scan_list(h);
	wake_up_process(cciss_scan_thread);
	wait_for_completion_interruptible(&h->scan_wait);

	return count;
}
static DEVICE_ATTR(rescan, S_IWUSR, NULL, host_store_rescan);

static ssize_t dev_show_unique_id(struct device *dev,
				 struct device_attribute *attr,
				 char *buf)
{
	drive_info_struct *drv = to_drv(dev);
	struct ctlr_info *h = to_hba(drv->dev.parent);
	__u8 sn[16];
	unsigned long flags;
	int ret = 0;

	spin_lock_irqsave(&h->lock, flags);
	if (h->busy_configuring)
		ret = -EBUSY;
	else
		memcpy(sn, drv->serial_no, sizeof(sn));
	spin_unlock_irqrestore(&h->lock, flags);

	if (ret)
		return ret;
	else
		return snprintf(buf, 16 * 2 + 2,
				"%02X%02X%02X%02X%02X%02X%02X%02X"
				"%02X%02X%02X%02X%02X%02X%02X%02X\n",
				sn[0], sn[1], sn[2], sn[3],
				sn[4], sn[5], sn[6], sn[7],
				sn[8], sn[9], sn[10], sn[11],
				sn[12], sn[13], sn[14], sn[15]);
}
static DEVICE_ATTR(unique_id, S_IRUGO, dev_show_unique_id, NULL);

static ssize_t dev_show_vendor(struct device *dev,
			       struct device_attribute *attr,
			       char *buf)
{
	drive_info_struct *drv = to_drv(dev);
	struct ctlr_info *h = to_hba(drv->dev.parent);
	char vendor[VENDOR_LEN + 1];
	unsigned long flags;
	int ret = 0;

	spin_lock_irqsave(&h->lock, flags);
	if (h->busy_configuring)
		ret = -EBUSY;
	else
		memcpy(vendor, drv->vendor, VENDOR_LEN + 1);
	spin_unlock_irqrestore(&h->lock, flags);

	if (ret)
		return ret;
	else
		return snprintf(buf, sizeof(vendor) + 1, "%s\n", drv->vendor);
}
static DEVICE_ATTR(vendor, S_IRUGO, dev_show_vendor, NULL);

static ssize_t dev_show_model(struct device *dev,
			      struct device_attribute *attr,
			      char *buf)
{
	drive_info_struct *drv = to_drv(dev);
	struct ctlr_info *h = to_hba(drv->dev.parent);
	char model[MODEL_LEN + 1];
	unsigned long flags;
	int ret = 0;

	spin_lock_irqsave(&h->lock, flags);
	if (h->busy_configuring)
		ret = -EBUSY;
	else
		memcpy(model, drv->model, MODEL_LEN + 1);
	spin_unlock_irqrestore(&h->lock, flags);

	if (ret)
		return ret;
	else
		return snprintf(buf, sizeof(model) + 1, "%s\n", drv->model);
}
static DEVICE_ATTR(model, S_IRUGO, dev_show_model, NULL);

static ssize_t dev_show_rev(struct device *dev,
			    struct device_attribute *attr,
			    char *buf)
{
	drive_info_struct *drv = to_drv(dev);
	struct ctlr_info *h = to_hba(drv->dev.parent);
	char rev[REV_LEN + 1];
	unsigned long flags;
	int ret = 0;

	spin_lock_irqsave(&h->lock, flags);
	if (h->busy_configuring)
		ret = -EBUSY;
	else
		memcpy(rev, drv->rev, REV_LEN + 1);
	spin_unlock_irqrestore(&h->lock, flags);

	if (ret)
		return ret;
	else
		return snprintf(buf, sizeof(rev) + 1, "%s\n", drv->rev);
}
static DEVICE_ATTR(rev, S_IRUGO, dev_show_rev, NULL);

static ssize_t cciss_show_lunid(struct device *dev,
				struct device_attribute *attr, char *buf)
{
	drive_info_struct *drv = to_drv(dev);
	struct ctlr_info *h = to_hba(drv->dev.parent);
	unsigned long flags;
	unsigned char lunid[8];

	spin_lock_irqsave(&h->lock, flags);
	if (h->busy_configuring) {
		spin_unlock_irqrestore(&h->lock, flags);
		return -EBUSY;
	}
	if (!drv->heads) {
		spin_unlock_irqrestore(&h->lock, flags);
		return -ENOTTY;
	}
	memcpy(lunid, drv->LunID, sizeof(lunid));
	spin_unlock_irqrestore(&h->lock, flags);
	return snprintf(buf, 20, "0x%02x%02x%02x%02x%02x%02x%02x%02x\n",
		lunid[0], lunid[1], lunid[2], lunid[3],
		lunid[4], lunid[5], lunid[6], lunid[7]);
}
static DEVICE_ATTR(lunid, S_IRUGO, cciss_show_lunid, NULL);

static ssize_t cciss_show_raid_level(struct device *dev,
				     struct device_attribute *attr, char *buf)
{
	drive_info_struct *drv = to_drv(dev);
	struct ctlr_info *h = to_hba(drv->dev.parent);
	int raid;
	unsigned long flags;

	spin_lock_irqsave(&h->lock, flags);
	if (h->busy_configuring) {
		spin_unlock_irqrestore(&h->lock, flags);
		return -EBUSY;
	}
	raid = drv->raid_level;
	spin_unlock_irqrestore(&h->lock, flags);
	if (raid < 0 || raid > RAID_UNKNOWN)
		raid = RAID_UNKNOWN;

	return snprintf(buf, strlen(raid_label[raid]) + 7, "RAID %s\n",
			raid_label[raid]);
}
static DEVICE_ATTR(raid_level, S_IRUGO, cciss_show_raid_level, NULL);

static ssize_t cciss_show_usage_count(struct device *dev,
				      struct device_attribute *attr, char *buf)
{
	drive_info_struct *drv = to_drv(dev);
	struct ctlr_info *h = to_hba(drv->dev.parent);
	unsigned long flags;
	int count;

	spin_lock_irqsave(&h->lock, flags);
	if (h->busy_configuring) {
		spin_unlock_irqrestore(&h->lock, flags);
		return -EBUSY;
	}
	count = drv->usage_count;
	spin_unlock_irqrestore(&h->lock, flags);
	return snprintf(buf, 20, "%d\n", count);
}
static DEVICE_ATTR(usage_count, S_IRUGO, cciss_show_usage_count, NULL);

static struct attribute *cciss_host_attrs[] = {
	&dev_attr_rescan.attr,
	NULL
};

static struct attribute_group cciss_host_attr_group = {
	.attrs = cciss_host_attrs,
};

static const struct attribute_group *cciss_host_attr_groups[] = {
	&cciss_host_attr_group,
	NULL
};

static struct device_type cciss_host_type = {
	.name		= "cciss_host",
	.groups		= cciss_host_attr_groups,
	.release	= cciss_hba_release,
};

static struct attribute *cciss_dev_attrs[] = {
	&dev_attr_unique_id.attr,
	&dev_attr_model.attr,
	&dev_attr_vendor.attr,
	&dev_attr_rev.attr,
	&dev_attr_lunid.attr,
	&dev_attr_raid_level.attr,
	&dev_attr_usage_count.attr,
	NULL
};

static struct attribute_group cciss_dev_attr_group = {
	.attrs = cciss_dev_attrs,
};

static const struct attribute_group *cciss_dev_attr_groups[] = {
	&cciss_dev_attr_group,
	NULL
};

static struct device_type cciss_dev_type = {
	.name		= "cciss_device",
	.groups		= cciss_dev_attr_groups,
	.release	= cciss_device_release,
};

static struct bus_type cciss_bus_type = {
	.name		= "cciss",
};

/*
 * cciss_hba_release is called when the reference count
 * of h->dev goes to zero.
 */
static void cciss_hba_release(struct device *dev)
{
	/*
	 * nothing to do, but need this to avoid a warning
	 * about not having a release handler from lib/kref.c.
	 */
}

/*
 * Initialize sysfs entry for each controller.  This sets up and registers
 * the 'cciss#' directory for each individual controller under
 * /sys/bus/pci/devices/<dev>/.
 */
static int cciss_create_hba_sysfs_entry(struct ctlr_info *h)
{
	device_initialize(&h->dev);
	h->dev.type = &cciss_host_type;
	h->dev.bus = &cciss_bus_type;
	dev_set_name(&h->dev, "%s", h->devname);
	h->dev.parent = &h->pdev->dev;

	return device_add(&h->dev);
}

/*
 * Remove sysfs entries for an hba.
 */
static void cciss_destroy_hba_sysfs_entry(struct ctlr_info *h)
{
	device_del(&h->dev);
	put_device(&h->dev); /* final put. */
}

/* cciss_device_release is called when the reference count
 * of h->drv[x]dev goes to zero.
 */
static void cciss_device_release(struct device *dev)
{
	drive_info_struct *drv = to_drv(dev);
	kfree(drv);
}

/*
 * Initialize sysfs for each logical drive.  This sets up and registers
 * the 'c#d#' directory for each individual logical drive under
 * /sys/bus/pci/devices/<dev/ccis#/. We also create a link from
 * /sys/block/cciss!c#d# to this entry.
 */
static long cciss_create_ld_sysfs_entry(struct ctlr_info *h,
				       int drv_index)
{
	struct device *dev;

	if (h->drv[drv_index]->device_initialized)
		return 0;

	dev = &h->drv[drv_index]->dev;
	device_initialize(dev);
	dev->type = &cciss_dev_type;
	dev->bus = &cciss_bus_type;
	dev_set_name(dev, "c%dd%d", h->ctlr, drv_index);
	dev->parent = &h->dev;
	h->drv[drv_index]->device_initialized = 1;
	return device_add(dev);
}

/*
 * Remove sysfs entries for a logical drive.
 */
static void cciss_destroy_ld_sysfs_entry(struct ctlr_info *h, int drv_index,
	int ctlr_exiting)
{
	struct device *dev = &h->drv[drv_index]->dev;

	/* special case for c*d0, we only destroy it on controller exit */
	if (drv_index == 0 && !ctlr_exiting)
		return;

	device_del(dev);
	put_device(dev); /* the "final" put. */
	h->drv[drv_index] = NULL;
}

/*
 * For operations that cannot sleep, a command block is allocated at init,
 * and managed by cmd_alloc() and cmd_free() using a simple bitmap to track
 * which ones are free or in use.
 */
static CommandList_struct *cmd_alloc(ctlr_info_t *h)
{
	CommandList_struct *c;
	int i;
	u64bit temp64;
	dma_addr_t cmd_dma_handle, err_dma_handle;

	do {
		i = find_first_zero_bit(h->cmd_pool_bits, h->nr_cmds);
		if (i == h->nr_cmds)
			return NULL;
	} while (test_and_set_bit(i & (BITS_PER_LONG - 1),
		  h->cmd_pool_bits + (i / BITS_PER_LONG)) != 0);
	c = h->cmd_pool + i;
	memset(c, 0, sizeof(CommandList_struct));
	cmd_dma_handle = h->cmd_pool_dhandle + i * sizeof(CommandList_struct);
	c->err_info = h->errinfo_pool + i;
	memset(c->err_info, 0, sizeof(ErrorInfo_struct));
	err_dma_handle = h->errinfo_pool_dhandle
	    + i * sizeof(ErrorInfo_struct);
	h->nr_allocs++;

	c->cmdindex = i;

<<<<<<< HEAD
	INIT_HLIST_NODE(&c->list);
=======
	INIT_LIST_HEAD(&c->list);
>>>>>>> 3cbea436
	c->busaddr = (__u32) cmd_dma_handle;
	temp64.val = (__u64) err_dma_handle;
	c->ErrDesc.Addr.lower = temp64.val32.lower;
	c->ErrDesc.Addr.upper = temp64.val32.upper;
	c->ErrDesc.Len = sizeof(ErrorInfo_struct);

	c->ctlr = h->ctlr;
	return c;
}

/* allocate a command using pci_alloc_consistent, used for ioctls,
 * etc., not for the main i/o path.
 */
static CommandList_struct *cmd_special_alloc(ctlr_info_t *h)
{
	CommandList_struct *c;
	u64bit temp64;
	dma_addr_t cmd_dma_handle, err_dma_handle;

	c = (CommandList_struct *) pci_alloc_consistent(h->pdev,
		sizeof(CommandList_struct), &cmd_dma_handle);
	if (c == NULL)
		return NULL;
	memset(c, 0, sizeof(CommandList_struct));
<<<<<<< HEAD

	c->cmdindex = -1;

	c->err_info = (ErrorInfo_struct *)
	    pci_alloc_consistent(h->pdev, sizeof(ErrorInfo_struct),
		    &err_dma_handle);

=======

	c->cmdindex = -1;

	c->err_info = (ErrorInfo_struct *)
	    pci_alloc_consistent(h->pdev, sizeof(ErrorInfo_struct),
		    &err_dma_handle);

>>>>>>> 3cbea436
	if (c->err_info == NULL) {
		pci_free_consistent(h->pdev,
			sizeof(CommandList_struct), c, cmd_dma_handle);
		return NULL;
	}
	memset(c->err_info, 0, sizeof(ErrorInfo_struct));

	INIT_LIST_HEAD(&c->list);
	c->busaddr = (__u32) cmd_dma_handle;
	temp64.val = (__u64) err_dma_handle;
	c->ErrDesc.Addr.lower = temp64.val32.lower;
	c->ErrDesc.Addr.upper = temp64.val32.upper;
	c->ErrDesc.Len = sizeof(ErrorInfo_struct);

	c->ctlr = h->ctlr;
	return c;
}

static void cmd_free(ctlr_info_t *h, CommandList_struct *c)
{
	int i;

	i = c - h->cmd_pool;
	clear_bit(i & (BITS_PER_LONG - 1),
		  h->cmd_pool_bits + (i / BITS_PER_LONG));
	h->nr_frees++;
}

static void cmd_special_free(ctlr_info_t *h, CommandList_struct *c)
{
	u64bit temp64;

	temp64.val32.lower = c->ErrDesc.Addr.lower;
	temp64.val32.upper = c->ErrDesc.Addr.upper;
	pci_free_consistent(h->pdev, sizeof(ErrorInfo_struct),
			    c->err_info, (dma_addr_t) temp64.val);
	pci_free_consistent(h->pdev, sizeof(CommandList_struct),
			    c, (dma_addr_t) c->busaddr);
}

static inline ctlr_info_t *get_host(struct gendisk *disk)
{
	return disk->queue->queuedata;
}

static inline drive_info_struct *get_drv(struct gendisk *disk)
{
	return disk->private_data;
}

/*
 * Open.  Make sure the device is really there.
 */
static int cciss_open(struct block_device *bdev, fmode_t mode)
{
	ctlr_info_t *h = get_host(bdev->bd_disk);
	drive_info_struct *drv = get_drv(bdev->bd_disk);

	dev_dbg(&h->pdev->dev, "cciss_open %s\n", bdev->bd_disk->disk_name);
	if (drv->busy_configuring)
		return -EBUSY;
	/*
	 * Root is allowed to open raw volume zero even if it's not configured
	 * so array config can still work. Root is also allowed to open any
	 * volume that has a LUN ID, so it can issue IOCTL to reread the
	 * disk information.  I don't think I really like this
	 * but I'm already using way to many device nodes to claim another one
	 * for "raw controller".
	 */
	if (drv->heads == 0) {
		if (MINOR(bdev->bd_dev) != 0) {	/* not node 0? */
			/* if not node 0 make sure it is a partition = 0 */
			if (MINOR(bdev->bd_dev) & 0x0f) {
				return -ENXIO;
				/* if it is, make sure we have a LUN ID */
			} else if (memcmp(drv->LunID, CTLR_LUNID,
				sizeof(drv->LunID))) {
				return -ENXIO;
			}
		}
		if (!capable(CAP_SYS_ADMIN))
			return -EPERM;
	}
	drv->usage_count++;
	h->usage_count++;
	return 0;
}

static int cciss_unlocked_open(struct block_device *bdev, fmode_t mode)
{
	int ret;

	mutex_lock(&cciss_mutex);
	ret = cciss_open(bdev, mode);
	mutex_unlock(&cciss_mutex);

	return ret;
}

/*
 * Close.  Sync first.
 */
static int cciss_release(struct gendisk *disk, fmode_t mode)
{
	ctlr_info_t *h;
	drive_info_struct *drv;

	mutex_lock(&cciss_mutex);
	h = get_host(disk);
	drv = get_drv(disk);
	dev_dbg(&h->pdev->dev, "cciss_release %s\n", disk->disk_name);
	drv->usage_count--;
	h->usage_count--;
	mutex_unlock(&cciss_mutex);
	return 0;
}

static int do_ioctl(struct block_device *bdev, fmode_t mode,
		    unsigned cmd, unsigned long arg)
{
	int ret;
	mutex_lock(&cciss_mutex);
	ret = cciss_ioctl(bdev, mode, cmd, arg);
	mutex_unlock(&cciss_mutex);
	return ret;
}

#ifdef CONFIG_COMPAT

static int cciss_ioctl32_passthru(struct block_device *bdev, fmode_t mode,
				  unsigned cmd, unsigned long arg);
static int cciss_ioctl32_big_passthru(struct block_device *bdev, fmode_t mode,
				      unsigned cmd, unsigned long arg);

static int cciss_compat_ioctl(struct block_device *bdev, fmode_t mode,
			      unsigned cmd, unsigned long arg)
{
	switch (cmd) {
	case CCISS_GETPCIINFO:
	case CCISS_GETINTINFO:
	case CCISS_SETINTINFO:
	case CCISS_GETNODENAME:
	case CCISS_SETNODENAME:
	case CCISS_GETHEARTBEAT:
	case CCISS_GETBUSTYPES:
	case CCISS_GETFIRMVER:
	case CCISS_GETDRIVVER:
	case CCISS_REVALIDVOLS:
	case CCISS_DEREGDISK:
	case CCISS_REGNEWDISK:
	case CCISS_REGNEWD:
	case CCISS_RESCANDISK:
	case CCISS_GETLUNINFO:
		return do_ioctl(bdev, mode, cmd, arg);

	case CCISS_PASSTHRU32:
		return cciss_ioctl32_passthru(bdev, mode, cmd, arg);
	case CCISS_BIG_PASSTHRU32:
		return cciss_ioctl32_big_passthru(bdev, mode, cmd, arg);

	default:
		return -ENOIOCTLCMD;
	}
}

static int cciss_ioctl32_passthru(struct block_device *bdev, fmode_t mode,
				  unsigned cmd, unsigned long arg)
{
	IOCTL32_Command_struct __user *arg32 =
	    (IOCTL32_Command_struct __user *) arg;
	IOCTL_Command_struct arg64;
	IOCTL_Command_struct __user *p = compat_alloc_user_space(sizeof(arg64));
	int err;
	u32 cp;

	err = 0;
	err |=
	    copy_from_user(&arg64.LUN_info, &arg32->LUN_info,
			   sizeof(arg64.LUN_info));
	err |=
	    copy_from_user(&arg64.Request, &arg32->Request,
			   sizeof(arg64.Request));
	err |=
	    copy_from_user(&arg64.error_info, &arg32->error_info,
			   sizeof(arg64.error_info));
	err |= get_user(arg64.buf_size, &arg32->buf_size);
	err |= get_user(cp, &arg32->buf);
	arg64.buf = compat_ptr(cp);
	err |= copy_to_user(p, &arg64, sizeof(arg64));

	if (err)
		return -EFAULT;

	err = do_ioctl(bdev, mode, CCISS_PASSTHRU, (unsigned long)p);
	if (err)
		return err;
	err |=
	    copy_in_user(&arg32->error_info, &p->error_info,
			 sizeof(arg32->error_info));
	if (err)
		return -EFAULT;
	return err;
}

static int cciss_ioctl32_big_passthru(struct block_device *bdev, fmode_t mode,
				      unsigned cmd, unsigned long arg)
{
	BIG_IOCTL32_Command_struct __user *arg32 =
	    (BIG_IOCTL32_Command_struct __user *) arg;
	BIG_IOCTL_Command_struct arg64;
	BIG_IOCTL_Command_struct __user *p =
	    compat_alloc_user_space(sizeof(arg64));
	int err;
	u32 cp;

	memset(&arg64, 0, sizeof(arg64));
	err = 0;
	err |=
	    copy_from_user(&arg64.LUN_info, &arg32->LUN_info,
			   sizeof(arg64.LUN_info));
	err |=
	    copy_from_user(&arg64.Request, &arg32->Request,
			   sizeof(arg64.Request));
	err |=
	    copy_from_user(&arg64.error_info, &arg32->error_info,
			   sizeof(arg64.error_info));
	err |= get_user(arg64.buf_size, &arg32->buf_size);
	err |= get_user(arg64.malloc_size, &arg32->malloc_size);
	err |= get_user(cp, &arg32->buf);
	arg64.buf = compat_ptr(cp);
	err |= copy_to_user(p, &arg64, sizeof(arg64));

	if (err)
		return -EFAULT;

	err = do_ioctl(bdev, mode, CCISS_BIG_PASSTHRU, (unsigned long)p);
	if (err)
		return err;
	err |=
	    copy_in_user(&arg32->error_info, &p->error_info,
			 sizeof(arg32->error_info));
	if (err)
		return -EFAULT;
	return err;
}
#endif

static int cciss_getgeo(struct block_device *bdev, struct hd_geometry *geo)
{
	drive_info_struct *drv = get_drv(bdev->bd_disk);

	if (!drv->cylinders)
		return -ENXIO;

	geo->heads = drv->heads;
	geo->sectors = drv->sectors;
	geo->cylinders = drv->cylinders;
	return 0;
}

static void check_ioctl_unit_attention(ctlr_info_t *h, CommandList_struct *c)
{
	if (c->err_info->CommandStatus == CMD_TARGET_STATUS &&
			c->err_info->ScsiStatus != SAM_STAT_CHECK_CONDITION)
		(void)check_for_unit_attention(h, c);
}

static int cciss_getpciinfo(ctlr_info_t *h, void __user *argp)
{
	cciss_pci_info_struct pciinfo;

	if (!argp)
		return -EINVAL;
	pciinfo.domain = pci_domain_nr(h->pdev->bus);
	pciinfo.bus = h->pdev->bus->number;
	pciinfo.dev_fn = h->pdev->devfn;
	pciinfo.board_id = h->board_id;
	if (copy_to_user(argp, &pciinfo, sizeof(cciss_pci_info_struct)))
		return -EFAULT;
	return 0;
}

static int cciss_getintinfo(ctlr_info_t *h, void __user *argp)
{
	cciss_coalint_struct intinfo;

	if (!argp)
		return -EINVAL;
	intinfo.delay = readl(&h->cfgtable->HostWrite.CoalIntDelay);
	intinfo.count = readl(&h->cfgtable->HostWrite.CoalIntCount);
	if (copy_to_user
	    (argp, &intinfo, sizeof(cciss_coalint_struct)))
		return -EFAULT;
	return 0;
}

static int cciss_setintinfo(ctlr_info_t *h, void __user *argp)
{
	cciss_coalint_struct intinfo;
	unsigned long flags;
	int i;

	if (!argp)
		return -EINVAL;
	if (!capable(CAP_SYS_ADMIN))
		return -EPERM;
	if (copy_from_user(&intinfo, argp, sizeof(intinfo)))
		return -EFAULT;
	if ((intinfo.delay == 0) && (intinfo.count == 0))
		return -EINVAL;
	spin_lock_irqsave(&h->lock, flags);
	/* Update the field, and then ring the doorbell */
	writel(intinfo.delay, &(h->cfgtable->HostWrite.CoalIntDelay));
	writel(intinfo.count, &(h->cfgtable->HostWrite.CoalIntCount));
	writel(CFGTBL_ChangeReq, h->vaddr + SA5_DOORBELL);

	for (i = 0; i < MAX_IOCTL_CONFIG_WAIT; i++) {
		if (!(readl(h->vaddr + SA5_DOORBELL) & CFGTBL_ChangeReq))
			break;
		udelay(1000); /* delay and try again */
	}
	spin_unlock_irqrestore(&h->lock, flags);
	if (i >= MAX_IOCTL_CONFIG_WAIT)
		return -EAGAIN;
	return 0;
}

static int cciss_getnodename(ctlr_info_t *h, void __user *argp)
{
	NodeName_type NodeName;
	int i;

	if (!argp)
		return -EINVAL;
	for (i = 0; i < 16; i++)
		NodeName[i] = readb(&h->cfgtable->ServerName[i]);
	if (copy_to_user(argp, NodeName, sizeof(NodeName_type)))
		return -EFAULT;
	return 0;
}

static int cciss_setnodename(ctlr_info_t *h, void __user *argp)
{
	NodeName_type NodeName;
	unsigned long flags;
	int i;

	if (!argp)
		return -EINVAL;
	if (!capable(CAP_SYS_ADMIN))
		return -EPERM;
	if (copy_from_user(NodeName, argp, sizeof(NodeName_type)))
		return -EFAULT;
	spin_lock_irqsave(&h->lock, flags);
	/* Update the field, and then ring the doorbell */
	for (i = 0; i < 16; i++)
		writeb(NodeName[i], &h->cfgtable->ServerName[i]);
	writel(CFGTBL_ChangeReq, h->vaddr + SA5_DOORBELL);
	for (i = 0; i < MAX_IOCTL_CONFIG_WAIT; i++) {
		if (!(readl(h->vaddr + SA5_DOORBELL) & CFGTBL_ChangeReq))
			break;
		udelay(1000); /* delay and try again */
	}
	spin_unlock_irqrestore(&h->lock, flags);
	if (i >= MAX_IOCTL_CONFIG_WAIT)
		return -EAGAIN;
	return 0;
}

static int cciss_getheartbeat(ctlr_info_t *h, void __user *argp)
{
	Heartbeat_type heartbeat;

	if (!argp)
		return -EINVAL;
	heartbeat = readl(&h->cfgtable->HeartBeat);
	if (copy_to_user(argp, &heartbeat, sizeof(Heartbeat_type)))
		return -EFAULT;
	return 0;
}

static int cciss_getbustypes(ctlr_info_t *h, void __user *argp)
{
	BusTypes_type BusTypes;

	if (!argp)
		return -EINVAL;
	BusTypes = readl(&h->cfgtable->BusTypes);
	if (copy_to_user(argp, &BusTypes, sizeof(BusTypes_type)))
		return -EFAULT;
	return 0;
}

static int cciss_getfirmver(ctlr_info_t *h, void __user *argp)
{
	FirmwareVer_type firmware;

	if (!argp)
		return -EINVAL;
	memcpy(firmware, h->firm_ver, 4);

	if (copy_to_user
	    (argp, firmware, sizeof(FirmwareVer_type)))
		return -EFAULT;
	return 0;
}

static int cciss_getdrivver(ctlr_info_t *h, void __user *argp)
{
	DriverVer_type DriverVer = DRIVER_VERSION;

	if (!argp)
		return -EINVAL;
	if (copy_to_user(argp, &DriverVer, sizeof(DriverVer_type)))
		return -EFAULT;
	return 0;
}

static int cciss_getluninfo(ctlr_info_t *h,
	struct gendisk *disk, void __user *argp)
{
	LogvolInfo_struct luninfo;
	drive_info_struct *drv = get_drv(disk);

	if (!argp)
		return -EINVAL;
	memcpy(&luninfo.LunID, drv->LunID, sizeof(luninfo.LunID));
	luninfo.num_opens = drv->usage_count;
	luninfo.num_parts = 0;
	if (copy_to_user(argp, &luninfo, sizeof(LogvolInfo_struct)))
		return -EFAULT;
	return 0;
}

static int cciss_passthru(ctlr_info_t *h, void __user *argp)
{
	IOCTL_Command_struct iocommand;
	CommandList_struct *c;
	char *buff = NULL;
	u64bit temp64;
	DECLARE_COMPLETION_ONSTACK(wait);

	if (!argp)
		return -EINVAL;

	if (!capable(CAP_SYS_RAWIO))
		return -EPERM;

	if (copy_from_user
	    (&iocommand, argp, sizeof(IOCTL_Command_struct)))
		return -EFAULT;
	if ((iocommand.buf_size < 1) &&
	    (iocommand.Request.Type.Direction != XFER_NONE)) {
		return -EINVAL;
	}
	if (iocommand.buf_size > 0) {
		buff = kmalloc(iocommand.buf_size, GFP_KERNEL);
		if (buff == NULL)
			return -EFAULT;
	}
	if (iocommand.Request.Type.Direction == XFER_WRITE) {
		/* Copy the data into the buffer we created */
		if (copy_from_user(buff, iocommand.buf, iocommand.buf_size)) {
			kfree(buff);
			return -EFAULT;
		}
	} else {
		memset(buff, 0, iocommand.buf_size);
	}
	c = cmd_special_alloc(h);
	if (!c) {
		kfree(buff);
		return -ENOMEM;
	}
	/* Fill in the command type */
	c->cmd_type = CMD_IOCTL_PEND;
	/* Fill in Command Header */
	c->Header.ReplyQueue = 0;   /* unused in simple mode */
	if (iocommand.buf_size > 0) { /* buffer to fill */
		c->Header.SGList = 1;
		c->Header.SGTotal = 1;
	} else { /* no buffers to fill */
		c->Header.SGList = 0;
		c->Header.SGTotal = 0;
	}
	c->Header.LUN = iocommand.LUN_info;
	/* use the kernel address the cmd block for tag */
	c->Header.Tag.lower = c->busaddr;

	/* Fill in Request block */
	c->Request = iocommand.Request;

	/* Fill in the scatter gather information */
	if (iocommand.buf_size > 0) {
		temp64.val = pci_map_single(h->pdev, buff,
			iocommand.buf_size, PCI_DMA_BIDIRECTIONAL);
		c->SG[0].Addr.lower = temp64.val32.lower;
		c->SG[0].Addr.upper = temp64.val32.upper;
		c->SG[0].Len = iocommand.buf_size;
		c->SG[0].Ext = 0;  /* we are not chaining */
	}
	c->waiting = &wait;

	enqueue_cmd_and_start_io(h, c);
	wait_for_completion(&wait);

	/* unlock the buffers from DMA */
	temp64.val32.lower = c->SG[0].Addr.lower;
	temp64.val32.upper = c->SG[0].Addr.upper;
	pci_unmap_single(h->pdev, (dma_addr_t) temp64.val, iocommand.buf_size,
			 PCI_DMA_BIDIRECTIONAL);
	check_ioctl_unit_attention(h, c);

	/* Copy the error information out */
	iocommand.error_info = *(c->err_info);
	if (copy_to_user(argp, &iocommand, sizeof(IOCTL_Command_struct))) {
		kfree(buff);
		cmd_special_free(h, c);
		return -EFAULT;
	}

	if (iocommand.Request.Type.Direction == XFER_READ) {
		/* Copy the data out of the buffer we created */
		if (copy_to_user(iocommand.buf, buff, iocommand.buf_size)) {
			kfree(buff);
			cmd_special_free(h, c);
			return -EFAULT;
		}
	}
	kfree(buff);
	cmd_special_free(h, c);
	return 0;
}

static int cciss_bigpassthru(ctlr_info_t *h, void __user *argp)
{
	BIG_IOCTL_Command_struct *ioc;
	CommandList_struct *c;
	unsigned char **buff = NULL;
	int *buff_size = NULL;
	u64bit temp64;
	BYTE sg_used = 0;
	int status = 0;
	int i;
	DECLARE_COMPLETION_ONSTACK(wait);
	__u32 left;
	__u32 sz;
	BYTE __user *data_ptr;

	if (!argp)
		return -EINVAL;
	if (!capable(CAP_SYS_RAWIO))
		return -EPERM;
	ioc = (BIG_IOCTL_Command_struct *)
	    kmalloc(sizeof(*ioc), GFP_KERNEL);
	if (!ioc) {
		status = -ENOMEM;
		goto cleanup1;
	}
	if (copy_from_user(ioc, argp, sizeof(*ioc))) {
		status = -EFAULT;
		goto cleanup1;
	}
	if ((ioc->buf_size < 1) &&
	    (ioc->Request.Type.Direction != XFER_NONE)) {
		status = -EINVAL;
		goto cleanup1;
	}
	/* Check kmalloc limits  using all SGs */
	if (ioc->malloc_size > MAX_KMALLOC_SIZE) {
		status = -EINVAL;
		goto cleanup1;
	}
	if (ioc->buf_size > ioc->malloc_size * MAXSGENTRIES) {
		status = -EINVAL;
		goto cleanup1;
	}
	buff = kzalloc(MAXSGENTRIES * sizeof(char *), GFP_KERNEL);
	if (!buff) {
		status = -ENOMEM;
		goto cleanup1;
	}
	buff_size = kmalloc(MAXSGENTRIES * sizeof(int), GFP_KERNEL);
	if (!buff_size) {
		status = -ENOMEM;
		goto cleanup1;
	}
	left = ioc->buf_size;
	data_ptr = ioc->buf;
	while (left) {
		sz = (left > ioc->malloc_size) ? ioc->malloc_size : left;
		buff_size[sg_used] = sz;
		buff[sg_used] = kmalloc(sz, GFP_KERNEL);
		if (buff[sg_used] == NULL) {
			status = -ENOMEM;
			goto cleanup1;
		}
		if (ioc->Request.Type.Direction == XFER_WRITE) {
			if (copy_from_user(buff[sg_used], data_ptr, sz)) {
				status = -EFAULT;
				goto cleanup1;
			}
		} else {
			memset(buff[sg_used], 0, sz);
		}
		left -= sz;
		data_ptr += sz;
		sg_used++;
	}
	c = cmd_special_alloc(h);
	if (!c) {
		status = -ENOMEM;
		goto cleanup1;
	}
	c->cmd_type = CMD_IOCTL_PEND;
	c->Header.ReplyQueue = 0;
	c->Header.SGList = sg_used;
	c->Header.SGTotal = sg_used;
	c->Header.LUN = ioc->LUN_info;
	c->Header.Tag.lower = c->busaddr;

	c->Request = ioc->Request;
	for (i = 0; i < sg_used; i++) {
		temp64.val = pci_map_single(h->pdev, buff[i], buff_size[i],
				    PCI_DMA_BIDIRECTIONAL);
		c->SG[i].Addr.lower = temp64.val32.lower;
		c->SG[i].Addr.upper = temp64.val32.upper;
		c->SG[i].Len = buff_size[i];
		c->SG[i].Ext = 0;	/* we are not chaining */
	}
	c->waiting = &wait;
	enqueue_cmd_and_start_io(h, c);
	wait_for_completion(&wait);
	/* unlock the buffers from DMA */
	for (i = 0; i < sg_used; i++) {
		temp64.val32.lower = c->SG[i].Addr.lower;
		temp64.val32.upper = c->SG[i].Addr.upper;
		pci_unmap_single(h->pdev,
			(dma_addr_t) temp64.val, buff_size[i],
			PCI_DMA_BIDIRECTIONAL);
	}
	check_ioctl_unit_attention(h, c);
	/* Copy the error information out */
	ioc->error_info = *(c->err_info);
	if (copy_to_user(argp, ioc, sizeof(*ioc))) {
		cmd_special_free(h, c);
		status = -EFAULT;
		goto cleanup1;
	}
	if (ioc->Request.Type.Direction == XFER_READ) {
		/* Copy the data out of the buffer we created */
		BYTE __user *ptr = ioc->buf;
		for (i = 0; i < sg_used; i++) {
			if (copy_to_user(ptr, buff[i], buff_size[i])) {
				cmd_special_free(h, c);
				status = -EFAULT;
				goto cleanup1;
			}
			ptr += buff_size[i];
		}
	}
	cmd_special_free(h, c);
	status = 0;
cleanup1:
	if (buff) {
		for (i = 0; i < sg_used; i++)
			kfree(buff[i]);
		kfree(buff);
	}
	kfree(buff_size);
	kfree(ioc);
	return status;
}

static int cciss_ioctl(struct block_device *bdev, fmode_t mode,
	unsigned int cmd, unsigned long arg)
{
	struct gendisk *disk = bdev->bd_disk;
	ctlr_info_t *h = get_host(disk);
	void __user *argp = (void __user *)arg;

	dev_dbg(&h->pdev->dev, "cciss_ioctl: Called with cmd=%x %lx\n",
		cmd, arg);
	switch (cmd) {
	case CCISS_GETPCIINFO:
		return cciss_getpciinfo(h, argp);
	case CCISS_GETINTINFO:
		return cciss_getintinfo(h, argp);
	case CCISS_SETINTINFO:
		return cciss_setintinfo(h, argp);
	case CCISS_GETNODENAME:
		return cciss_getnodename(h, argp);
	case CCISS_SETNODENAME:
		return cciss_setnodename(h, argp);
	case CCISS_GETHEARTBEAT:
		return cciss_getheartbeat(h, argp);
	case CCISS_GETBUSTYPES:
		return cciss_getbustypes(h, argp);
	case CCISS_GETFIRMVER:
		return cciss_getfirmver(h, argp);
	case CCISS_GETDRIVVER:
		return cciss_getdrivver(h, argp);
	case CCISS_DEREGDISK:
	case CCISS_REGNEWD:
	case CCISS_REVALIDVOLS:
		return rebuild_lun_table(h, 0, 1);
	case CCISS_GETLUNINFO:
		return cciss_getluninfo(h, disk, argp);
	case CCISS_PASSTHRU:
		return cciss_passthru(h, argp);
	case CCISS_BIG_PASSTHRU:
		return cciss_bigpassthru(h, argp);

	/* scsi_cmd_ioctl handles these, below, though some are not */
	/* very meaningful for cciss.  SG_IO is the main one people want. */

	case SG_GET_VERSION_NUM:
	case SG_SET_TIMEOUT:
	case SG_GET_TIMEOUT:
	case SG_GET_RESERVED_SIZE:
	case SG_SET_RESERVED_SIZE:
	case SG_EMULATED_HOST:
	case SG_IO:
	case SCSI_IOCTL_SEND_COMMAND:
		return scsi_cmd_ioctl(disk->queue, disk, mode, cmd, argp);

	/* scsi_cmd_ioctl would normally handle these, below, but */
	/* they aren't a good fit for cciss, as CD-ROMs are */
	/* not supported, and we don't have any bus/target/lun */
	/* which we present to the kernel. */

	case CDROM_SEND_PACKET:
	case CDROMCLOSETRAY:
	case CDROMEJECT:
	case SCSI_IOCTL_GET_IDLUN:
	case SCSI_IOCTL_GET_BUS_NUMBER:
	default:
		return -ENOTTY;
	}
}

static void cciss_check_queues(ctlr_info_t *h)
{
	int start_queue = h->next_to_run;
	int i;

	/* check to see if we have maxed out the number of commands that can
	 * be placed on the queue.  If so then exit.  We do this check here
	 * in case the interrupt we serviced was from an ioctl and did not
	 * free any new commands.
	 */
	if ((find_first_zero_bit(h->cmd_pool_bits, h->nr_cmds)) == h->nr_cmds)
		return;

	/* We have room on the queue for more commands.  Now we need to queue
	 * them up.  We will also keep track of the next queue to run so
	 * that every queue gets a chance to be started first.
	 */
	for (i = 0; i < h->highest_lun + 1; i++) {
		int curr_queue = (start_queue + i) % (h->highest_lun + 1);
		/* make sure the disk has been added and the drive is real
		 * because this can be called from the middle of init_one.
		 */
		if (!h->drv[curr_queue])
			continue;
		if (!(h->drv[curr_queue]->queue) ||
			!(h->drv[curr_queue]->heads))
			continue;
		blk_start_queue(h->gendisk[curr_queue]->queue);

		/* check to see if we have maxed out the number of commands
		 * that can be placed on the queue.
		 */
		if ((find_first_zero_bit(h->cmd_pool_bits, h->nr_cmds)) == h->nr_cmds) {
			if (curr_queue == start_queue) {
				h->next_to_run =
				    (start_queue + 1) % (h->highest_lun + 1);
				break;
			} else {
				h->next_to_run = curr_queue;
				break;
			}
		}
	}
}

static void cciss_softirq_done(struct request *rq)
{
	CommandList_struct *c = rq->completion_data;
	ctlr_info_t *h = hba[c->ctlr];
	SGDescriptor_struct *curr_sg = c->SG;
	u64bit temp64;
	unsigned long flags;
	int i, ddir;
	int sg_index = 0;

	if (c->Request.Type.Direction == XFER_READ)
		ddir = PCI_DMA_FROMDEVICE;
	else
		ddir = PCI_DMA_TODEVICE;

	/* command did not need to be retried */
	/* unmap the DMA mapping for all the scatter gather elements */
	for (i = 0; i < c->Header.SGList; i++) {
		if (curr_sg[sg_index].Ext == CCISS_SG_CHAIN) {
			cciss_unmap_sg_chain_block(h, c);
			/* Point to the next block */
			curr_sg = h->cmd_sg_list[c->cmdindex];
			sg_index = 0;
		}
		temp64.val32.lower = curr_sg[sg_index].Addr.lower;
		temp64.val32.upper = curr_sg[sg_index].Addr.upper;
		pci_unmap_page(h->pdev, temp64.val, curr_sg[sg_index].Len,
				ddir);
		++sg_index;
	}

	dev_dbg(&h->pdev->dev, "Done with %p\n", rq);

	/* set the residual count for pc requests */
	if (rq->cmd_type == REQ_TYPE_BLOCK_PC)
		rq->resid_len = c->err_info->ResidualCnt;

	blk_end_request_all(rq, (rq->errors == 0) ? 0 : -EIO);

	spin_lock_irqsave(&h->lock, flags);
	cmd_free(h, c);
	cciss_check_queues(h);
	spin_unlock_irqrestore(&h->lock, flags);
}

static inline void log_unit_to_scsi3addr(ctlr_info_t *h,
	unsigned char scsi3addr[], uint32_t log_unit)
{
	memcpy(scsi3addr, h->drv[log_unit]->LunID,
		sizeof(h->drv[log_unit]->LunID));
}

/* This function gets the SCSI vendor, model, and revision of a logical drive
 * via the inquiry page 0.  Model, vendor, and rev are set to empty strings if
 * they cannot be read.
 */
static void cciss_get_device_descr(ctlr_info_t *h, int logvol,
				   char *vendor, char *model, char *rev)
{
	int rc;
	InquiryData_struct *inq_buf;
	unsigned char scsi3addr[8];

	*vendor = '\0';
	*model = '\0';
	*rev = '\0';

	inq_buf = kzalloc(sizeof(InquiryData_struct), GFP_KERNEL);
	if (!inq_buf)
		return;

	log_unit_to_scsi3addr(h, scsi3addr, logvol);
	rc = sendcmd_withirq(h, CISS_INQUIRY, inq_buf, sizeof(*inq_buf), 0,
			scsi3addr, TYPE_CMD);
	if (rc == IO_OK) {
		memcpy(vendor, &inq_buf->data_byte[8], VENDOR_LEN);
		vendor[VENDOR_LEN] = '\0';
		memcpy(model, &inq_buf->data_byte[16], MODEL_LEN);
		model[MODEL_LEN] = '\0';
		memcpy(rev, &inq_buf->data_byte[32], REV_LEN);
		rev[REV_LEN] = '\0';
	}

	kfree(inq_buf);
	return;
}

/* This function gets the serial number of a logical drive via
 * inquiry page 0x83.  Serial no. is 16 bytes.  If the serial
 * number cannot be had, for whatever reason, 16 bytes of 0xff
 * are returned instead.
 */
static void cciss_get_serial_no(ctlr_info_t *h, int logvol,
				unsigned char *serial_no, int buflen)
{
#define PAGE_83_INQ_BYTES 64
	int rc;
	unsigned char *buf;
	unsigned char scsi3addr[8];

	if (buflen > 16)
		buflen = 16;
	memset(serial_no, 0xff, buflen);
	buf = kzalloc(PAGE_83_INQ_BYTES, GFP_KERNEL);
	if (!buf)
		return;
	memset(serial_no, 0, buflen);
	log_unit_to_scsi3addr(h, scsi3addr, logvol);
	rc = sendcmd_withirq(h, CISS_INQUIRY, buf,
		PAGE_83_INQ_BYTES, 0x83, scsi3addr, TYPE_CMD);
	if (rc == IO_OK)
		memcpy(serial_no, &buf[8], buflen);
	kfree(buf);
	return;
}

/*
 * cciss_add_disk sets up the block device queue for a logical drive
 */
static int cciss_add_disk(ctlr_info_t *h, struct gendisk *disk,
				int drv_index)
{
	disk->queue = blk_init_queue(do_cciss_request, &h->lock);
	if (!disk->queue)
		goto init_queue_failure;
	sprintf(disk->disk_name, "cciss/c%dd%d", h->ctlr, drv_index);
	disk->major = h->major;
	disk->first_minor = drv_index << NWD_SHIFT;
	disk->fops = &cciss_fops;
	if (cciss_create_ld_sysfs_entry(h, drv_index))
		goto cleanup_queue;
	disk->private_data = h->drv[drv_index];
	disk->driverfs_dev = &h->drv[drv_index]->dev;

	/* Set up queue information */
	blk_queue_bounce_limit(disk->queue, h->pdev->dma_mask);

	/* This is a hardware imposed limit. */
	blk_queue_max_segments(disk->queue, h->maxsgentries);

	blk_queue_max_hw_sectors(disk->queue, h->cciss_max_sectors);

	blk_queue_softirq_done(disk->queue, cciss_softirq_done);

	disk->queue->queuedata = h;

	blk_queue_logical_block_size(disk->queue,
				     h->drv[drv_index]->block_size);

	/* Make sure all queue data is written out before */
	/* setting h->drv[drv_index]->queue, as setting this */
	/* allows the interrupt handler to start the queue */
	wmb();
	h->drv[drv_index]->queue = disk->queue;
	add_disk(disk);
	return 0;

cleanup_queue:
	blk_cleanup_queue(disk->queue);
	disk->queue = NULL;
init_queue_failure:
	return -1;
}

/* This function will check the usage_count of the drive to be updated/added.
 * If the usage_count is zero and it is a heretofore unknown drive, or,
 * the drive's capacity, geometry, or serial number has changed,
 * then the drive information will be updated and the disk will be
 * re-registered with the kernel.  If these conditions don't hold,
 * then it will be left alone for the next reboot.  The exception to this
 * is disk 0 which will always be left registered with the kernel since it
 * is also the controller node.  Any changes to disk 0 will show up on
 * the next reboot.
 */
static void cciss_update_drive_info(ctlr_info_t *h, int drv_index,
	int first_time, int via_ioctl)
{
	struct gendisk *disk;
	InquiryData_struct *inq_buff = NULL;
	unsigned int block_size;
	sector_t total_size;
	unsigned long flags = 0;
	int ret = 0;
	drive_info_struct *drvinfo;

	/* Get information about the disk and modify the driver structure */
	inq_buff = kmalloc(sizeof(InquiryData_struct), GFP_KERNEL);
	drvinfo = kzalloc(sizeof(*drvinfo), GFP_KERNEL);
	if (inq_buff == NULL || drvinfo == NULL)
		goto mem_msg;

	/* testing to see if 16-byte CDBs are already being used */
	if (h->cciss_read == CCISS_READ_16) {
		cciss_read_capacity_16(h, drv_index,
			&total_size, &block_size);

	} else {
		cciss_read_capacity(h, drv_index, &total_size, &block_size);
		/* if read_capacity returns all F's this volume is >2TB */
		/* in size so we switch to 16-byte CDB's for all */
		/* read/write ops */
		if (total_size == 0xFFFFFFFFULL) {
			cciss_read_capacity_16(h, drv_index,
			&total_size, &block_size);
			h->cciss_read = CCISS_READ_16;
			h->cciss_write = CCISS_WRITE_16;
		} else {
			h->cciss_read = CCISS_READ_10;
			h->cciss_write = CCISS_WRITE_10;
		}
	}

	cciss_geometry_inquiry(h, drv_index, total_size, block_size,
			       inq_buff, drvinfo);
	drvinfo->block_size = block_size;
	drvinfo->nr_blocks = total_size + 1;

	cciss_get_device_descr(h, drv_index, drvinfo->vendor,
				drvinfo->model, drvinfo->rev);
	cciss_get_serial_no(h, drv_index, drvinfo->serial_no,
			sizeof(drvinfo->serial_no));
	/* Save the lunid in case we deregister the disk, below. */
	memcpy(drvinfo->LunID, h->drv[drv_index]->LunID,
		sizeof(drvinfo->LunID));

	/* Is it the same disk we already know, and nothing's changed? */
	if (h->drv[drv_index]->raid_level != -1 &&
		((memcmp(drvinfo->serial_no,
				h->drv[drv_index]->serial_no, 16) == 0) &&
		drvinfo->block_size == h->drv[drv_index]->block_size &&
		drvinfo->nr_blocks == h->drv[drv_index]->nr_blocks &&
		drvinfo->heads == h->drv[drv_index]->heads &&
		drvinfo->sectors == h->drv[drv_index]->sectors &&
		drvinfo->cylinders == h->drv[drv_index]->cylinders))
			/* The disk is unchanged, nothing to update */
			goto freeret;

	/* If we get here it's not the same disk, or something's changed,
	 * so we need to * deregister it, and re-register it, if it's not
	 * in use.
	 * If the disk already exists then deregister it before proceeding
	 * (unless it's the first disk (for the controller node).
	 */
	if (h->drv[drv_index]->raid_level != -1 && drv_index != 0) {
		dev_warn(&h->pdev->dev, "disk %d has changed.\n", drv_index);
		spin_lock_irqsave(&h->lock, flags);
		h->drv[drv_index]->busy_configuring = 1;
		spin_unlock_irqrestore(&h->lock, flags);

		/* deregister_disk sets h->drv[drv_index]->queue = NULL
		 * which keeps the interrupt handler from starting
		 * the queue.
		 */
		ret = deregister_disk(h, drv_index, 0, via_ioctl);
	}

	/* If the disk is in use return */
	if (ret)
		goto freeret;

	/* Save the new information from cciss_geometry_inquiry
	 * and serial number inquiry.  If the disk was deregistered
	 * above, then h->drv[drv_index] will be NULL.
	 */
	if (h->drv[drv_index] == NULL) {
		drvinfo->device_initialized = 0;
		h->drv[drv_index] = drvinfo;
		drvinfo = NULL; /* so it won't be freed below. */
	} else {
		/* special case for cxd0 */
		h->drv[drv_index]->block_size = drvinfo->block_size;
		h->drv[drv_index]->nr_blocks = drvinfo->nr_blocks;
		h->drv[drv_index]->heads = drvinfo->heads;
		h->drv[drv_index]->sectors = drvinfo->sectors;
		h->drv[drv_index]->cylinders = drvinfo->cylinders;
		h->drv[drv_index]->raid_level = drvinfo->raid_level;
		memcpy(h->drv[drv_index]->serial_no, drvinfo->serial_no, 16);
		memcpy(h->drv[drv_index]->vendor, drvinfo->vendor,
			VENDOR_LEN + 1);
		memcpy(h->drv[drv_index]->model, drvinfo->model, MODEL_LEN + 1);
		memcpy(h->drv[drv_index]->rev, drvinfo->rev, REV_LEN + 1);
	}

	++h->num_luns;
	disk = h->gendisk[drv_index];
	set_capacity(disk, h->drv[drv_index]->nr_blocks);

	/* If it's not disk 0 (drv_index != 0)
	 * or if it was disk 0, but there was previously
	 * no actual corresponding configured logical drive
	 * (raid_leve == -1) then we want to update the
	 * logical drive's information.
	 */
	if (drv_index || first_time) {
		if (cciss_add_disk(h, disk, drv_index) != 0) {
			cciss_free_gendisk(h, drv_index);
			cciss_free_drive_info(h, drv_index);
			dev_warn(&h->pdev->dev, "could not update disk %d\n",
				drv_index);
			--h->num_luns;
		}
	}

freeret:
	kfree(inq_buff);
	kfree(drvinfo);
	return;
mem_msg:
	dev_err(&h->pdev->dev, "out of memory\n");
	goto freeret;
}

/* This function will find the first index of the controllers drive array
 * that has a null drv pointer and allocate the drive info struct and
 * will return that index   This is where new drives will be added.
 * If the index to be returned is greater than the highest_lun index for
 * the controller then highest_lun is set * to this new index.
 * If there are no available indexes or if tha allocation fails, then -1
 * is returned.  * "controller_node" is used to know if this is a real
 * logical drive, or just the controller node, which determines if this
 * counts towards highest_lun.
 */
static int cciss_alloc_drive_info(ctlr_info_t *h, int controller_node)
{
	int i;
	drive_info_struct *drv;

	/* Search for an empty slot for our drive info */
	for (i = 0; i < CISS_MAX_LUN; i++) {

		/* if not cxd0 case, and it's occupied, skip it. */
		if (h->drv[i] && i != 0)
			continue;
		/*
		 * If it's cxd0 case, and drv is alloc'ed already, and a
		 * disk is configured there, skip it.
		 */
		if (i == 0 && h->drv[i] && h->drv[i]->raid_level != -1)
			continue;

		/*
		 * We've found an empty slot.  Update highest_lun
		 * provided this isn't just the fake cxd0 controller node.
		 */
		if (i > h->highest_lun && !controller_node)
			h->highest_lun = i;

		/* If adding a real disk at cxd0, and it's already alloc'ed */
		if (i == 0 && h->drv[i] != NULL)
			return i;

		/*
		 * Found an empty slot, not already alloc'ed.  Allocate it.
		 * Mark it with raid_level == -1, so we know it's new later on.
		 */
		drv = kzalloc(sizeof(*drv), GFP_KERNEL);
		if (!drv)
			return -1;
		drv->raid_level = -1; /* so we know it's new */
		h->drv[i] = drv;
		return i;
	}
	return -1;
}

static void cciss_free_drive_info(ctlr_info_t *h, int drv_index)
{
	kfree(h->drv[drv_index]);
	h->drv[drv_index] = NULL;
}

static void cciss_free_gendisk(ctlr_info_t *h, int drv_index)
{
	put_disk(h->gendisk[drv_index]);
	h->gendisk[drv_index] = NULL;
}

/* cciss_add_gendisk finds a free hba[]->drv structure
 * and allocates a gendisk if needed, and sets the lunid
 * in the drvinfo structure.   It returns the index into
 * the ->drv[] array, or -1 if none are free.
 * is_controller_node indicates whether highest_lun should
 * count this disk, or if it's only being added to provide
 * a means to talk to the controller in case no logical
 * drives have yet been configured.
 */
static int cciss_add_gendisk(ctlr_info_t *h, unsigned char lunid[],
	int controller_node)
{
	int drv_index;

	drv_index = cciss_alloc_drive_info(h, controller_node);
	if (drv_index == -1)
		return -1;

	/*Check if the gendisk needs to be allocated */
	if (!h->gendisk[drv_index]) {
		h->gendisk[drv_index] =
			alloc_disk(1 << NWD_SHIFT);
		if (!h->gendisk[drv_index]) {
			dev_err(&h->pdev->dev,
				"could not allocate a new disk %d\n",
				drv_index);
			goto err_free_drive_info;
		}
	}
	memcpy(h->drv[drv_index]->LunID, lunid,
		sizeof(h->drv[drv_index]->LunID));
	if (cciss_create_ld_sysfs_entry(h, drv_index))
		goto err_free_disk;
	/* Don't need to mark this busy because nobody */
	/* else knows about this disk yet to contend */
	/* for access to it. */
	h->drv[drv_index]->busy_configuring = 0;
	wmb();
	return drv_index;

err_free_disk:
	cciss_free_gendisk(h, drv_index);
err_free_drive_info:
	cciss_free_drive_info(h, drv_index);
	return -1;
}

/* This is for the special case of a controller which
 * has no logical drives.  In this case, we still need
 * to register a disk so the controller can be accessed
 * by the Array Config Utility.
 */
static void cciss_add_controller_node(ctlr_info_t *h)
{
	struct gendisk *disk;
	int drv_index;

	if (h->gendisk[0] != NULL) /* already did this? Then bail. */
		return;

	drv_index = cciss_add_gendisk(h, CTLR_LUNID, 1);
	if (drv_index == -1)
		goto error;
	h->drv[drv_index]->block_size = 512;
	h->drv[drv_index]->nr_blocks = 0;
	h->drv[drv_index]->heads = 0;
	h->drv[drv_index]->sectors = 0;
	h->drv[drv_index]->cylinders = 0;
	h->drv[drv_index]->raid_level = -1;
	memset(h->drv[drv_index]->serial_no, 0, 16);
	disk = h->gendisk[drv_index];
	if (cciss_add_disk(h, disk, drv_index) == 0)
		return;
	cciss_free_gendisk(h, drv_index);
	cciss_free_drive_info(h, drv_index);
error:
	dev_warn(&h->pdev->dev, "could not add disk 0.\n");
	return;
}

/* This function will add and remove logical drives from the Logical
 * drive array of the controller and maintain persistency of ordering
 * so that mount points are preserved until the next reboot.  This allows
 * for the removal of logical drives in the middle of the drive array
 * without a re-ordering of those drives.
 * INPUT
 * h		= The controller to perform the operations on
 */
static int rebuild_lun_table(ctlr_info_t *h, int first_time,
	int via_ioctl)
{
	int num_luns;
	ReportLunData_struct *ld_buff = NULL;
	int return_code;
	int listlength = 0;
	int i;
	int drv_found;
	int drv_index = 0;
	unsigned char lunid[8] = CTLR_LUNID;
	unsigned long flags;

	if (!capable(CAP_SYS_RAWIO))
		return -EPERM;

	/* Set busy_configuring flag for this operation */
	spin_lock_irqsave(&h->lock, flags);
	if (h->busy_configuring) {
		spin_unlock_irqrestore(&h->lock, flags);
		return -EBUSY;
	}
	h->busy_configuring = 1;
	spin_unlock_irqrestore(&h->lock, flags);

	ld_buff = kzalloc(sizeof(ReportLunData_struct), GFP_KERNEL);
	if (ld_buff == NULL)
		goto mem_msg;

	return_code = sendcmd_withirq(h, CISS_REPORT_LOG, ld_buff,
				      sizeof(ReportLunData_struct),
				      0, CTLR_LUNID, TYPE_CMD);

	if (return_code == IO_OK)
		listlength = be32_to_cpu(*(__be32 *) ld_buff->LUNListLength);
	else {	/* reading number of logical volumes failed */
		dev_warn(&h->pdev->dev,
			"report logical volume command failed\n");
		listlength = 0;
		goto freeret;
	}

	num_luns = listlength / 8;	/* 8 bytes per entry */
	if (num_luns > CISS_MAX_LUN) {
		num_luns = CISS_MAX_LUN;
		dev_warn(&h->pdev->dev, "more luns configured"
		       " on controller than can be handled by"
		       " this driver.\n");
	}

	if (num_luns == 0)
		cciss_add_controller_node(h);

	/* Compare controller drive array to driver's drive array
	 * to see if any drives are missing on the controller due
	 * to action of Array Config Utility (user deletes drive)
	 * and deregister logical drives which have disappeared.
	 */
	for (i = 0; i <= h->highest_lun; i++) {
		int j;
		drv_found = 0;

		/* skip holes in the array from already deleted drives */
		if (h->drv[i] == NULL)
			continue;

		for (j = 0; j < num_luns; j++) {
			memcpy(lunid, &ld_buff->LUN[j][0], sizeof(lunid));
			if (memcmp(h->drv[i]->LunID, lunid,
				sizeof(lunid)) == 0) {
				drv_found = 1;
				break;
			}
		}
		if (!drv_found) {
			/* Deregister it from the OS, it's gone. */
			spin_lock_irqsave(&h->lock, flags);
			h->drv[i]->busy_configuring = 1;
			spin_unlock_irqrestore(&h->lock, flags);
			return_code = deregister_disk(h, i, 1, via_ioctl);
			if (h->drv[i] != NULL)
				h->drv[i]->busy_configuring = 0;
		}
	}

	/* Compare controller drive array to driver's drive array.
	 * Check for updates in the drive information and any new drives
	 * on the controller due to ACU adding logical drives, or changing
	 * a logical drive's size, etc.  Reregister any new/changed drives
	 */
	for (i = 0; i < num_luns; i++) {
		int j;

		drv_found = 0;

		memcpy(lunid, &ld_buff->LUN[i][0], sizeof(lunid));
		/* Find if the LUN is already in the drive array
		 * of the driver.  If so then update its info
		 * if not in use.  If it does not exist then find
		 * the first free index and add it.
		 */
		for (j = 0; j <= h->highest_lun; j++) {
			if (h->drv[j] != NULL &&
				memcmp(h->drv[j]->LunID, lunid,
					sizeof(h->drv[j]->LunID)) == 0) {
				drv_index = j;
				drv_found = 1;
				break;
			}
		}

		/* check if the drive was found already in the array */
		if (!drv_found) {
			drv_index = cciss_add_gendisk(h, lunid, 0);
			if (drv_index == -1)
				goto freeret;
		}
		cciss_update_drive_info(h, drv_index, first_time, via_ioctl);
	}		/* end for */

freeret:
	kfree(ld_buff);
	h->busy_configuring = 0;
	/* We return -1 here to tell the ACU that we have registered/updated
	 * all of the drives that we can and to keep it from calling us
	 * additional times.
	 */
	return -1;
mem_msg:
	dev_err(&h->pdev->dev, "out of memory\n");
	h->busy_configuring = 0;
	goto freeret;
}

static void cciss_clear_drive_info(drive_info_struct *drive_info)
{
	/* zero out the disk size info */
	drive_info->nr_blocks = 0;
	drive_info->block_size = 0;
	drive_info->heads = 0;
	drive_info->sectors = 0;
	drive_info->cylinders = 0;
	drive_info->raid_level = -1;
	memset(drive_info->serial_no, 0, sizeof(drive_info->serial_no));
	memset(drive_info->model, 0, sizeof(drive_info->model));
	memset(drive_info->rev, 0, sizeof(drive_info->rev));
	memset(drive_info->vendor, 0, sizeof(drive_info->vendor));
	/*
	 * don't clear the LUNID though, we need to remember which
	 * one this one is.
	 */
}

/* This function will deregister the disk and it's queue from the
 * kernel.  It must be called with the controller lock held and the
 * drv structures busy_configuring flag set.  It's parameters are:
 *
 * disk = This is the disk to be deregistered
 * drv  = This is the drive_info_struct associated with the disk to be
 *        deregistered.  It contains information about the disk used
 *        by the driver.
 * clear_all = This flag determines whether or not the disk information
 *             is going to be completely cleared out and the highest_lun
 *             reset.  Sometimes we want to clear out information about
 *             the disk in preparation for re-adding it.  In this case
 *             the highest_lun should be left unchanged and the LunID
 *             should not be cleared.
 * via_ioctl
 *    This indicates whether we've reached this path via ioctl.
 *    This affects the maximum usage count allowed for c0d0 to be messed with.
 *    If this path is reached via ioctl(), then the max_usage_count will
 *    be 1, as the process calling ioctl() has got to have the device open.
 *    If we get here via sysfs, then the max usage count will be zero.
*/
static int deregister_disk(ctlr_info_t *h, int drv_index,
			   int clear_all, int via_ioctl)
{
	int i;
	struct gendisk *disk;
	drive_info_struct *drv;
	int recalculate_highest_lun;

	if (!capable(CAP_SYS_RAWIO))
		return -EPERM;

	drv = h->drv[drv_index];
	disk = h->gendisk[drv_index];

	/* make sure logical volume is NOT is use */
	if (clear_all || (h->gendisk[0] == disk)) {
		if (drv->usage_count > via_ioctl)
			return -EBUSY;
	} else if (drv->usage_count > 0)
		return -EBUSY;

	recalculate_highest_lun = (drv == h->drv[h->highest_lun]);

	/* invalidate the devices and deregister the disk.  If it is disk
	 * zero do not deregister it but just zero out it's values.  This
	 * allows us to delete disk zero but keep the controller registered.
	 */
	if (h->gendisk[0] != disk) {
		struct request_queue *q = disk->queue;
		if (disk->flags & GENHD_FL_UP) {
			cciss_destroy_ld_sysfs_entry(h, drv_index, 0);
			del_gendisk(disk);
		}
		if (q)
			blk_cleanup_queue(q);
		/* If clear_all is set then we are deleting the logical
		 * drive, not just refreshing its info.  For drives
		 * other than disk 0 we will call put_disk.  We do not
		 * do this for disk 0 as we need it to be able to
		 * configure the controller.
		 */
		if (clear_all){
			/* This isn't pretty, but we need to find the
			 * disk in our array and NULL our the pointer.
			 * This is so that we will call alloc_disk if
			 * this index is used again later.
			 */
			for (i=0; i < CISS_MAX_LUN; i++){
				if (h->gendisk[i] == disk) {
					h->gendisk[i] = NULL;
					break;
				}
			}
			put_disk(disk);
		}
	} else {
		set_capacity(disk, 0);
		cciss_clear_drive_info(drv);
	}

	--h->num_luns;

	/* if it was the last disk, find the new hightest lun */
	if (clear_all && recalculate_highest_lun) {
		int newhighest = -1;
		for (i = 0; i <= h->highest_lun; i++) {
			/* if the disk has size > 0, it is available */
			if (h->drv[i] && h->drv[i]->heads)
				newhighest = i;
		}
		h->highest_lun = newhighest;
	}
	return 0;
}

static int fill_cmd(ctlr_info_t *h, CommandList_struct *c, __u8 cmd, void *buff,
		size_t size, __u8 page_code, unsigned char *scsi3addr,
		int cmd_type)
{
	u64bit buff_dma_handle;
	int status = IO_OK;

	c->cmd_type = CMD_IOCTL_PEND;
	c->Header.ReplyQueue = 0;
	if (buff != NULL) {
		c->Header.SGList = 1;
		c->Header.SGTotal = 1;
	} else {
		c->Header.SGList = 0;
		c->Header.SGTotal = 0;
	}
	c->Header.Tag.lower = c->busaddr;
	memcpy(c->Header.LUN.LunAddrBytes, scsi3addr, 8);

	c->Request.Type.Type = cmd_type;
	if (cmd_type == TYPE_CMD) {
		switch (cmd) {
		case CISS_INQUIRY:
			/* are we trying to read a vital product page */
			if (page_code != 0) {
				c->Request.CDB[1] = 0x01;
				c->Request.CDB[2] = page_code;
			}
			c->Request.CDBLen = 6;
			c->Request.Type.Attribute = ATTR_SIMPLE;
			c->Request.Type.Direction = XFER_READ;
			c->Request.Timeout = 0;
			c->Request.CDB[0] = CISS_INQUIRY;
			c->Request.CDB[4] = size & 0xFF;
			break;
		case CISS_REPORT_LOG:
		case CISS_REPORT_PHYS:
			/* Talking to controller so It's a physical command
			   mode = 00 target = 0.  Nothing to write.
			 */
			c->Request.CDBLen = 12;
			c->Request.Type.Attribute = ATTR_SIMPLE;
			c->Request.Type.Direction = XFER_READ;
			c->Request.Timeout = 0;
			c->Request.CDB[0] = cmd;
			c->Request.CDB[6] = (size >> 24) & 0xFF; /* MSB */
			c->Request.CDB[7] = (size >> 16) & 0xFF;
			c->Request.CDB[8] = (size >> 8) & 0xFF;
			c->Request.CDB[9] = size & 0xFF;
			break;

		case CCISS_READ_CAPACITY:
			c->Request.CDBLen = 10;
			c->Request.Type.Attribute = ATTR_SIMPLE;
			c->Request.Type.Direction = XFER_READ;
			c->Request.Timeout = 0;
			c->Request.CDB[0] = cmd;
			break;
		case CCISS_READ_CAPACITY_16:
			c->Request.CDBLen = 16;
			c->Request.Type.Attribute = ATTR_SIMPLE;
			c->Request.Type.Direction = XFER_READ;
			c->Request.Timeout = 0;
			c->Request.CDB[0] = cmd;
			c->Request.CDB[1] = 0x10;
			c->Request.CDB[10] = (size >> 24) & 0xFF;
			c->Request.CDB[11] = (size >> 16) & 0xFF;
			c->Request.CDB[12] = (size >> 8) & 0xFF;
			c->Request.CDB[13] = size & 0xFF;
			c->Request.Timeout = 0;
			c->Request.CDB[0] = cmd;
			break;
		case CCISS_CACHE_FLUSH:
			c->Request.CDBLen = 12;
			c->Request.Type.Attribute = ATTR_SIMPLE;
			c->Request.Type.Direction = XFER_WRITE;
			c->Request.Timeout = 0;
			c->Request.CDB[0] = BMIC_WRITE;
			c->Request.CDB[6] = BMIC_CACHE_FLUSH;
			break;
		case TEST_UNIT_READY:
			c->Request.CDBLen = 6;
			c->Request.Type.Attribute = ATTR_SIMPLE;
			c->Request.Type.Direction = XFER_NONE;
			c->Request.Timeout = 0;
			break;
		default:
			dev_warn(&h->pdev->dev, "Unknown Command 0x%c\n", cmd);
			return IO_ERROR;
		}
	} else if (cmd_type == TYPE_MSG) {
		switch (cmd) {
		case 0:	/* ABORT message */
			c->Request.CDBLen = 12;
			c->Request.Type.Attribute = ATTR_SIMPLE;
			c->Request.Type.Direction = XFER_WRITE;
			c->Request.Timeout = 0;
			c->Request.CDB[0] = cmd;	/* abort */
			c->Request.CDB[1] = 0;	/* abort a command */
			/* buff contains the tag of the command to abort */
			memcpy(&c->Request.CDB[4], buff, 8);
			break;
		case 1:	/* RESET message */
			c->Request.CDBLen = 16;
			c->Request.Type.Attribute = ATTR_SIMPLE;
			c->Request.Type.Direction = XFER_NONE;
			c->Request.Timeout = 0;
			memset(&c->Request.CDB[0], 0, sizeof(c->Request.CDB));
			c->Request.CDB[0] = cmd;	/* reset */
			c->Request.CDB[1] = 0x03;	/* reset a target */
			break;
		case 3:	/* No-Op message */
			c->Request.CDBLen = 1;
			c->Request.Type.Attribute = ATTR_SIMPLE;
			c->Request.Type.Direction = XFER_WRITE;
			c->Request.Timeout = 0;
			c->Request.CDB[0] = cmd;
			break;
		default:
			dev_warn(&h->pdev->dev,
				"unknown message type %d\n", cmd);
			return IO_ERROR;
		}
	} else {
		dev_warn(&h->pdev->dev, "unknown command type %d\n", cmd_type);
		return IO_ERROR;
	}
	/* Fill in the scatter gather information */
	if (size > 0) {
		buff_dma_handle.val = (__u64) pci_map_single(h->pdev,
							     buff, size,
							     PCI_DMA_BIDIRECTIONAL);
		c->SG[0].Addr.lower = buff_dma_handle.val32.lower;
		c->SG[0].Addr.upper = buff_dma_handle.val32.upper;
		c->SG[0].Len = size;
		c->SG[0].Ext = 0;	/* we are not chaining */
	}
	return status;
}

static int check_target_status(ctlr_info_t *h, CommandList_struct *c)
{
	switch (c->err_info->ScsiStatus) {
	case SAM_STAT_GOOD:
		return IO_OK;
	case SAM_STAT_CHECK_CONDITION:
		switch (0xf & c->err_info->SenseInfo[2]) {
		case 0: return IO_OK; /* no sense */
		case 1: return IO_OK; /* recovered error */
		default:
			if (check_for_unit_attention(h, c))
				return IO_NEEDS_RETRY;
			dev_warn(&h->pdev->dev, "cmd 0x%02x "
				"check condition, sense key = 0x%02x\n",
				c->Request.CDB[0], c->err_info->SenseInfo[2]);
		}
		break;
	default:
		dev_warn(&h->pdev->dev, "cmd 0x%02x"
			"scsi status = 0x%02x\n",
			c->Request.CDB[0], c->err_info->ScsiStatus);
		break;
	}
	return IO_ERROR;
}

static int process_sendcmd_error(ctlr_info_t *h, CommandList_struct *c)
{
	int return_status = IO_OK;

	if (c->err_info->CommandStatus == CMD_SUCCESS)
		return IO_OK;

	switch (c->err_info->CommandStatus) {
	case CMD_TARGET_STATUS:
		return_status = check_target_status(h, c);
		break;
	case CMD_DATA_UNDERRUN:
	case CMD_DATA_OVERRUN:
		/* expected for inquiry and report lun commands */
		break;
	case CMD_INVALID:
		dev_warn(&h->pdev->dev, "cmd 0x%02x is "
		       "reported invalid\n", c->Request.CDB[0]);
		return_status = IO_ERROR;
		break;
	case CMD_PROTOCOL_ERR:
		dev_warn(&h->pdev->dev, "cmd 0x%02x has "
		       "protocol error\n", c->Request.CDB[0]);
		return_status = IO_ERROR;
		break;
	case CMD_HARDWARE_ERR:
		dev_warn(&h->pdev->dev, "cmd 0x%02x had "
		       " hardware error\n", c->Request.CDB[0]);
		return_status = IO_ERROR;
		break;
	case CMD_CONNECTION_LOST:
		dev_warn(&h->pdev->dev, "cmd 0x%02x had "
		       "connection lost\n", c->Request.CDB[0]);
		return_status = IO_ERROR;
		break;
	case CMD_ABORTED:
		dev_warn(&h->pdev->dev, "cmd 0x%02x was "
		       "aborted\n", c->Request.CDB[0]);
		return_status = IO_ERROR;
		break;
	case CMD_ABORT_FAILED:
		dev_warn(&h->pdev->dev, "cmd 0x%02x reports "
		       "abort failed\n", c->Request.CDB[0]);
		return_status = IO_ERROR;
		break;
	case CMD_UNSOLICITED_ABORT:
		dev_warn(&h->pdev->dev, "unsolicited abort 0x%02x\n",
			c->Request.CDB[0]);
		return_status = IO_NEEDS_RETRY;
		break;
	default:
		dev_warn(&h->pdev->dev, "cmd 0x%02x returned "
		       "unknown status %x\n", c->Request.CDB[0],
		       c->err_info->CommandStatus);
		return_status = IO_ERROR;
	}
	return return_status;
}

static int sendcmd_withirq_core(ctlr_info_t *h, CommandList_struct *c,
	int attempt_retry)
{
	DECLARE_COMPLETION_ONSTACK(wait);
	u64bit buff_dma_handle;
	int return_status = IO_OK;

resend_cmd2:
	c->waiting = &wait;
	enqueue_cmd_and_start_io(h, c);

	wait_for_completion(&wait);

	if (c->err_info->CommandStatus == 0 || !attempt_retry)
		goto command_done;

	return_status = process_sendcmd_error(h, c);

	if (return_status == IO_NEEDS_RETRY &&
		c->retry_count < MAX_CMD_RETRIES) {
		dev_warn(&h->pdev->dev, "retrying 0x%02x\n",
			c->Request.CDB[0]);
		c->retry_count++;
		/* erase the old error information */
		memset(c->err_info, 0, sizeof(ErrorInfo_struct));
		return_status = IO_OK;
		INIT_COMPLETION(wait);
		goto resend_cmd2;
	}

command_done:
	/* unlock the buffers from DMA */
	buff_dma_handle.val32.lower = c->SG[0].Addr.lower;
	buff_dma_handle.val32.upper = c->SG[0].Addr.upper;
	pci_unmap_single(h->pdev, (dma_addr_t) buff_dma_handle.val,
			 c->SG[0].Len, PCI_DMA_BIDIRECTIONAL);
	return return_status;
}

static int sendcmd_withirq(ctlr_info_t *h, __u8 cmd, void *buff, size_t size,
			   __u8 page_code, unsigned char scsi3addr[],
			int cmd_type)
{
	CommandList_struct *c;
	int return_status;

	c = cmd_special_alloc(h);
	if (!c)
		return -ENOMEM;
	return_status = fill_cmd(h, c, cmd, buff, size, page_code,
		scsi3addr, cmd_type);
	if (return_status == IO_OK)
		return_status = sendcmd_withirq_core(h, c, 1);

	cmd_special_free(h, c);
	return return_status;
}

static void cciss_geometry_inquiry(ctlr_info_t *h, int logvol,
				   sector_t total_size,
				   unsigned int block_size,
				   InquiryData_struct *inq_buff,
				   drive_info_struct *drv)
{
	int return_code;
	unsigned long t;
	unsigned char scsi3addr[8];

	memset(inq_buff, 0, sizeof(InquiryData_struct));
	log_unit_to_scsi3addr(h, scsi3addr, logvol);
	return_code = sendcmd_withirq(h, CISS_INQUIRY, inq_buff,
			sizeof(*inq_buff), 0xC1, scsi3addr, TYPE_CMD);
	if (return_code == IO_OK) {
		if (inq_buff->data_byte[8] == 0xFF) {
			dev_warn(&h->pdev->dev,
			       "reading geometry failed, volume "
			       "does not support reading geometry\n");
			drv->heads = 255;
			drv->sectors = 32;	/* Sectors per track */
			drv->cylinders = total_size + 1;
			drv->raid_level = RAID_UNKNOWN;
		} else {
			drv->heads = inq_buff->data_byte[6];
			drv->sectors = inq_buff->data_byte[7];
			drv->cylinders = (inq_buff->data_byte[4] & 0xff) << 8;
			drv->cylinders += inq_buff->data_byte[5];
			drv->raid_level = inq_buff->data_byte[8];
		}
		drv->block_size = block_size;
		drv->nr_blocks = total_size + 1;
		t = drv->heads * drv->sectors;
		if (t > 1) {
			sector_t real_size = total_size + 1;
			unsigned long rem = sector_div(real_size, t);
			if (rem)
				real_size++;
			drv->cylinders = real_size;
		}
	} else {		/* Get geometry failed */
		dev_warn(&h->pdev->dev, "reading geometry failed\n");
	}
}

static void
cciss_read_capacity(ctlr_info_t *h, int logvol, sector_t *total_size,
		    unsigned int *block_size)
{
	ReadCapdata_struct *buf;
	int return_code;
	unsigned char scsi3addr[8];

	buf = kzalloc(sizeof(ReadCapdata_struct), GFP_KERNEL);
	if (!buf) {
		dev_warn(&h->pdev->dev, "out of memory\n");
		return;
	}

	log_unit_to_scsi3addr(h, scsi3addr, logvol);
	return_code = sendcmd_withirq(h, CCISS_READ_CAPACITY, buf,
		sizeof(ReadCapdata_struct), 0, scsi3addr, TYPE_CMD);
	if (return_code == IO_OK) {
		*total_size = be32_to_cpu(*(__be32 *) buf->total_size);
		*block_size = be32_to_cpu(*(__be32 *) buf->block_size);
	} else {		/* read capacity command failed */
		dev_warn(&h->pdev->dev, "read capacity failed\n");
		*total_size = 0;
		*block_size = BLOCK_SIZE;
	}
	kfree(buf);
}

static void cciss_read_capacity_16(ctlr_info_t *h, int logvol,
	sector_t *total_size, unsigned int *block_size)
{
	ReadCapdata_struct_16 *buf;
	int return_code;
	unsigned char scsi3addr[8];

	buf = kzalloc(sizeof(ReadCapdata_struct_16), GFP_KERNEL);
	if (!buf) {
		dev_warn(&h->pdev->dev, "out of memory\n");
		return;
	}

	log_unit_to_scsi3addr(h, scsi3addr, logvol);
	return_code = sendcmd_withirq(h, CCISS_READ_CAPACITY_16,
		buf, sizeof(ReadCapdata_struct_16),
			0, scsi3addr, TYPE_CMD);
	if (return_code == IO_OK) {
		*total_size = be64_to_cpu(*(__be64 *) buf->total_size);
		*block_size = be32_to_cpu(*(__be32 *) buf->block_size);
	} else {		/* read capacity command failed */
		dev_warn(&h->pdev->dev, "read capacity failed\n");
		*total_size = 0;
		*block_size = BLOCK_SIZE;
	}
	dev_info(&h->pdev->dev, "      blocks= %llu block_size= %d\n",
	       (unsigned long long)*total_size+1, *block_size);
	kfree(buf);
}

static int cciss_revalidate(struct gendisk *disk)
{
	ctlr_info_t *h = get_host(disk);
	drive_info_struct *drv = get_drv(disk);
	int logvol;
	int FOUND = 0;
	unsigned int block_size;
	sector_t total_size;
	InquiryData_struct *inq_buff = NULL;

	for (logvol = 0; logvol < CISS_MAX_LUN; logvol++) {
		if (!h->drv[logvol])
			continue;
		if (memcmp(h->drv[logvol]->LunID, drv->LunID,
			sizeof(drv->LunID)) == 0) {
			FOUND = 1;
			break;
		}
	}

	if (!FOUND)
		return 1;

	inq_buff = kmalloc(sizeof(InquiryData_struct), GFP_KERNEL);
	if (inq_buff == NULL) {
		dev_warn(&h->pdev->dev, "out of memory\n");
		return 1;
	}
	if (h->cciss_read == CCISS_READ_10) {
		cciss_read_capacity(h, logvol,
					&total_size, &block_size);
	} else {
		cciss_read_capacity_16(h, logvol,
					&total_size, &block_size);
	}
	cciss_geometry_inquiry(h, logvol, total_size, block_size,
			       inq_buff, drv);

	blk_queue_logical_block_size(drv->queue, drv->block_size);
	set_capacity(disk, drv->nr_blocks);

	kfree(inq_buff);
	return 0;
}

/*
 * Map (physical) PCI mem into (virtual) kernel space
 */
static void __iomem *remap_pci_mem(ulong base, ulong size)
{
	ulong page_base = ((ulong) base) & PAGE_MASK;
	ulong page_offs = ((ulong) base) - page_base;
	void __iomem *page_remapped = ioremap(page_base, page_offs + size);

	return page_remapped ? (page_remapped + page_offs) : NULL;
}

/*
 * Takes jobs of the Q and sends them to the hardware, then puts it on
 * the Q to wait for completion.
 */
static void start_io(ctlr_info_t *h)
{
	CommandList_struct *c;

	while (!list_empty(&h->reqQ)) {
		c = list_entry(h->reqQ.next, CommandList_struct, list);
		/* can't do anything if fifo is full */
		if ((h->access.fifo_full(h))) {
			dev_warn(&h->pdev->dev, "fifo full\n");
			break;
		}

		/* Get the first entry from the Request Q */
		removeQ(c);
		h->Qdepth--;

		/* Tell the controller execute command */
		h->access.submit_command(h, c);

		/* Put job onto the completed Q */
		addQ(&h->cmpQ, c);
	}
}

/* Assumes that h->lock is held. */
/* Zeros out the error record and then resends the command back */
/* to the controller */
static inline void resend_cciss_cmd(ctlr_info_t *h, CommandList_struct *c)
{
	/* erase the old error information */
	memset(c->err_info, 0, sizeof(ErrorInfo_struct));

	/* add it to software queue and then send it to the controller */
	addQ(&h->reqQ, c);
	h->Qdepth++;
	if (h->Qdepth > h->maxQsinceinit)
		h->maxQsinceinit = h->Qdepth;

	start_io(h);
}

static inline unsigned int make_status_bytes(unsigned int scsi_status_byte,
	unsigned int msg_byte, unsigned int host_byte,
	unsigned int driver_byte)
{
	/* inverse of macros in scsi.h */
	return (scsi_status_byte & 0xff) |
		((msg_byte & 0xff) << 8) |
		((host_byte & 0xff) << 16) |
		((driver_byte & 0xff) << 24);
}

static inline int evaluate_target_status(ctlr_info_t *h,
			CommandList_struct *cmd, int *retry_cmd)
{
	unsigned char sense_key;
	unsigned char status_byte, msg_byte, host_byte, driver_byte;
	int error_value;

	*retry_cmd = 0;
	/* If we get in here, it means we got "target status", that is, scsi status */
	status_byte = cmd->err_info->ScsiStatus;
	driver_byte = DRIVER_OK;
	msg_byte = cmd->err_info->CommandStatus; /* correct?  seems too device specific */

	if (cmd->rq->cmd_type == REQ_TYPE_BLOCK_PC)
		host_byte = DID_PASSTHROUGH;
	else
		host_byte = DID_OK;

	error_value = make_status_bytes(status_byte, msg_byte,
		host_byte, driver_byte);

	if (cmd->err_info->ScsiStatus != SAM_STAT_CHECK_CONDITION) {
		if (cmd->rq->cmd_type != REQ_TYPE_BLOCK_PC)
			dev_warn(&h->pdev->dev, "cmd %p "
			       "has SCSI Status 0x%x\n",
			       cmd, cmd->err_info->ScsiStatus);
		return error_value;
	}

	/* check the sense key */
	sense_key = 0xf & cmd->err_info->SenseInfo[2];
	/* no status or recovered error */
	if (((sense_key == 0x0) || (sense_key == 0x1)) &&
	    (cmd->rq->cmd_type != REQ_TYPE_BLOCK_PC))
		error_value = 0;

	if (check_for_unit_attention(h, cmd)) {
		*retry_cmd = !(cmd->rq->cmd_type == REQ_TYPE_BLOCK_PC);
		return 0;
	}

	/* Not SG_IO or similar? */
	if (cmd->rq->cmd_type != REQ_TYPE_BLOCK_PC) {
		if (error_value != 0)
			dev_warn(&h->pdev->dev, "cmd %p has CHECK CONDITION"
			       " sense key = 0x%x\n", cmd, sense_key);
		return error_value;
	}

	/* SG_IO or similar, copy sense data back */
	if (cmd->rq->sense) {
		if (cmd->rq->sense_len > cmd->err_info->SenseLen)
			cmd->rq->sense_len = cmd->err_info->SenseLen;
		memcpy(cmd->rq->sense, cmd->err_info->SenseInfo,
			cmd->rq->sense_len);
	} else
		cmd->rq->sense_len = 0;

	return error_value;
}

/* checks the status of the job and calls complete buffers to mark all
 * buffers for the completed job. Note that this function does not need
 * to hold the hba/queue lock.
 */
static inline void complete_command(ctlr_info_t *h, CommandList_struct *cmd,
				    int timeout)
{
	int retry_cmd = 0;
	struct request *rq = cmd->rq;

	rq->errors = 0;

	if (timeout)
		rq->errors = make_status_bytes(0, 0, 0, DRIVER_TIMEOUT);

	if (cmd->err_info->CommandStatus == 0)	/* no error has occurred */
		goto after_error_processing;

	switch (cmd->err_info->CommandStatus) {
	case CMD_TARGET_STATUS:
		rq->errors = evaluate_target_status(h, cmd, &retry_cmd);
		break;
	case CMD_DATA_UNDERRUN:
		if (cmd->rq->cmd_type == REQ_TYPE_FS) {
			dev_warn(&h->pdev->dev, "cmd %p has"
			       " completed with data underrun "
			       "reported\n", cmd);
			cmd->rq->resid_len = cmd->err_info->ResidualCnt;
		}
		break;
	case CMD_DATA_OVERRUN:
		if (cmd->rq->cmd_type == REQ_TYPE_FS)
			dev_warn(&h->pdev->dev, "cciss: cmd %p has"
			       " completed with data overrun "
			       "reported\n", cmd);
		break;
	case CMD_INVALID:
		dev_warn(&h->pdev->dev, "cciss: cmd %p is "
		       "reported invalid\n", cmd);
		rq->errors = make_status_bytes(SAM_STAT_GOOD,
			cmd->err_info->CommandStatus, DRIVER_OK,
			(cmd->rq->cmd_type == REQ_TYPE_BLOCK_PC) ?
				DID_PASSTHROUGH : DID_ERROR);
		break;
	case CMD_PROTOCOL_ERR:
		dev_warn(&h->pdev->dev, "cciss: cmd %p has "
		       "protocol error\n", cmd);
		rq->errors = make_status_bytes(SAM_STAT_GOOD,
			cmd->err_info->CommandStatus, DRIVER_OK,
			(cmd->rq->cmd_type == REQ_TYPE_BLOCK_PC) ?
				DID_PASSTHROUGH : DID_ERROR);
		break;
	case CMD_HARDWARE_ERR:
		dev_warn(&h->pdev->dev, "cciss: cmd %p had "
		       " hardware error\n", cmd);
		rq->errors = make_status_bytes(SAM_STAT_GOOD,
			cmd->err_info->CommandStatus, DRIVER_OK,
			(cmd->rq->cmd_type == REQ_TYPE_BLOCK_PC) ?
				DID_PASSTHROUGH : DID_ERROR);
		break;
	case CMD_CONNECTION_LOST:
		dev_warn(&h->pdev->dev, "cciss: cmd %p had "
		       "connection lost\n", cmd);
		rq->errors = make_status_bytes(SAM_STAT_GOOD,
			cmd->err_info->CommandStatus, DRIVER_OK,
			(cmd->rq->cmd_type == REQ_TYPE_BLOCK_PC) ?
				DID_PASSTHROUGH : DID_ERROR);
		break;
	case CMD_ABORTED:
		dev_warn(&h->pdev->dev, "cciss: cmd %p was "
		       "aborted\n", cmd);
		rq->errors = make_status_bytes(SAM_STAT_GOOD,
			cmd->err_info->CommandStatus, DRIVER_OK,
			(cmd->rq->cmd_type == REQ_TYPE_BLOCK_PC) ?
				DID_PASSTHROUGH : DID_ABORT);
		break;
	case CMD_ABORT_FAILED:
		dev_warn(&h->pdev->dev, "cciss: cmd %p reports "
		       "abort failed\n", cmd);
		rq->errors = make_status_bytes(SAM_STAT_GOOD,
			cmd->err_info->CommandStatus, DRIVER_OK,
			(cmd->rq->cmd_type == REQ_TYPE_BLOCK_PC) ?
				DID_PASSTHROUGH : DID_ERROR);
		break;
	case CMD_UNSOLICITED_ABORT:
		dev_warn(&h->pdev->dev, "cciss%d: unsolicited "
		       "abort %p\n", h->ctlr, cmd);
		if (cmd->retry_count < MAX_CMD_RETRIES) {
			retry_cmd = 1;
			dev_warn(&h->pdev->dev, "retrying %p\n", cmd);
			cmd->retry_count++;
		} else
			dev_warn(&h->pdev->dev,
				"%p retried too many times\n", cmd);
		rq->errors = make_status_bytes(SAM_STAT_GOOD,
			cmd->err_info->CommandStatus, DRIVER_OK,
			(cmd->rq->cmd_type == REQ_TYPE_BLOCK_PC) ?
				DID_PASSTHROUGH : DID_ABORT);
		break;
	case CMD_TIMEOUT:
		dev_warn(&h->pdev->dev, "cmd %p timedout\n", cmd);
		rq->errors = make_status_bytes(SAM_STAT_GOOD,
			cmd->err_info->CommandStatus, DRIVER_OK,
			(cmd->rq->cmd_type == REQ_TYPE_BLOCK_PC) ?
				DID_PASSTHROUGH : DID_ERROR);
		break;
	default:
		dev_warn(&h->pdev->dev, "cmd %p returned "
		       "unknown status %x\n", cmd,
		       cmd->err_info->CommandStatus);
		rq->errors = make_status_bytes(SAM_STAT_GOOD,
			cmd->err_info->CommandStatus, DRIVER_OK,
			(cmd->rq->cmd_type == REQ_TYPE_BLOCK_PC) ?
				DID_PASSTHROUGH : DID_ERROR);
	}

after_error_processing:

	/* We need to return this command */
	if (retry_cmd) {
		resend_cciss_cmd(h, cmd);
		return;
	}
	cmd->rq->completion_data = cmd;
	blk_complete_request(cmd->rq);
}

static inline u32 cciss_tag_contains_index(u32 tag)
{
#define DIRECT_LOOKUP_BIT 0x10
	return tag & DIRECT_LOOKUP_BIT;
}

static inline u32 cciss_tag_to_index(u32 tag)
{
#define DIRECT_LOOKUP_SHIFT 5
	return tag >> DIRECT_LOOKUP_SHIFT;
}

static inline u32 cciss_tag_discard_error_bits(u32 tag)
{
#define CCISS_ERROR_BITS 0x03
	return tag & ~CCISS_ERROR_BITS;
}

static inline void cciss_mark_tag_indexed(u32 *tag)
{
	*tag |= DIRECT_LOOKUP_BIT;
}

static inline void cciss_set_tag_index(u32 *tag, u32 index)
{
	*tag |= (index << DIRECT_LOOKUP_SHIFT);
}

/*
 * Get a request and submit it to the controller.
 */
static void do_cciss_request(struct request_queue *q)
{
	ctlr_info_t *h = q->queuedata;
	CommandList_struct *c;
	sector_t start_blk;
	int seg;
	struct request *creq;
	u64bit temp64;
	struct scatterlist *tmp_sg;
	SGDescriptor_struct *curr_sg;
	drive_info_struct *drv;
	int i, dir;
	int sg_index = 0;
	int chained = 0;

	/* We call start_io here in case there is a command waiting on the
	 * queue that has not been sent.
	 */
	if (blk_queue_plugged(q))
		goto startio;

      queue:
	creq = blk_peek_request(q);
	if (!creq)
		goto startio;

	BUG_ON(creq->nr_phys_segments > h->maxsgentries);

	c = cmd_alloc(h);
	if (!c)
		goto full;

	blk_start_request(creq);

	tmp_sg = h->scatter_list[c->cmdindex];
	spin_unlock_irq(q->queue_lock);

	c->cmd_type = CMD_RWREQ;
	c->rq = creq;

	/* fill in the request */
	drv = creq->rq_disk->private_data;
	c->Header.ReplyQueue = 0;	/* unused in simple mode */
	/* got command from pool, so use the command block index instead */
	/* for direct lookups. */
	/* The first 2 bits are reserved for controller error reporting. */
	cciss_set_tag_index(&c->Header.Tag.lower, c->cmdindex);
	cciss_mark_tag_indexed(&c->Header.Tag.lower);
	memcpy(&c->Header.LUN, drv->LunID, sizeof(drv->LunID));
	c->Request.CDBLen = 10;	/* 12 byte commands not in FW yet; */
	c->Request.Type.Type = TYPE_CMD;	/* It is a command. */
	c->Request.Type.Attribute = ATTR_SIMPLE;
	c->Request.Type.Direction =
	    (rq_data_dir(creq) == READ) ? XFER_READ : XFER_WRITE;
	c->Request.Timeout = 0;	/* Don't time out */
	c->Request.CDB[0] =
	    (rq_data_dir(creq) == READ) ? h->cciss_read : h->cciss_write;
	start_blk = blk_rq_pos(creq);
	dev_dbg(&h->pdev->dev, "sector =%d nr_sectors=%d\n",
	       (int)blk_rq_pos(creq), (int)blk_rq_sectors(creq));
	sg_init_table(tmp_sg, h->maxsgentries);
	seg = blk_rq_map_sg(q, creq, tmp_sg);

	/* get the DMA records for the setup */
	if (c->Request.Type.Direction == XFER_READ)
		dir = PCI_DMA_FROMDEVICE;
	else
		dir = PCI_DMA_TODEVICE;

	curr_sg = c->SG;
	sg_index = 0;
	chained = 0;

	for (i = 0; i < seg; i++) {
		if (((sg_index+1) == (h->max_cmd_sgentries)) &&
			!chained && ((seg - i) > 1)) {
			/* Point to next chain block. */
			curr_sg = h->cmd_sg_list[c->cmdindex];
			sg_index = 0;
			chained = 1;
		}
		curr_sg[sg_index].Len = tmp_sg[i].length;
		temp64.val = (__u64) pci_map_page(h->pdev, sg_page(&tmp_sg[i]),
						tmp_sg[i].offset,
						tmp_sg[i].length, dir);
		curr_sg[sg_index].Addr.lower = temp64.val32.lower;
		curr_sg[sg_index].Addr.upper = temp64.val32.upper;
		curr_sg[sg_index].Ext = 0;  /* we are not chaining */
		++sg_index;
	}
	if (chained)
		cciss_map_sg_chain_block(h, c, h->cmd_sg_list[c->cmdindex],
			(seg - (h->max_cmd_sgentries - 1)) *
				sizeof(SGDescriptor_struct));

	/* track how many SG entries we are using */
	if (seg > h->maxSG)
		h->maxSG = seg;

	dev_dbg(&h->pdev->dev, "Submitting %u sectors in %d segments "
			"chained[%d]\n",
			blk_rq_sectors(creq), seg, chained);

	c->Header.SGTotal = seg + chained;
	if (seg <= h->max_cmd_sgentries)
		c->Header.SGList = c->Header.SGTotal;
	else
		c->Header.SGList = h->max_cmd_sgentries;
	set_performant_mode(h, c);

	if (likely(creq->cmd_type == REQ_TYPE_FS)) {
		if(h->cciss_read == CCISS_READ_10) {
			c->Request.CDB[1] = 0;
			c->Request.CDB[2] = (start_blk >> 24) & 0xff; /* MSB */
			c->Request.CDB[3] = (start_blk >> 16) & 0xff;
			c->Request.CDB[4] = (start_blk >> 8) & 0xff;
			c->Request.CDB[5] = start_blk & 0xff;
			c->Request.CDB[6] = 0; /* (sect >> 24) & 0xff; MSB */
			c->Request.CDB[7] = (blk_rq_sectors(creq) >> 8) & 0xff;
			c->Request.CDB[8] = blk_rq_sectors(creq) & 0xff;
			c->Request.CDB[9] = c->Request.CDB[11] = c->Request.CDB[12] = 0;
		} else {
			u32 upper32 = upper_32_bits(start_blk);

			c->Request.CDBLen = 16;
			c->Request.CDB[1]= 0;
			c->Request.CDB[2]= (upper32 >> 24) & 0xff; /* MSB */
			c->Request.CDB[3]= (upper32 >> 16) & 0xff;
			c->Request.CDB[4]= (upper32 >>  8) & 0xff;
			c->Request.CDB[5]= upper32 & 0xff;
			c->Request.CDB[6]= (start_blk >> 24) & 0xff;
			c->Request.CDB[7]= (start_blk >> 16) & 0xff;
			c->Request.CDB[8]= (start_blk >>  8) & 0xff;
			c->Request.CDB[9]= start_blk & 0xff;
			c->Request.CDB[10]= (blk_rq_sectors(creq) >> 24) & 0xff;
			c->Request.CDB[11]= (blk_rq_sectors(creq) >> 16) & 0xff;
			c->Request.CDB[12]= (blk_rq_sectors(creq) >>  8) & 0xff;
			c->Request.CDB[13]= blk_rq_sectors(creq) & 0xff;
			c->Request.CDB[14] = c->Request.CDB[15] = 0;
		}
	} else if (creq->cmd_type == REQ_TYPE_BLOCK_PC) {
		c->Request.CDBLen = creq->cmd_len;
		memcpy(c->Request.CDB, creq->cmd, BLK_MAX_CDB);
	} else {
		dev_warn(&h->pdev->dev, "bad request type %d\n",
			creq->cmd_type);
		BUG();
	}

	spin_lock_irq(q->queue_lock);

	addQ(&h->reqQ, c);
	h->Qdepth++;
	if (h->Qdepth > h->maxQsinceinit)
		h->maxQsinceinit = h->Qdepth;

	goto queue;
full:
	blk_stop_queue(q);
startio:
	/* We will already have the driver lock here so not need
	 * to lock it.
	 */
	start_io(h);
}

static inline unsigned long get_next_completion(ctlr_info_t *h)
{
	return h->access.command_completed(h);
}

static inline int interrupt_pending(ctlr_info_t *h)
{
	return h->access.intr_pending(h);
}

static inline long interrupt_not_for_us(ctlr_info_t *h)
{
	return ((h->access.intr_pending(h) == 0) ||
		(h->interrupts_enabled == 0));
}

static inline int bad_tag(ctlr_info_t *h, u32 tag_index,
			u32 raw_tag)
{
	if (unlikely(tag_index >= h->nr_cmds)) {
		dev_warn(&h->pdev->dev, "bad tag 0x%08x ignored.\n", raw_tag);
		return 1;
	}
	return 0;
}

static inline void finish_cmd(ctlr_info_t *h, CommandList_struct *c,
				u32 raw_tag)
{
	removeQ(c);
	if (likely(c->cmd_type == CMD_RWREQ))
		complete_command(h, c, 0);
	else if (c->cmd_type == CMD_IOCTL_PEND)
		complete(c->waiting);
#ifdef CONFIG_CISS_SCSI_TAPE
	else if (c->cmd_type == CMD_SCSI)
		complete_scsi_command(c, 0, raw_tag);
#endif
}

static inline u32 next_command(ctlr_info_t *h)
{
	u32 a;

	if (unlikely(h->transMethod != CFGTBL_Trans_Performant))
		return h->access.command_completed(h);

	if ((*(h->reply_pool_head) & 1) == (h->reply_pool_wraparound)) {
		a = *(h->reply_pool_head); /* Next cmd in ring buffer */
		(h->reply_pool_head)++;
		h->commands_outstanding--;
	} else {
		a = FIFO_EMPTY;
	}
	/* Check for wraparound */
	if (h->reply_pool_head == (h->reply_pool + h->max_commands)) {
		h->reply_pool_head = h->reply_pool;
		h->reply_pool_wraparound ^= 1;
	}
	return a;
}

/* process completion of an indexed ("direct lookup") command */
static inline u32 process_indexed_cmd(ctlr_info_t *h, u32 raw_tag)
{
	u32 tag_index;
	CommandList_struct *c;

	tag_index = cciss_tag_to_index(raw_tag);
	if (bad_tag(h, tag_index, raw_tag))
		return next_command(h);
	c = h->cmd_pool + tag_index;
	finish_cmd(h, c, raw_tag);
	return next_command(h);
}

/* process completion of a non-indexed command */
static inline u32 process_nonindexed_cmd(ctlr_info_t *h, u32 raw_tag)
{
	u32 tag;
	CommandList_struct *c = NULL;
<<<<<<< HEAD
	struct hlist_node *tmp;
	__u32 busaddr_masked, tag_masked;

	tag = cciss_tag_discard_error_bits(raw_tag);
	hlist_for_each_entry(c, tmp, &h->cmpQ, list) {
=======
	__u32 busaddr_masked, tag_masked;

	tag = cciss_tag_discard_error_bits(raw_tag);
	list_for_each_entry(c, &h->cmpQ, list) {
>>>>>>> 3cbea436
		busaddr_masked = cciss_tag_discard_error_bits(c->busaddr);
		tag_masked = cciss_tag_discard_error_bits(tag);
		if (busaddr_masked == tag_masked) {
			finish_cmd(h, c, raw_tag);
			return next_command(h);
		}
	}
	bad_tag(h, h->nr_cmds + 1, raw_tag);
	return next_command(h);
}

static irqreturn_t do_cciss_intx(int irq, void *dev_id)
{
	ctlr_info_t *h = dev_id;
	unsigned long flags;
	u32 raw_tag;

	if (interrupt_not_for_us(h))
		return IRQ_NONE;
	spin_lock_irqsave(&h->lock, flags);
	while (interrupt_pending(h)) {
		raw_tag = get_next_completion(h);
		while (raw_tag != FIFO_EMPTY) {
			if (cciss_tag_contains_index(raw_tag))
				raw_tag = process_indexed_cmd(h, raw_tag);
			else
				raw_tag = process_nonindexed_cmd(h, raw_tag);
		}
	}
	spin_unlock_irqrestore(&h->lock, flags);
	return IRQ_HANDLED;
}

/* Add a second interrupt handler for MSI/MSI-X mode. In this mode we never
 * check the interrupt pending register because it is not set.
 */
static irqreturn_t do_cciss_msix_intr(int irq, void *dev_id)
{
	ctlr_info_t *h = dev_id;
	unsigned long flags;
	u32 raw_tag;

	spin_lock_irqsave(&h->lock, flags);
	raw_tag = get_next_completion(h);
	while (raw_tag != FIFO_EMPTY) {
		if (cciss_tag_contains_index(raw_tag))
			raw_tag = process_indexed_cmd(h, raw_tag);
		else
			raw_tag = process_nonindexed_cmd(h, raw_tag);
	}
	spin_unlock_irqrestore(&h->lock, flags);
	return IRQ_HANDLED;
}

/**
 * add_to_scan_list() - add controller to rescan queue
 * @h:		      Pointer to the controller.
 *
 * Adds the controller to the rescan queue if not already on the queue.
 *
 * returns 1 if added to the queue, 0 if skipped (could be on the
 * queue already, or the controller could be initializing or shutting
 * down).
 **/
static int add_to_scan_list(struct ctlr_info *h)
{
	struct ctlr_info *test_h;
	int found = 0;
	int ret = 0;

	if (h->busy_initializing)
		return 0;

	if (!mutex_trylock(&h->busy_shutting_down))
		return 0;

	mutex_lock(&scan_mutex);
	list_for_each_entry(test_h, &scan_q, scan_list) {
		if (test_h == h) {
			found = 1;
			break;
		}
	}
	if (!found && !h->busy_scanning) {
		INIT_COMPLETION(h->scan_wait);
		list_add_tail(&h->scan_list, &scan_q);
		ret = 1;
	}
	mutex_unlock(&scan_mutex);
	mutex_unlock(&h->busy_shutting_down);

	return ret;
}

/**
 * remove_from_scan_list() - remove controller from rescan queue
 * @h:			   Pointer to the controller.
 *
 * Removes the controller from the rescan queue if present. Blocks if
 * the controller is currently conducting a rescan.  The controller
 * can be in one of three states:
 * 1. Doesn't need a scan
 * 2. On the scan list, but not scanning yet (we remove it)
 * 3. Busy scanning (and not on the list). In this case we want to wait for
 *    the scan to complete to make sure the scanning thread for this
 *    controller is completely idle.
 **/
static void remove_from_scan_list(struct ctlr_info *h)
{
	struct ctlr_info *test_h, *tmp_h;

	mutex_lock(&scan_mutex);
	list_for_each_entry_safe(test_h, tmp_h, &scan_q, scan_list) {
		if (test_h == h) { /* state 2. */
			list_del(&h->scan_list);
			complete_all(&h->scan_wait);
			mutex_unlock(&scan_mutex);
			return;
		}
	}
	if (h->busy_scanning) { /* state 3. */
		mutex_unlock(&scan_mutex);
		wait_for_completion(&h->scan_wait);
	} else { /* state 1, nothing to do. */
		mutex_unlock(&scan_mutex);
	}
}

/**
 * scan_thread() - kernel thread used to rescan controllers
 * @data:	 Ignored.
 *
 * A kernel thread used scan for drive topology changes on
 * controllers. The thread processes only one controller at a time
 * using a queue.  Controllers are added to the queue using
 * add_to_scan_list() and removed from the queue either after done
 * processing or using remove_from_scan_list().
 *
 * returns 0.
 **/
static int scan_thread(void *data)
{
	struct ctlr_info *h;

	while (1) {
		set_current_state(TASK_INTERRUPTIBLE);
		schedule();
		if (kthread_should_stop())
			break;

		while (1) {
			mutex_lock(&scan_mutex);
			if (list_empty(&scan_q)) {
				mutex_unlock(&scan_mutex);
				break;
			}

			h = list_entry(scan_q.next,
				       struct ctlr_info,
				       scan_list);
			list_del(&h->scan_list);
			h->busy_scanning = 1;
			mutex_unlock(&scan_mutex);

			rebuild_lun_table(h, 0, 0);
			complete_all(&h->scan_wait);
			mutex_lock(&scan_mutex);
			h->busy_scanning = 0;
			mutex_unlock(&scan_mutex);
		}
	}

	return 0;
}

static int check_for_unit_attention(ctlr_info_t *h, CommandList_struct *c)
{
	if (c->err_info->SenseInfo[2] != UNIT_ATTENTION)
		return 0;

	switch (c->err_info->SenseInfo[12]) {
	case STATE_CHANGED:
		dev_warn(&h->pdev->dev, "a state change "
			"detected, command retried\n");
		return 1;
	break;
	case LUN_FAILED:
		dev_warn(&h->pdev->dev, "LUN failure "
			"detected, action required\n");
		return 1;
	break;
	case REPORT_LUNS_CHANGED:
		dev_warn(&h->pdev->dev, "report LUN data changed\n");
	/*
	 * Here, we could call add_to_scan_list and wake up the scan thread,
	 * except that it's quite likely that we will get more than one
	 * REPORT_LUNS_CHANGED condition in quick succession, which means
	 * that those which occur after the first one will likely happen
	 * *during* the scan_thread's rescan.  And the rescan code is not
	 * robust enough to restart in the middle, undoing what it has already
	 * done, and it's not clear that it's even possible to do this, since
	 * part of what it does is notify the block layer, which starts
	 * doing it's own i/o to read partition tables and so on, and the
	 * driver doesn't have visibility to know what might need undoing.
	 * In any event, if possible, it is horribly complicated to get right
	 * so we just don't do it for now.
	 *
	 * Note: this REPORT_LUNS_CHANGED condition only occurs on the MSA2012.
	 */
		return 1;
	break;
	case POWER_OR_RESET:
		dev_warn(&h->pdev->dev,
			"a power on or device reset detected\n");
		return 1;
	break;
	case UNIT_ATTENTION_CLEARED:
		dev_warn(&h->pdev->dev,
			"unit attention cleared by another initiator\n");
		return 1;
	break;
	default:
		dev_warn(&h->pdev->dev, "unknown unit attention detected\n");
		return 1;
	}
}

/*
 *  We cannot read the structure directly, for portability we must use
 *   the io functions.
 *   This is for debug only.
 */
static void print_cfg_table(ctlr_info_t *h)
{
	int i;
	char temp_name[17];
	CfgTable_struct *tb = h->cfgtable;

	dev_dbg(&h->pdev->dev, "Controller Configuration information\n");
	dev_dbg(&h->pdev->dev, "------------------------------------\n");
	for (i = 0; i < 4; i++)
		temp_name[i] = readb(&(tb->Signature[i]));
	temp_name[4] = '\0';
	dev_dbg(&h->pdev->dev, "   Signature = %s\n", temp_name);
	dev_dbg(&h->pdev->dev, "   Spec Number = %d\n",
		readl(&(tb->SpecValence)));
	dev_dbg(&h->pdev->dev, "   Transport methods supported = 0x%x\n",
	       readl(&(tb->TransportSupport)));
	dev_dbg(&h->pdev->dev, "   Transport methods active = 0x%x\n",
	       readl(&(tb->TransportActive)));
	dev_dbg(&h->pdev->dev, "   Requested transport Method = 0x%x\n",
	       readl(&(tb->HostWrite.TransportRequest)));
	dev_dbg(&h->pdev->dev, "   Coalesce Interrupt Delay = 0x%x\n",
	       readl(&(tb->HostWrite.CoalIntDelay)));
	dev_dbg(&h->pdev->dev, "   Coalesce Interrupt Count = 0x%x\n",
	       readl(&(tb->HostWrite.CoalIntCount)));
	dev_dbg(&h->pdev->dev, "   Max outstanding commands = 0x%d\n",
	       readl(&(tb->CmdsOutMax)));
	dev_dbg(&h->pdev->dev, "   Bus Types = 0x%x\n",
		readl(&(tb->BusTypes)));
	for (i = 0; i < 16; i++)
		temp_name[i] = readb(&(tb->ServerName[i]));
	temp_name[16] = '\0';
	dev_dbg(&h->pdev->dev, "   Server Name = %s\n", temp_name);
	dev_dbg(&h->pdev->dev, "   Heartbeat Counter = 0x%x\n\n\n",
		readl(&(tb->HeartBeat)));
}

static int find_PCI_BAR_index(struct pci_dev *pdev, unsigned long pci_bar_addr)
{
	int i, offset, mem_type, bar_type;
	if (pci_bar_addr == PCI_BASE_ADDRESS_0)	/* looking for BAR zero? */
		return 0;
	offset = 0;
	for (i = 0; i < DEVICE_COUNT_RESOURCE; i++) {
		bar_type = pci_resource_flags(pdev, i) & PCI_BASE_ADDRESS_SPACE;
		if (bar_type == PCI_BASE_ADDRESS_SPACE_IO)
			offset += 4;
		else {
			mem_type = pci_resource_flags(pdev, i) &
			    PCI_BASE_ADDRESS_MEM_TYPE_MASK;
			switch (mem_type) {
			case PCI_BASE_ADDRESS_MEM_TYPE_32:
			case PCI_BASE_ADDRESS_MEM_TYPE_1M:
				offset += 4;	/* 32 bit */
				break;
			case PCI_BASE_ADDRESS_MEM_TYPE_64:
				offset += 8;
				break;
			default:	/* reserved in PCI 2.2 */
				dev_warn(&pdev->dev,
				       "Base address is invalid\n");
				return -1;
				break;
			}
		}
		if (offset == pci_bar_addr - PCI_BASE_ADDRESS_0)
			return i + 1;
	}
	return -1;
}

/* Fill in bucket_map[], given nsgs (the max number of
 * scatter gather elements supported) and bucket[],
 * which is an array of 8 integers.  The bucket[] array
 * contains 8 different DMA transfer sizes (in 16
 * byte increments) which the controller uses to fetch
 * commands.  This function fills in bucket_map[], which
 * maps a given number of scatter gather elements to one of
 * the 8 DMA transfer sizes.  The point of it is to allow the
 * controller to only do as much DMA as needed to fetch the
 * command, with the DMA transfer size encoded in the lower
 * bits of the command address.
 */
static void  calc_bucket_map(int bucket[], int num_buckets,
	int nsgs, int *bucket_map)
{
	int i, j, b, size;

	/* even a command with 0 SGs requires 4 blocks */
#define MINIMUM_TRANSFER_BLOCKS 4
#define NUM_BUCKETS 8
	/* Note, bucket_map must have nsgs+1 entries. */
	for (i = 0; i <= nsgs; i++) {
		/* Compute size of a command with i SG entries */
		size = i + MINIMUM_TRANSFER_BLOCKS;
		b = num_buckets; /* Assume the biggest bucket */
		/* Find the bucket that is just big enough */
		for (j = 0; j < 8; j++) {
			if (bucket[j] >= size) {
				b = j;
				break;
			}
		}
		/* for a command with i SG entries, use bucket b. */
		bucket_map[i] = b;
	}
}

static void __devinit cciss_wait_for_mode_change_ack(ctlr_info_t *h)
{
	int i;

	/* under certain very rare conditions, this can take awhile.
	 * (e.g.: hot replace a failed 144GB drive in a RAID 5 set right
	 * as we enter this code.) */
	for (i = 0; i < MAX_CONFIG_WAIT; i++) {
		if (!(readl(h->vaddr + SA5_DOORBELL) & CFGTBL_ChangeReq))
			break;
		usleep_range(10000, 20000);
	}
}

static __devinit void cciss_enter_performant_mode(ctlr_info_t *h)
{
	/* This is a bit complicated.  There are 8 registers on
	 * the controller which we write to to tell it 8 different
	 * sizes of commands which there may be.  It's a way of
	 * reducing the DMA done to fetch each command.  Encoded into
	 * each command's tag are 3 bits which communicate to the controller
	 * which of the eight sizes that command fits within.  The size of
	 * each command depends on how many scatter gather entries there are.
	 * Each SG entry requires 16 bytes.  The eight registers are programmed
	 * with the number of 16-byte blocks a command of that size requires.
	 * The smallest command possible requires 5 such 16 byte blocks.
	 * the largest command possible requires MAXSGENTRIES + 4 16-byte
	 * blocks.  Note, this only extends to the SG entries contained
	 * within the command block, and does not extend to chained blocks
	 * of SG elements.   bft[] contains the eight values we write to
	 * the registers.  They are not evenly distributed, but have more
	 * sizes for small commands, and fewer sizes for larger commands.
	 */
	__u32 trans_offset;
	int bft[8] = { 5, 6, 8, 10, 12, 20, 28, MAXSGENTRIES + 4};
			/*
			 *  5 = 1 s/g entry or 4k
			 *  6 = 2 s/g entry or 8k
			 *  8 = 4 s/g entry or 16k
			 * 10 = 6 s/g entry or 24k
			 */
	unsigned long register_value;
	BUILD_BUG_ON(28 > MAXSGENTRIES + 4);

	h->reply_pool_wraparound = 1; /* spec: init to 1 */

	/* Controller spec: zero out this buffer. */
	memset(h->reply_pool, 0, h->max_commands * sizeof(__u64));
	h->reply_pool_head = h->reply_pool;

	trans_offset = readl(&(h->cfgtable->TransMethodOffset));
	calc_bucket_map(bft, ARRAY_SIZE(bft), h->maxsgentries,
				h->blockFetchTable);
	writel(bft[0], &h->transtable->BlockFetch0);
	writel(bft[1], &h->transtable->BlockFetch1);
	writel(bft[2], &h->transtable->BlockFetch2);
	writel(bft[3], &h->transtable->BlockFetch3);
	writel(bft[4], &h->transtable->BlockFetch4);
	writel(bft[5], &h->transtable->BlockFetch5);
	writel(bft[6], &h->transtable->BlockFetch6);
	writel(bft[7], &h->transtable->BlockFetch7);

	/* size of controller ring buffer */
	writel(h->max_commands, &h->transtable->RepQSize);
	writel(1, &h->transtable->RepQCount);
	writel(0, &h->transtable->RepQCtrAddrLow32);
	writel(0, &h->transtable->RepQCtrAddrHigh32);
	writel(h->reply_pool_dhandle, &h->transtable->RepQAddr0Low32);
	writel(0, &h->transtable->RepQAddr0High32);
	writel(CFGTBL_Trans_Performant,
			&(h->cfgtable->HostWrite.TransportRequest));

	writel(CFGTBL_ChangeReq, h->vaddr + SA5_DOORBELL);
	cciss_wait_for_mode_change_ack(h);
	register_value = readl(&(h->cfgtable->TransportActive));
	if (!(register_value & CFGTBL_Trans_Performant))
		dev_warn(&h->pdev->dev, "cciss: unable to get board into"
					" performant mode\n");
}

static void __devinit cciss_put_controller_into_performant_mode(ctlr_info_t *h)
{
	__u32 trans_support;

	dev_dbg(&h->pdev->dev, "Trying to put board into Performant mode\n");
	/* Attempt to put controller into performant mode if supported */
	/* Does board support performant mode? */
	trans_support = readl(&(h->cfgtable->TransportSupport));
	if (!(trans_support & PERFORMANT_MODE))
		return;

	dev_dbg(&h->pdev->dev, "Placing controller into performant mode\n");
	/* Performant mode demands commands on a 32 byte boundary
	 * pci_alloc_consistent aligns on page boundarys already.
	 * Just need to check if divisible by 32
	 */
	if ((sizeof(CommandList_struct) % 32) != 0) {
		dev_warn(&h->pdev->dev, "%s %d %s\n",
			"cciss info: command size[",
			(int)sizeof(CommandList_struct),
			"] not divisible by 32, no performant mode..\n");
		return;
	}

	/* Performant mode ring buffer and supporting data structures */
	h->reply_pool = (__u64 *)pci_alloc_consistent(
		h->pdev, h->max_commands * sizeof(__u64),
		&(h->reply_pool_dhandle));

	/* Need a block fetch table for performant mode */
	h->blockFetchTable = kmalloc(((h->maxsgentries+1) *
		sizeof(__u32)), GFP_KERNEL);

	if ((h->reply_pool == NULL) || (h->blockFetchTable == NULL))
		goto clean_up;

	cciss_enter_performant_mode(h);

	/* Change the access methods to the performant access methods */
	h->access = SA5_performant_access;
	h->transMethod = CFGTBL_Trans_Performant;

	return;
clean_up:
	kfree(h->blockFetchTable);
	if (h->reply_pool)
		pci_free_consistent(h->pdev,
				h->max_commands * sizeof(__u64),
				h->reply_pool,
				h->reply_pool_dhandle);
	return;

} /* cciss_put_controller_into_performant_mode */

/* If MSI/MSI-X is supported by the kernel we will try to enable it on
 * controllers that are capable. If not, we use IO-APIC mode.
 */

static void __devinit cciss_interrupt_mode(ctlr_info_t *h)
{
#ifdef CONFIG_PCI_MSI
	int err;
	struct msix_entry cciss_msix_entries[4] = { {0, 0}, {0, 1},
	{0, 2}, {0, 3}
	};

	/* Some boards advertise MSI but don't really support it */
	if ((h->board_id == 0x40700E11) || (h->board_id == 0x40800E11) ||
	    (h->board_id == 0x40820E11) || (h->board_id == 0x40830E11))
		goto default_int_mode;

	if (pci_find_capability(h->pdev, PCI_CAP_ID_MSIX)) {
		err = pci_enable_msix(h->pdev, cciss_msix_entries, 4);
		if (!err) {
			h->intr[0] = cciss_msix_entries[0].vector;
			h->intr[1] = cciss_msix_entries[1].vector;
			h->intr[2] = cciss_msix_entries[2].vector;
			h->intr[3] = cciss_msix_entries[3].vector;
			h->msix_vector = 1;
			return;
		}
		if (err > 0) {
			dev_warn(&h->pdev->dev,
				"only %d MSI-X vectors available\n", err);
			goto default_int_mode;
		} else {
			dev_warn(&h->pdev->dev,
				"MSI-X init failed %d\n", err);
			goto default_int_mode;
		}
	}
	if (pci_find_capability(h->pdev, PCI_CAP_ID_MSI)) {
		if (!pci_enable_msi(h->pdev))
			h->msi_vector = 1;
		else
			dev_warn(&h->pdev->dev, "MSI init failed\n");
	}
default_int_mode:
#endif				/* CONFIG_PCI_MSI */
	/* if we get here we're going to use the default interrupt mode */
	h->intr[PERF_MODE_INT] = h->pdev->irq;
	return;
}

static int __devinit cciss_lookup_board_id(struct pci_dev *pdev, u32 *board_id)
{
	int i;
	u32 subsystem_vendor_id, subsystem_device_id;

	subsystem_vendor_id = pdev->subsystem_vendor;
	subsystem_device_id = pdev->subsystem_device;
	*board_id = ((subsystem_device_id << 16) & 0xffff0000) |
			subsystem_vendor_id;

	for (i = 0; i < ARRAY_SIZE(products); i++)
		if (*board_id == products[i].board_id)
			return i;
	dev_warn(&pdev->dev, "unrecognized board ID: 0x%08x, ignoring.\n",
		*board_id);
	return -ENODEV;
}

static inline bool cciss_board_disabled(ctlr_info_t *h)
{
	u16 command;

	(void) pci_read_config_word(h->pdev, PCI_COMMAND, &command);
	return ((command & PCI_COMMAND_MEMORY) == 0);
}

static int __devinit cciss_pci_find_memory_BAR(struct pci_dev *pdev,
	unsigned long *memory_bar)
{
	int i;

	for (i = 0; i < DEVICE_COUNT_RESOURCE; i++)
		if (pci_resource_flags(pdev, i) & IORESOURCE_MEM) {
			/* addressing mode bits already removed */
			*memory_bar = pci_resource_start(pdev, i);
			dev_dbg(&pdev->dev, "memory BAR = %lx\n",
				*memory_bar);
			return 0;
		}
	dev_warn(&pdev->dev, "no memory BAR found\n");
	return -ENODEV;
}

static int __devinit cciss_wait_for_board_state(struct pci_dev *pdev,
	void __iomem *vaddr, int wait_for_ready)
#define BOARD_READY 1
#define BOARD_NOT_READY 0
{
	int i, iterations;
	u32 scratchpad;

	if (wait_for_ready)
		iterations = CCISS_BOARD_READY_ITERATIONS;
	else
		iterations = CCISS_BOARD_NOT_READY_ITERATIONS;

	for (i = 0; i < iterations; i++) {
		scratchpad = readl(vaddr + SA5_SCRATCHPAD_OFFSET);
		if (wait_for_ready) {
			if (scratchpad == CCISS_FIRMWARE_READY)
				return 0;
		} else {
			if (scratchpad != CCISS_FIRMWARE_READY)
				return 0;
		}
		msleep(CCISS_BOARD_READY_POLL_INTERVAL_MSECS);
	}
	dev_warn(&pdev->dev, "board not ready, timed out.\n");
	return -ENODEV;
}

static int __devinit cciss_find_cfg_addrs(struct pci_dev *pdev,
	void __iomem *vaddr, u32 *cfg_base_addr, u64 *cfg_base_addr_index,
	u64 *cfg_offset)
{
	*cfg_base_addr = readl(vaddr + SA5_CTCFG_OFFSET);
	*cfg_offset = readl(vaddr + SA5_CTMEM_OFFSET);
	*cfg_base_addr &= (u32) 0x0000ffff;
	*cfg_base_addr_index = find_PCI_BAR_index(pdev, *cfg_base_addr);
	if (*cfg_base_addr_index == -1) {
		dev_warn(&pdev->dev, "cannot find cfg_base_addr_index, "
			"*cfg_base_addr = 0x%08x\n", *cfg_base_addr);
		return -ENODEV;
	}
	return 0;
}

static int __devinit cciss_find_cfgtables(ctlr_info_t *h)
{
	u64 cfg_offset;
	u32 cfg_base_addr;
	u64 cfg_base_addr_index;
	u32 trans_offset;
	int rc;

	rc = cciss_find_cfg_addrs(h->pdev, h->vaddr, &cfg_base_addr,
		&cfg_base_addr_index, &cfg_offset);
	if (rc)
		return rc;
	h->cfgtable = remap_pci_mem(pci_resource_start(h->pdev,
		cfg_base_addr_index) + cfg_offset, sizeof(h->cfgtable));
	if (!h->cfgtable)
		return -ENOMEM;
	/* Find performant mode table. */
	trans_offset = readl(&h->cfgtable->TransMethodOffset);
	h->transtable = remap_pci_mem(pci_resource_start(h->pdev,
				cfg_base_addr_index)+cfg_offset+trans_offset,
				sizeof(*h->transtable));
	if (!h->transtable)
		return -ENOMEM;
	return 0;
}

static void __devinit cciss_get_max_perf_mode_cmds(struct ctlr_info *h)
{
	h->max_commands = readl(&(h->cfgtable->MaxPerformantModeCommands));

	/* Limit commands in memory limited kdump scenario. */
	if (reset_devices && h->max_commands > 32)
		h->max_commands = 32;

	if (h->max_commands < 16) {
		dev_warn(&h->pdev->dev, "Controller reports "
			"max supported commands of %d, an obvious lie. "
			"Using 16.  Ensure that firmware is up to date.\n",
			h->max_commands);
		h->max_commands = 16;
	}
}

/* Interrogate the hardware for some limits:
 * max commands, max SG elements without chaining, and with chaining,
 * SG chain block size, etc.
 */
static void __devinit cciss_find_board_params(ctlr_info_t *h)
{
	cciss_get_max_perf_mode_cmds(h);
	h->nr_cmds = h->max_commands - 4; /* Allow room for some ioctls */
	h->maxsgentries = readl(&(h->cfgtable->MaxSGElements));
	/*
	 * Limit in-command s/g elements to 32 save dma'able memory.
	 * Howvever spec says if 0, use 31
	 */
	h->max_cmd_sgentries = 31;
	if (h->maxsgentries > 512) {
		h->max_cmd_sgentries = 32;
		h->chainsize = h->maxsgentries - h->max_cmd_sgentries + 1;
		h->maxsgentries--; /* save one for chain pointer */
	} else {
		h->maxsgentries = 31; /* default to traditional values */
		h->chainsize = 0;
	}
}

static inline bool CISS_signature_present(ctlr_info_t *h)
{
	if ((readb(&h->cfgtable->Signature[0]) != 'C') ||
	    (readb(&h->cfgtable->Signature[1]) != 'I') ||
	    (readb(&h->cfgtable->Signature[2]) != 'S') ||
	    (readb(&h->cfgtable->Signature[3]) != 'S')) {
		dev_warn(&h->pdev->dev, "not a valid CISS config table\n");
		return false;
	}
	return true;
}

/* Need to enable prefetch in the SCSI core for 6400 in x86 */
static inline void cciss_enable_scsi_prefetch(ctlr_info_t *h)
{
#ifdef CONFIG_X86
	u32 prefetch;

	prefetch = readl(&(h->cfgtable->SCSI_Prefetch));
	prefetch |= 0x100;
	writel(prefetch, &(h->cfgtable->SCSI_Prefetch));
#endif
}

/* Disable DMA prefetch for the P600.  Otherwise an ASIC bug may result
 * in a prefetch beyond physical memory.
 */
static inline void cciss_p600_dma_prefetch_quirk(ctlr_info_t *h)
{
	u32 dma_prefetch;
	__u32 dma_refetch;

	if (h->board_id != 0x3225103C)
		return;
	dma_prefetch = readl(h->vaddr + I2O_DMA1_CFG);
	dma_prefetch |= 0x8000;
	writel(dma_prefetch, h->vaddr + I2O_DMA1_CFG);
	pci_read_config_dword(h->pdev, PCI_COMMAND_PARITY, &dma_refetch);
	dma_refetch |= 0x1;
	pci_write_config_dword(h->pdev, PCI_COMMAND_PARITY, dma_refetch);
}

static int __devinit cciss_pci_init(ctlr_info_t *h)
{
	int prod_index, err;

	prod_index = cciss_lookup_board_id(h->pdev, &h->board_id);
	if (prod_index < 0)
		return -ENODEV;
	h->product_name = products[prod_index].product_name;
	h->access = *(products[prod_index].access);

	if (cciss_board_disabled(h)) {
		dev_warn(&h->pdev->dev, "controller appears to be disabled\n");
		return -ENODEV;
	}
	err = pci_enable_device(h->pdev);
	if (err) {
		dev_warn(&h->pdev->dev, "Unable to Enable PCI device\n");
		return err;
	}

	err = pci_request_regions(h->pdev, "cciss");
	if (err) {
		dev_warn(&h->pdev->dev,
			"Cannot obtain PCI resources, aborting\n");
		return err;
	}

	dev_dbg(&h->pdev->dev, "irq = %x\n", h->pdev->irq);
	dev_dbg(&h->pdev->dev, "board_id = %x\n", h->board_id);
<<<<<<< HEAD

/* If the kernel supports MSI/MSI-X we will try to enable that functionality,
 * else we use the IO-APIC interrupt assigned to us by system ROM.
 */
	cciss_interrupt_mode(h);
	err = cciss_pci_find_memory_BAR(h->pdev, &h->paddr);
	if (err)
		goto err_out_free_res;
	h->vaddr = remap_pci_mem(h->paddr, 0x250);
	if (!h->vaddr) {
		err = -ENOMEM;
		goto err_out_free_res;
	}
	err = cciss_wait_for_board_state(h->pdev, h->vaddr, BOARD_READY);
	if (err)
		goto err_out_free_res;
	err = cciss_find_cfgtables(h);
	if (err)
		goto err_out_free_res;
	print_cfg_table(h);
	cciss_find_board_params(h);

=======

/* If the kernel supports MSI/MSI-X we will try to enable that functionality,
 * else we use the IO-APIC interrupt assigned to us by system ROM.
 */
	cciss_interrupt_mode(h);
	err = cciss_pci_find_memory_BAR(h->pdev, &h->paddr);
	if (err)
		goto err_out_free_res;
	h->vaddr = remap_pci_mem(h->paddr, 0x250);
	if (!h->vaddr) {
		err = -ENOMEM;
		goto err_out_free_res;
	}
	err = cciss_wait_for_board_state(h->pdev, h->vaddr, BOARD_READY);
	if (err)
		goto err_out_free_res;
	err = cciss_find_cfgtables(h);
	if (err)
		goto err_out_free_res;
	print_cfg_table(h);
	cciss_find_board_params(h);

>>>>>>> 3cbea436
	if (!CISS_signature_present(h)) {
		err = -ENODEV;
		goto err_out_free_res;
	}
	cciss_enable_scsi_prefetch(h);
	cciss_p600_dma_prefetch_quirk(h);
	cciss_put_controller_into_performant_mode(h);
	return 0;

err_out_free_res:
	/*
	 * Deliberately omit pci_disable_device(): it does something nasty to
	 * Smart Array controllers that pci_enable_device does not undo
	 */
	if (h->transtable)
		iounmap(h->transtable);
	if (h->cfgtable)
		iounmap(h->cfgtable);
	if (h->vaddr)
		iounmap(h->vaddr);
	pci_release_regions(h->pdev);
	return err;
}

/* Function to find the first free pointer into our hba[] array
 * Returns -1 if no free entries are left.
 */
static int alloc_cciss_hba(struct pci_dev *pdev)
{
	int i;

	for (i = 0; i < MAX_CTLR; i++) {
		if (!hba[i]) {
			ctlr_info_t *h;

			h = kzalloc(sizeof(ctlr_info_t), GFP_KERNEL);
			if (!h)
				goto Enomem;
			hba[i] = h;
			return i;
		}
	}
	dev_warn(&pdev->dev, "This driver supports a maximum"
	       " of %d controllers.\n", MAX_CTLR);
	return -1;
Enomem:
	dev_warn(&pdev->dev, "out of memory.\n");
	return -1;
}

static void free_hba(ctlr_info_t *h)
{
	int i;

	hba[h->ctlr] = NULL;
	for (i = 0; i < h->highest_lun + 1; i++)
		if (h->gendisk[i] != NULL)
			put_disk(h->gendisk[i]);
	kfree(h);
}

/* Send a message CDB to the firmware. */
static __devinit int cciss_message(struct pci_dev *pdev, unsigned char opcode, unsigned char type)
{
	typedef struct {
		CommandListHeader_struct CommandHeader;
		RequestBlock_struct Request;
		ErrDescriptor_struct ErrorDescriptor;
	} Command;
	static const size_t cmd_sz = sizeof(Command) + sizeof(ErrorInfo_struct);
	Command *cmd;
	dma_addr_t paddr64;
	uint32_t paddr32, tag;
	void __iomem *vaddr;
	int i, err;

	vaddr = ioremap_nocache(pci_resource_start(pdev, 0), pci_resource_len(pdev, 0));
	if (vaddr == NULL)
		return -ENOMEM;

	/* The Inbound Post Queue only accepts 32-bit physical addresses for the
	   CCISS commands, so they must be allocated from the lower 4GiB of
	   memory. */
	err = pci_set_consistent_dma_mask(pdev, DMA_BIT_MASK(32));
	if (err) {
		iounmap(vaddr);
		return -ENOMEM;
	}

	cmd = pci_alloc_consistent(pdev, cmd_sz, &paddr64);
	if (cmd == NULL) {
		iounmap(vaddr);
		return -ENOMEM;
	}

	/* This must fit, because of the 32-bit consistent DMA mask.  Also,
	   although there's no guarantee, we assume that the address is at
	   least 4-byte aligned (most likely, it's page-aligned). */
	paddr32 = paddr64;

	cmd->CommandHeader.ReplyQueue = 0;
	cmd->CommandHeader.SGList = 0;
	cmd->CommandHeader.SGTotal = 0;
	cmd->CommandHeader.Tag.lower = paddr32;
	cmd->CommandHeader.Tag.upper = 0;
	memset(&cmd->CommandHeader.LUN.LunAddrBytes, 0, 8);

	cmd->Request.CDBLen = 16;
	cmd->Request.Type.Type = TYPE_MSG;
	cmd->Request.Type.Attribute = ATTR_HEADOFQUEUE;
	cmd->Request.Type.Direction = XFER_NONE;
	cmd->Request.Timeout = 0; /* Don't time out */
	cmd->Request.CDB[0] = opcode;
	cmd->Request.CDB[1] = type;
	memset(&cmd->Request.CDB[2], 0, 14); /* the rest of the CDB is reserved */

	cmd->ErrorDescriptor.Addr.lower = paddr32 + sizeof(Command);
	cmd->ErrorDescriptor.Addr.upper = 0;
	cmd->ErrorDescriptor.Len = sizeof(ErrorInfo_struct);

	writel(paddr32, vaddr + SA5_REQUEST_PORT_OFFSET);

	for (i = 0; i < 10; i++) {
		tag = readl(vaddr + SA5_REPLY_PORT_OFFSET);
		if ((tag & ~3) == paddr32)
			break;
		schedule_timeout_uninterruptible(HZ);
	}

	iounmap(vaddr);

	/* we leak the DMA buffer here ... no choice since the controller could
	   still complete the command. */
	if (i == 10) {
		dev_err(&pdev->dev,
			"controller message %02x:%02x timed out\n",
			opcode, type);
		return -ETIMEDOUT;
	}

	pci_free_consistent(pdev, cmd_sz, cmd, paddr64);

	if (tag & 2) {
		dev_err(&pdev->dev, "controller message %02x:%02x failed\n",
			opcode, type);
		return -EIO;
	}

	dev_info(&pdev->dev, "controller message %02x:%02x succeeded\n",
		opcode, type);
	return 0;
}

#define cciss_soft_reset_controller(p) cciss_message(p, 1, 0)
#define cciss_noop(p) cciss_message(p, 3, 0)

static int cciss_controller_hard_reset(struct pci_dev *pdev,
	void * __iomem vaddr, bool use_doorbell)
{
	u16 pmcsr;
	int pos;

	if (use_doorbell) {
		/* For everything after the P600, the PCI power state method
		 * of resetting the controller doesn't work, so we have this
		 * other way using the doorbell register.
		 */
		dev_info(&pdev->dev, "using doorbell to reset controller\n");
		writel(DOORBELL_CTLR_RESET, vaddr + SA5_DOORBELL);
		msleep(1000);
	} else { /* Try to do it the PCI power state way */

		/* Quoting from the Open CISS Specification: "The Power
		 * Management Control/Status Register (CSR) controls the power
		 * state of the device.  The normal operating state is D0,
		 * CSR=00h.  The software off state is D3, CSR=03h.  To reset
		 * the controller, place the interface device in D3 then to D0,
		 * this causes a secondary PCI reset which will reset the
		 * controller." */

		pos = pci_find_capability(pdev, PCI_CAP_ID_PM);
		if (pos == 0) {
			dev_err(&pdev->dev,
				"cciss_controller_hard_reset: "
				"PCI PM not supported\n");
			return -ENODEV;
		}
		dev_info(&pdev->dev, "using PCI PM to reset controller\n");
		/* enter the D3hot power management state */
		pci_read_config_word(pdev, pos + PCI_PM_CTRL, &pmcsr);
		pmcsr &= ~PCI_PM_CTRL_STATE_MASK;
		pmcsr |= PCI_D3hot;
		pci_write_config_word(pdev, pos + PCI_PM_CTRL, pmcsr);
<<<<<<< HEAD

		msleep(500);

=======

		msleep(500);

>>>>>>> 3cbea436
		/* enter the D0 power management state */
		pmcsr &= ~PCI_PM_CTRL_STATE_MASK;
		pmcsr |= PCI_D0;
		pci_write_config_word(pdev, pos + PCI_PM_CTRL, pmcsr);

		msleep(500);
	}
	return 0;
}

/* This does a hard reset of the controller using PCI power management
 * states or using the doorbell register. */
static __devinit int cciss_kdump_hard_reset_controller(struct pci_dev *pdev)
{
	u64 cfg_offset;
	u32 cfg_base_addr;
	u64 cfg_base_addr_index;
	void __iomem *vaddr;
	unsigned long paddr;
	u32 misc_fw_support, active_transport;
	int rc;
	CfgTable_struct __iomem *cfgtable;
	bool use_doorbell;
	u32 board_id;
	u16 command_register;

	/* For controllers as old a the p600, this is very nearly
	 * the same thing as
	 *
	 * pci_save_state(pci_dev);
	 * pci_set_power_state(pci_dev, PCI_D3hot);
	 * pci_set_power_state(pci_dev, PCI_D0);
	 * pci_restore_state(pci_dev);
	 *
	 * For controllers newer than the P600, the pci power state
	 * method of resetting doesn't work so we have another way
	 * using the doorbell register.
	 */

	/* Exclude 640x boards.  These are two pci devices in one slot
	 * which share a battery backed cache module.  One controls the
	 * cache, the other accesses the cache through the one that controls
	 * it.  If we reset the one controlling the cache, the other will
	 * likely not be happy.  Just forbid resetting this conjoined mess.
	 */
	cciss_lookup_board_id(pdev, &board_id);
	if (board_id == 0x409C0E11 || board_id == 0x409D0E11) {
		dev_warn(&pdev->dev, "Cannot reset Smart Array 640x "
				"due to shared cache module.");
		return -ENODEV;
	}

	/* Save the PCI command register */
	pci_read_config_word(pdev, 4, &command_register);
	/* Turn the board off.  This is so that later pci_restore_state()
	 * won't turn the board on before the rest of config space is ready.
	 */
	pci_disable_device(pdev);
	pci_save_state(pdev);

	/* find the first memory BAR, so we can find the cfg table */
	rc = cciss_pci_find_memory_BAR(pdev, &paddr);
	if (rc)
		return rc;
	vaddr = remap_pci_mem(paddr, 0x250);
	if (!vaddr)
		return -ENOMEM;

	/* find cfgtable in order to check if reset via doorbell is supported */
	rc = cciss_find_cfg_addrs(pdev, vaddr, &cfg_base_addr,
					&cfg_base_addr_index, &cfg_offset);
	if (rc)
		goto unmap_vaddr;
	cfgtable = remap_pci_mem(pci_resource_start(pdev,
		       cfg_base_addr_index) + cfg_offset, sizeof(*cfgtable));
	if (!cfgtable) {
		rc = -ENOMEM;
		goto unmap_vaddr;
	}

	/* If reset via doorbell register is supported, use that. */
	misc_fw_support = readl(&cfgtable->misc_fw_support);
	use_doorbell = misc_fw_support & MISC_FW_DOORBELL_RESET;

	/* The doorbell reset seems to cause lockups on some Smart
	 * Arrays (e.g. P410, P410i, maybe others).  Until this is
	 * fixed or at least isolated, avoid the doorbell reset.
	 */
	use_doorbell = 0;

	rc = cciss_controller_hard_reset(pdev, vaddr, use_doorbell);
	if (rc)
		goto unmap_cfgtable;
	pci_restore_state(pdev);
	rc = pci_enable_device(pdev);
	if (rc) {
		dev_warn(&pdev->dev, "failed to enable device.\n");
		goto unmap_cfgtable;
	}
	pci_write_config_word(pdev, 4, command_register);

	/* Some devices (notably the HP Smart Array 5i Controller)
	   need a little pause here */
	msleep(CCISS_POST_RESET_PAUSE_MSECS);

	/* Wait for board to become not ready, then ready. */
	dev_info(&pdev->dev, "Waiting for board to become ready.\n");
	rc = cciss_wait_for_board_state(pdev, vaddr, BOARD_NOT_READY);
	if (rc) /* Don't bail, might be E500, etc. which can't be reset */
		dev_warn(&pdev->dev,
			"failed waiting for board to become not ready\n");
	rc = cciss_wait_for_board_state(pdev, vaddr, BOARD_READY);
	if (rc) {
		dev_warn(&pdev->dev,
			"failed waiting for board to become ready\n");
		goto unmap_cfgtable;
<<<<<<< HEAD
	}
	dev_info(&pdev->dev, "board ready.\n");

	/* Controller should be in simple mode at this point.  If it's not,
	 * It means we're on one of those controllers which doesn't support
	 * the doorbell reset method and on which the PCI power management reset
	 * method doesn't work (P800, for example.)
	 * In those cases, don't try to proceed, as it generally doesn't work.
	 */
	active_transport = readl(&cfgtable->TransportActive);
	if (active_transport & PERFORMANT_MODE) {
		dev_warn(&pdev->dev, "Unable to successfully reset controller,"
			" Ignoring controller.\n");
		rc = -ENODEV;
	}

unmap_cfgtable:
	iounmap(cfgtable);

unmap_vaddr:
	iounmap(vaddr);
	return rc;
}

static __devinit int cciss_init_reset_devices(struct pci_dev *pdev)
{
	int rc, i;

	if (!reset_devices)
		return 0;

	/* Reset the controller with a PCI power-cycle or via doorbell */
	rc = cciss_kdump_hard_reset_controller(pdev);

=======
	}
	dev_info(&pdev->dev, "board ready.\n");

	/* Controller should be in simple mode at this point.  If it's not,
	 * It means we're on one of those controllers which doesn't support
	 * the doorbell reset method and on which the PCI power management reset
	 * method doesn't work (P800, for example.)
	 * In those cases, don't try to proceed, as it generally doesn't work.
	 */
	active_transport = readl(&cfgtable->TransportActive);
	if (active_transport & PERFORMANT_MODE) {
		dev_warn(&pdev->dev, "Unable to successfully reset controller,"
			" Ignoring controller.\n");
		rc = -ENODEV;
	}

unmap_cfgtable:
	iounmap(cfgtable);

unmap_vaddr:
	iounmap(vaddr);
	return rc;
}

static __devinit int cciss_init_reset_devices(struct pci_dev *pdev)
{
	int rc, i;

	if (!reset_devices)
		return 0;

	/* Reset the controller with a PCI power-cycle or via doorbell */
	rc = cciss_kdump_hard_reset_controller(pdev);

>>>>>>> 3cbea436
	/* -ENOTSUPP here means we cannot reset the controller
	 * but it's already (and still) up and running in
	 * "performant mode".  Or, it might be 640x, which can't reset
	 * due to concerns about shared bbwc between 6402/6404 pair.
	 */
	if (rc == -ENOTSUPP)
		return 0; /* just try to do the kdump anyhow. */
	if (rc)
		return -ENODEV;

	/* Now try to get the controller to respond to a no-op */
	for (i = 0; i < CCISS_POST_RESET_NOOP_RETRIES; i++) {
		if (cciss_noop(pdev) == 0)
			break;
		else
			dev_warn(&pdev->dev, "no-op failed%s\n",
				(i < CCISS_POST_RESET_NOOP_RETRIES - 1 ?
					"; re-trying" : ""));
		msleep(CCISS_POST_RESET_NOOP_INTERVAL_MSECS);
	}
	return 0;
}

/*
 *  This is it.  Find all the controllers and register them.  I really hate
 *  stealing all these major device numbers.
 *  returns the number of block devices registered.
 */
static int __devinit cciss_init_one(struct pci_dev *pdev,
				    const struct pci_device_id *ent)
{
	int i;
	int j = 0;
	int k = 0;
	int rc;
	int dac, return_code;
	InquiryData_struct *inq_buff;
	ctlr_info_t *h;

	rc = cciss_init_reset_devices(pdev);
	if (rc)
		return rc;
	i = alloc_cciss_hba(pdev);
	if (i < 0)
		return -1;

	h = hba[i];
	h->pdev = pdev;
	h->busy_initializing = 1;
<<<<<<< HEAD
	INIT_HLIST_HEAD(&h->cmpQ);
	INIT_HLIST_HEAD(&h->reqQ);
=======
	INIT_LIST_HEAD(&h->cmpQ);
	INIT_LIST_HEAD(&h->reqQ);
>>>>>>> 3cbea436
	mutex_init(&h->busy_shutting_down);

	if (cciss_pci_init(h) != 0)
		goto clean_no_release_regions;

	sprintf(h->devname, "cciss%d", i);
	h->ctlr = i;

	init_completion(&h->scan_wait);

	if (cciss_create_hba_sysfs_entry(h))
		goto clean0;

	/* configure PCI DMA stuff */
	if (!pci_set_dma_mask(pdev, DMA_BIT_MASK(64)))
		dac = 1;
	else if (!pci_set_dma_mask(pdev, DMA_BIT_MASK(32)))
		dac = 0;
	else {
		dev_err(&h->pdev->dev, "no suitable DMA available\n");
		goto clean1;
	}

	/*
	 * register with the major number, or get a dynamic major number
	 * by passing 0 as argument.  This is done for greater than
	 * 8 controller support.
	 */
	if (i < MAX_CTLR_ORIG)
		h->major = COMPAQ_CISS_MAJOR + i;
	rc = register_blkdev(h->major, h->devname);
	if (rc == -EBUSY || rc == -EINVAL) {
		dev_err(&h->pdev->dev,
		       "Unable to get major number %d for %s "
		       "on hba %d\n", h->major, h->devname, i);
		goto clean1;
	} else {
		if (i >= MAX_CTLR_ORIG)
			h->major = rc;
	}

	/* make sure the board interrupts are off */
	h->access.set_intr_mask(h, CCISS_INTR_OFF);
	if (h->msi_vector || h->msix_vector) {
		if (request_irq(h->intr[PERF_MODE_INT],
				do_cciss_msix_intr,
				IRQF_DISABLED, h->devname, h)) {
			dev_err(&h->pdev->dev, "Unable to get irq %d for %s\n",
			       h->intr[PERF_MODE_INT], h->devname);
			goto clean2;
		}
	} else {
		if (request_irq(h->intr[PERF_MODE_INT], do_cciss_intx,
				IRQF_DISABLED, h->devname, h)) {
			dev_err(&h->pdev->dev, "Unable to get irq %d for %s\n",
			       h->intr[PERF_MODE_INT], h->devname);
			goto clean2;
		}
	}

	dev_info(&h->pdev->dev, "%s: <0x%x> at PCI %s IRQ %d%s using DAC\n",
	       h->devname, pdev->device, pci_name(pdev),
	       h->intr[PERF_MODE_INT], dac ? "" : " not");

	h->cmd_pool_bits =
	    kmalloc(DIV_ROUND_UP(h->nr_cmds, BITS_PER_LONG)
			* sizeof(unsigned long), GFP_KERNEL);
	h->cmd_pool = (CommandList_struct *)
	    pci_alloc_consistent(h->pdev,
		    h->nr_cmds * sizeof(CommandList_struct),
		    &(h->cmd_pool_dhandle));
	h->errinfo_pool = (ErrorInfo_struct *)
	    pci_alloc_consistent(h->pdev,
		    h->nr_cmds * sizeof(ErrorInfo_struct),
		    &(h->errinfo_pool_dhandle));
	if ((h->cmd_pool_bits == NULL)
	    || (h->cmd_pool == NULL)
	    || (h->errinfo_pool == NULL)) {
		dev_err(&h->pdev->dev, "out of memory");
		goto clean4;
	}

	/* Need space for temp scatter list */
	h->scatter_list = kmalloc(h->max_commands *
						sizeof(struct scatterlist *),
						GFP_KERNEL);
	if (!h->scatter_list)
		goto clean4;

	for (k = 0; k < h->nr_cmds; k++) {
		h->scatter_list[k] = kmalloc(sizeof(struct scatterlist) *
							h->maxsgentries,
							GFP_KERNEL);
		if (h->scatter_list[k] == NULL) {
			dev_err(&h->pdev->dev,
				"could not allocate s/g lists\n");
			goto clean4;
		}
	}
	h->cmd_sg_list = cciss_allocate_sg_chain_blocks(h,
		h->chainsize, h->nr_cmds);
	if (!h->cmd_sg_list && h->chainsize > 0)
		goto clean4;

	spin_lock_init(&h->lock);

	/* Initialize the pdev driver private data.
	   have it point to h.  */
	pci_set_drvdata(pdev, h);
	/* command and error info recs zeroed out before
	   they are used */
	memset(h->cmd_pool_bits, 0,
	       DIV_ROUND_UP(h->nr_cmds, BITS_PER_LONG)
			* sizeof(unsigned long));

	h->num_luns = 0;
	h->highest_lun = -1;
	for (j = 0; j < CISS_MAX_LUN; j++) {
		h->drv[j] = NULL;
		h->gendisk[j] = NULL;
	}

	cciss_scsi_setup(h);

	/* Turn the interrupts on so we can service requests */
	h->access.set_intr_mask(h, CCISS_INTR_ON);

	/* Get the firmware version */
	inq_buff = kzalloc(sizeof(InquiryData_struct), GFP_KERNEL);
	if (inq_buff == NULL) {
		dev_err(&h->pdev->dev, "out of memory\n");
		goto clean4;
	}

	return_code = sendcmd_withirq(h, CISS_INQUIRY, inq_buff,
		sizeof(InquiryData_struct), 0, CTLR_LUNID, TYPE_CMD);
	if (return_code == IO_OK) {
		h->firm_ver[0] = inq_buff->data_byte[32];
		h->firm_ver[1] = inq_buff->data_byte[33];
		h->firm_ver[2] = inq_buff->data_byte[34];
		h->firm_ver[3] = inq_buff->data_byte[35];
	} else {	 /* send command failed */
		dev_warn(&h->pdev->dev, "unable to determine firmware"
			" version of controller\n");
	}
	kfree(inq_buff);

	cciss_procinit(h);

	h->cciss_max_sectors = 8192;

	rebuild_lun_table(h, 1, 0);
	h->busy_initializing = 0;
	return 1;

clean4:
	kfree(h->cmd_pool_bits);
	/* Free up sg elements */
	for (k-- ; k >= 0; k--)
		kfree(h->scatter_list[k]);
	kfree(h->scatter_list);
	cciss_free_sg_chain_blocks(h->cmd_sg_list, h->nr_cmds);
	if (h->cmd_pool)
		pci_free_consistent(h->pdev,
				    h->nr_cmds * sizeof(CommandList_struct),
				    h->cmd_pool, h->cmd_pool_dhandle);
	if (h->errinfo_pool)
		pci_free_consistent(h->pdev,
				    h->nr_cmds * sizeof(ErrorInfo_struct),
				    h->errinfo_pool,
				    h->errinfo_pool_dhandle);
	free_irq(h->intr[PERF_MODE_INT], h);
clean2:
	unregister_blkdev(h->major, h->devname);
clean1:
	cciss_destroy_hba_sysfs_entry(h);
clean0:
	pci_release_regions(pdev);
clean_no_release_regions:
	h->busy_initializing = 0;

	/*
	 * Deliberately omit pci_disable_device(): it does something nasty to
	 * Smart Array controllers that pci_enable_device does not undo
	 */
	pci_set_drvdata(pdev, NULL);
	free_hba(h);
	return -1;
}

static void cciss_shutdown(struct pci_dev *pdev)
{
	ctlr_info_t *h;
	char *flush_buf;
	int return_code;

	h = pci_get_drvdata(pdev);
	flush_buf = kzalloc(4, GFP_KERNEL);
	if (!flush_buf) {
		dev_warn(&h->pdev->dev, "cache not flushed, out of memory.\n");
		return;
	}
	/* write all data in the battery backed cache to disk */
	memset(flush_buf, 0, 4);
	return_code = sendcmd_withirq(h, CCISS_CACHE_FLUSH, flush_buf,
		4, 0, CTLR_LUNID, TYPE_CMD);
	kfree(flush_buf);
	if (return_code != IO_OK)
		dev_warn(&h->pdev->dev, "Error flushing cache\n");
	h->access.set_intr_mask(h, CCISS_INTR_OFF);
	free_irq(h->intr[PERF_MODE_INT], h);
}

static void __devexit cciss_remove_one(struct pci_dev *pdev)
{
	ctlr_info_t *h;
	int i, j;

	if (pci_get_drvdata(pdev) == NULL) {
		dev_err(&pdev->dev, "Unable to remove device\n");
		return;
	}

	h = pci_get_drvdata(pdev);
	i = h->ctlr;
	if (hba[i] == NULL) {
		dev_err(&pdev->dev, "device appears to already be removed\n");
		return;
	}

	mutex_lock(&h->busy_shutting_down);

	remove_from_scan_list(h);
	remove_proc_entry(h->devname, proc_cciss);
	unregister_blkdev(h->major, h->devname);

	/* remove it from the disk list */
	for (j = 0; j < CISS_MAX_LUN; j++) {
		struct gendisk *disk = h->gendisk[j];
		if (disk) {
			struct request_queue *q = disk->queue;

			if (disk->flags & GENHD_FL_UP) {
				cciss_destroy_ld_sysfs_entry(h, j, 1);
				del_gendisk(disk);
			}
			if (q)
				blk_cleanup_queue(q);
		}
	}

#ifdef CONFIG_CISS_SCSI_TAPE
	cciss_unregister_scsi(h);	/* unhook from SCSI subsystem */
#endif

	cciss_shutdown(pdev);

#ifdef CONFIG_PCI_MSI
	if (h->msix_vector)
		pci_disable_msix(h->pdev);
	else if (h->msi_vector)
		pci_disable_msi(h->pdev);
#endif				/* CONFIG_PCI_MSI */

	iounmap(h->transtable);
	iounmap(h->cfgtable);
	iounmap(h->vaddr);

	pci_free_consistent(h->pdev, h->nr_cmds * sizeof(CommandList_struct),
			    h->cmd_pool, h->cmd_pool_dhandle);
	pci_free_consistent(h->pdev, h->nr_cmds * sizeof(ErrorInfo_struct),
			    h->errinfo_pool, h->errinfo_pool_dhandle);
	kfree(h->cmd_pool_bits);
	/* Free up sg elements */
	for (j = 0; j < h->nr_cmds; j++)
		kfree(h->scatter_list[j]);
	kfree(h->scatter_list);
	cciss_free_sg_chain_blocks(h->cmd_sg_list, h->nr_cmds);
	/*
	 * Deliberately omit pci_disable_device(): it does something nasty to
	 * Smart Array controllers that pci_enable_device does not undo
	 */
	pci_release_regions(pdev);
	pci_set_drvdata(pdev, NULL);
	cciss_destroy_hba_sysfs_entry(h);
	mutex_unlock(&h->busy_shutting_down);
	free_hba(h);
}

static struct pci_driver cciss_pci_driver = {
	.name = "cciss",
	.probe = cciss_init_one,
	.remove = __devexit_p(cciss_remove_one),
	.id_table = cciss_pci_device_id,	/* id_table */
	.shutdown = cciss_shutdown,
};

/*
 *  This is it.  Register the PCI driver information for the cards we control
 *  the OS will call our registered routines when it finds one of our cards.
 */
static int __init cciss_init(void)
{
	int err;

	/*
	 * The hardware requires that commands are aligned on a 64-bit
	 * boundary. Given that we use pci_alloc_consistent() to allocate an
	 * array of them, the size must be a multiple of 8 bytes.
	 */
	BUILD_BUG_ON(sizeof(CommandList_struct) % COMMANDLIST_ALIGNMENT);
	printk(KERN_INFO DRIVER_NAME "\n");

	err = bus_register(&cciss_bus_type);
	if (err)
		return err;

	/* Start the scan thread */
	cciss_scan_thread = kthread_run(scan_thread, NULL, "cciss_scan");
	if (IS_ERR(cciss_scan_thread)) {
		err = PTR_ERR(cciss_scan_thread);
		goto err_bus_unregister;
	}

	/* Register for our PCI devices */
	err = pci_register_driver(&cciss_pci_driver);
	if (err)
		goto err_thread_stop;

	return err;

err_thread_stop:
	kthread_stop(cciss_scan_thread);
err_bus_unregister:
	bus_unregister(&cciss_bus_type);

	return err;
}

static void __exit cciss_cleanup(void)
{
	int i;

	pci_unregister_driver(&cciss_pci_driver);
	/* double check that all controller entrys have been removed */
	for (i = 0; i < MAX_CTLR; i++) {
		if (hba[i] != NULL) {
			dev_warn(&hba[i]->pdev->dev,
				"had to remove controller\n");
			cciss_remove_one(hba[i]->pdev);
		}
	}
	kthread_stop(cciss_scan_thread);
	if (proc_cciss)
		remove_proc_entry("driver/cciss", NULL);
	bus_unregister(&cciss_bus_type);
}

module_init(cciss_init);
module_exit(cciss_cleanup);<|MERGE_RESOLUTION|>--- conflicted
+++ resolved
@@ -66,10 +66,7 @@
 MODULE_LICENSE("GPL");
 
 static DEFINE_MUTEX(cciss_mutex);
-<<<<<<< HEAD
-=======
 static struct proc_dir_entry *proc_cciss;
->>>>>>> 3cbea436
 
 #include "cciss_cmd.h"
 #include "cciss.h"
@@ -351,93 +348,6 @@
 	chain_sg->Addr.upper = temp64.val32.upper;
 }
 
-static void enqueue_cmd_and_start_io(ctlr_info_t *h,
-	CommandList_struct *c)
-{
-	unsigned long flags;
-	set_performant_mode(h, c);
-	spin_lock_irqsave(&h->lock, flags);
-	addQ(&h->reqQ, c);
-	h->Qdepth++;
-	if (h->Qdepth > h->maxQsinceinit)
-		h->maxQsinceinit = h->Qdepth;
-	start_io(h);
-	spin_unlock_irqrestore(&h->lock, flags);
-}
-
-static void cciss_free_sg_chain_blocks(SGDescriptor_struct **cmd_sg_list,
-	int nr_cmds)
-{
-	int i;
-
-	if (!cmd_sg_list)
-		return;
-	for (i = 0; i < nr_cmds; i++) {
-		kfree(cmd_sg_list[i]);
-		cmd_sg_list[i] = NULL;
-	}
-	kfree(cmd_sg_list);
-}
-
-static SGDescriptor_struct **cciss_allocate_sg_chain_blocks(
-	ctlr_info_t *h, int chainsize, int nr_cmds)
-{
-	int j;
-	SGDescriptor_struct **cmd_sg_list;
-
-	if (chainsize <= 0)
-		return NULL;
-
-	cmd_sg_list = kmalloc(sizeof(*cmd_sg_list) * nr_cmds, GFP_KERNEL);
-	if (!cmd_sg_list)
-		return NULL;
-
-	/* Build up chain blocks for each command */
-	for (j = 0; j < nr_cmds; j++) {
-		/* Need a block of chainsized s/g elements. */
-		cmd_sg_list[j] = kmalloc((chainsize *
-			sizeof(*cmd_sg_list[j])), GFP_KERNEL);
-		if (!cmd_sg_list[j]) {
-			dev_err(&h->pdev->dev, "Cannot get memory "
-				"for s/g chains.\n");
-			goto clean;
-		}
-	}
-	return cmd_sg_list;
-clean:
-	cciss_free_sg_chain_blocks(cmd_sg_list, nr_cmds);
-	return NULL;
-}
-
-static void cciss_unmap_sg_chain_block(ctlr_info_t *h, CommandList_struct *c)
-{
-	SGDescriptor_struct *chain_sg;
-	u64bit temp64;
-
-	if (c->Header.SGTotal <= h->max_cmd_sgentries)
-		return;
-
-	chain_sg = &c->SG[h->max_cmd_sgentries - 1];
-	temp64.val32.lower = chain_sg->Addr.lower;
-	temp64.val32.upper = chain_sg->Addr.upper;
-	pci_unmap_single(h->pdev, temp64.val, chain_sg->Len, PCI_DMA_TODEVICE);
-}
-
-static void cciss_map_sg_chain_block(ctlr_info_t *h, CommandList_struct *c,
-	SGDescriptor_struct *chain_block, int len)
-{
-	SGDescriptor_struct *chain_sg;
-	u64bit temp64;
-
-	chain_sg = &c->SG[h->max_cmd_sgentries - 1];
-	chain_sg->Ext = CCISS_SG_CHAIN;
-	chain_sg->Len = len;
-	temp64.val = pci_map_single(h->pdev, chain_block, len,
-				PCI_DMA_TODEVICE);
-	chain_sg->Addr.lower = temp64.val32.lower;
-	chain_sg->Addr.upper = temp64.val32.upper;
-}
-
 #include "cciss_scsi.c"		/* For SCSI tape support */
 
 static const char *raid_label[] = { "0", "4", "1(1+0)", "5", "5+1", "ADG",
@@ -995,11 +905,7 @@
 
 	c->cmdindex = i;
 
-<<<<<<< HEAD
-	INIT_HLIST_NODE(&c->list);
-=======
 	INIT_LIST_HEAD(&c->list);
->>>>>>> 3cbea436
 	c->busaddr = (__u32) cmd_dma_handle;
 	temp64.val = (__u64) err_dma_handle;
 	c->ErrDesc.Addr.lower = temp64.val32.lower;
@@ -1024,7 +930,6 @@
 	if (c == NULL)
 		return NULL;
 	memset(c, 0, sizeof(CommandList_struct));
-<<<<<<< HEAD
 
 	c->cmdindex = -1;
 
@@ -1032,15 +937,6 @@
 	    pci_alloc_consistent(h->pdev, sizeof(ErrorInfo_struct),
 		    &err_dma_handle);
 
-=======
-
-	c->cmdindex = -1;
-
-	c->err_info = (ErrorInfo_struct *)
-	    pci_alloc_consistent(h->pdev, sizeof(ErrorInfo_struct),
-		    &err_dma_handle);
-
->>>>>>> 3cbea436
 	if (c->err_info == NULL) {
 		pci_free_consistent(h->pdev,
 			sizeof(CommandList_struct), c, cmd_dma_handle);
@@ -3506,18 +3402,10 @@
 {
 	u32 tag;
 	CommandList_struct *c = NULL;
-<<<<<<< HEAD
-	struct hlist_node *tmp;
-	__u32 busaddr_masked, tag_masked;
-
-	tag = cciss_tag_discard_error_bits(raw_tag);
-	hlist_for_each_entry(c, tmp, &h->cmpQ, list) {
-=======
 	__u32 busaddr_masked, tag_masked;
 
 	tag = cciss_tag_discard_error_bits(raw_tag);
 	list_for_each_entry(c, &h->cmpQ, list) {
->>>>>>> 3cbea436
 		busaddr_masked = cciss_tag_discard_error_bits(c->busaddr);
 		tag_masked = cciss_tag_discard_error_bits(tag);
 		if (busaddr_masked == tag_masked) {
@@ -4266,7 +4154,6 @@
 
 	dev_dbg(&h->pdev->dev, "irq = %x\n", h->pdev->irq);
 	dev_dbg(&h->pdev->dev, "board_id = %x\n", h->board_id);
-<<<<<<< HEAD
 
 /* If the kernel supports MSI/MSI-X we will try to enable that functionality,
  * else we use the IO-APIC interrupt assigned to us by system ROM.
@@ -4289,30 +4176,6 @@
 	print_cfg_table(h);
 	cciss_find_board_params(h);
 
-=======
-
-/* If the kernel supports MSI/MSI-X we will try to enable that functionality,
- * else we use the IO-APIC interrupt assigned to us by system ROM.
- */
-	cciss_interrupt_mode(h);
-	err = cciss_pci_find_memory_BAR(h->pdev, &h->paddr);
-	if (err)
-		goto err_out_free_res;
-	h->vaddr = remap_pci_mem(h->paddr, 0x250);
-	if (!h->vaddr) {
-		err = -ENOMEM;
-		goto err_out_free_res;
-	}
-	err = cciss_wait_for_board_state(h->pdev, h->vaddr, BOARD_READY);
-	if (err)
-		goto err_out_free_res;
-	err = cciss_find_cfgtables(h);
-	if (err)
-		goto err_out_free_res;
-	print_cfg_table(h);
-	cciss_find_board_params(h);
-
->>>>>>> 3cbea436
 	if (!CISS_signature_present(h)) {
 		err = -ENODEV;
 		goto err_out_free_res;
@@ -4506,15 +4369,9 @@
 		pmcsr &= ~PCI_PM_CTRL_STATE_MASK;
 		pmcsr |= PCI_D3hot;
 		pci_write_config_word(pdev, pos + PCI_PM_CTRL, pmcsr);
-<<<<<<< HEAD
 
 		msleep(500);
 
-=======
-
-		msleep(500);
-
->>>>>>> 3cbea436
 		/* enter the D0 power management state */
 		pmcsr &= ~PCI_PM_CTRL_STATE_MASK;
 		pmcsr |= PCI_D0;
@@ -4631,7 +4488,6 @@
 		dev_warn(&pdev->dev,
 			"failed waiting for board to become ready\n");
 		goto unmap_cfgtable;
-<<<<<<< HEAD
 	}
 	dev_info(&pdev->dev, "board ready.\n");
 
@@ -4666,42 +4522,6 @@
 	/* Reset the controller with a PCI power-cycle or via doorbell */
 	rc = cciss_kdump_hard_reset_controller(pdev);
 
-=======
-	}
-	dev_info(&pdev->dev, "board ready.\n");
-
-	/* Controller should be in simple mode at this point.  If it's not,
-	 * It means we're on one of those controllers which doesn't support
-	 * the doorbell reset method and on which the PCI power management reset
-	 * method doesn't work (P800, for example.)
-	 * In those cases, don't try to proceed, as it generally doesn't work.
-	 */
-	active_transport = readl(&cfgtable->TransportActive);
-	if (active_transport & PERFORMANT_MODE) {
-		dev_warn(&pdev->dev, "Unable to successfully reset controller,"
-			" Ignoring controller.\n");
-		rc = -ENODEV;
-	}
-
-unmap_cfgtable:
-	iounmap(cfgtable);
-
-unmap_vaddr:
-	iounmap(vaddr);
-	return rc;
-}
-
-static __devinit int cciss_init_reset_devices(struct pci_dev *pdev)
-{
-	int rc, i;
-
-	if (!reset_devices)
-		return 0;
-
-	/* Reset the controller with a PCI power-cycle or via doorbell */
-	rc = cciss_kdump_hard_reset_controller(pdev);
-
->>>>>>> 3cbea436
 	/* -ENOTSUPP here means we cannot reset the controller
 	 * but it's already (and still) up and running in
 	 * "performant mode".  Or, it might be 640x, which can't reset
@@ -4751,13 +4571,8 @@
 	h = hba[i];
 	h->pdev = pdev;
 	h->busy_initializing = 1;
-<<<<<<< HEAD
-	INIT_HLIST_HEAD(&h->cmpQ);
-	INIT_HLIST_HEAD(&h->reqQ);
-=======
 	INIT_LIST_HEAD(&h->cmpQ);
 	INIT_LIST_HEAD(&h->reqQ);
->>>>>>> 3cbea436
 	mutex_init(&h->busy_shutting_down);
 
 	if (cciss_pci_init(h) != 0)
