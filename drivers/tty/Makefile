--- conflicted
+++ resolved
@@ -10,9 +10,6 @@
 
 obj-y				+= vt/
 obj-$(CONFIG_HVC_DRIVER)	+= hvc/
-<<<<<<< HEAD
-obj-y				+= serial/
-=======
 obj-y				+= serial/
 
 # tty drivers
@@ -28,5 +25,4 @@
 obj-$(CONFIG_SYNCLINKMP)	+= synclinkmp.o
 obj-$(CONFIG_SYNCLINK)		+= synclink.o
 
-obj-y += ipwireless/
->>>>>>> 0ce790e7
+obj-y += ipwireless/