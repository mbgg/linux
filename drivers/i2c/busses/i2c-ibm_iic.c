/*
 * drivers/i2c/busses/i2c-ibm_iic.c
 *
 * Support for the IIC peripheral on IBM PPC 4xx
 *
 * Copyright (c) 2003, 2004 Zultys Technologies.
 * Eugene Surovegin <eugene.surovegin@zultys.com> or <ebs@ebshome.net>
 *
 * Copyright (c) 2008 PIKA Technologies
 * Sean MacLennan <smaclennan@pikatech.com>
 *
 * Based on original work by
 * 	Ian DaSilva  <idasilva@mvista.com>
 *      Armin Kuster <akuster@mvista.com>
 * 	Matt Porter  <mporter@mvista.com>
 *
 *      Copyright 2000-2003 MontaVista Software Inc.
 *
 * Original driver version was highly leveraged from i2c-elektor.c
 *
 *   	Copyright 1995-97 Simon G. Vogl
 *                1998-99 Hans Berglund
 *
 *   	With some changes from Kyösti Mälkki <kmalkki@cc.hut.fi>
 *	and even Frodo Looijaard <frodol@dds.nl>
 *
 * This program is free software; you can redistribute  it and/or modify it
 * under  the terms of  the GNU General  Public License as published by the
 * Free Software Foundation;  either version 2 of the  License, or (at your
 * option) any later version.
 *
 */

#include <linux/module.h>
#include <linux/kernel.h>
#include <linux/ioport.h>
#include <linux/delay.h>
#include <linux/slab.h>
#include <linux/init.h>
#include <linux/interrupt.h>
#include <asm/irq.h>
#include <linux/io.h>
#include <linux/i2c.h>
#include <linux/i2c-id.h>
#include <linux/of_platform.h>
#include <linux/of_i2c.h>

#include "i2c-ibm_iic.h"

#define DRIVER_VERSION "2.2"

MODULE_DESCRIPTION("IBM IIC driver v" DRIVER_VERSION);
MODULE_LICENSE("GPL");

static int iic_force_poll;
module_param(iic_force_poll, bool, 0);
MODULE_PARM_DESC(iic_force_poll, "Force polling mode");

static int iic_force_fast;
module_param(iic_force_fast, bool, 0);
MODULE_PARM_DESC(iic_force_fast, "Force fast mode (400 kHz)");

#define DBG_LEVEL 0

#ifdef DBG
#undef DBG
#endif

#ifdef DBG2
#undef DBG2
#endif

#if DBG_LEVEL > 0
#  define DBG(f,x...)	printk(KERN_DEBUG "ibm-iic" f, ##x)
#else
#  define DBG(f,x...)	((void)0)
#endif
#if DBG_LEVEL > 1
#  define DBG2(f,x...) 	DBG(f, ##x)
#else
#  define DBG2(f,x...) 	((void)0)
#endif
#if DBG_LEVEL > 2
static void dump_iic_regs(const char* header, struct ibm_iic_private* dev)
{
	volatile struct iic_regs __iomem *iic = dev->vaddr;
	printk(KERN_DEBUG "ibm-iic%d: %s\n", dev->idx, header);
	printk(KERN_DEBUG
	       "  cntl     = 0x%02x, mdcntl = 0x%02x\n"
	       "  sts      = 0x%02x, extsts = 0x%02x\n"
	       "  clkdiv   = 0x%02x, xfrcnt = 0x%02x\n"
	       "  xtcntlss = 0x%02x, directcntl = 0x%02x\n",
		in_8(&iic->cntl), in_8(&iic->mdcntl), in_8(&iic->sts),
		in_8(&iic->extsts), in_8(&iic->clkdiv), in_8(&iic->xfrcnt),
		in_8(&iic->xtcntlss), in_8(&iic->directcntl));
}
#  define DUMP_REGS(h,dev)	dump_iic_regs((h),(dev))
#else
#  define DUMP_REGS(h,dev)	((void)0)
#endif

/* Bus timings (in ns) for bit-banging */
static struct i2c_timings {
	unsigned int hd_sta;
	unsigned int su_sto;
	unsigned int low;
	unsigned int high;
	unsigned int buf;
} timings [] = {
/* Standard mode (100 KHz) */
{
	.hd_sta	= 4000,
	.su_sto	= 4000,
	.low	= 4700,
	.high	= 4000,
	.buf	= 4700,
},
/* Fast mode (400 KHz) */
{
	.hd_sta = 600,
	.su_sto	= 600,
	.low 	= 1300,
	.high 	= 600,
	.buf	= 1300,
}};

/* Enable/disable interrupt generation */
static inline void iic_interrupt_mode(struct ibm_iic_private* dev, int enable)
{
	out_8(&dev->vaddr->intmsk, enable ? INTRMSK_EIMTC : 0);
}

/*
 * Initialize IIC interface.
 */
static void iic_dev_init(struct ibm_iic_private* dev)
{
	volatile struct iic_regs __iomem *iic = dev->vaddr;

	DBG("%d: init\n", dev->idx);

	/* Clear master address */
	out_8(&iic->lmadr, 0);
	out_8(&iic->hmadr, 0);

	/* Clear slave address */
	out_8(&iic->lsadr, 0);
	out_8(&iic->hsadr, 0);

	/* Clear status & extended status */
	out_8(&iic->sts, STS_SCMP | STS_IRQA);
	out_8(&iic->extsts, EXTSTS_IRQP | EXTSTS_IRQD | EXTSTS_LA
			    | EXTSTS_ICT | EXTSTS_XFRA);

	/* Set clock divider */
	out_8(&iic->clkdiv, dev->clckdiv);

	/* Clear transfer count */
	out_8(&iic->xfrcnt, 0);

	/* Clear extended control and status */
	out_8(&iic->xtcntlss, XTCNTLSS_SRC | XTCNTLSS_SRS | XTCNTLSS_SWC
			    | XTCNTLSS_SWS);

	/* Clear control register */
	out_8(&iic->cntl, 0);

	/* Enable interrupts if possible */
	iic_interrupt_mode(dev, dev->irq >= 0);

	/* Set mode control */
	out_8(&iic->mdcntl, MDCNTL_FMDB | MDCNTL_EINT | MDCNTL_EUBS
			    | (dev->fast_mode ? MDCNTL_FSM : 0));

	DUMP_REGS("iic_init", dev);
}

/*
 * Reset IIC interface
 */
static void iic_dev_reset(struct ibm_iic_private* dev)
{
	volatile struct iic_regs __iomem *iic = dev->vaddr;
	int i;
	u8 dc;

	DBG("%d: soft reset\n", dev->idx);
	DUMP_REGS("reset", dev);

    	/* Place chip in the reset state */
	out_8(&iic->xtcntlss, XTCNTLSS_SRST);

	/* Check if bus is free */
	dc = in_8(&iic->directcntl);
	if (!DIRCTNL_FREE(dc)){
		DBG("%d: trying to regain bus control\n", dev->idx);

		/* Try to set bus free state */
		out_8(&iic->directcntl, DIRCNTL_SDAC | DIRCNTL_SCC);

		/* Wait until we regain bus control */
		for (i = 0; i < 100; ++i){
			dc = in_8(&iic->directcntl);
			if (DIRCTNL_FREE(dc))
				break;

			/* Toggle SCL line */
			dc ^= DIRCNTL_SCC;
			out_8(&iic->directcntl, dc);
			udelay(10);
			dc ^= DIRCNTL_SCC;
			out_8(&iic->directcntl, dc);

			/* be nice */
			cond_resched();
		}
	}

	/* Remove reset */
	out_8(&iic->xtcntlss, 0);

	/* Reinitialize interface */
	iic_dev_init(dev);
}

/*
 * Do 0-length transaction using bit-banging through IIC_DIRECTCNTL register.
 */

/* Wait for SCL and/or SDA to be high */
static int iic_dc_wait(volatile struct iic_regs __iomem *iic, u8 mask)
{
	unsigned long x = jiffies + HZ / 28 + 2;
	while ((in_8(&iic->directcntl) & mask) != mask){
		if (unlikely(time_after(jiffies, x)))
			return -1;
		cond_resched();
	}
	return 0;
}

static int iic_smbus_quick(struct ibm_iic_private* dev, const struct i2c_msg* p)
{
	volatile struct iic_regs __iomem *iic = dev->vaddr;
	const struct i2c_timings* t = &timings[dev->fast_mode ? 1 : 0];
	u8 mask, v, sda;
	int i, res;

	/* Only 7-bit addresses are supported */
	if (unlikely(p->flags & I2C_M_TEN)){
		DBG("%d: smbus_quick - 10 bit addresses are not supported\n",
			dev->idx);
		return -EINVAL;
	}

	DBG("%d: smbus_quick(0x%02x)\n", dev->idx, p->addr);

	/* Reset IIC interface */
	out_8(&iic->xtcntlss, XTCNTLSS_SRST);

	/* Wait for bus to become free */
	out_8(&iic->directcntl, DIRCNTL_SDAC | DIRCNTL_SCC);
	if (unlikely(iic_dc_wait(iic, DIRCNTL_MSDA | DIRCNTL_MSC)))
		goto err;
	ndelay(t->buf);

	/* START */
	out_8(&iic->directcntl, DIRCNTL_SCC);
	sda = 0;
	ndelay(t->hd_sta);

	/* Send address */
	v = (u8)((p->addr << 1) | ((p->flags & I2C_M_RD) ? 1 : 0));
	for (i = 0, mask = 0x80; i < 8; ++i, mask >>= 1){
		out_8(&iic->directcntl, sda);
		ndelay(t->low / 2);
		sda = (v & mask) ? DIRCNTL_SDAC : 0;
		out_8(&iic->directcntl, sda);
		ndelay(t->low / 2);

		out_8(&iic->directcntl, DIRCNTL_SCC | sda);
		if (unlikely(iic_dc_wait(iic, DIRCNTL_MSC)))
			goto err;
		ndelay(t->high);
	}

	/* ACK */
	out_8(&iic->directcntl, sda);
	ndelay(t->low / 2);
	out_8(&iic->directcntl, DIRCNTL_SDAC);
	ndelay(t->low / 2);
	out_8(&iic->directcntl, DIRCNTL_SDAC | DIRCNTL_SCC);
	if (unlikely(iic_dc_wait(iic, DIRCNTL_MSC)))
		goto err;
	res = (in_8(&iic->directcntl) & DIRCNTL_MSDA) ? -EREMOTEIO : 1;
	ndelay(t->high);

	/* STOP */
	out_8(&iic->directcntl, 0);
	ndelay(t->low);
	out_8(&iic->directcntl, DIRCNTL_SCC);
	if (unlikely(iic_dc_wait(iic, DIRCNTL_MSC)))
		goto err;
	ndelay(t->su_sto);
	out_8(&iic->directcntl, DIRCNTL_SDAC | DIRCNTL_SCC);

	ndelay(t->buf);

	DBG("%d: smbus_quick -> %s\n", dev->idx, res ? "NACK" : "ACK");
out:
	/* Remove reset */
	out_8(&iic->xtcntlss, 0);

	/* Reinitialize interface */
	iic_dev_init(dev);

	return res;
err:
	DBG("%d: smbus_quick - bus is stuck\n", dev->idx);
	res = -EREMOTEIO;
	goto out;
}

/*
 * IIC interrupt handler
 */
static irqreturn_t iic_handler(int irq, void *dev_id)
{
	struct ibm_iic_private* dev = (struct ibm_iic_private*)dev_id;
	volatile struct iic_regs __iomem *iic = dev->vaddr;

	DBG2("%d: irq handler, STS = 0x%02x, EXTSTS = 0x%02x\n",
	     dev->idx, in_8(&iic->sts), in_8(&iic->extsts));

	/* Acknowledge IRQ and wakeup iic_wait_for_tc */
	out_8(&iic->sts, STS_IRQA | STS_SCMP);
	wake_up_interruptible(&dev->wq);

	return IRQ_HANDLED;
}

/*
 * Get master transfer result and clear errors if any.
 * Returns the number of actually transferred bytes or error (<0)
 */
static int iic_xfer_result(struct ibm_iic_private* dev)
{
	volatile struct iic_regs __iomem *iic = dev->vaddr;

	if (unlikely(in_8(&iic->sts) & STS_ERR)){
		DBG("%d: xfer error, EXTSTS = 0x%02x\n", dev->idx,
			in_8(&iic->extsts));

		/* Clear errors and possible pending IRQs */
		out_8(&iic->extsts, EXTSTS_IRQP | EXTSTS_IRQD |
			EXTSTS_LA | EXTSTS_ICT | EXTSTS_XFRA);

		/* Flush master data buffer */
		out_8(&iic->mdcntl, in_8(&iic->mdcntl) | MDCNTL_FMDB);

		/* Is bus free?
		 * If error happened during combined xfer
		 * IIC interface is usually stuck in some strange
		 * state, the only way out - soft reset.
		 */
		if ((in_8(&iic->extsts) & EXTSTS_BCS_MASK) != EXTSTS_BCS_FREE){
			DBG("%d: bus is stuck, resetting\n", dev->idx);
			iic_dev_reset(dev);
		}
		return -EREMOTEIO;
	}
	else
		return in_8(&iic->xfrcnt) & XFRCNT_MTC_MASK;
}

/*
 * Try to abort active transfer.
 */
static void iic_abort_xfer(struct ibm_iic_private* dev)
{
	volatile struct iic_regs __iomem *iic = dev->vaddr;
	unsigned long x;

	DBG("%d: iic_abort_xfer\n", dev->idx);

	out_8(&iic->cntl, CNTL_HMT);

	/*
	 * Wait for the abort command to complete.
	 * It's not worth to be optimized, just poll (timeout >= 1 tick)
	 */
	x = jiffies + 2;
	while ((in_8(&iic->extsts) & EXTSTS_BCS_MASK) != EXTSTS_BCS_FREE){
		if (time_after(jiffies, x)){
			DBG("%d: abort timeout, resetting...\n", dev->idx);
			iic_dev_reset(dev);
			return;
		}
		schedule();
	}

	/* Just to clear errors */
	iic_xfer_result(dev);
}

/*
 * Wait for master transfer to complete.
 * It puts current process to sleep until we get interrupt or timeout expires.
 * Returns the number of transferred bytes or error (<0)
 */
static int iic_wait_for_tc(struct ibm_iic_private* dev){

	volatile struct iic_regs __iomem *iic = dev->vaddr;
	int ret = 0;

	if (dev->irq >= 0){
		/* Interrupt mode */
		ret = wait_event_interruptible_timeout(dev->wq,
			!(in_8(&iic->sts) & STS_PT), dev->adap.timeout);

		if (unlikely(ret < 0))
			DBG("%d: wait interrupted\n", dev->idx);
		else if (unlikely(in_8(&iic->sts) & STS_PT)){
			DBG("%d: wait timeout\n", dev->idx);
			ret = -ETIMEDOUT;
		}
	}
	else {
		/* Polling mode */
		unsigned long x = jiffies + dev->adap.timeout;

		while (in_8(&iic->sts) & STS_PT){
			if (unlikely(time_after(jiffies, x))){
				DBG("%d: poll timeout\n", dev->idx);
				ret = -ETIMEDOUT;
				break;
			}

			if (unlikely(signal_pending(current))){
				DBG("%d: poll interrupted\n", dev->idx);
				ret = -ERESTARTSYS;
				break;
			}
			schedule();
		}
	}

	if (unlikely(ret < 0))
		iic_abort_xfer(dev);
	else
		ret = iic_xfer_result(dev);

	DBG2("%d: iic_wait_for_tc -> %d\n", dev->idx, ret);

	return ret;
}

/*
 * Low level master transfer routine
 */
static int iic_xfer_bytes(struct ibm_iic_private* dev, struct i2c_msg* pm,
			  int combined_xfer)
{
	volatile struct iic_regs __iomem *iic = dev->vaddr;
	char* buf = pm->buf;
	int i, j, loops, ret = 0;
	int len = pm->len;

	u8 cntl = (in_8(&iic->cntl) & CNTL_AMD) | CNTL_PT;
	if (pm->flags & I2C_M_RD)
		cntl |= CNTL_RW;

	loops = (len + 3) / 4;
	for (i = 0; i < loops; ++i, len -= 4){
		int count = len > 4 ? 4 : len;
		u8 cmd = cntl | ((count - 1) << CNTL_TCT_SHIFT);

		if (!(cntl & CNTL_RW))
			for (j = 0; j < count; ++j)
				out_8((void __iomem *)&iic->mdbuf, *buf++);

		if (i < loops - 1)
			cmd |= CNTL_CHT;
		else if (combined_xfer)
			cmd |= CNTL_RPST;

		DBG2("%d: xfer_bytes, %d, CNTL = 0x%02x\n", dev->idx, count, cmd);

		/* Start transfer */
		out_8(&iic->cntl, cmd);

		/* Wait for completion */
		ret = iic_wait_for_tc(dev);

		if (unlikely(ret < 0))
			break;
		else if (unlikely(ret != count)){
			DBG("%d: xfer_bytes, requested %d, transfered %d\n",
				dev->idx, count, ret);

			/* If it's not a last part of xfer, abort it */
			if (combined_xfer || (i < loops - 1))
    				iic_abort_xfer(dev);

			ret = -EREMOTEIO;
			break;
		}

		if (cntl & CNTL_RW)
			for (j = 0; j < count; ++j)
				*buf++ = in_8((void __iomem *)&iic->mdbuf);
	}

	return ret > 0 ? 0 : ret;
}

/*
 * Set target slave address for master transfer
 */
static inline void iic_address(struct ibm_iic_private* dev, struct i2c_msg* msg)
{
	volatile struct iic_regs __iomem *iic = dev->vaddr;
	u16 addr = msg->addr;

	DBG2("%d: iic_address, 0x%03x (%d-bit)\n", dev->idx,
		addr, msg->flags & I2C_M_TEN ? 10 : 7);

	if (msg->flags & I2C_M_TEN){
	    out_8(&iic->cntl, CNTL_AMD);
	    out_8(&iic->lmadr, addr);
	    out_8(&iic->hmadr, 0xf0 | ((addr >> 7) & 0x06));
	}
	else {
	    out_8(&iic->cntl, 0);
	    out_8(&iic->lmadr, addr << 1);
	}
}

static inline int iic_invalid_address(const struct i2c_msg* p)
{
	return (p->addr > 0x3ff) || (!(p->flags & I2C_M_TEN) && (p->addr > 0x7f));
}

static inline int iic_address_neq(const struct i2c_msg* p1,
				  const struct i2c_msg* p2)
{
	return (p1->addr != p2->addr)
		|| ((p1->flags & I2C_M_TEN) != (p2->flags & I2C_M_TEN));
}

/*
 * Generic master transfer entrypoint.
 * Returns the number of processed messages or error (<0)
 */
static int iic_xfer(struct i2c_adapter *adap, struct i2c_msg *msgs, int num)
{
    	struct ibm_iic_private* dev = (struct ibm_iic_private*)(i2c_get_adapdata(adap));
	volatile struct iic_regs __iomem *iic = dev->vaddr;
	int i, ret = 0;

	DBG2("%d: iic_xfer, %d msg(s)\n", dev->idx, num);

	if (!num)
		return 0;

	/* Check the sanity of the passed messages.
	 * Uhh, generic i2c layer is more suitable place for such code...
	 */
	if (unlikely(iic_invalid_address(&msgs[0]))){
		DBG("%d: invalid address 0x%03x (%d-bit)\n", dev->idx,
			msgs[0].addr, msgs[0].flags & I2C_M_TEN ? 10 : 7);
		return -EINVAL;
	}
	for (i = 0; i < num; ++i){
		if (unlikely(msgs[i].len <= 0)){
			if (num == 1 && !msgs[0].len){
				/* Special case for I2C_SMBUS_QUICK emulation.
				 * IBM IIC doesn't support 0-length transactions
				 * so we have to emulate them using bit-banging.
				 */
				return iic_smbus_quick(dev, &msgs[0]);
			}
			DBG("%d: invalid len %d in msg[%d]\n", dev->idx,
				msgs[i].len, i);
			return -EINVAL;
		}
		if (unlikely(iic_address_neq(&msgs[0], &msgs[i]))){
			DBG("%d: invalid addr in msg[%d]\n", dev->idx, i);
			return -EINVAL;
		}
	}

	/* Check bus state */
	if (unlikely((in_8(&iic->extsts) & EXTSTS_BCS_MASK) != EXTSTS_BCS_FREE)){
		DBG("%d: iic_xfer, bus is not free\n", dev->idx);

		/* Usually it means something serious has happend.
		 * We *cannot* have unfinished previous transfer
		 * so it doesn't make any sense to try to stop it.
		 * Probably we were not able to recover from the
		 * previous error.
		 * The only *reasonable* thing I can think of here
		 * is soft reset.  --ebs
		 */
		iic_dev_reset(dev);

		if ((in_8(&iic->extsts) & EXTSTS_BCS_MASK) != EXTSTS_BCS_FREE){
			DBG("%d: iic_xfer, bus is still not free\n", dev->idx);
			return -EREMOTEIO;
		}
	}
	else {
		/* Flush master data buffer (just in case) */
		out_8(&iic->mdcntl, in_8(&iic->mdcntl) | MDCNTL_FMDB);
	}

	/* Load slave address */
	iic_address(dev, &msgs[0]);

	/* Do real transfer */
    	for (i = 0; i < num && !ret; ++i)
		ret = iic_xfer_bytes(dev, &msgs[i], i < num - 1);

	return ret < 0 ? ret : num;
}

static u32 iic_func(struct i2c_adapter *adap)
{
	return I2C_FUNC_I2C | I2C_FUNC_SMBUS_EMUL | I2C_FUNC_10BIT_ADDR;
}

static const struct i2c_algorithm iic_algo = {
	.master_xfer 	= iic_xfer,
	.functionality	= iic_func
};

/*
 * Calculates IICx_CLCKDIV value for a specific OPB clock frequency
 */
static inline u8 iic_clckdiv(unsigned int opb)
{
	/* Compatibility kludge, should go away after all cards
	 * are fixed to fill correct value for opbfreq.
	 * Previous driver version used hardcoded divider value 4,
	 * it corresponds to OPB frequency from the range (40, 50] MHz
	 */
	if (!opb){
		printk(KERN_WARNING "ibm-iic: using compatibility value for OPB freq,"
			" fix your board specific setup\n");
		opb = 50000000;
	}

	/* Convert to MHz */
	opb /= 1000000;

	if (opb < 20 || opb > 150){
		printk(KERN_WARNING "ibm-iic: invalid OPB clock frequency %u MHz\n",
			opb);
		opb = opb < 20 ? 20 : 150;
	}
	return (u8)((opb + 9) / 10 - 1);
}

static int __devinit iic_request_irq(struct platform_device *ofdev,
				     struct ibm_iic_private *dev)
{
	struct device_node *np = ofdev->dev.of_node;
	int irq;

	if (iic_force_poll)
		return 0;

	irq = irq_of_parse_and_map(np, 0);
	if (!irq) {
		dev_err(&ofdev->dev, "irq_of_parse_and_map failed\n");
		return 0;
	}

	/* Disable interrupts until we finish initialization, assumes
	 *  level-sensitive IRQ setup...
	 */
	iic_interrupt_mode(dev, 0);
	if (request_irq(irq, iic_handler, 0, "IBM IIC", dev)) {
		dev_err(&ofdev->dev, "request_irq %d failed\n", irq);
		/* Fallback to the polling mode */
		return 0;
	}

	return irq;
}

/*
 * Register single IIC interface
 */
static int __devinit iic_probe(struct platform_device *ofdev,
			       const struct of_device_id *match)
{
	struct device_node *np = ofdev->dev.of_node;
	struct ibm_iic_private *dev;
	struct i2c_adapter *adap;
	const u32 *freq;
	int ret;

	dev = kzalloc(sizeof(*dev), GFP_KERNEL);
	if (!dev) {
		dev_err(&ofdev->dev, "failed to allocate device data\n");
		return -ENOMEM;
	}

	dev_set_drvdata(&ofdev->dev, dev);

	dev->vaddr = of_iomap(np, 0);
	if (dev->vaddr == NULL) {
		dev_err(&ofdev->dev, "failed to iomap device\n");
		ret = -ENXIO;
		goto error_cleanup;
	}

	init_waitqueue_head(&dev->wq);

	dev->irq = iic_request_irq(ofdev, dev);
	if (!dev->irq)
		dev_warn(&ofdev->dev, "using polling mode\n");

	/* Board specific settings */
	if (iic_force_fast || of_get_property(np, "fast-mode", NULL))
		dev->fast_mode = 1;

	freq = of_get_property(np, "clock-frequency", NULL);
	if (freq == NULL) {
		freq = of_get_property(np->parent, "clock-frequency", NULL);
		if (freq == NULL) {
			dev_err(&ofdev->dev, "Unable to get bus frequency\n");
			ret = -EINVAL;
			goto error_cleanup;
		}
	}

	dev->clckdiv = iic_clckdiv(*freq);
	dev_dbg(&ofdev->dev, "clckdiv = %d\n", dev->clckdiv);

	/* Initialize IIC interface */
	iic_dev_init(dev);

	/* Register it with i2c layer */
	adap = &dev->adap;
	adap->dev.parent = &ofdev->dev;
	adap->dev.of_node = of_node_get(np);
	strlcpy(adap->name, "IBM IIC", sizeof(adap->name));
	i2c_set_adapdata(adap, dev);
	adap->class = I2C_CLASS_HWMON | I2C_CLASS_SPD;
	adap->algo = &iic_algo;
	adap->timeout = HZ;

	ret = i2c_add_adapter(adap);
	if (ret  < 0) {
		dev_err(&ofdev->dev, "failed to register i2c adapter\n");
		goto error_cleanup;
	}

	dev_info(&ofdev->dev, "using %s mode\n",
		 dev->fast_mode ? "fast (400 kHz)" : "standard (100 kHz)");

<<<<<<< HEAD
=======
	/* Now register all the child nodes */
	of_i2c_register_devices(adap);

>>>>>>> 062c1825
	return 0;

error_cleanup:
	if (dev->irq) {
		iic_interrupt_mode(dev, 0);
		free_irq(dev->irq, dev);
	}

	if (dev->vaddr)
		iounmap(dev->vaddr);

	dev_set_drvdata(&ofdev->dev, NULL);
	kfree(dev);
	return ret;
}

/*
 * Cleanup initialized IIC interface
 */
static int __devexit iic_remove(struct platform_device *ofdev)
{
	struct ibm_iic_private *dev = dev_get_drvdata(&ofdev->dev);

	dev_set_drvdata(&ofdev->dev, NULL);

	i2c_del_adapter(&dev->adap);

	if (dev->irq) {
		iic_interrupt_mode(dev, 0);
		free_irq(dev->irq, dev);
	}

	iounmap(dev->vaddr);
	kfree(dev);

	return 0;
}

static const struct of_device_id ibm_iic_match[] = {
	{ .compatible = "ibm,iic", },
	{}
};

static struct of_platform_driver ibm_iic_driver = {
	.driver = {
		.name = "ibm-iic",
		.owner = THIS_MODULE,
		.of_match_table = ibm_iic_match,
	},
	.probe	= iic_probe,
	.remove	= __devexit_p(iic_remove),
};

static int __init iic_init(void)
{
	return of_register_platform_driver(&ibm_iic_driver);
}

static void __exit iic_exit(void)
{
	of_unregister_platform_driver(&ibm_iic_driver);
}

module_init(iic_init);
module_exit(iic_exit);<|MERGE_RESOLUTION|>--- conflicted
+++ resolved
@@ -761,12 +761,9 @@
 	dev_info(&ofdev->dev, "using %s mode\n",
 		 dev->fast_mode ? "fast (400 kHz)" : "standard (100 kHz)");
 
-<<<<<<< HEAD
-=======
 	/* Now register all the child nodes */
 	of_i2c_register_devices(adap);
 
->>>>>>> 062c1825
 	return 0;
 
 error_cleanup:
