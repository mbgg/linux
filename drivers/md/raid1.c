/*
 * raid1.c : Multiple Devices driver for Linux
 *
 * Copyright (C) 1999, 2000, 2001 Ingo Molnar, Red Hat
 *
 * Copyright (C) 1996, 1997, 1998 Ingo Molnar, Miguel de Icaza, Gadi Oxman
 *
 * RAID-1 management functions.
 *
 * Better read-balancing code written by Mika Kuoppala <miku@iki.fi>, 2000
 *
 * Fixes to reconstruction by Jakob Østergaard" <jakob@ostenfeld.dk>
 * Various fixes by Neil Brown <neilb@cse.unsw.edu.au>
 *
 * Changes by Peter T. Breuer <ptb@it.uc3m.es> 31/1/2003 to support
 * bitmapped intelligence in resync:
 *
 *      - bitmap marked during normal i/o
 *      - bitmap used to skip nondirty blocks during sync
 *
 * Additions to bitmap code, (C) 2003-2004 Paul Clements, SteelEye Technology:
 * - persistent bitmap code
 *
 * This program is free software; you can redistribute it and/or modify
 * it under the terms of the GNU General Public License as published by
 * the Free Software Foundation; either version 2, or (at your option)
 * any later version.
 *
 * You should have received a copy of the GNU General Public License
 * (for example /usr/src/linux/COPYING); if not, write to the Free
 * Software Foundation, Inc., 675 Mass Ave, Cambridge, MA 02139, USA.
 */

#include <linux/slab.h>
#include <linux/delay.h>
#include <linux/blkdev.h>
#include <linux/seq_file.h>
#include "md.h"
#include "raid1.h"
#include "bitmap.h"

#define DEBUG 0
#if DEBUG
#define PRINTK(x...) printk(x)
#else
#define PRINTK(x...)
#endif

/*
 * Number of guaranteed r1bios in case of extreme VM load:
 */
#define	NR_RAID1_BIOS 256


static void unplug_slaves(mddev_t *mddev);

static void allow_barrier(conf_t *conf);
static void lower_barrier(conf_t *conf);

static void * r1bio_pool_alloc(gfp_t gfp_flags, void *data)
{
	struct pool_info *pi = data;
	r1bio_t *r1_bio;
	int size = offsetof(r1bio_t, bios[pi->raid_disks]);

	/* allocate a r1bio with room for raid_disks entries in the bios array */
	r1_bio = kzalloc(size, gfp_flags);
	if (!r1_bio && pi->mddev)
		unplug_slaves(pi->mddev);

	return r1_bio;
}

static void r1bio_pool_free(void *r1_bio, void *data)
{
	kfree(r1_bio);
}

#define RESYNC_BLOCK_SIZE (64*1024)
//#define RESYNC_BLOCK_SIZE PAGE_SIZE
#define RESYNC_SECTORS (RESYNC_BLOCK_SIZE >> 9)
#define RESYNC_PAGES ((RESYNC_BLOCK_SIZE + PAGE_SIZE-1) / PAGE_SIZE)
#define RESYNC_WINDOW (2048*1024)

static void * r1buf_pool_alloc(gfp_t gfp_flags, void *data)
{
	struct pool_info *pi = data;
	struct page *page;
	r1bio_t *r1_bio;
	struct bio *bio;
	int i, j;

	r1_bio = r1bio_pool_alloc(gfp_flags, pi);
	if (!r1_bio) {
		unplug_slaves(pi->mddev);
		return NULL;
	}

	/*
	 * Allocate bios : 1 for reading, n-1 for writing
	 */
	for (j = pi->raid_disks ; j-- ; ) {
		bio = bio_alloc(gfp_flags, RESYNC_PAGES);
		if (!bio)
			goto out_free_bio;
		r1_bio->bios[j] = bio;
	}
	/*
	 * Allocate RESYNC_PAGES data pages and attach them to
	 * the first bio.
	 * If this is a user-requested check/repair, allocate
	 * RESYNC_PAGES for each bio.
	 */
	if (test_bit(MD_RECOVERY_REQUESTED, &pi->mddev->recovery))
		j = pi->raid_disks;
	else
		j = 1;
	while(j--) {
		bio = r1_bio->bios[j];
		for (i = 0; i < RESYNC_PAGES; i++) {
			page = alloc_page(gfp_flags);
			if (unlikely(!page))
				goto out_free_pages;

			bio->bi_io_vec[i].bv_page = page;
			bio->bi_vcnt = i+1;
		}
	}
	/* If not user-requests, copy the page pointers to all bios */
	if (!test_bit(MD_RECOVERY_REQUESTED, &pi->mddev->recovery)) {
		for (i=0; i<RESYNC_PAGES ; i++)
			for (j=1; j<pi->raid_disks; j++)
				r1_bio->bios[j]->bi_io_vec[i].bv_page =
					r1_bio->bios[0]->bi_io_vec[i].bv_page;
	}

	r1_bio->master_bio = NULL;

	return r1_bio;

out_free_pages:
	for (j=0 ; j < pi->raid_disks; j++)
		for (i=0; i < r1_bio->bios[j]->bi_vcnt ; i++)
			put_page(r1_bio->bios[j]->bi_io_vec[i].bv_page);
	j = -1;
out_free_bio:
	while ( ++j < pi->raid_disks )
		bio_put(r1_bio->bios[j]);
	r1bio_pool_free(r1_bio, data);
	return NULL;
}

static void r1buf_pool_free(void *__r1_bio, void *data)
{
	struct pool_info *pi = data;
	int i,j;
	r1bio_t *r1bio = __r1_bio;

	for (i = 0; i < RESYNC_PAGES; i++)
		for (j = pi->raid_disks; j-- ;) {
			if (j == 0 ||
			    r1bio->bios[j]->bi_io_vec[i].bv_page !=
			    r1bio->bios[0]->bi_io_vec[i].bv_page)
				safe_put_page(r1bio->bios[j]->bi_io_vec[i].bv_page);
		}
	for (i=0 ; i < pi->raid_disks; i++)
		bio_put(r1bio->bios[i]);

	r1bio_pool_free(r1bio, data);
}

static void put_all_bios(conf_t *conf, r1bio_t *r1_bio)
{
	int i;

	for (i = 0; i < conf->raid_disks; i++) {
		struct bio **bio = r1_bio->bios + i;
		if (*bio && *bio != IO_BLOCKED)
			bio_put(*bio);
		*bio = NULL;
	}
}

static void free_r1bio(r1bio_t *r1_bio)
{
	conf_t *conf = r1_bio->mddev->private;

	/*
	 * Wake up any possible resync thread that waits for the device
	 * to go idle.
	 */
	allow_barrier(conf);

	put_all_bios(conf, r1_bio);
	mempool_free(r1_bio, conf->r1bio_pool);
}

static void put_buf(r1bio_t *r1_bio)
{
	conf_t *conf = r1_bio->mddev->private;
	int i;

	for (i=0; i<conf->raid_disks; i++) {
		struct bio *bio = r1_bio->bios[i];
		if (bio->bi_end_io)
			rdev_dec_pending(conf->mirrors[i].rdev, r1_bio->mddev);
	}

	mempool_free(r1_bio, conf->r1buf_pool);

	lower_barrier(conf);
}

static void reschedule_retry(r1bio_t *r1_bio)
{
	unsigned long flags;
	mddev_t *mddev = r1_bio->mddev;
	conf_t *conf = mddev->private;

	spin_lock_irqsave(&conf->device_lock, flags);
	list_add(&r1_bio->retry_list, &conf->retry_list);
	conf->nr_queued ++;
	spin_unlock_irqrestore(&conf->device_lock, flags);

	wake_up(&conf->wait_barrier);
	md_wakeup_thread(mddev->thread);
}

/*
 * raid_end_bio_io() is called when we have finished servicing a mirrored
 * operation and are ready to return a success/failure code to the buffer
 * cache layer.
 */
static void raid_end_bio_io(r1bio_t *r1_bio)
{
	struct bio *bio = r1_bio->master_bio;

	/* if nobody has done the final endio yet, do it now */
	if (!test_and_set_bit(R1BIO_Returned, &r1_bio->state)) {
		PRINTK(KERN_DEBUG "raid1: sync end %s on sectors %llu-%llu\n",
			(bio_data_dir(bio) == WRITE) ? "write" : "read",
			(unsigned long long) bio->bi_sector,
			(unsigned long long) bio->bi_sector +
				(bio->bi_size >> 9) - 1);

		bio_endio(bio,
			test_bit(R1BIO_Uptodate, &r1_bio->state) ? 0 : -EIO);
	}
	free_r1bio(r1_bio);
}

/*
 * Update disk head position estimator based on IRQ completion info.
 */
static inline void update_head_pos(int disk, r1bio_t *r1_bio)
{
	conf_t *conf = r1_bio->mddev->private;

	conf->mirrors[disk].head_position =
		r1_bio->sector + (r1_bio->sectors);
}

static void raid1_end_read_request(struct bio *bio, int error)
{
	int uptodate = test_bit(BIO_UPTODATE, &bio->bi_flags);
	r1bio_t *r1_bio = bio->bi_private;
	int mirror;
	conf_t *conf = r1_bio->mddev->private;

	mirror = r1_bio->read_disk;
	/*
	 * this branch is our 'one mirror IO has finished' event handler:
	 */
	update_head_pos(mirror, r1_bio);

	if (uptodate)
		set_bit(R1BIO_Uptodate, &r1_bio->state);
	else {
		/* If all other devices have failed, we want to return
		 * the error upwards rather than fail the last device.
		 * Here we redefine "uptodate" to mean "Don't want to retry"
		 */
		unsigned long flags;
		spin_lock_irqsave(&conf->device_lock, flags);
		if (r1_bio->mddev->degraded == conf->raid_disks ||
		    (r1_bio->mddev->degraded == conf->raid_disks-1 &&
		     !test_bit(Faulty, &conf->mirrors[mirror].rdev->flags)))
			uptodate = 1;
		spin_unlock_irqrestore(&conf->device_lock, flags);
	}

	if (uptodate)
		raid_end_bio_io(r1_bio);
	else {
		/*
		 * oops, read error:
		 */
		char b[BDEVNAME_SIZE];
		if (printk_ratelimit())
			printk(KERN_ERR "md/raid1:%s: %s: rescheduling sector %llu\n",
			       mdname(conf->mddev),
			       bdevname(conf->mirrors[mirror].rdev->bdev,b), (unsigned long long)r1_bio->sector);
		reschedule_retry(r1_bio);
	}

	rdev_dec_pending(conf->mirrors[mirror].rdev, conf->mddev);
}

static void raid1_end_write_request(struct bio *bio, int error)
{
	int uptodate = test_bit(BIO_UPTODATE, &bio->bi_flags);
	r1bio_t *r1_bio = bio->bi_private;
	int mirror, behind = test_bit(R1BIO_BehindIO, &r1_bio->state);
	conf_t *conf = r1_bio->mddev->private;
	struct bio *to_put = NULL;


	for (mirror = 0; mirror < conf->raid_disks; mirror++)
		if (r1_bio->bios[mirror] == bio)
			break;

	if (error == -EOPNOTSUPP && test_bit(R1BIO_Barrier, &r1_bio->state)) {
		set_bit(BarriersNotsupp, &conf->mirrors[mirror].rdev->flags);
		set_bit(R1BIO_BarrierRetry, &r1_bio->state);
		r1_bio->mddev->barriers_work = 0;
		/* Don't rdev_dec_pending in this branch - keep it for the retry */
	} else {
		/*
		 * this branch is our 'one mirror IO has finished' event handler:
		 */
		r1_bio->bios[mirror] = NULL;
		to_put = bio;
		if (!uptodate) {
			md_error(r1_bio->mddev, conf->mirrors[mirror].rdev);
			/* an I/O failed, we can't clear the bitmap */
			set_bit(R1BIO_Degraded, &r1_bio->state);
		} else
			/*
			 * Set R1BIO_Uptodate in our master bio, so that
			 * we will return a good error code for to the higher
			 * levels even if IO on some other mirrored buffer fails.
			 *
			 * The 'master' represents the composite IO operation to
			 * user-side. So if something waits for IO, then it will
			 * wait for the 'master' bio.
			 */
			set_bit(R1BIO_Uptodate, &r1_bio->state);

		update_head_pos(mirror, r1_bio);

		if (behind) {
			if (test_bit(WriteMostly, &conf->mirrors[mirror].rdev->flags))
				atomic_dec(&r1_bio->behind_remaining);

			/* In behind mode, we ACK the master bio once the I/O has safely
			 * reached all non-writemostly disks. Setting the Returned bit
			 * ensures that this gets done only once -- we don't ever want to
			 * return -EIO here, instead we'll wait */

			if (atomic_read(&r1_bio->behind_remaining) >= (atomic_read(&r1_bio->remaining)-1) &&
			    test_bit(R1BIO_Uptodate, &r1_bio->state)) {
				/* Maybe we can return now */
				if (!test_and_set_bit(R1BIO_Returned, &r1_bio->state)) {
					struct bio *mbio = r1_bio->master_bio;
					PRINTK(KERN_DEBUG "raid1: behind end write sectors %llu-%llu\n",
					       (unsigned long long) mbio->bi_sector,
					       (unsigned long long) mbio->bi_sector +
					       (mbio->bi_size >> 9) - 1);
					bio_endio(mbio, 0);
				}
			}
		}
		rdev_dec_pending(conf->mirrors[mirror].rdev, conf->mddev);
	}
	/*
	 *
	 * Let's see if all mirrored write operations have finished
	 * already.
	 */
	if (atomic_dec_and_test(&r1_bio->remaining)) {
		if (test_bit(R1BIO_BarrierRetry, &r1_bio->state))
			reschedule_retry(r1_bio);
		else {
			/* it really is the end of this request */
			if (test_bit(R1BIO_BehindIO, &r1_bio->state)) {
				/* free extra copy of the data pages */
				int i = bio->bi_vcnt;
				while (i--)
					safe_put_page(bio->bi_io_vec[i].bv_page);
			}
			/* clear the bitmap if all writes complete successfully */
			bitmap_endwrite(r1_bio->mddev->bitmap, r1_bio->sector,
					r1_bio->sectors,
					!test_bit(R1BIO_Degraded, &r1_bio->state),
					behind);
			md_write_end(r1_bio->mddev);
			raid_end_bio_io(r1_bio);
		}
	}

	if (to_put)
		bio_put(to_put);
}


/*
 * This routine returns the disk from which the requested read should
 * be done. There is a per-array 'next expected sequential IO' sector
 * number - if this matches on the next IO then we use the last disk.
 * There is also a per-disk 'last know head position' sector that is
 * maintained from IRQ contexts, both the normal and the resync IO
 * completion handlers update this position correctly. If there is no
 * perfect sequential match then we pick the disk whose head is closest.
 *
 * If there are 2 mirrors in the same 2 devices, performance degrades
 * because position is mirror, not device based.
 *
 * The rdev for the device selected will have nr_pending incremented.
 */
static int read_balance(conf_t *conf, r1bio_t *r1_bio)
{
	const sector_t this_sector = r1_bio->sector;
	int new_disk = conf->last_used, disk = new_disk;
	int wonly_disk = -1;
	const int sectors = r1_bio->sectors;
	sector_t new_distance, current_distance;
	mdk_rdev_t *rdev;

	rcu_read_lock();
	/*
	 * Check if we can balance. We can balance on the whole
	 * device if no resync is going on, or below the resync window.
	 * We take the first readable disk when above the resync window.
	 */
 retry:
	if (conf->mddev->recovery_cp < MaxSector &&
	    (this_sector + sectors >= conf->next_resync)) {
		/* Choose the first operational device, for consistancy */
		new_disk = 0;

		for (rdev = rcu_dereference(conf->mirrors[new_disk].rdev);
		     r1_bio->bios[new_disk] == IO_BLOCKED ||
		     !rdev || !test_bit(In_sync, &rdev->flags)
			     || test_bit(WriteMostly, &rdev->flags);
		     rdev = rcu_dereference(conf->mirrors[++new_disk].rdev)) {

			if (rdev && test_bit(In_sync, &rdev->flags) &&
				r1_bio->bios[new_disk] != IO_BLOCKED)
				wonly_disk = new_disk;

			if (new_disk == conf->raid_disks - 1) {
				new_disk = wonly_disk;
				break;
			}
		}
		goto rb_out;
	}


	/* make sure the disk is operational */
	for (rdev = rcu_dereference(conf->mirrors[new_disk].rdev);
	     r1_bio->bios[new_disk] == IO_BLOCKED ||
	     !rdev || !test_bit(In_sync, &rdev->flags) ||
		     test_bit(WriteMostly, &rdev->flags);
	     rdev = rcu_dereference(conf->mirrors[new_disk].rdev)) {

		if (rdev && test_bit(In_sync, &rdev->flags) &&
		    r1_bio->bios[new_disk] != IO_BLOCKED)
			wonly_disk = new_disk;

		if (new_disk <= 0)
			new_disk = conf->raid_disks;
		new_disk--;
		if (new_disk == disk) {
			new_disk = wonly_disk;
			break;
		}
	}

	if (new_disk < 0)
		goto rb_out;

	disk = new_disk;
	/* now disk == new_disk == starting point for search */

	/*
	 * Don't change to another disk for sequential reads:
	 */
	if (conf->next_seq_sect == this_sector)
		goto rb_out;
	if (this_sector == conf->mirrors[new_disk].head_position)
		goto rb_out;

	current_distance = abs(this_sector - conf->mirrors[disk].head_position);

	/* Find the disk whose head is closest */

	do {
		if (disk <= 0)
			disk = conf->raid_disks;
		disk--;

		rdev = rcu_dereference(conf->mirrors[disk].rdev);

		if (!rdev || r1_bio->bios[disk] == IO_BLOCKED ||
		    !test_bit(In_sync, &rdev->flags) ||
		    test_bit(WriteMostly, &rdev->flags))
			continue;

		if (!atomic_read(&rdev->nr_pending)) {
			new_disk = disk;
			break;
		}
		new_distance = abs(this_sector - conf->mirrors[disk].head_position);
		if (new_distance < current_distance) {
			current_distance = new_distance;
			new_disk = disk;
		}
	} while (disk != conf->last_used);

 rb_out:


	if (new_disk >= 0) {
		rdev = rcu_dereference(conf->mirrors[new_disk].rdev);
		if (!rdev)
			goto retry;
		atomic_inc(&rdev->nr_pending);
		if (!test_bit(In_sync, &rdev->flags)) {
			/* cannot risk returning a device that failed
			 * before we inc'ed nr_pending
			 */
			rdev_dec_pending(rdev, conf->mddev);
			goto retry;
		}
		conf->next_seq_sect = this_sector + sectors;
		conf->last_used = new_disk;
	}
	rcu_read_unlock();

	return new_disk;
}

static void unplug_slaves(mddev_t *mddev)
{
	conf_t *conf = mddev->private;
	int i;

	rcu_read_lock();
	for (i=0; i<mddev->raid_disks; i++) {
		mdk_rdev_t *rdev = rcu_dereference(conf->mirrors[i].rdev);
		if (rdev && !test_bit(Faulty, &rdev->flags) && atomic_read(&rdev->nr_pending)) {
			struct request_queue *r_queue = bdev_get_queue(rdev->bdev);

			atomic_inc(&rdev->nr_pending);
			rcu_read_unlock();

			blk_unplug(r_queue);

			rdev_dec_pending(rdev, mddev);
			rcu_read_lock();
		}
	}
	rcu_read_unlock();
}

static void raid1_unplug(struct request_queue *q)
{
	mddev_t *mddev = q->queuedata;

	unplug_slaves(mddev);
	md_wakeup_thread(mddev->thread);
}

static int raid1_congested(void *data, int bits)
{
	mddev_t *mddev = data;
	conf_t *conf = mddev->private;
	int i, ret = 0;

	if (mddev_congested(mddev, bits))
		return 1;

	rcu_read_lock();
	for (i = 0; i < mddev->raid_disks; i++) {
		mdk_rdev_t *rdev = rcu_dereference(conf->mirrors[i].rdev);
		if (rdev && !test_bit(Faulty, &rdev->flags)) {
			struct request_queue *q = bdev_get_queue(rdev->bdev);

			/* Note the '|| 1' - when read_balance prefers
			 * non-congested targets, it can be removed
			 */
			if ((bits & (1<<BDI_async_congested)) || 1)
				ret |= bdi_congested(&q->backing_dev_info, bits);
			else
				ret &= bdi_congested(&q->backing_dev_info, bits);
		}
	}
	rcu_read_unlock();
	return ret;
}


static int flush_pending_writes(conf_t *conf)
{
	/* Any writes that have been queued but are awaiting
	 * bitmap updates get flushed here.
	 * We return 1 if any requests were actually submitted.
	 */
	int rv = 0;

	spin_lock_irq(&conf->device_lock);

	if (conf->pending_bio_list.head) {
		struct bio *bio;
		bio = bio_list_get(&conf->pending_bio_list);
		blk_remove_plug(conf->mddev->queue);
		spin_unlock_irq(&conf->device_lock);
		/* flush any pending bitmap writes to
		 * disk before proceeding w/ I/O */
		bitmap_unplug(conf->mddev->bitmap);

		while (bio) { /* submit pending writes */
			struct bio *next = bio->bi_next;
			bio->bi_next = NULL;
			generic_make_request(bio);
			bio = next;
		}
		rv = 1;
	} else
		spin_unlock_irq(&conf->device_lock);
	return rv;
}

/* Barriers....
 * Sometimes we need to suspend IO while we do something else,
 * either some resync/recovery, or reconfigure the array.
 * To do this we raise a 'barrier'.
 * The 'barrier' is a counter that can be raised multiple times
 * to count how many activities are happening which preclude
 * normal IO.
 * We can only raise the barrier if there is no pending IO.
 * i.e. if nr_pending == 0.
 * We choose only to raise the barrier if no-one is waiting for the
 * barrier to go down.  This means that as soon as an IO request
 * is ready, no other operations which require a barrier will start
 * until the IO request has had a chance.
 *
 * So: regular IO calls 'wait_barrier'.  When that returns there
 *    is no backgroup IO happening,  It must arrange to call
 *    allow_barrier when it has finished its IO.
 * backgroup IO calls must call raise_barrier.  Once that returns
 *    there is no normal IO happeing.  It must arrange to call
 *    lower_barrier when the particular background IO completes.
 */
#define RESYNC_DEPTH 32

static void raise_barrier(conf_t *conf)
{
	spin_lock_irq(&conf->resync_lock);

	/* Wait until no block IO is waiting */
	wait_event_lock_irq(conf->wait_barrier, !conf->nr_waiting,
			    conf->resync_lock,
			    raid1_unplug(conf->mddev->queue));

	/* block any new IO from starting */
	conf->barrier++;

	/* No wait for all pending IO to complete */
	wait_event_lock_irq(conf->wait_barrier,
			    !conf->nr_pending && conf->barrier < RESYNC_DEPTH,
			    conf->resync_lock,
			    raid1_unplug(conf->mddev->queue));

	spin_unlock_irq(&conf->resync_lock);
}

static void lower_barrier(conf_t *conf)
{
	unsigned long flags;
	BUG_ON(conf->barrier <= 0);
	spin_lock_irqsave(&conf->resync_lock, flags);
	conf->barrier--;
	spin_unlock_irqrestore(&conf->resync_lock, flags);
	wake_up(&conf->wait_barrier);
}

static void wait_barrier(conf_t *conf)
{
	spin_lock_irq(&conf->resync_lock);
	if (conf->barrier) {
		conf->nr_waiting++;
		wait_event_lock_irq(conf->wait_barrier, !conf->barrier,
				    conf->resync_lock,
				    raid1_unplug(conf->mddev->queue));
		conf->nr_waiting--;
	}
	conf->nr_pending++;
	spin_unlock_irq(&conf->resync_lock);
}

static void allow_barrier(conf_t *conf)
{
	unsigned long flags;
	spin_lock_irqsave(&conf->resync_lock, flags);
	conf->nr_pending--;
	spin_unlock_irqrestore(&conf->resync_lock, flags);
	wake_up(&conf->wait_barrier);
}

static void freeze_array(conf_t *conf)
{
	/* stop syncio and normal IO and wait for everything to
	 * go quite.
	 * We increment barrier and nr_waiting, and then
	 * wait until nr_pending match nr_queued+1
	 * This is called in the context of one normal IO request
	 * that has failed. Thus any sync request that might be pending
	 * will be blocked by nr_pending, and we need to wait for
	 * pending IO requests to complete or be queued for re-try.
	 * Thus the number queued (nr_queued) plus this request (1)
	 * must match the number of pending IOs (nr_pending) before
	 * we continue.
	 */
	spin_lock_irq(&conf->resync_lock);
	conf->barrier++;
	conf->nr_waiting++;
	wait_event_lock_irq(conf->wait_barrier,
			    conf->nr_pending == conf->nr_queued+1,
			    conf->resync_lock,
			    ({ flush_pending_writes(conf);
			       raid1_unplug(conf->mddev->queue); }));
	spin_unlock_irq(&conf->resync_lock);
}
static void unfreeze_array(conf_t *conf)
{
	/* reverse the effect of the freeze */
	spin_lock_irq(&conf->resync_lock);
	conf->barrier--;
	conf->nr_waiting--;
	wake_up(&conf->wait_barrier);
	spin_unlock_irq(&conf->resync_lock);
}


/* duplicate the data pages for behind I/O */
static struct page **alloc_behind_pages(struct bio *bio)
{
	int i;
	struct bio_vec *bvec;
	struct page **pages = kzalloc(bio->bi_vcnt * sizeof(struct page *),
					GFP_NOIO);
	if (unlikely(!pages))
		goto do_sync_io;

	bio_for_each_segment(bvec, bio, i) {
		pages[i] = alloc_page(GFP_NOIO);
		if (unlikely(!pages[i]))
			goto do_sync_io;
		memcpy(kmap(pages[i]) + bvec->bv_offset,
			kmap(bvec->bv_page) + bvec->bv_offset, bvec->bv_len);
		kunmap(pages[i]);
		kunmap(bvec->bv_page);
	}

	return pages;

do_sync_io:
	if (pages)
		for (i = 0; i < bio->bi_vcnt && pages[i]; i++)
			put_page(pages[i]);
	kfree(pages);
	PRINTK("%dB behind alloc failed, doing sync I/O\n", bio->bi_size);
	return NULL;
}

static int make_request(mddev_t *mddev, struct bio * bio)
{
	conf_t *conf = mddev->private;
	mirror_info_t *mirror;
	r1bio_t *r1_bio;
	struct bio *read_bio;
	int i, targets = 0, disks;
	struct bitmap *bitmap;
	unsigned long flags;
	struct bio_list bl;
	struct page **behind_pages = NULL;
	const int rw = bio_data_dir(bio);
<<<<<<< HEAD
	const bool do_sync = (bio->bi_rw & REQ_SYNC);
	bool do_barriers;
=======
	const unsigned long do_sync = (bio->bi_rw & REQ_SYNC);
	unsigned long do_barriers;
>>>>>>> 062c1825
	mdk_rdev_t *blocked_rdev;

	/*
	 * Register the new request and wait if the reconstruction
	 * thread has put up a bar for new requests.
	 * Continue immediately if no resync is active currently.
	 * We test barriers_work *after* md_write_start as md_write_start
	 * may cause the first superblock write, and that will check out
	 * if barriers work.
	 */

	md_write_start(mddev, bio); /* wait on superblock update early */

	if (bio_data_dir(bio) == WRITE &&
	    bio->bi_sector + bio->bi_size/512 > mddev->suspend_lo &&
	    bio->bi_sector < mddev->suspend_hi) {
		/* As the suspend_* range is controlled by
		 * userspace, we want an interruptible
		 * wait.
		 */
		DEFINE_WAIT(w);
		for (;;) {
			flush_signals(current);
			prepare_to_wait(&conf->wait_barrier,
					&w, TASK_INTERRUPTIBLE);
			if (bio->bi_sector + bio->bi_size/512 <= mddev->suspend_lo ||
			    bio->bi_sector >= mddev->suspend_hi)
				break;
			schedule();
		}
		finish_wait(&conf->wait_barrier, &w);
	}
	if (unlikely(!mddev->barriers_work &&
		     (bio->bi_rw & REQ_HARDBARRIER))) {
		if (rw == WRITE)
			md_write_end(mddev);
		bio_endio(bio, -EOPNOTSUPP);
		return 0;
	}

	wait_barrier(conf);

	bitmap = mddev->bitmap;

	/*
	 * make_request() can abort the operation when READA is being
	 * used and no empty request is available.
	 *
	 */
	r1_bio = mempool_alloc(conf->r1bio_pool, GFP_NOIO);

	r1_bio->master_bio = bio;
	r1_bio->sectors = bio->bi_size >> 9;
	r1_bio->state = 0;
	r1_bio->mddev = mddev;
	r1_bio->sector = bio->bi_sector;

	if (rw == READ) {
		/*
		 * read balancing logic:
		 */
		int rdisk = read_balance(conf, r1_bio);

		if (rdisk < 0) {
			/* couldn't find anywhere to read from */
			raid_end_bio_io(r1_bio);
			return 0;
		}
		mirror = conf->mirrors + rdisk;

		if (test_bit(WriteMostly, &mirror->rdev->flags) &&
		    bitmap) {
			/* Reading from a write-mostly device must
			 * take care not to over-take any writes
			 * that are 'behind'
			 */
			wait_event(bitmap->behind_wait,
				   atomic_read(&bitmap->behind_writes) == 0);
		}
		r1_bio->read_disk = rdisk;

		read_bio = bio_clone(bio, GFP_NOIO);

		r1_bio->bios[rdisk] = read_bio;

		read_bio->bi_sector = r1_bio->sector + mirror->rdev->data_offset;
		read_bio->bi_bdev = mirror->rdev->bdev;
		read_bio->bi_end_io = raid1_end_read_request;
		read_bio->bi_rw = READ | do_sync;
		read_bio->bi_private = r1_bio;

		generic_make_request(read_bio);
		return 0;
	}

	/*
	 * WRITE:
	 */
	/* first select target devices under spinlock and
	 * inc refcount on their rdev.  Record them by setting
	 * bios[x] to bio
	 */
	disks = conf->raid_disks;
#if 0
	{ static int first=1;
	if (first) printk("First Write sector %llu disks %d\n",
			  (unsigned long long)r1_bio->sector, disks);
	first = 0;
	}
#endif
 retry_write:
	blocked_rdev = NULL;
	rcu_read_lock();
	for (i = 0;  i < disks; i++) {
		mdk_rdev_t *rdev = rcu_dereference(conf->mirrors[i].rdev);
		if (rdev && unlikely(test_bit(Blocked, &rdev->flags))) {
			atomic_inc(&rdev->nr_pending);
			blocked_rdev = rdev;
			break;
		}
		if (rdev && !test_bit(Faulty, &rdev->flags)) {
			atomic_inc(&rdev->nr_pending);
			if (test_bit(Faulty, &rdev->flags)) {
				rdev_dec_pending(rdev, mddev);
				r1_bio->bios[i] = NULL;
			} else {
				r1_bio->bios[i] = bio;
				targets++;
			}
		} else
			r1_bio->bios[i] = NULL;
	}
	rcu_read_unlock();

	if (unlikely(blocked_rdev)) {
		/* Wait for this device to become unblocked */
		int j;

		for (j = 0; j < i; j++)
			if (r1_bio->bios[j])
				rdev_dec_pending(conf->mirrors[j].rdev, mddev);

		allow_barrier(conf);
		md_wait_for_blocked_rdev(blocked_rdev, mddev);
		wait_barrier(conf);
		goto retry_write;
	}

	BUG_ON(targets == 0); /* we never fail the last device */

	if (targets < conf->raid_disks) {
		/* array is degraded, we will not clear the bitmap
		 * on I/O completion (see raid1_end_write_request) */
		set_bit(R1BIO_Degraded, &r1_bio->state);
	}

	/* do behind I/O ?
	 * Not if there are too many, or cannot allocate memory,
	 * or a reader on WriteMostly is waiting for behind writes 
	 * to flush */
	if (bitmap &&
	    (atomic_read(&bitmap->behind_writes)
	     < mddev->bitmap_info.max_write_behind) &&
	    !waitqueue_active(&bitmap->behind_wait) &&
	    (behind_pages = alloc_behind_pages(bio)) != NULL)
		set_bit(R1BIO_BehindIO, &r1_bio->state);

	atomic_set(&r1_bio->remaining, 0);
	atomic_set(&r1_bio->behind_remaining, 0);

	do_barriers = bio->bi_rw & REQ_HARDBARRIER;
	if (do_barriers)
		set_bit(R1BIO_Barrier, &r1_bio->state);

	bio_list_init(&bl);
	for (i = 0; i < disks; i++) {
		struct bio *mbio;
		if (!r1_bio->bios[i])
			continue;

		mbio = bio_clone(bio, GFP_NOIO);
		r1_bio->bios[i] = mbio;

		mbio->bi_sector	= r1_bio->sector + conf->mirrors[i].rdev->data_offset;
		mbio->bi_bdev = conf->mirrors[i].rdev->bdev;
		mbio->bi_end_io	= raid1_end_write_request;
		mbio->bi_rw = WRITE | do_barriers | do_sync;
		mbio->bi_private = r1_bio;

		if (behind_pages) {
			struct bio_vec *bvec;
			int j;

			/* Yes, I really want the '__' version so that
			 * we clear any unused pointer in the io_vec, rather
			 * than leave them unchanged.  This is important
			 * because when we come to free the pages, we won't
			 * know the originial bi_idx, so we just free
			 * them all
			 */
			__bio_for_each_segment(bvec, mbio, j, 0)
				bvec->bv_page = behind_pages[j];
			if (test_bit(WriteMostly, &conf->mirrors[i].rdev->flags))
				atomic_inc(&r1_bio->behind_remaining);
		}

		atomic_inc(&r1_bio->remaining);

		bio_list_add(&bl, mbio);
	}
	kfree(behind_pages); /* the behind pages are attached to the bios now */

	bitmap_startwrite(bitmap, bio->bi_sector, r1_bio->sectors,
				test_bit(R1BIO_BehindIO, &r1_bio->state));
	spin_lock_irqsave(&conf->device_lock, flags);
	bio_list_merge(&conf->pending_bio_list, &bl);
	bio_list_init(&bl);

	blk_plug_device(mddev->queue);
	spin_unlock_irqrestore(&conf->device_lock, flags);

	/* In case raid1d snuck into freeze_array */
	wake_up(&conf->wait_barrier);

	if (do_sync)
		md_wakeup_thread(mddev->thread);
#if 0
	while ((bio = bio_list_pop(&bl)) != NULL)
		generic_make_request(bio);
#endif

	return 0;
}

static void status(struct seq_file *seq, mddev_t *mddev)
{
	conf_t *conf = mddev->private;
	int i;

	seq_printf(seq, " [%d/%d] [", conf->raid_disks,
		   conf->raid_disks - mddev->degraded);
	rcu_read_lock();
	for (i = 0; i < conf->raid_disks; i++) {
		mdk_rdev_t *rdev = rcu_dereference(conf->mirrors[i].rdev);
		seq_printf(seq, "%s",
			   rdev && test_bit(In_sync, &rdev->flags) ? "U" : "_");
	}
	rcu_read_unlock();
	seq_printf(seq, "]");
}


static void error(mddev_t *mddev, mdk_rdev_t *rdev)
{
	char b[BDEVNAME_SIZE];
	conf_t *conf = mddev->private;

	/*
	 * If it is not operational, then we have already marked it as dead
	 * else if it is the last working disks, ignore the error, let the
	 * next level up know.
	 * else mark the drive as failed
	 */
	if (test_bit(In_sync, &rdev->flags)
	    && (conf->raid_disks - mddev->degraded) == 1) {
		/*
		 * Don't fail the drive, act as though we were just a
		 * normal single drive.
		 * However don't try a recovery from this drive as
		 * it is very likely to fail.
		 */
		mddev->recovery_disabled = 1;
		return;
	}
	if (test_and_clear_bit(In_sync, &rdev->flags)) {
		unsigned long flags;
		spin_lock_irqsave(&conf->device_lock, flags);
		mddev->degraded++;
		set_bit(Faulty, &rdev->flags);
		spin_unlock_irqrestore(&conf->device_lock, flags);
		/*
		 * if recovery is running, make sure it aborts.
		 */
		set_bit(MD_RECOVERY_INTR, &mddev->recovery);
	} else
		set_bit(Faulty, &rdev->flags);
	set_bit(MD_CHANGE_DEVS, &mddev->flags);
	printk(KERN_ALERT "md/raid1:%s: Disk failure on %s, disabling device.\n"
	       KERN_ALERT "md/raid1:%s: Operation continuing on %d devices.\n",
	       mdname(mddev), bdevname(rdev->bdev, b),
	       mdname(mddev), conf->raid_disks - mddev->degraded);
}

static void print_conf(conf_t *conf)
{
	int i;

	printk(KERN_DEBUG "RAID1 conf printout:\n");
	if (!conf) {
		printk(KERN_DEBUG "(!conf)\n");
		return;
	}
	printk(KERN_DEBUG " --- wd:%d rd:%d\n", conf->raid_disks - conf->mddev->degraded,
		conf->raid_disks);

	rcu_read_lock();
	for (i = 0; i < conf->raid_disks; i++) {
		char b[BDEVNAME_SIZE];
		mdk_rdev_t *rdev = rcu_dereference(conf->mirrors[i].rdev);
		if (rdev)
			printk(KERN_DEBUG " disk %d, wo:%d, o:%d, dev:%s\n",
			       i, !test_bit(In_sync, &rdev->flags),
			       !test_bit(Faulty, &rdev->flags),
			       bdevname(rdev->bdev,b));
	}
	rcu_read_unlock();
}

static void close_sync(conf_t *conf)
{
	wait_barrier(conf);
	allow_barrier(conf);

	mempool_destroy(conf->r1buf_pool);
	conf->r1buf_pool = NULL;
}

static int raid1_spare_active(mddev_t *mddev)
{
	int i;
	conf_t *conf = mddev->private;
	int count = 0;
	unsigned long flags;

	/*
	 * Find all failed disks within the RAID1 configuration 
	 * and mark them readable.
	 * Called under mddev lock, so rcu protection not needed.
	 */
	for (i = 0; i < conf->raid_disks; i++) {
		mdk_rdev_t *rdev = conf->mirrors[i].rdev;
		if (rdev
		    && !test_bit(Faulty, &rdev->flags)
		    && !test_and_set_bit(In_sync, &rdev->flags)) {
			count++;
			sysfs_notify_dirent(rdev->sysfs_state);
		}
	}
	spin_lock_irqsave(&conf->device_lock, flags);
	mddev->degraded -= count;
	spin_unlock_irqrestore(&conf->device_lock, flags);

	print_conf(conf);
	return count;
}


static int raid1_add_disk(mddev_t *mddev, mdk_rdev_t *rdev)
{
	conf_t *conf = mddev->private;
	int err = -EEXIST;
	int mirror = 0;
	mirror_info_t *p;
	int first = 0;
	int last = mddev->raid_disks - 1;

	if (rdev->raid_disk >= 0)
		first = last = rdev->raid_disk;

	for (mirror = first; mirror <= last; mirror++)
		if ( !(p=conf->mirrors+mirror)->rdev) {

			disk_stack_limits(mddev->gendisk, rdev->bdev,
					  rdev->data_offset << 9);
			/* as we don't honour merge_bvec_fn, we must
			 * never risk violating it, so limit
			 * ->max_segments to one lying with a single
			 * page, as a one page request is never in
			 * violation.
			 */
			if (rdev->bdev->bd_disk->queue->merge_bvec_fn) {
				blk_queue_max_segments(mddev->queue, 1);
				blk_queue_segment_boundary(mddev->queue,
							   PAGE_CACHE_SIZE - 1);
			}

			p->head_position = 0;
			rdev->raid_disk = mirror;
			err = 0;
			/* As all devices are equivalent, we don't need a full recovery
			 * if this was recently any drive of the array
			 */
			if (rdev->saved_raid_disk < 0)
				conf->fullsync = 1;
			rcu_assign_pointer(p->rdev, rdev);
			break;
		}
	md_integrity_add_rdev(rdev, mddev);
	print_conf(conf);
	return err;
}

static int raid1_remove_disk(mddev_t *mddev, int number)
{
	conf_t *conf = mddev->private;
	int err = 0;
	mdk_rdev_t *rdev;
	mirror_info_t *p = conf->mirrors+ number;

	print_conf(conf);
	rdev = p->rdev;
	if (rdev) {
		if (test_bit(In_sync, &rdev->flags) ||
		    atomic_read(&rdev->nr_pending)) {
			err = -EBUSY;
			goto abort;
		}
		/* Only remove non-faulty devices is recovery
		 * is not possible.
		 */
		if (!test_bit(Faulty, &rdev->flags) &&
		    mddev->degraded < conf->raid_disks) {
			err = -EBUSY;
			goto abort;
		}
		p->rdev = NULL;
		synchronize_rcu();
		if (atomic_read(&rdev->nr_pending)) {
			/* lost the race, try later */
			err = -EBUSY;
			p->rdev = rdev;
			goto abort;
		}
		md_integrity_register(mddev);
	}
abort:

	print_conf(conf);
	return err;
}


static void end_sync_read(struct bio *bio, int error)
{
	r1bio_t *r1_bio = bio->bi_private;
	int i;

	for (i=r1_bio->mddev->raid_disks; i--; )
		if (r1_bio->bios[i] == bio)
			break;
	BUG_ON(i < 0);
	update_head_pos(i, r1_bio);
	/*
	 * we have read a block, now it needs to be re-written,
	 * or re-read if the read failed.
	 * We don't do much here, just schedule handling by raid1d
	 */
	if (test_bit(BIO_UPTODATE, &bio->bi_flags))
		set_bit(R1BIO_Uptodate, &r1_bio->state);

	if (atomic_dec_and_test(&r1_bio->remaining))
		reschedule_retry(r1_bio);
}

static void end_sync_write(struct bio *bio, int error)
{
	int uptodate = test_bit(BIO_UPTODATE, &bio->bi_flags);
	r1bio_t *r1_bio = bio->bi_private;
	mddev_t *mddev = r1_bio->mddev;
	conf_t *conf = mddev->private;
	int i;
	int mirror=0;

	for (i = 0; i < conf->raid_disks; i++)
		if (r1_bio->bios[i] == bio) {
			mirror = i;
			break;
		}
	if (!uptodate) {
		int sync_blocks = 0;
		sector_t s = r1_bio->sector;
		long sectors_to_go = r1_bio->sectors;
		/* make sure these bits doesn't get cleared. */
		do {
			bitmap_end_sync(mddev->bitmap, s,
					&sync_blocks, 1);
			s += sync_blocks;
			sectors_to_go -= sync_blocks;
		} while (sectors_to_go > 0);
		md_error(mddev, conf->mirrors[mirror].rdev);
	}

	update_head_pos(mirror, r1_bio);

	if (atomic_dec_and_test(&r1_bio->remaining)) {
		sector_t s = r1_bio->sectors;
		put_buf(r1_bio);
		md_done_sync(mddev, s, uptodate);
	}
}

static void sync_request_write(mddev_t *mddev, r1bio_t *r1_bio)
{
	conf_t *conf = mddev->private;
	int i;
	int disks = conf->raid_disks;
	struct bio *bio, *wbio;

	bio = r1_bio->bios[r1_bio->read_disk];


	if (test_bit(MD_RECOVERY_REQUESTED, &mddev->recovery)) {
		/* We have read all readable devices.  If we haven't
		 * got the block, then there is no hope left.
		 * If we have, then we want to do a comparison
		 * and skip the write if everything is the same.
		 * If any blocks failed to read, then we need to
		 * attempt an over-write
		 */
		int primary;
		if (!test_bit(R1BIO_Uptodate, &r1_bio->state)) {
			for (i=0; i<mddev->raid_disks; i++)
				if (r1_bio->bios[i]->bi_end_io == end_sync_read)
					md_error(mddev, conf->mirrors[i].rdev);

			md_done_sync(mddev, r1_bio->sectors, 1);
			put_buf(r1_bio);
			return;
		}
		for (primary=0; primary<mddev->raid_disks; primary++)
			if (r1_bio->bios[primary]->bi_end_io == end_sync_read &&
			    test_bit(BIO_UPTODATE, &r1_bio->bios[primary]->bi_flags)) {
				r1_bio->bios[primary]->bi_end_io = NULL;
				rdev_dec_pending(conf->mirrors[primary].rdev, mddev);
				break;
			}
		r1_bio->read_disk = primary;
		for (i=0; i<mddev->raid_disks; i++)
			if (r1_bio->bios[i]->bi_end_io == end_sync_read) {
				int j;
				int vcnt = r1_bio->sectors >> (PAGE_SHIFT- 9);
				struct bio *pbio = r1_bio->bios[primary];
				struct bio *sbio = r1_bio->bios[i];

				if (test_bit(BIO_UPTODATE, &sbio->bi_flags)) {
					for (j = vcnt; j-- ; ) {
						struct page *p, *s;
						p = pbio->bi_io_vec[j].bv_page;
						s = sbio->bi_io_vec[j].bv_page;
						if (memcmp(page_address(p),
							   page_address(s),
							   PAGE_SIZE))
							break;
					}
				} else
					j = 0;
				if (j >= 0)
					mddev->resync_mismatches += r1_bio->sectors;
				if (j < 0 || (test_bit(MD_RECOVERY_CHECK, &mddev->recovery)
					      && test_bit(BIO_UPTODATE, &sbio->bi_flags))) {
					sbio->bi_end_io = NULL;
					rdev_dec_pending(conf->mirrors[i].rdev, mddev);
				} else {
					/* fixup the bio for reuse */
					int size;
					sbio->bi_vcnt = vcnt;
					sbio->bi_size = r1_bio->sectors << 9;
					sbio->bi_idx = 0;
					sbio->bi_phys_segments = 0;
					sbio->bi_flags &= ~(BIO_POOL_MASK - 1);
					sbio->bi_flags |= 1 << BIO_UPTODATE;
					sbio->bi_next = NULL;
					sbio->bi_sector = r1_bio->sector +
						conf->mirrors[i].rdev->data_offset;
					sbio->bi_bdev = conf->mirrors[i].rdev->bdev;
					size = sbio->bi_size;
					for (j = 0; j < vcnt ; j++) {
						struct bio_vec *bi;
						bi = &sbio->bi_io_vec[j];
						bi->bv_offset = 0;
						if (size > PAGE_SIZE)
							bi->bv_len = PAGE_SIZE;
						else
							bi->bv_len = size;
						size -= PAGE_SIZE;
						memcpy(page_address(bi->bv_page),
						       page_address(pbio->bi_io_vec[j].bv_page),
						       PAGE_SIZE);
					}

				}
			}
	}
	if (!test_bit(R1BIO_Uptodate, &r1_bio->state)) {
		/* ouch - failed to read all of that.
		 * Try some synchronous reads of other devices to get
		 * good data, much like with normal read errors.  Only
		 * read into the pages we already have so we don't
		 * need to re-issue the read request.
		 * We don't need to freeze the array, because being in an
		 * active sync request, there is no normal IO, and
		 * no overlapping syncs.
		 */
		sector_t sect = r1_bio->sector;
		int sectors = r1_bio->sectors;
		int idx = 0;

		while(sectors) {
			int s = sectors;
			int d = r1_bio->read_disk;
			int success = 0;
			mdk_rdev_t *rdev;

			if (s > (PAGE_SIZE>>9))
				s = PAGE_SIZE >> 9;
			do {
				if (r1_bio->bios[d]->bi_end_io == end_sync_read) {
					/* No rcu protection needed here devices
					 * can only be removed when no resync is
					 * active, and resync is currently active
					 */
					rdev = conf->mirrors[d].rdev;
					if (sync_page_io(rdev->bdev,
							 sect + rdev->data_offset,
							 s<<9,
							 bio->bi_io_vec[idx].bv_page,
							 READ)) {
						success = 1;
						break;
					}
				}
				d++;
				if (d == conf->raid_disks)
					d = 0;
			} while (!success && d != r1_bio->read_disk);

			if (success) {
				int start = d;
				/* write it back and re-read */
				set_bit(R1BIO_Uptodate, &r1_bio->state);
				while (d != r1_bio->read_disk) {
					if (d == 0)
						d = conf->raid_disks;
					d--;
					if (r1_bio->bios[d]->bi_end_io != end_sync_read)
						continue;
					rdev = conf->mirrors[d].rdev;
					atomic_add(s, &rdev->corrected_errors);
					if (sync_page_io(rdev->bdev,
							 sect + rdev->data_offset,
							 s<<9,
							 bio->bi_io_vec[idx].bv_page,
							 WRITE) == 0)
						md_error(mddev, rdev);
				}
				d = start;
				while (d != r1_bio->read_disk) {
					if (d == 0)
						d = conf->raid_disks;
					d--;
					if (r1_bio->bios[d]->bi_end_io != end_sync_read)
						continue;
					rdev = conf->mirrors[d].rdev;
					if (sync_page_io(rdev->bdev,
							 sect + rdev->data_offset,
							 s<<9,
							 bio->bi_io_vec[idx].bv_page,
							 READ) == 0)
						md_error(mddev, rdev);
				}
			} else {
				char b[BDEVNAME_SIZE];
				/* Cannot read from anywhere, array is toast */
				md_error(mddev, conf->mirrors[r1_bio->read_disk].rdev);
				printk(KERN_ALERT "md/raid1:%s: %s: unrecoverable I/O read error"
				       " for block %llu\n",
				       mdname(mddev),
				       bdevname(bio->bi_bdev, b),
				       (unsigned long long)r1_bio->sector);
				md_done_sync(mddev, r1_bio->sectors, 0);
				put_buf(r1_bio);
				return;
			}
			sectors -= s;
			sect += s;
			idx ++;
		}
	}

	/*
	 * schedule writes
	 */
	atomic_set(&r1_bio->remaining, 1);
	for (i = 0; i < disks ; i++) {
		wbio = r1_bio->bios[i];
		if (wbio->bi_end_io == NULL ||
		    (wbio->bi_end_io == end_sync_read &&
		     (i == r1_bio->read_disk ||
		      !test_bit(MD_RECOVERY_SYNC, &mddev->recovery))))
			continue;

		wbio->bi_rw = WRITE;
		wbio->bi_end_io = end_sync_write;
		atomic_inc(&r1_bio->remaining);
		md_sync_acct(conf->mirrors[i].rdev->bdev, wbio->bi_size >> 9);

		generic_make_request(wbio);
	}

	if (atomic_dec_and_test(&r1_bio->remaining)) {
		/* if we're here, all write(s) have completed, so clean up */
		md_done_sync(mddev, r1_bio->sectors, 1);
		put_buf(r1_bio);
	}
}

/*
 * This is a kernel thread which:
 *
 *	1.	Retries failed read operations on working mirrors.
 *	2.	Updates the raid superblock when problems encounter.
 *	3.	Performs writes following reads for array syncronising.
 */

static void fix_read_error(conf_t *conf, int read_disk,
			   sector_t sect, int sectors)
{
	mddev_t *mddev = conf->mddev;
	while(sectors) {
		int s = sectors;
		int d = read_disk;
		int success = 0;
		int start;
		mdk_rdev_t *rdev;

		if (s > (PAGE_SIZE>>9))
			s = PAGE_SIZE >> 9;

		do {
			/* Note: no rcu protection needed here
			 * as this is synchronous in the raid1d thread
			 * which is the thread that might remove
			 * a device.  If raid1d ever becomes multi-threaded....
			 */
			rdev = conf->mirrors[d].rdev;
			if (rdev &&
			    test_bit(In_sync, &rdev->flags) &&
			    sync_page_io(rdev->bdev,
					 sect + rdev->data_offset,
					 s<<9,
					 conf->tmppage, READ))
				success = 1;
			else {
				d++;
				if (d == conf->raid_disks)
					d = 0;
			}
		} while (!success && d != read_disk);

		if (!success) {
			/* Cannot read from anywhere -- bye bye array */
			md_error(mddev, conf->mirrors[read_disk].rdev);
			break;
		}
		/* write it back and re-read */
		start = d;
		while (d != read_disk) {
			if (d==0)
				d = conf->raid_disks;
			d--;
			rdev = conf->mirrors[d].rdev;
			if (rdev &&
			    test_bit(In_sync, &rdev->flags)) {
				if (sync_page_io(rdev->bdev,
						 sect + rdev->data_offset,
						 s<<9, conf->tmppage, WRITE)
				    == 0)
					/* Well, this device is dead */
					md_error(mddev, rdev);
			}
		}
		d = start;
		while (d != read_disk) {
			char b[BDEVNAME_SIZE];
			if (d==0)
				d = conf->raid_disks;
			d--;
			rdev = conf->mirrors[d].rdev;
			if (rdev &&
			    test_bit(In_sync, &rdev->flags)) {
				if (sync_page_io(rdev->bdev,
						 sect + rdev->data_offset,
						 s<<9, conf->tmppage, READ)
				    == 0)
					/* Well, this device is dead */
					md_error(mddev, rdev);
				else {
					atomic_add(s, &rdev->corrected_errors);
					printk(KERN_INFO
					       "md/raid1:%s: read error corrected "
					       "(%d sectors at %llu on %s)\n",
					       mdname(mddev), s,
					       (unsigned long long)(sect +
					           rdev->data_offset),
					       bdevname(rdev->bdev, b));
				}
			}
		}
		sectors -= s;
		sect += s;
	}
}

static void raid1d(mddev_t *mddev)
{
	r1bio_t *r1_bio;
	struct bio *bio;
	unsigned long flags;
	conf_t *conf = mddev->private;
	struct list_head *head = &conf->retry_list;
	int unplug=0;
	mdk_rdev_t *rdev;

	md_check_recovery(mddev);
	
	for (;;) {
		char b[BDEVNAME_SIZE];

		unplug += flush_pending_writes(conf);

		spin_lock_irqsave(&conf->device_lock, flags);
		if (list_empty(head)) {
			spin_unlock_irqrestore(&conf->device_lock, flags);
			break;
		}
		r1_bio = list_entry(head->prev, r1bio_t, retry_list);
		list_del(head->prev);
		conf->nr_queued--;
		spin_unlock_irqrestore(&conf->device_lock, flags);

		mddev = r1_bio->mddev;
		conf = mddev->private;
		if (test_bit(R1BIO_IsSync, &r1_bio->state)) {
			sync_request_write(mddev, r1_bio);
			unplug = 1;
		} else if (test_bit(R1BIO_BarrierRetry, &r1_bio->state)) {
			/* some requests in the r1bio were REQ_HARDBARRIER
			 * requests which failed with -EOPNOTSUPP.  Hohumm..
			 * Better resubmit without the barrier.
			 * We know which devices to resubmit for, because
			 * all others have had their bios[] entry cleared.
			 * We already have a nr_pending reference on these rdevs.
			 */
			int i;
<<<<<<< HEAD
			const bool do_sync = (r1_bio->master_bio->bi_rw & REQ_SYNC);
=======
			const unsigned long do_sync = (r1_bio->master_bio->bi_rw & REQ_SYNC);
>>>>>>> 062c1825
			clear_bit(R1BIO_BarrierRetry, &r1_bio->state);
			clear_bit(R1BIO_Barrier, &r1_bio->state);
			for (i=0; i < conf->raid_disks; i++)
				if (r1_bio->bios[i])
					atomic_inc(&r1_bio->remaining);
			for (i=0; i < conf->raid_disks; i++)
				if (r1_bio->bios[i]) {
					struct bio_vec *bvec;
					int j;

					bio = bio_clone(r1_bio->master_bio, GFP_NOIO);
					/* copy pages from the failed bio, as
					 * this might be a write-behind device */
					__bio_for_each_segment(bvec, bio, j, 0)
						bvec->bv_page = bio_iovec_idx(r1_bio->bios[i], j)->bv_page;
					bio_put(r1_bio->bios[i]);
					bio->bi_sector = r1_bio->sector +
						conf->mirrors[i].rdev->data_offset;
					bio->bi_bdev = conf->mirrors[i].rdev->bdev;
					bio->bi_end_io = raid1_end_write_request;
					bio->bi_rw = WRITE | do_sync;
					bio->bi_private = r1_bio;
					r1_bio->bios[i] = bio;
					generic_make_request(bio);
				}
		} else {
			int disk;

			/* we got a read error. Maybe the drive is bad.  Maybe just
			 * the block and we can fix it.
			 * We freeze all other IO, and try reading the block from
			 * other devices.  When we find one, we re-write
			 * and check it that fixes the read error.
			 * This is all done synchronously while the array is
			 * frozen
			 */
			if (mddev->ro == 0) {
				freeze_array(conf);
				fix_read_error(conf, r1_bio->read_disk,
					       r1_bio->sector,
					       r1_bio->sectors);
				unfreeze_array(conf);
			} else
				md_error(mddev,
					 conf->mirrors[r1_bio->read_disk].rdev);

			bio = r1_bio->bios[r1_bio->read_disk];
			if ((disk=read_balance(conf, r1_bio)) == -1) {
				printk(KERN_ALERT "md/raid1:%s: %s: unrecoverable I/O"
				       " read error for block %llu\n",
				       mdname(mddev),
				       bdevname(bio->bi_bdev,b),
				       (unsigned long long)r1_bio->sector);
				raid_end_bio_io(r1_bio);
			} else {
<<<<<<< HEAD
				const bool do_sync = r1_bio->master_bio->bi_rw & REQ_SYNC;
=======
				const unsigned long do_sync = r1_bio->master_bio->bi_rw & REQ_SYNC;
>>>>>>> 062c1825
				r1_bio->bios[r1_bio->read_disk] =
					mddev->ro ? IO_BLOCKED : NULL;
				r1_bio->read_disk = disk;
				bio_put(bio);
				bio = bio_clone(r1_bio->master_bio, GFP_NOIO);
				r1_bio->bios[r1_bio->read_disk] = bio;
				rdev = conf->mirrors[disk].rdev;
				if (printk_ratelimit())
					printk(KERN_ERR "md/raid1:%s: redirecting sector %llu to"
					       " other mirror: %s\n",
					       mdname(mddev),
					       (unsigned long long)r1_bio->sector,
					       bdevname(rdev->bdev,b));
				bio->bi_sector = r1_bio->sector + rdev->data_offset;
				bio->bi_bdev = rdev->bdev;
				bio->bi_end_io = raid1_end_read_request;
				bio->bi_rw = READ | do_sync;
				bio->bi_private = r1_bio;
				unplug = 1;
				generic_make_request(bio);
			}
		}
		cond_resched();
	}
	if (unplug)
		unplug_slaves(mddev);
}


static int init_resync(conf_t *conf)
{
	int buffs;

	buffs = RESYNC_WINDOW / RESYNC_BLOCK_SIZE;
	BUG_ON(conf->r1buf_pool);
	conf->r1buf_pool = mempool_create(buffs, r1buf_pool_alloc, r1buf_pool_free,
					  conf->poolinfo);
	if (!conf->r1buf_pool)
		return -ENOMEM;
	conf->next_resync = 0;
	return 0;
}

/*
 * perform a "sync" on one "block"
 *
 * We need to make sure that no normal I/O request - particularly write
 * requests - conflict with active sync requests.
 *
 * This is achieved by tracking pending requests and a 'barrier' concept
 * that can be installed to exclude normal IO requests.
 */

static sector_t sync_request(mddev_t *mddev, sector_t sector_nr, int *skipped, int go_faster)
{
	conf_t *conf = mddev->private;
	r1bio_t *r1_bio;
	struct bio *bio;
	sector_t max_sector, nr_sectors;
	int disk = -1;
	int i;
	int wonly = -1;
	int write_targets = 0, read_targets = 0;
	int sync_blocks;
	int still_degraded = 0;

	if (!conf->r1buf_pool)
		if (init_resync(conf))
			return 0;

	max_sector = mddev->dev_sectors;
	if (sector_nr >= max_sector) {
		/* If we aborted, we need to abort the
		 * sync on the 'current' bitmap chunk (there will
		 * only be one in raid1 resync.
		 * We can find the current addess in mddev->curr_resync
		 */
		if (mddev->curr_resync < max_sector) /* aborted */
			bitmap_end_sync(mddev->bitmap, mddev->curr_resync,
						&sync_blocks, 1);
		else /* completed sync */
			conf->fullsync = 0;

		bitmap_close_sync(mddev->bitmap);
		close_sync(conf);
		return 0;
	}

	if (mddev->bitmap == NULL &&
	    mddev->recovery_cp == MaxSector &&
	    !test_bit(MD_RECOVERY_REQUESTED, &mddev->recovery) &&
	    conf->fullsync == 0) {
		*skipped = 1;
		return max_sector - sector_nr;
	}
	/* before building a request, check if we can skip these blocks..
	 * This call the bitmap_start_sync doesn't actually record anything
	 */
	if (!bitmap_start_sync(mddev->bitmap, sector_nr, &sync_blocks, 1) &&
	    !conf->fullsync && !test_bit(MD_RECOVERY_REQUESTED, &mddev->recovery)) {
		/* We can skip this block, and probably several more */
		*skipped = 1;
		return sync_blocks;
	}
	/*
	 * If there is non-resync activity waiting for a turn,
	 * and resync is going fast enough,
	 * then let it though before starting on this new sync request.
	 */
	if (!go_faster && conf->nr_waiting)
		msleep_interruptible(1000);

	bitmap_cond_end_sync(mddev->bitmap, sector_nr);
	raise_barrier(conf);

	conf->next_resync = sector_nr;

	r1_bio = mempool_alloc(conf->r1buf_pool, GFP_NOIO);
	rcu_read_lock();
	/*
	 * If we get a correctably read error during resync or recovery,
	 * we might want to read from a different device.  So we
	 * flag all drives that could conceivably be read from for READ,
	 * and any others (which will be non-In_sync devices) for WRITE.
	 * If a read fails, we try reading from something else for which READ
	 * is OK.
	 */

	r1_bio->mddev = mddev;
	r1_bio->sector = sector_nr;
	r1_bio->state = 0;
	set_bit(R1BIO_IsSync, &r1_bio->state);

	for (i=0; i < conf->raid_disks; i++) {
		mdk_rdev_t *rdev;
		bio = r1_bio->bios[i];

		/* take from bio_init */
		bio->bi_next = NULL;
		bio->bi_flags &= ~(BIO_POOL_MASK-1);
		bio->bi_flags |= 1 << BIO_UPTODATE;
		bio->bi_comp_cpu = -1;
		bio->bi_rw = READ;
		bio->bi_vcnt = 0;
		bio->bi_idx = 0;
		bio->bi_phys_segments = 0;
		bio->bi_size = 0;
		bio->bi_end_io = NULL;
		bio->bi_private = NULL;

		rdev = rcu_dereference(conf->mirrors[i].rdev);
		if (rdev == NULL ||
			   test_bit(Faulty, &rdev->flags)) {
			still_degraded = 1;
			continue;
		} else if (!test_bit(In_sync, &rdev->flags)) {
			bio->bi_rw = WRITE;
			bio->bi_end_io = end_sync_write;
			write_targets ++;
		} else {
			/* may need to read from here */
			bio->bi_rw = READ;
			bio->bi_end_io = end_sync_read;
			if (test_bit(WriteMostly, &rdev->flags)) {
				if (wonly < 0)
					wonly = i;
			} else {
				if (disk < 0)
					disk = i;
			}
			read_targets++;
		}
		atomic_inc(&rdev->nr_pending);
		bio->bi_sector = sector_nr + rdev->data_offset;
		bio->bi_bdev = rdev->bdev;
		bio->bi_private = r1_bio;
	}
	rcu_read_unlock();
	if (disk < 0)
		disk = wonly;
	r1_bio->read_disk = disk;

	if (test_bit(MD_RECOVERY_SYNC, &mddev->recovery) && read_targets > 0)
		/* extra read targets are also write targets */
		write_targets += read_targets-1;

	if (write_targets == 0 || read_targets == 0) {
		/* There is nowhere to write, so all non-sync
		 * drives must be failed - so we are finished
		 */
		sector_t rv = max_sector - sector_nr;
		*skipped = 1;
		put_buf(r1_bio);
		return rv;
	}

	if (max_sector > mddev->resync_max)
		max_sector = mddev->resync_max; /* Don't do IO beyond here */
	nr_sectors = 0;
	sync_blocks = 0;
	do {
		struct page *page;
		int len = PAGE_SIZE;
		if (sector_nr + (len>>9) > max_sector)
			len = (max_sector - sector_nr) << 9;
		if (len == 0)
			break;
		if (sync_blocks == 0) {
			if (!bitmap_start_sync(mddev->bitmap, sector_nr,
					       &sync_blocks, still_degraded) &&
			    !conf->fullsync &&
			    !test_bit(MD_RECOVERY_REQUESTED, &mddev->recovery))
				break;
			BUG_ON(sync_blocks < (PAGE_SIZE>>9));
			if ((len >> 9) > sync_blocks)
				len = sync_blocks<<9;
		}

		for (i=0 ; i < conf->raid_disks; i++) {
			bio = r1_bio->bios[i];
			if (bio->bi_end_io) {
				page = bio->bi_io_vec[bio->bi_vcnt].bv_page;
				if (bio_add_page(bio, page, len, 0) == 0) {
					/* stop here */
					bio->bi_io_vec[bio->bi_vcnt].bv_page = page;
					while (i > 0) {
						i--;
						bio = r1_bio->bios[i];
						if (bio->bi_end_io==NULL)
							continue;
						/* remove last page from this bio */
						bio->bi_vcnt--;
						bio->bi_size -= len;
						bio->bi_flags &= ~(1<< BIO_SEG_VALID);
					}
					goto bio_full;
				}
			}
		}
		nr_sectors += len>>9;
		sector_nr += len>>9;
		sync_blocks -= (len>>9);
	} while (r1_bio->bios[disk]->bi_vcnt < RESYNC_PAGES);
 bio_full:
	r1_bio->sectors = nr_sectors;

	/* For a user-requested sync, we read all readable devices and do a
	 * compare
	 */
	if (test_bit(MD_RECOVERY_REQUESTED, &mddev->recovery)) {
		atomic_set(&r1_bio->remaining, read_targets);
		for (i=0; i<conf->raid_disks; i++) {
			bio = r1_bio->bios[i];
			if (bio->bi_end_io == end_sync_read) {
				md_sync_acct(bio->bi_bdev, nr_sectors);
				generic_make_request(bio);
			}
		}
	} else {
		atomic_set(&r1_bio->remaining, 1);
		bio = r1_bio->bios[r1_bio->read_disk];
		md_sync_acct(bio->bi_bdev, nr_sectors);
		generic_make_request(bio);

	}
	return nr_sectors;
}

static sector_t raid1_size(mddev_t *mddev, sector_t sectors, int raid_disks)
{
	if (sectors)
		return sectors;

	return mddev->dev_sectors;
}

static conf_t *setup_conf(mddev_t *mddev)
{
	conf_t *conf;
	int i;
	mirror_info_t *disk;
	mdk_rdev_t *rdev;
	int err = -ENOMEM;

	conf = kzalloc(sizeof(conf_t), GFP_KERNEL);
	if (!conf)
		goto abort;

	conf->mirrors = kzalloc(sizeof(struct mirror_info)*mddev->raid_disks,
				 GFP_KERNEL);
	if (!conf->mirrors)
		goto abort;

	conf->tmppage = alloc_page(GFP_KERNEL);
	if (!conf->tmppage)
		goto abort;

	conf->poolinfo = kzalloc(sizeof(*conf->poolinfo), GFP_KERNEL);
	if (!conf->poolinfo)
		goto abort;
	conf->poolinfo->raid_disks = mddev->raid_disks;
	conf->r1bio_pool = mempool_create(NR_RAID1_BIOS, r1bio_pool_alloc,
					  r1bio_pool_free,
					  conf->poolinfo);
	if (!conf->r1bio_pool)
		goto abort;

	conf->poolinfo->mddev = mddev;

	spin_lock_init(&conf->device_lock);
	list_for_each_entry(rdev, &mddev->disks, same_set) {
		int disk_idx = rdev->raid_disk;
		if (disk_idx >= mddev->raid_disks
		    || disk_idx < 0)
			continue;
		disk = conf->mirrors + disk_idx;

		disk->rdev = rdev;

		disk->head_position = 0;
	}
	conf->raid_disks = mddev->raid_disks;
	conf->mddev = mddev;
	INIT_LIST_HEAD(&conf->retry_list);

	spin_lock_init(&conf->resync_lock);
	init_waitqueue_head(&conf->wait_barrier);

	bio_list_init(&conf->pending_bio_list);
	bio_list_init(&conf->flushing_bio_list);

	conf->last_used = -1;
	for (i = 0; i < conf->raid_disks; i++) {

		disk = conf->mirrors + i;

		if (!disk->rdev ||
		    !test_bit(In_sync, &disk->rdev->flags)) {
			disk->head_position = 0;
			if (disk->rdev)
				conf->fullsync = 1;
		} else if (conf->last_used < 0)
			/*
			 * The first working device is used as a
			 * starting point to read balancing.
			 */
			conf->last_used = i;
	}

	err = -EIO;
	if (conf->last_used < 0) {
		printk(KERN_ERR "md/raid1:%s: no operational mirrors\n",
		       mdname(mddev));
		goto abort;
	}
	err = -ENOMEM;
	conf->thread = md_register_thread(raid1d, mddev, NULL);
	if (!conf->thread) {
		printk(KERN_ERR
		       "md/raid1:%s: couldn't allocate thread\n",
		       mdname(mddev));
		goto abort;
	}

	return conf;

 abort:
	if (conf) {
		if (conf->r1bio_pool)
			mempool_destroy(conf->r1bio_pool);
		kfree(conf->mirrors);
		safe_put_page(conf->tmppage);
		kfree(conf->poolinfo);
		kfree(conf);
	}
	return ERR_PTR(err);
}

static int run(mddev_t *mddev)
{
	conf_t *conf;
	int i;
	mdk_rdev_t *rdev;

	if (mddev->level != 1) {
		printk(KERN_ERR "md/raid1:%s: raid level not set to mirroring (%d)\n",
		       mdname(mddev), mddev->level);
		return -EIO;
	}
	if (mddev->reshape_position != MaxSector) {
		printk(KERN_ERR "md/raid1:%s: reshape_position set but not supported\n",
		       mdname(mddev));
		return -EIO;
	}
	/*
	 * copy the already verified devices into our private RAID1
	 * bookkeeping area. [whatever we allocate in run(),
	 * should be freed in stop()]
	 */
	if (mddev->private == NULL)
		conf = setup_conf(mddev);
	else
		conf = mddev->private;

	if (IS_ERR(conf))
		return PTR_ERR(conf);

	mddev->queue->queue_lock = &conf->device_lock;
	list_for_each_entry(rdev, &mddev->disks, same_set) {
		disk_stack_limits(mddev->gendisk, rdev->bdev,
				  rdev->data_offset << 9);
		/* as we don't honour merge_bvec_fn, we must never risk
		 * violating it, so limit ->max_segments to 1 lying within
		 * a single page, as a one page request is never in violation.
		 */
		if (rdev->bdev->bd_disk->queue->merge_bvec_fn) {
			blk_queue_max_segments(mddev->queue, 1);
			blk_queue_segment_boundary(mddev->queue,
						   PAGE_CACHE_SIZE - 1);
		}
	}

	mddev->degraded = 0;
	for (i=0; i < conf->raid_disks; i++)
		if (conf->mirrors[i].rdev == NULL ||
		    !test_bit(In_sync, &conf->mirrors[i].rdev->flags) ||
		    test_bit(Faulty, &conf->mirrors[i].rdev->flags))
			mddev->degraded++;

	if (conf->raid_disks - mddev->degraded == 1)
		mddev->recovery_cp = MaxSector;

	if (mddev->recovery_cp != MaxSector)
		printk(KERN_NOTICE "md/raid1:%s: not clean"
		       " -- starting background reconstruction\n",
		       mdname(mddev));
	printk(KERN_INFO 
		"md/raid1:%s: active with %d out of %d mirrors\n",
		mdname(mddev), mddev->raid_disks - mddev->degraded, 
		mddev->raid_disks);

	/*
	 * Ok, everything is just fine now
	 */
	mddev->thread = conf->thread;
	conf->thread = NULL;
	mddev->private = conf;

	md_set_array_sectors(mddev, raid1_size(mddev, 0, 0));

	mddev->queue->unplug_fn = raid1_unplug;
	mddev->queue->backing_dev_info.congested_fn = raid1_congested;
	mddev->queue->backing_dev_info.congested_data = mddev;
	md_integrity_register(mddev);
	return 0;
}

static int stop(mddev_t *mddev)
{
	conf_t *conf = mddev->private;
	struct bitmap *bitmap = mddev->bitmap;

	/* wait for behind writes to complete */
	if (bitmap && atomic_read(&bitmap->behind_writes) > 0) {
		printk(KERN_INFO "md/raid1:%s: behind writes in progress - waiting to stop.\n",
		       mdname(mddev));
		/* need to kick something here to make sure I/O goes? */
		wait_event(bitmap->behind_wait,
			   atomic_read(&bitmap->behind_writes) == 0);
	}

	raise_barrier(conf);
	lower_barrier(conf);

	md_unregister_thread(mddev->thread);
	mddev->thread = NULL;
	blk_sync_queue(mddev->queue); /* the unplug fn references 'conf'*/
	if (conf->r1bio_pool)
		mempool_destroy(conf->r1bio_pool);
	kfree(conf->mirrors);
	kfree(conf->poolinfo);
	kfree(conf);
	mddev->private = NULL;
	return 0;
}

static int raid1_resize(mddev_t *mddev, sector_t sectors)
{
	/* no resync is happening, and there is enough space
	 * on all devices, so we can resize.
	 * We need to make sure resync covers any new space.
	 * If the array is shrinking we should possibly wait until
	 * any io in the removed space completes, but it hardly seems
	 * worth it.
	 */
	md_set_array_sectors(mddev, raid1_size(mddev, sectors, 0));
	if (mddev->array_sectors > raid1_size(mddev, sectors, 0))
		return -EINVAL;
	set_capacity(mddev->gendisk, mddev->array_sectors);
	revalidate_disk(mddev->gendisk);
	if (sectors > mddev->dev_sectors &&
	    mddev->recovery_cp == MaxSector) {
		mddev->recovery_cp = mddev->dev_sectors;
		set_bit(MD_RECOVERY_NEEDED, &mddev->recovery);
	}
	mddev->dev_sectors = sectors;
	mddev->resync_max_sectors = sectors;
	return 0;
}

static int raid1_reshape(mddev_t *mddev)
{
	/* We need to:
	 * 1/ resize the r1bio_pool
	 * 2/ resize conf->mirrors
	 *
	 * We allocate a new r1bio_pool if we can.
	 * Then raise a device barrier and wait until all IO stops.
	 * Then resize conf->mirrors and swap in the new r1bio pool.
	 *
	 * At the same time, we "pack" the devices so that all the missing
	 * devices have the higher raid_disk numbers.
	 */
	mempool_t *newpool, *oldpool;
	struct pool_info *newpoolinfo;
	mirror_info_t *newmirrors;
	conf_t *conf = mddev->private;
	int cnt, raid_disks;
	unsigned long flags;
	int d, d2, err;

	/* Cannot change chunk_size, layout, or level */
	if (mddev->chunk_sectors != mddev->new_chunk_sectors ||
	    mddev->layout != mddev->new_layout ||
	    mddev->level != mddev->new_level) {
		mddev->new_chunk_sectors = mddev->chunk_sectors;
		mddev->new_layout = mddev->layout;
		mddev->new_level = mddev->level;
		return -EINVAL;
	}

	err = md_allow_write(mddev);
	if (err)
		return err;

	raid_disks = mddev->raid_disks + mddev->delta_disks;

	if (raid_disks < conf->raid_disks) {
		cnt=0;
		for (d= 0; d < conf->raid_disks; d++)
			if (conf->mirrors[d].rdev)
				cnt++;
		if (cnt > raid_disks)
			return -EBUSY;
	}

	newpoolinfo = kmalloc(sizeof(*newpoolinfo), GFP_KERNEL);
	if (!newpoolinfo)
		return -ENOMEM;
	newpoolinfo->mddev = mddev;
	newpoolinfo->raid_disks = raid_disks;

	newpool = mempool_create(NR_RAID1_BIOS, r1bio_pool_alloc,
				 r1bio_pool_free, newpoolinfo);
	if (!newpool) {
		kfree(newpoolinfo);
		return -ENOMEM;
	}
	newmirrors = kzalloc(sizeof(struct mirror_info) * raid_disks, GFP_KERNEL);
	if (!newmirrors) {
		kfree(newpoolinfo);
		mempool_destroy(newpool);
		return -ENOMEM;
	}

	raise_barrier(conf);

	/* ok, everything is stopped */
	oldpool = conf->r1bio_pool;
	conf->r1bio_pool = newpool;

	for (d = d2 = 0; d < conf->raid_disks; d++) {
		mdk_rdev_t *rdev = conf->mirrors[d].rdev;
		if (rdev && rdev->raid_disk != d2) {
			char nm[20];
			sprintf(nm, "rd%d", rdev->raid_disk);
			sysfs_remove_link(&mddev->kobj, nm);
			rdev->raid_disk = d2;
			sprintf(nm, "rd%d", rdev->raid_disk);
			sysfs_remove_link(&mddev->kobj, nm);
			if (sysfs_create_link(&mddev->kobj,
					      &rdev->kobj, nm))
				printk(KERN_WARNING
				       "md/raid1:%s: cannot register "
				       "%s\n",
				       mdname(mddev), nm);
		}
		if (rdev)
			newmirrors[d2++].rdev = rdev;
	}
	kfree(conf->mirrors);
	conf->mirrors = newmirrors;
	kfree(conf->poolinfo);
	conf->poolinfo = newpoolinfo;

	spin_lock_irqsave(&conf->device_lock, flags);
	mddev->degraded += (raid_disks - conf->raid_disks);
	spin_unlock_irqrestore(&conf->device_lock, flags);
	conf->raid_disks = mddev->raid_disks = raid_disks;
	mddev->delta_disks = 0;

	conf->last_used = 0; /* just make sure it is in-range */
	lower_barrier(conf);

	set_bit(MD_RECOVERY_NEEDED, &mddev->recovery);
	md_wakeup_thread(mddev->thread);

	mempool_destroy(oldpool);
	return 0;
}

static void raid1_quiesce(mddev_t *mddev, int state)
{
	conf_t *conf = mddev->private;

	switch(state) {
	case 2: /* wake for suspend */
		wake_up(&conf->wait_barrier);
		break;
	case 1:
		raise_barrier(conf);
		break;
	case 0:
		lower_barrier(conf);
		break;
	}
}

static void *raid1_takeover(mddev_t *mddev)
{
	/* raid1 can take over:
	 *  raid5 with 2 devices, any layout or chunk size
	 */
	if (mddev->level == 5 && mddev->raid_disks == 2) {
		conf_t *conf;
		mddev->new_level = 1;
		mddev->new_layout = 0;
		mddev->new_chunk_sectors = 0;
		conf = setup_conf(mddev);
		if (!IS_ERR(conf))
			conf->barrier = 1;
		return conf;
	}
	return ERR_PTR(-EINVAL);
}

static struct mdk_personality raid1_personality =
{
	.name		= "raid1",
	.level		= 1,
	.owner		= THIS_MODULE,
	.make_request	= make_request,
	.run		= run,
	.stop		= stop,
	.status		= status,
	.error_handler	= error,
	.hot_add_disk	= raid1_add_disk,
	.hot_remove_disk= raid1_remove_disk,
	.spare_active	= raid1_spare_active,
	.sync_request	= sync_request,
	.resize		= raid1_resize,
	.size		= raid1_size,
	.check_reshape	= raid1_reshape,
	.quiesce	= raid1_quiesce,
	.takeover	= raid1_takeover,
};

static int __init raid_init(void)
{
	return register_md_personality(&raid1_personality);
}

static void raid_exit(void)
{
	unregister_md_personality(&raid1_personality);
}

module_init(raid_init);
module_exit(raid_exit);
MODULE_LICENSE("GPL");
MODULE_DESCRIPTION("RAID1 (mirroring) personality for MD");
MODULE_ALIAS("md-personality-3"); /* RAID1 */
MODULE_ALIAS("md-raid1");
MODULE_ALIAS("md-level-1");<|MERGE_RESOLUTION|>--- conflicted
+++ resolved
@@ -787,13 +787,8 @@
 	struct bio_list bl;
 	struct page **behind_pages = NULL;
 	const int rw = bio_data_dir(bio);
-<<<<<<< HEAD
-	const bool do_sync = (bio->bi_rw & REQ_SYNC);
-	bool do_barriers;
-=======
 	const unsigned long do_sync = (bio->bi_rw & REQ_SYNC);
 	unsigned long do_barriers;
->>>>>>> 062c1825
 	mdk_rdev_t *blocked_rdev;
 
 	/*
@@ -1648,11 +1643,7 @@
 			 * We already have a nr_pending reference on these rdevs.
 			 */
 			int i;
-<<<<<<< HEAD
-			const bool do_sync = (r1_bio->master_bio->bi_rw & REQ_SYNC);
-=======
 			const unsigned long do_sync = (r1_bio->master_bio->bi_rw & REQ_SYNC);
->>>>>>> 062c1825
 			clear_bit(R1BIO_BarrierRetry, &r1_bio->state);
 			clear_bit(R1BIO_Barrier, &r1_bio->state);
 			for (i=0; i < conf->raid_disks; i++)
@@ -1708,11 +1699,7 @@
 				       (unsigned long long)r1_bio->sector);
 				raid_end_bio_io(r1_bio);
 			} else {
-<<<<<<< HEAD
-				const bool do_sync = r1_bio->master_bio->bi_rw & REQ_SYNC;
-=======
 				const unsigned long do_sync = r1_bio->master_bio->bi_rw & REQ_SYNC;
->>>>>>> 062c1825
 				r1_bio->bios[r1_bio->read_disk] =
 					mddev->ro ? IO_BLOCKED : NULL;
 				r1_bio->read_disk = disk;
