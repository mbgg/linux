/*
 * Copyright (C) 2011 Instituto Nokia de Tecnologia
 *
 * Authors:
 *    Lauro Ramos Venancio <lauro.venancio@openbossa.org>
 *    Aloisio Almeida Jr <aloisio.almeida@openbossa.org>
 *
 * This program is free software; you can redistribute it and/or modify
 * it under the terms of the GNU General Public License as published by
 * the Free Software Foundation; either version 2 of the License, or
 * (at your option) any later version.
 *
 * This program is distributed in the hope that it will be useful,
 * but WITHOUT ANY WARRANTY; without even the implied warranty of
 * MERCHANTABILITY or FITNESS FOR A PARTICULAR PURPOSE. See the
 * GNU General Public License for more details.
 *
 * You should have received a copy of the GNU General Public License
 * along with this program; if not, write to the
 * Free Software Foundation, Inc.,
 * 59 Temple Place - Suite 330, Boston, MA 02111-1307, USA.
 */

#include <linux/device.h>
#include <linux/kernel.h>
#include <linux/module.h>
#include <linux/slab.h>
#include <linux/usb.h>
#include <linux/nfc.h>
#include <linux/netdevice.h>
#include <net/nfc/nfc.h>

#define VERSION "0.1"

#define PN533_VENDOR_ID 0x4CC
#define PN533_PRODUCT_ID 0x2533

#define SCM_VENDOR_ID 0x4E6
#define SCL3711_PRODUCT_ID 0x5591

static const struct usb_device_id pn533_table[] = {
	{ USB_DEVICE(PN533_VENDOR_ID, PN533_PRODUCT_ID) },
	{ USB_DEVICE(SCM_VENDOR_ID, SCL3711_PRODUCT_ID) },
	{ }
};
MODULE_DEVICE_TABLE(usb, pn533_table);

/* frame definitions */
#define PN533_FRAME_TAIL_SIZE 2
#define PN533_FRAME_SIZE(f) (sizeof(struct pn533_frame) + f->datalen + \
				PN533_FRAME_TAIL_SIZE)
#define PN533_FRAME_ACK_SIZE (sizeof(struct pn533_frame) + 1)
#define PN533_FRAME_CHECKSUM(f) (f->data[f->datalen])
#define PN533_FRAME_POSTAMBLE(f) (f->data[f->datalen + 1])

/* start of frame */
#define PN533_SOF 0x00FF

/* frame identifier: in/out/error */
#define PN533_FRAME_IDENTIFIER(f) (f->data[0])
#define PN533_DIR_OUT 0xD4
#define PN533_DIR_IN 0xD5

/* PN533 Commands */
#define PN533_FRAME_CMD(f) (f->data[1])
#define PN533_FRAME_CMD_PARAMS_PTR(f) (&f->data[2])
#define PN533_FRAME_CMD_PARAMS_LEN(f) (f->datalen - 2)

#define PN533_CMD_GET_FIRMWARE_VERSION 0x02
#define PN533_CMD_RF_CONFIGURATION 0x32
#define PN533_CMD_IN_DATA_EXCHANGE 0x40
#define PN533_CMD_IN_LIST_PASSIVE_TARGET 0x4A
#define PN533_CMD_IN_ATR 0x50
#define PN533_CMD_IN_RELEASE 0x52
#define PN533_CMD_IN_JUMP_FOR_DEP 0x56

#define PN533_CMD_RESPONSE(cmd) (cmd + 1)

/* PN533 Return codes */
#define PN533_CMD_RET_MASK 0x3F
#define PN533_CMD_MI_MASK 0x40
#define PN533_CMD_RET_SUCCESS 0x00

struct pn533;

typedef int (*pn533_cmd_complete_t) (struct pn533 *dev, void *arg,
					u8 *params, int params_len);

/* structs for pn533 commands */

/* PN533_CMD_GET_FIRMWARE_VERSION */
struct pn533_fw_version {
	u8 ic;
	u8 ver;
	u8 rev;
	u8 support;
};

/* PN533_CMD_RF_CONFIGURATION */
#define PN533_CFGITEM_MAX_RETRIES 0x05

#define PN533_CONFIG_MAX_RETRIES_NO_RETRY 0x00
#define PN533_CONFIG_MAX_RETRIES_ENDLESS 0xFF

struct pn533_config_max_retries {
	u8 mx_rty_atr;
	u8 mx_rty_psl;
	u8 mx_rty_passive_act;
} __packed;

/* PN533_CMD_IN_LIST_PASSIVE_TARGET */

/* felica commands opcode */
#define PN533_FELICA_OPC_SENSF_REQ 0
#define PN533_FELICA_OPC_SENSF_RES 1
/* felica SENSF_REQ parameters */
#define PN533_FELICA_SENSF_SC_ALL 0xFFFF
#define PN533_FELICA_SENSF_RC_NO_SYSTEM_CODE 0
#define PN533_FELICA_SENSF_RC_SYSTEM_CODE 1
#define PN533_FELICA_SENSF_RC_ADVANCED_PROTOCOL 2

/* type B initiator_data values */
#define PN533_TYPE_B_AFI_ALL_FAMILIES 0
#define PN533_TYPE_B_POLL_METHOD_TIMESLOT 0
#define PN533_TYPE_B_POLL_METHOD_PROBABILISTIC 1

union pn533_cmd_poll_initdata {
	struct {
		u8 afi;
		u8 polling_method;
	} __packed type_b;
	struct {
		u8 opcode;
		__be16 sc;
		u8 rc;
		u8 tsn;
	} __packed felica;
};

/* Poll modulations */
enum {
	PN533_POLL_MOD_106KBPS_A,
	PN533_POLL_MOD_212KBPS_FELICA,
	PN533_POLL_MOD_424KBPS_FELICA,
	PN533_POLL_MOD_106KBPS_JEWEL,
	PN533_POLL_MOD_847KBPS_B,

	__PN533_POLL_MOD_AFTER_LAST,
};
#define PN533_POLL_MOD_MAX (__PN533_POLL_MOD_AFTER_LAST - 1)

struct pn533_poll_modulations {
	struct {
		u8 maxtg;
		u8 brty;
		union pn533_cmd_poll_initdata initiator_data;
	} __packed data;
	u8 len;
};

const struct pn533_poll_modulations poll_mod[] = {
	[PN533_POLL_MOD_106KBPS_A] = {
		.data = {
			.maxtg = 1,
			.brty = 0,
		},
		.len = 2,
	},
	[PN533_POLL_MOD_212KBPS_FELICA] = {
		.data = {
			.maxtg = 1,
			.brty = 1,
			.initiator_data.felica = {
				.opcode = PN533_FELICA_OPC_SENSF_REQ,
				.sc = PN533_FELICA_SENSF_SC_ALL,
				.rc = PN533_FELICA_SENSF_RC_NO_SYSTEM_CODE,
				.tsn = 0,
			},
		},
		.len = 7,
	},
	[PN533_POLL_MOD_424KBPS_FELICA] = {
		.data = {
			.maxtg = 1,
			.brty = 2,
			.initiator_data.felica = {
				.opcode = PN533_FELICA_OPC_SENSF_REQ,
				.sc = PN533_FELICA_SENSF_SC_ALL,
				.rc = PN533_FELICA_SENSF_RC_NO_SYSTEM_CODE,
				.tsn = 0,
			},
		 },
		.len = 7,
	},
	[PN533_POLL_MOD_106KBPS_JEWEL] = {
		.data = {
			.maxtg = 1,
			.brty = 4,
		},
		.len = 2,
	},
	[PN533_POLL_MOD_847KBPS_B] = {
		.data = {
			.maxtg = 1,
			.brty = 8,
			.initiator_data.type_b = {
				.afi = PN533_TYPE_B_AFI_ALL_FAMILIES,
				.polling_method =
					PN533_TYPE_B_POLL_METHOD_TIMESLOT,
			},
		},
		.len = 3,
	},
};

/* PN533_CMD_IN_ATR */

struct pn533_cmd_activate_param {
	u8 tg;
	u8 next;
} __packed;

struct pn533_cmd_activate_response {
	u8 status;
	u8 nfcid3t[10];
	u8 didt;
	u8 bst;
	u8 brt;
	u8 to;
	u8 ppt;
	/* optional */
	u8 gt[];
} __packed;

/* PN533_CMD_IN_JUMP_FOR_DEP */
struct pn533_cmd_jump_dep {
	u8 active;
	u8 baud;
	u8 next;
	u8 gt[];
} __packed;

struct pn533_cmd_jump_dep_response {
	u8 status;
	u8 tg;
	u8 nfcid3t[10];
	u8 didt;
	u8 bst;
	u8 brt;
	u8 to;
	u8 ppt;
	/* optional */
	u8 gt[];
} __packed;

struct pn533 {
	struct usb_device *udev;
	struct usb_interface *interface;
	struct nfc_dev *nfc_dev;

	struct urb *out_urb;
	int out_maxlen;
	struct pn533_frame *out_frame;

	struct urb *in_urb;
	int in_maxlen;
	struct pn533_frame *in_frame;

	struct tasklet_struct tasklet;
	struct pn533_frame *tklt_in_frame;
	int tklt_in_error;

	pn533_cmd_complete_t cmd_complete;
	void *cmd_complete_arg;
	struct semaphore cmd_lock;
	u8 cmd;

	struct pn533_poll_modulations *poll_mod_active[PN533_POLL_MOD_MAX + 1];
	u8 poll_mod_count;
	u8 poll_mod_curr;
	u32 poll_protocols;

	u8 tgt_available_prots;
	u8 tgt_active_prot;
};

struct pn533_frame {
	u8 preamble;
	__be16 start_frame;
	u8 datalen;
	u8 datalen_checksum;
	u8 data[];
} __packed;

/* The rule: value + checksum = 0 */
static inline u8 pn533_checksum(u8 value)
{
	return ~value + 1;
}

/* The rule: sum(data elements) + checksum = 0 */
static u8 pn533_data_checksum(u8 *data, int datalen)
{
	u8 sum = 0;
	int i;

	for (i = 0; i < datalen; i++)
		sum += data[i];

	return pn533_checksum(sum);
}

/**
 * pn533_tx_frame_ack - create a ack frame
 * @frame:	The frame to be set as ack
 *
 * Ack is different type of standard frame. As a standard frame, it has
 * preamble and start_frame. However the checksum of this frame must fail,
 * i.e. datalen + datalen_checksum must NOT be zero. When the checksum test
 * fails and datalen = 0 and datalen_checksum = 0xFF, the frame is a ack.
 * After datalen_checksum field, the postamble is placed.
 */
static void pn533_tx_frame_ack(struct pn533_frame *frame)
{
	frame->preamble = 0;
	frame->start_frame = cpu_to_be16(PN533_SOF);
	frame->datalen = 0;
	frame->datalen_checksum = 0xFF;
	/* data[0] is used as postamble */
	frame->data[0] = 0;
}

static void pn533_tx_frame_init(struct pn533_frame *frame, u8 cmd)
{
	frame->preamble = 0;
	frame->start_frame = cpu_to_be16(PN533_SOF);
	PN533_FRAME_IDENTIFIER(frame) = PN533_DIR_OUT;
	PN533_FRAME_CMD(frame) = cmd;
	frame->datalen = 2;
}

static void pn533_tx_frame_finish(struct pn533_frame *frame)
{
	frame->datalen_checksum = pn533_checksum(frame->datalen);

	PN533_FRAME_CHECKSUM(frame) =
		pn533_data_checksum(frame->data, frame->datalen);

	PN533_FRAME_POSTAMBLE(frame) = 0;
}

static bool pn533_rx_frame_is_valid(struct pn533_frame *frame)
{
	u8 checksum;

	if (frame->start_frame != cpu_to_be16(PN533_SOF))
		return false;

	checksum = pn533_checksum(frame->datalen);
	if (checksum != frame->datalen_checksum)
		return false;

	checksum = pn533_data_checksum(frame->data, frame->datalen);
	if (checksum != PN533_FRAME_CHECKSUM(frame))
		return false;

	return true;
}

static bool pn533_rx_frame_is_ack(struct pn533_frame *frame)
{
	if (frame->start_frame != cpu_to_be16(PN533_SOF))
		return false;

	if (frame->datalen != 0 || frame->datalen_checksum != 0xFF)
		return false;

	return true;
}

static bool pn533_rx_frame_is_cmd_response(struct pn533_frame *frame, u8 cmd)
{
	return (PN533_FRAME_CMD(frame) == PN533_CMD_RESPONSE(cmd));
}

static void pn533_tasklet_cmd_complete(unsigned long arg)
{
	struct pn533 *dev = (struct pn533 *) arg;
	struct pn533_frame *in_frame = dev->tklt_in_frame;
	int rc;

	if (dev->tklt_in_error)
		rc = dev->cmd_complete(dev, dev->cmd_complete_arg, NULL,
							dev->tklt_in_error);
	else
		rc = dev->cmd_complete(dev, dev->cmd_complete_arg,
					PN533_FRAME_CMD_PARAMS_PTR(in_frame),
					PN533_FRAME_CMD_PARAMS_LEN(in_frame));

	if (rc != -EINPROGRESS)
		up(&dev->cmd_lock);
}

static void pn533_recv_response(struct urb *urb)
{
	struct pn533 *dev = urb->context;
	struct pn533_frame *in_frame;

	dev->tklt_in_frame = NULL;

	switch (urb->status) {
	case 0:
		/* success */
		break;
	case -ECONNRESET:
	case -ENOENT:
	case -ESHUTDOWN:
		nfc_dev_dbg(&dev->interface->dev, "Urb shutting down with"
						" status: %d", urb->status);
		dev->tklt_in_error = urb->status;
		goto sched_tasklet;
	default:
		nfc_dev_err(&dev->interface->dev, "Nonzero urb status received:"
							" %d", urb->status);
		dev->tklt_in_error = urb->status;
		goto sched_tasklet;
	}

	in_frame = dev->in_urb->transfer_buffer;

	if (!pn533_rx_frame_is_valid(in_frame)) {
		nfc_dev_err(&dev->interface->dev, "Received an invalid frame");
		dev->tklt_in_error = -EIO;
		goto sched_tasklet;
	}

	if (!pn533_rx_frame_is_cmd_response(in_frame, dev->cmd)) {
		nfc_dev_err(&dev->interface->dev, "The received frame is not "
						"response to the last command");
		dev->tklt_in_error = -EIO;
		goto sched_tasklet;
	}

	nfc_dev_dbg(&dev->interface->dev, "Received a valid frame");
	dev->tklt_in_error = 0;
	dev->tklt_in_frame = in_frame;

sched_tasklet:
	tasklet_schedule(&dev->tasklet);
}

static int pn533_submit_urb_for_response(struct pn533 *dev, gfp_t flags)
{
	dev->in_urb->complete = pn533_recv_response;

	return usb_submit_urb(dev->in_urb, flags);
}

static void pn533_recv_ack(struct urb *urb)
{
	struct pn533 *dev = urb->context;
	struct pn533_frame *in_frame;
	int rc;

	switch (urb->status) {
	case 0:
		/* success */
		break;
	case -ECONNRESET:
	case -ENOENT:
	case -ESHUTDOWN:
		nfc_dev_dbg(&dev->interface->dev, "Urb shutting down with"
						" status: %d", urb->status);
		dev->tklt_in_error = urb->status;
		goto sched_tasklet;
	default:
		nfc_dev_err(&dev->interface->dev, "Nonzero urb status received:"
							" %d", urb->status);
		dev->tklt_in_error = urb->status;
		goto sched_tasklet;
	}

	in_frame = dev->in_urb->transfer_buffer;

	if (!pn533_rx_frame_is_ack(in_frame)) {
		nfc_dev_err(&dev->interface->dev, "Received an invalid ack");
		dev->tklt_in_error = -EIO;
		goto sched_tasklet;
	}

	nfc_dev_dbg(&dev->interface->dev, "Received a valid ack");

	rc = pn533_submit_urb_for_response(dev, GFP_ATOMIC);
	if (rc) {
		nfc_dev_err(&dev->interface->dev, "usb_submit_urb failed with"
							" result %d", rc);
		dev->tklt_in_error = rc;
		goto sched_tasklet;
	}

	return;

sched_tasklet:
	dev->tklt_in_frame = NULL;
	tasklet_schedule(&dev->tasklet);
}

static int pn533_submit_urb_for_ack(struct pn533 *dev, gfp_t flags)
{
	dev->in_urb->complete = pn533_recv_ack;

	return usb_submit_urb(dev->in_urb, flags);
}

static int pn533_send_ack(struct pn533 *dev, gfp_t flags)
{
	int rc;

	nfc_dev_dbg(&dev->interface->dev, "%s", __func__);

	pn533_tx_frame_ack(dev->out_frame);

	dev->out_urb->transfer_buffer = dev->out_frame;
	dev->out_urb->transfer_buffer_length = PN533_FRAME_ACK_SIZE;
	rc = usb_submit_urb(dev->out_urb, flags);

	return rc;
}

static int __pn533_send_cmd_frame_async(struct pn533 *dev,
					struct pn533_frame *out_frame,
					struct pn533_frame *in_frame,
					int in_frame_len,
					pn533_cmd_complete_t cmd_complete,
					void *arg, gfp_t flags)
{
	int rc;

	nfc_dev_dbg(&dev->interface->dev, "Sending command 0x%x",
						PN533_FRAME_CMD(out_frame));

	dev->cmd = PN533_FRAME_CMD(out_frame);
	dev->cmd_complete = cmd_complete;
	dev->cmd_complete_arg = arg;

	dev->out_urb->transfer_buffer = out_frame;
	dev->out_urb->transfer_buffer_length =
				PN533_FRAME_SIZE(out_frame);

	dev->in_urb->transfer_buffer = in_frame;
	dev->in_urb->transfer_buffer_length = in_frame_len;

	rc = usb_submit_urb(dev->out_urb, flags);
	if (rc)
		return rc;

	rc = pn533_submit_urb_for_ack(dev, flags);
	if (rc)
		goto error;

	return 0;

error:
	usb_unlink_urb(dev->out_urb);
	return rc;
}

static int pn533_send_cmd_frame_async(struct pn533 *dev,
					struct pn533_frame *out_frame,
					struct pn533_frame *in_frame,
					int in_frame_len,
					pn533_cmd_complete_t cmd_complete,
					void *arg, gfp_t flags)
{
	int rc;

	nfc_dev_dbg(&dev->interface->dev, "%s", __func__);

	if (down_trylock(&dev->cmd_lock))
		return -EBUSY;

	rc = __pn533_send_cmd_frame_async(dev, out_frame, in_frame,
					in_frame_len, cmd_complete, arg, flags);
	if (rc)
		goto error;

	return 0;
error:
	up(&dev->cmd_lock);
	return rc;
}

struct pn533_sync_cmd_response {
	int rc;
	struct completion done;
};

static int pn533_sync_cmd_complete(struct pn533 *dev, void *_arg,
					u8 *params, int params_len)
{
	struct pn533_sync_cmd_response *arg = _arg;

	nfc_dev_dbg(&dev->interface->dev, "%s", __func__);

	arg->rc = 0;

	if (params_len < 0) /* error */
		arg->rc = params_len;

	complete(&arg->done);

	return 0;
}

static int pn533_send_cmd_frame_sync(struct pn533 *dev,
						struct pn533_frame *out_frame,
						struct pn533_frame *in_frame,
						int in_frame_len)
{
	int rc;
	struct pn533_sync_cmd_response arg;

	nfc_dev_dbg(&dev->interface->dev, "%s", __func__);

	init_completion(&arg.done);

	rc = pn533_send_cmd_frame_async(dev, out_frame, in_frame, in_frame_len,
				pn533_sync_cmd_complete, &arg, GFP_KERNEL);
	if (rc)
		return rc;

	wait_for_completion(&arg.done);

	return arg.rc;
}

static void pn533_send_complete(struct urb *urb)
{
	struct pn533 *dev = urb->context;

	nfc_dev_dbg(&dev->interface->dev, "%s", __func__);

	switch (urb->status) {
	case 0:
		/* success */
		break;
	case -ECONNRESET:
	case -ENOENT:
	case -ESHUTDOWN:
		nfc_dev_dbg(&dev->interface->dev, "Urb shutting down with"
						" status: %d", urb->status);
		break;
	default:
		nfc_dev_dbg(&dev->interface->dev, "Nonzero urb status received:"
							" %d", urb->status);
	}
}

struct pn533_target_type_a {
	__be16 sens_res;
	u8 sel_res;
	u8 nfcid_len;
	u8 nfcid_data[];
} __packed;


#define PN533_TYPE_A_SENS_RES_NFCID1(x) ((u8)((be16_to_cpu(x) & 0x00C0) >> 6))
#define PN533_TYPE_A_SENS_RES_SSD(x) ((u8)((be16_to_cpu(x) & 0x001F) >> 0))
#define PN533_TYPE_A_SENS_RES_PLATCONF(x) ((u8)((be16_to_cpu(x) & 0x0F00) >> 8))

#define PN533_TYPE_A_SENS_RES_SSD_JEWEL 0x00
#define PN533_TYPE_A_SENS_RES_PLATCONF_JEWEL 0x0C

#define PN533_TYPE_A_SEL_PROT(x) (((x) & 0x60) >> 5)
#define PN533_TYPE_A_SEL_CASCADE(x) (((x) & 0x04) >> 2)

#define PN533_TYPE_A_SEL_PROT_MIFARE 0
#define PN533_TYPE_A_SEL_PROT_ISO14443 1
#define PN533_TYPE_A_SEL_PROT_DEP 2
#define PN533_TYPE_A_SEL_PROT_ISO14443_DEP 3

static bool pn533_target_type_a_is_valid(struct pn533_target_type_a *type_a,
							int target_data_len)
{
	u8 ssd;
	u8 platconf;

	if (target_data_len < sizeof(struct pn533_target_type_a))
		return false;

	/* The lenght check of nfcid[] and ats[] are not being performed because
	   the values are not being used */

	/* Requirement 4.6.3.3 from NFC Forum Digital Spec */
	ssd = PN533_TYPE_A_SENS_RES_SSD(type_a->sens_res);
	platconf = PN533_TYPE_A_SENS_RES_PLATCONF(type_a->sens_res);

	if ((ssd == PN533_TYPE_A_SENS_RES_SSD_JEWEL &&
			platconf != PN533_TYPE_A_SENS_RES_PLATCONF_JEWEL) ||
			(ssd != PN533_TYPE_A_SENS_RES_SSD_JEWEL &&
			platconf == PN533_TYPE_A_SENS_RES_PLATCONF_JEWEL))
		return false;

	/* Requirements 4.8.2.1, 4.8.2.3, 4.8.2.5 and 4.8.2.7 from NFC Forum */
	if (PN533_TYPE_A_SEL_CASCADE(type_a->sel_res) != 0)
		return false;

	return true;
}

static int pn533_target_found_type_a(struct nfc_target *nfc_tgt, u8 *tgt_data,
							int tgt_data_len)
{
	struct pn533_target_type_a *tgt_type_a;

	tgt_type_a = (struct pn533_target_type_a *) tgt_data;

	if (!pn533_target_type_a_is_valid(tgt_type_a, tgt_data_len))
		return -EPROTO;

	switch (PN533_TYPE_A_SEL_PROT(tgt_type_a->sel_res)) {
	case PN533_TYPE_A_SEL_PROT_MIFARE:
		nfc_tgt->supported_protocols = NFC_PROTO_MIFARE_MASK;
		break;
	case PN533_TYPE_A_SEL_PROT_ISO14443:
		nfc_tgt->supported_protocols = NFC_PROTO_ISO14443_MASK;
		break;
	case PN533_TYPE_A_SEL_PROT_DEP:
		nfc_tgt->supported_protocols = NFC_PROTO_NFC_DEP_MASK;
		break;
	case PN533_TYPE_A_SEL_PROT_ISO14443_DEP:
		nfc_tgt->supported_protocols = NFC_PROTO_ISO14443_MASK |
							NFC_PROTO_NFC_DEP_MASK;
		break;
	}

	nfc_tgt->sens_res = be16_to_cpu(tgt_type_a->sens_res);
	nfc_tgt->sel_res = tgt_type_a->sel_res;

	return 0;
}

struct pn533_target_felica {
	u8 pol_res;
	u8 opcode;
	u8 nfcid2[8];
	u8 pad[8];
	/* optional */
	u8 syst_code[];
} __packed;

#define PN533_FELICA_SENSF_NFCID2_DEP_B1 0x01
#define PN533_FELICA_SENSF_NFCID2_DEP_B2 0xFE

static bool pn533_target_felica_is_valid(struct pn533_target_felica *felica,
							int target_data_len)
{
	if (target_data_len < sizeof(struct pn533_target_felica))
		return false;

	if (felica->opcode != PN533_FELICA_OPC_SENSF_RES)
		return false;

	return true;
}

static int pn533_target_found_felica(struct nfc_target *nfc_tgt, u8 *tgt_data,
							int tgt_data_len)
{
	struct pn533_target_felica *tgt_felica;

	tgt_felica = (struct pn533_target_felica *) tgt_data;

	if (!pn533_target_felica_is_valid(tgt_felica, tgt_data_len))
		return -EPROTO;

	if (tgt_felica->nfcid2[0] == PN533_FELICA_SENSF_NFCID2_DEP_B1 &&
					tgt_felica->nfcid2[1] ==
					PN533_FELICA_SENSF_NFCID2_DEP_B2)
		nfc_tgt->supported_protocols = NFC_PROTO_NFC_DEP_MASK;
	else
		nfc_tgt->supported_protocols = NFC_PROTO_FELICA_MASK;

	return 0;
}

struct pn533_target_jewel {
	__be16 sens_res;
	u8 jewelid[4];
} __packed;

static bool pn533_target_jewel_is_valid(struct pn533_target_jewel *jewel,
							int target_data_len)
{
	u8 ssd;
	u8 platconf;

	if (target_data_len < sizeof(struct pn533_target_jewel))
		return false;

	/* Requirement 4.6.3.3 from NFC Forum Digital Spec */
	ssd = PN533_TYPE_A_SENS_RES_SSD(jewel->sens_res);
	platconf = PN533_TYPE_A_SENS_RES_PLATCONF(jewel->sens_res);

	if ((ssd == PN533_TYPE_A_SENS_RES_SSD_JEWEL &&
			platconf != PN533_TYPE_A_SENS_RES_PLATCONF_JEWEL) ||
			(ssd != PN533_TYPE_A_SENS_RES_SSD_JEWEL &&
			platconf == PN533_TYPE_A_SENS_RES_PLATCONF_JEWEL))
		return false;

	return true;
}

static int pn533_target_found_jewel(struct nfc_target *nfc_tgt, u8 *tgt_data,
							int tgt_data_len)
{
	struct pn533_target_jewel *tgt_jewel;

	tgt_jewel = (struct pn533_target_jewel *) tgt_data;

	if (!pn533_target_jewel_is_valid(tgt_jewel, tgt_data_len))
		return -EPROTO;

	nfc_tgt->supported_protocols = NFC_PROTO_JEWEL_MASK;
	nfc_tgt->sens_res = be16_to_cpu(tgt_jewel->sens_res);

	return 0;
}

struct pn533_type_b_prot_info {
	u8 bitrate;
	u8 fsci_type;
	u8 fwi_adc_fo;
} __packed;

#define PN533_TYPE_B_PROT_FCSI(x) (((x) & 0xF0) >> 4)
#define PN533_TYPE_B_PROT_TYPE(x) (((x) & 0x0F) >> 0)
#define PN533_TYPE_B_PROT_TYPE_RFU_MASK 0x8

struct pn533_type_b_sens_res {
	u8 opcode;
	u8 nfcid[4];
	u8 appdata[4];
	struct pn533_type_b_prot_info prot_info;
} __packed;

#define PN533_TYPE_B_OPC_SENSB_RES 0x50

struct pn533_target_type_b {
	struct pn533_type_b_sens_res sensb_res;
	u8 attrib_res_len;
	u8 attrib_res[];
} __packed;

static bool pn533_target_type_b_is_valid(struct pn533_target_type_b *type_b,
							int target_data_len)
{
	if (target_data_len < sizeof(struct pn533_target_type_b))
		return false;

	if (type_b->sensb_res.opcode != PN533_TYPE_B_OPC_SENSB_RES)
		return false;

	if (PN533_TYPE_B_PROT_TYPE(type_b->sensb_res.prot_info.fsci_type) &
						PN533_TYPE_B_PROT_TYPE_RFU_MASK)
		return false;

	return true;
}

static int pn533_target_found_type_b(struct nfc_target *nfc_tgt, u8 *tgt_data,
							int tgt_data_len)
{
	struct pn533_target_type_b *tgt_type_b;

	tgt_type_b = (struct pn533_target_type_b *) tgt_data;

	if (!pn533_target_type_b_is_valid(tgt_type_b, tgt_data_len))
		return -EPROTO;

	nfc_tgt->supported_protocols = NFC_PROTO_ISO14443_MASK;

	return 0;
}

struct pn533_poll_response {
	u8 nbtg;
	u8 tg;
	u8 target_data[];
} __packed;

static int pn533_target_found(struct pn533 *dev,
			struct pn533_poll_response *resp, int resp_len)
{
	int target_data_len;
	struct nfc_target nfc_tgt;
	int rc;

	nfc_dev_dbg(&dev->interface->dev, "%s - modulation=%d", __func__,
							dev->poll_mod_curr);

	if (resp->tg != 1)
		return -EPROTO;

	target_data_len = resp_len - sizeof(struct pn533_poll_response);

	switch (dev->poll_mod_curr) {
	case PN533_POLL_MOD_106KBPS_A:
		rc = pn533_target_found_type_a(&nfc_tgt, resp->target_data,
							target_data_len);
		break;
	case PN533_POLL_MOD_212KBPS_FELICA:
	case PN533_POLL_MOD_424KBPS_FELICA:
		rc = pn533_target_found_felica(&nfc_tgt, resp->target_data,
							target_data_len);
		break;
	case PN533_POLL_MOD_106KBPS_JEWEL:
		rc = pn533_target_found_jewel(&nfc_tgt, resp->target_data,
							target_data_len);
		break;
	case PN533_POLL_MOD_847KBPS_B:
		rc = pn533_target_found_type_b(&nfc_tgt, resp->target_data,
							target_data_len);
		break;
	default:
		nfc_dev_err(&dev->interface->dev, "Unknown current poll"
								" modulation");
		return -EPROTO;
	}

	if (rc)
		return rc;

	if (!(nfc_tgt.supported_protocols & dev->poll_protocols)) {
		nfc_dev_dbg(&dev->interface->dev, "The target found does not"
						" have the desired protocol");
		return -EAGAIN;
	}

	nfc_dev_dbg(&dev->interface->dev, "Target found - supported protocols: "
					"0x%x", nfc_tgt.supported_protocols);

	dev->tgt_available_prots = nfc_tgt.supported_protocols;

	nfc_targets_found(dev->nfc_dev, &nfc_tgt, 1);

	return 0;
}

static void pn533_poll_reset_mod_list(struct pn533 *dev)
{
	dev->poll_mod_count = 0;
}

static void pn533_poll_add_mod(struct pn533 *dev, u8 mod_index)
{
	dev->poll_mod_active[dev->poll_mod_count] =
		(struct pn533_poll_modulations *) &poll_mod[mod_index];
	dev->poll_mod_count++;
}

static void pn533_poll_create_mod_list(struct pn533 *dev, u32 protocols)
{
	pn533_poll_reset_mod_list(dev);

	if (protocols & NFC_PROTO_MIFARE_MASK
					|| protocols & NFC_PROTO_ISO14443_MASK
					|| protocols & NFC_PROTO_NFC_DEP_MASK)
		pn533_poll_add_mod(dev, PN533_POLL_MOD_106KBPS_A);

	if (protocols & NFC_PROTO_FELICA_MASK
					|| protocols & NFC_PROTO_NFC_DEP_MASK) {
		pn533_poll_add_mod(dev, PN533_POLL_MOD_212KBPS_FELICA);
		pn533_poll_add_mod(dev, PN533_POLL_MOD_424KBPS_FELICA);
	}

	if (protocols & NFC_PROTO_JEWEL_MASK)
		pn533_poll_add_mod(dev, PN533_POLL_MOD_106KBPS_JEWEL);

	if (protocols & NFC_PROTO_ISO14443_MASK)
		pn533_poll_add_mod(dev, PN533_POLL_MOD_847KBPS_B);
}

static void pn533_start_poll_frame(struct pn533_frame *frame,
					struct pn533_poll_modulations *mod)
{

	pn533_tx_frame_init(frame, PN533_CMD_IN_LIST_PASSIVE_TARGET);

	memcpy(PN533_FRAME_CMD_PARAMS_PTR(frame), &mod->data, mod->len);
	frame->datalen += mod->len;

	pn533_tx_frame_finish(frame);
}

static int pn533_start_poll_complete(struct pn533 *dev, void *arg,
						u8 *params, int params_len)
{
	struct pn533_poll_response *resp;
	struct pn533_poll_modulations *next_mod;
	int rc;

	nfc_dev_dbg(&dev->interface->dev, "%s", __func__);

	if (params_len == -ENOENT) {
		nfc_dev_dbg(&dev->interface->dev, "Polling operation has been"
								" stopped");
		goto stop_poll;
	}

	if (params_len < 0) {
		nfc_dev_err(&dev->interface->dev, "Error %d when running poll",
								params_len);
		goto stop_poll;
	}

	resp = (struct pn533_poll_response *) params;
	if (resp->nbtg) {
		rc = pn533_target_found(dev, resp, params_len);

		/* We must stop the poll after a valid target found */
		if (rc == 0)
			goto stop_poll;

		if (rc != -EAGAIN)
			nfc_dev_err(&dev->interface->dev, "The target found is"
					" not valid - continuing to poll");
	}

	dev->poll_mod_curr = (dev->poll_mod_curr + 1) % dev->poll_mod_count;

	next_mod = dev->poll_mod_active[dev->poll_mod_curr];

	nfc_dev_dbg(&dev->interface->dev, "Polling next modulation (0x%x)",
							dev->poll_mod_curr);

	pn533_start_poll_frame(dev->out_frame, next_mod);

	/* Don't need to down the semaphore again */
	rc = __pn533_send_cmd_frame_async(dev, dev->out_frame, dev->in_frame,
				dev->in_maxlen, pn533_start_poll_complete,
				NULL, GFP_ATOMIC);

	if (rc == -EPERM) {
		nfc_dev_dbg(&dev->interface->dev, "Cannot poll next modulation"
					" because poll has been stopped");
		goto stop_poll;
	}

	if (rc) {
		nfc_dev_err(&dev->interface->dev, "Error %d when trying to poll"
							" next modulation", rc);
		goto stop_poll;
	}

	/* Inform caller function to do not up the semaphore */
	return -EINPROGRESS;

stop_poll:
	pn533_poll_reset_mod_list(dev);
	dev->poll_protocols = 0;
	return 0;
}

static int pn533_start_poll(struct nfc_dev *nfc_dev, u32 protocols)
{
	struct pn533 *dev = nfc_get_drvdata(nfc_dev);
	struct pn533_poll_modulations *start_mod;
	int rc;

	nfc_dev_dbg(&dev->interface->dev, "%s - protocols=0x%x", __func__,
								protocols);

	if (dev->poll_mod_count) {
		nfc_dev_err(&dev->interface->dev, "Polling operation already"
								" active");
		return -EBUSY;
	}

	if (dev->tgt_active_prot) {
		nfc_dev_err(&dev->interface->dev, "Cannot poll with a target"
							" already activated");
		return -EBUSY;
	}

	pn533_poll_create_mod_list(dev, protocols);

	if (!dev->poll_mod_count) {
		nfc_dev_err(&dev->interface->dev, "No valid protocols"
								" specified");
		rc = -EINVAL;
		goto error;
	}

	nfc_dev_dbg(&dev->interface->dev, "It will poll %d modulations types",
							dev->poll_mod_count);

	dev->poll_mod_curr = 0;
	start_mod = dev->poll_mod_active[dev->poll_mod_curr];

	pn533_start_poll_frame(dev->out_frame, start_mod);

	rc = pn533_send_cmd_frame_async(dev, dev->out_frame, dev->in_frame,
				dev->in_maxlen,	pn533_start_poll_complete,
				NULL, GFP_KERNEL);

	if (rc) {
		nfc_dev_err(&dev->interface->dev, "Error %d when trying to"
							" start poll", rc);
		goto error;
	}

	dev->poll_protocols = protocols;

	return 0;

error:
	pn533_poll_reset_mod_list(dev);
	return rc;
}

static void pn533_stop_poll(struct nfc_dev *nfc_dev)
{
	struct pn533 *dev = nfc_get_drvdata(nfc_dev);

	nfc_dev_dbg(&dev->interface->dev, "%s", __func__);

	if (!dev->poll_mod_count) {
		nfc_dev_dbg(&dev->interface->dev, "Polling operation was not"
								" running");
		return;
	}

	/* An ack will cancel the last issued command (poll) */
	pn533_send_ack(dev, GFP_KERNEL);

	/* prevent pn533_start_poll_complete to issue a new poll meanwhile */
	usb_kill_urb(dev->in_urb);
}

static int pn533_activate_target_nfcdep(struct pn533 *dev)
{
	struct pn533_cmd_activate_param param;
	struct pn533_cmd_activate_response *resp;
	u16 gt_len;
	int rc;

	nfc_dev_dbg(&dev->interface->dev, "%s", __func__);

	pn533_tx_frame_init(dev->out_frame, PN533_CMD_IN_ATR);

	param.tg = 1;
	param.next = 0;
	memcpy(PN533_FRAME_CMD_PARAMS_PTR(dev->out_frame), &param,
				sizeof(struct pn533_cmd_activate_param));
	dev->out_frame->datalen += sizeof(struct pn533_cmd_activate_param);

	pn533_tx_frame_finish(dev->out_frame);

	rc = pn533_send_cmd_frame_sync(dev, dev->out_frame, dev->in_frame,
								dev->in_maxlen);
	if (rc)
		return rc;

	resp = (struct pn533_cmd_activate_response *)
				PN533_FRAME_CMD_PARAMS_PTR(dev->in_frame);
	rc = resp->status & PN533_CMD_RET_MASK;
	if (rc != PN533_CMD_RET_SUCCESS)
		return -EIO;

	/* ATR_RES general bytes are located at offset 16 */
	gt_len = PN533_FRAME_CMD_PARAMS_LEN(dev->in_frame) - 16;
	rc = nfc_set_remote_general_bytes(dev->nfc_dev, resp->gt, gt_len);

	return rc;
}

static int pn533_activate_target(struct nfc_dev *nfc_dev, u32 target_idx,
								u32 protocol)
{
	struct pn533 *dev = nfc_get_drvdata(nfc_dev);
	int rc;

	nfc_dev_dbg(&dev->interface->dev, "%s - protocol=%u", __func__,
								protocol);

	if (dev->poll_mod_count) {
		nfc_dev_err(&dev->interface->dev, "Cannot activate while"
								" polling");
		return -EBUSY;
	}

	if (dev->tgt_active_prot) {
		nfc_dev_err(&dev->interface->dev, "There is already an active"
								" target");
		return -EBUSY;
	}

	if (!dev->tgt_available_prots) {
		nfc_dev_err(&dev->interface->dev, "There is no available target"
								" to activate");
		return -EINVAL;
	}

	if (!(dev->tgt_available_prots & (1 << protocol))) {
		nfc_dev_err(&dev->interface->dev, "The target does not support"
					" the requested protocol %u", protocol);
		return -EINVAL;
	}

	if (protocol == NFC_PROTO_NFC_DEP) {
		rc = pn533_activate_target_nfcdep(dev);
		if (rc) {
			nfc_dev_err(&dev->interface->dev, "Error %d when"
						" activating target with"
						" NFC_DEP protocol", rc);
			return rc;
		}
	}

	dev->tgt_active_prot = protocol;
	dev->tgt_available_prots = 0;

	return 0;
}

static void pn533_deactivate_target(struct nfc_dev *nfc_dev, u32 target_idx)
{
	struct pn533 *dev = nfc_get_drvdata(nfc_dev);
	u8 tg;
	u8 status;
	int rc;

	nfc_dev_dbg(&dev->interface->dev, "%s", __func__);

	if (!dev->tgt_active_prot) {
		nfc_dev_err(&dev->interface->dev, "There is no active target");
		return;
	}

	dev->tgt_active_prot = 0;

	pn533_tx_frame_init(dev->out_frame, PN533_CMD_IN_RELEASE);

	tg = 1;
	memcpy(PN533_FRAME_CMD_PARAMS_PTR(dev->out_frame), &tg, sizeof(u8));
	dev->out_frame->datalen += sizeof(u8);

	pn533_tx_frame_finish(dev->out_frame);

	rc = pn533_send_cmd_frame_sync(dev, dev->out_frame, dev->in_frame,
								dev->in_maxlen);
	if (rc) {
		nfc_dev_err(&dev->interface->dev, "Error when sending release"
						" command to the controller");
		return;
	}

	status = PN533_FRAME_CMD_PARAMS_PTR(dev->in_frame)[0];
	rc = status & PN533_CMD_RET_MASK;
	if (rc != PN533_CMD_RET_SUCCESS)
		nfc_dev_err(&dev->interface->dev, "Error 0x%x when releasing"
							" the target", rc);

	return;
}


static int pn533_in_dep_link_up_complete(struct pn533 *dev, void *arg,
						u8 *params, int params_len)
{
	struct pn533_cmd_jump_dep *cmd;
	struct pn533_cmd_jump_dep_response *resp;
	struct nfc_target nfc_target;
	u8 target_gt_len;
	int rc;

	if (params_len == -ENOENT) {
		nfc_dev_dbg(&dev->interface->dev, "");
		return 0;
	}

	if (params_len < 0) {
		nfc_dev_err(&dev->interface->dev,
				"Error %d when bringing DEP link up",
								params_len);
		return 0;
	}

	if (dev->tgt_available_prots &&
	    !(dev->tgt_available_prots & (1 << NFC_PROTO_NFC_DEP))) {
		nfc_dev_err(&dev->interface->dev,
			"The target does not support DEP");
		return -EINVAL;
	}

	resp = (struct pn533_cmd_jump_dep_response *) params;
	cmd = (struct pn533_cmd_jump_dep *) arg;
	rc = resp->status & PN533_CMD_RET_MASK;
	if (rc != PN533_CMD_RET_SUCCESS) {
		nfc_dev_err(&dev->interface->dev,
				"Bringing DEP link up failed %d", rc);
		return 0;
	}

	if (!dev->tgt_available_prots) {
		nfc_dev_dbg(&dev->interface->dev, "Creating new target");

		nfc_target.supported_protocols = NFC_PROTO_NFC_DEP_MASK;
		rc = nfc_targets_found(dev->nfc_dev, &nfc_target, 1);
		if (rc)
			return 0;

		dev->tgt_available_prots = 0;
	}

	dev->tgt_active_prot = NFC_PROTO_NFC_DEP;

	/* ATR_RES general bytes are located at offset 17 */
	target_gt_len = PN533_FRAME_CMD_PARAMS_LEN(dev->in_frame) - 17;
	rc = nfc_set_remote_general_bytes(dev->nfc_dev,
						resp->gt, target_gt_len);
	if (rc == 0)
		rc = nfc_dep_link_is_up(dev->nfc_dev,
						dev->nfc_dev->targets[0].idx,
						!cmd->active, NFC_RF_INITIATOR);

	return 0;
}

static int pn533_dep_link_up(struct nfc_dev *nfc_dev, int target_idx,
						u8 comm_mode, u8 rf_mode)
{
	struct pn533 *dev = nfc_get_drvdata(nfc_dev);
	struct pn533_cmd_jump_dep *cmd;
	u8 cmd_len, local_gt_len, *local_gt;
	int rc;

	nfc_dev_dbg(&dev->interface->dev, "%s", __func__);

	if (rf_mode == NFC_RF_TARGET) {
		nfc_dev_err(&dev->interface->dev, "Target mode not supported");
		return -EOPNOTSUPP;
	}


	if (dev->poll_mod_count) {
		nfc_dev_err(&dev->interface->dev,
				"Cannot bring the DEP link up while polling");
		return -EBUSY;
	}

	if (dev->tgt_active_prot) {
		nfc_dev_err(&dev->interface->dev,
				"There is already an active target");
		return -EBUSY;
	}

	local_gt = nfc_get_local_general_bytes(dev->nfc_dev, &local_gt_len);
	if (local_gt_len > NFC_MAX_GT_LEN)
		return -EINVAL;

	cmd_len = sizeof(struct pn533_cmd_jump_dep) + local_gt_len;
	cmd = kzalloc(cmd_len, GFP_KERNEL);
	if (cmd == NULL)
		return -ENOMEM;

	pn533_tx_frame_init(dev->out_frame, PN533_CMD_IN_JUMP_FOR_DEP);

	cmd->active = !comm_mode;
	cmd->baud = 0;
	if (local_gt != NULL) {
		cmd->next = 4; /* We have some Gi */
		memcpy(cmd->gt, local_gt, local_gt_len);
	} else {
		cmd->next = 0;
	}

	memcpy(PN533_FRAME_CMD_PARAMS_PTR(dev->out_frame), cmd, cmd_len);
	dev->out_frame->datalen += cmd_len;

	pn533_tx_frame_finish(dev->out_frame);

	rc = pn533_send_cmd_frame_async(dev, dev->out_frame, dev->in_frame,
				dev->in_maxlen,	pn533_in_dep_link_up_complete,
				cmd, GFP_KERNEL);
	if (rc)
		goto out;


out:
	kfree(cmd);

	return rc;
}

static int pn533_dep_link_down(struct nfc_dev *nfc_dev)
{
	pn533_deactivate_target(nfc_dev, 0);

	return 0;
}

#define PN533_CMD_DATAEXCH_HEAD_LEN (sizeof(struct pn533_frame) + 3)
#define PN533_CMD_DATAEXCH_DATA_MAXLEN 262

static int pn533_data_exchange_tx_frame(struct pn533 *dev, struct sk_buff *skb)
{
	int payload_len = skb->len;
	struct pn533_frame *out_frame;
	u8 tg;

	nfc_dev_dbg(&dev->interface->dev, "%s - Sending %d bytes", __func__,
								payload_len);

	if (payload_len > PN533_CMD_DATAEXCH_DATA_MAXLEN) {
		/* TODO: Implement support to multi-part data exchange */
		nfc_dev_err(&dev->interface->dev, "Data length greater than the"
						" max allowed: %d",
						PN533_CMD_DATAEXCH_DATA_MAXLEN);
		return -ENOSYS;
	}

	skb_push(skb, PN533_CMD_DATAEXCH_HEAD_LEN);
	out_frame = (struct pn533_frame *) skb->data;

	pn533_tx_frame_init(out_frame, PN533_CMD_IN_DATA_EXCHANGE);

	tg = 1;
	memcpy(PN533_FRAME_CMD_PARAMS_PTR(out_frame), &tg, sizeof(u8));
	out_frame->datalen += sizeof(u8);

	/* The data is already in the out_frame, just update the datalen */
	out_frame->datalen += payload_len;

	pn533_tx_frame_finish(out_frame);
	skb_put(skb, PN533_FRAME_TAIL_SIZE);

	return 0;
}

struct pn533_data_exchange_arg {
	struct sk_buff *skb_resp;
	struct sk_buff *skb_out;
	data_exchange_cb_t cb;
	void *cb_context;
};

static int pn533_data_exchange_complete(struct pn533 *dev, void *_arg,
						u8 *params, int params_len)
{
	struct pn533_data_exchange_arg *arg = _arg;
	struct sk_buff *skb_resp = arg->skb_resp;
	struct pn533_frame *in_frame = (struct pn533_frame *) skb_resp->data;
	int err = 0;
	u8 status;
	u8 cmd_ret;

	nfc_dev_dbg(&dev->interface->dev, "%s", __func__);

	dev_kfree_skb_irq(arg->skb_out);

	if (params_len < 0) { /* error */
		err = params_len;
		goto error;
	}

	skb_put(skb_resp, PN533_FRAME_SIZE(in_frame));

	status = params[0];

	cmd_ret = status & PN533_CMD_RET_MASK;
	if (cmd_ret != PN533_CMD_RET_SUCCESS) {
		nfc_dev_err(&dev->interface->dev, "PN533 reported error %d when"
						" exchanging data", cmd_ret);
		err = -EIO;
		goto error;
	}

	if (status & PN533_CMD_MI_MASK) {
		/* TODO: Implement support to multi-part data exchange */
		nfc_dev_err(&dev->interface->dev, "Multi-part message not yet"
								" supported");
		/* Prevent the other messages from controller */
		pn533_send_ack(dev, GFP_ATOMIC);
		err = -ENOSYS;
		goto error;
	}

	skb_pull(skb_resp, PN533_CMD_DATAEXCH_HEAD_LEN);
	skb_trim(skb_resp, skb_resp->len - PN533_FRAME_TAIL_SIZE);

	arg->cb(arg->cb_context, skb_resp, 0);
	kfree(arg);
	return 0;

error:
	dev_kfree_skb_irq(skb_resp);
	arg->cb(arg->cb_context, NULL, err);
	kfree(arg);
	return 0;
}

static int pn533_data_exchange(struct nfc_dev *nfc_dev, u32 target_idx,
						struct sk_buff *skb,
						data_exchange_cb_t cb,
						void *cb_context)
{
	struct pn533 *dev = nfc_get_drvdata(nfc_dev);
	struct pn533_frame *out_frame, *in_frame;
	struct pn533_data_exchange_arg *arg;
	struct sk_buff *skb_resp;
	int skb_resp_len;
	int rc;

	nfc_dev_dbg(&dev->interface->dev, "%s", __func__);

	if (!dev->tgt_active_prot) {
		nfc_dev_err(&dev->interface->dev, "Cannot exchange data if"
						" there is no active target");
		rc = -EINVAL;
		goto error;
	}

	rc = pn533_data_exchange_tx_frame(dev, skb);
	if (rc)
		goto error;

	skb_resp_len = PN533_CMD_DATAEXCH_HEAD_LEN +
			PN533_CMD_DATAEXCH_DATA_MAXLEN +
			PN533_FRAME_TAIL_SIZE;

	skb_resp = nfc_alloc_recv_skb(skb_resp_len, GFP_KERNEL);
	if (!skb_resp) {
		rc = -ENOMEM;
		goto error;
	}

	in_frame = (struct pn533_frame *) skb_resp->data;
	out_frame = (struct pn533_frame *) skb->data;

	arg = kmalloc(sizeof(struct pn533_data_exchange_arg), GFP_KERNEL);
	if (!arg) {
		rc = -ENOMEM;
		goto free_skb_resp;
	}

	arg->skb_resp = skb_resp;
	arg->skb_out = skb;
	arg->cb = cb;
	arg->cb_context = cb_context;

	rc = pn533_send_cmd_frame_async(dev, out_frame, in_frame, skb_resp_len,
					pn533_data_exchange_complete, arg,
					GFP_KERNEL);
	if (rc) {
		nfc_dev_err(&dev->interface->dev, "Error %d when trying to"
						" perform data_exchange", rc);
		goto free_arg;
	}

	return 0;

free_arg:
	kfree(arg);
free_skb_resp:
	kfree_skb(skb_resp);
error:
	kfree_skb(skb);
	return rc;
}

static int pn533_set_configuration(struct pn533 *dev, u8 cfgitem, u8 *cfgdata,
								u8 cfgdata_len)
{
	int rc;
	u8 *params;

	nfc_dev_dbg(&dev->interface->dev, "%s", __func__);

	pn533_tx_frame_init(dev->out_frame, PN533_CMD_RF_CONFIGURATION);

	params = PN533_FRAME_CMD_PARAMS_PTR(dev->out_frame);
	params[0] = cfgitem;
	memcpy(&params[1], cfgdata, cfgdata_len);
	dev->out_frame->datalen += (1 + cfgdata_len);

	pn533_tx_frame_finish(dev->out_frame);

	rc = pn533_send_cmd_frame_sync(dev, dev->out_frame, dev->in_frame,
								dev->in_maxlen);

	return rc;
}

struct nfc_ops pn533_nfc_ops = {
	.dev_up = NULL,
	.dev_down = NULL,
<<<<<<< HEAD
=======
	.dep_link_up = pn533_dep_link_up,
	.dep_link_down = pn533_dep_link_down,
>>>>>>> dcd6c922
	.start_poll = pn533_start_poll,
	.stop_poll = pn533_stop_poll,
	.activate_target = pn533_activate_target,
	.deactivate_target = pn533_deactivate_target,
	.data_exchange = pn533_data_exchange,
};

static int pn533_probe(struct usb_interface *interface,
			const struct usb_device_id *id)
{
	struct pn533_fw_version *fw_ver;
	struct pn533 *dev;
	struct usb_host_interface *iface_desc;
	struct usb_endpoint_descriptor *endpoint;
	struct pn533_config_max_retries max_retries;
	int in_endpoint = 0;
	int out_endpoint = 0;
	int rc = -ENOMEM;
	int i;
	u32 protocols;

	dev = kzalloc(sizeof(*dev), GFP_KERNEL);
	if (!dev)
		return -ENOMEM;

	dev->udev = usb_get_dev(interface_to_usbdev(interface));
	dev->interface = interface;
	sema_init(&dev->cmd_lock, 1);

	iface_desc = interface->cur_altsetting;
	for (i = 0; i < iface_desc->desc.bNumEndpoints; ++i) {
		endpoint = &iface_desc->endpoint[i].desc;

		if (!in_endpoint && usb_endpoint_is_bulk_in(endpoint)) {
			dev->in_maxlen = le16_to_cpu(endpoint->wMaxPacketSize);
			in_endpoint = endpoint->bEndpointAddress;
		}

		if (!out_endpoint && usb_endpoint_is_bulk_out(endpoint)) {
			dev->out_maxlen =
				le16_to_cpu(endpoint->wMaxPacketSize);
			out_endpoint = endpoint->bEndpointAddress;
		}
	}

	if (!in_endpoint || !out_endpoint) {
		nfc_dev_err(&interface->dev, "Could not find bulk-in or"
							" bulk-out endpoint");
		rc = -ENODEV;
		goto error;
	}

	dev->in_frame = kmalloc(dev->in_maxlen, GFP_KERNEL);
	dev->in_urb = usb_alloc_urb(0, GFP_KERNEL);
	dev->out_frame = kmalloc(dev->out_maxlen, GFP_KERNEL);
	dev->out_urb = usb_alloc_urb(0, GFP_KERNEL);

	if (!dev->in_frame || !dev->out_frame ||
		!dev->in_urb || !dev->out_urb)
		goto error;

	usb_fill_bulk_urb(dev->in_urb, dev->udev,
			usb_rcvbulkpipe(dev->udev, in_endpoint),
			NULL, 0, NULL, dev);
	usb_fill_bulk_urb(dev->out_urb, dev->udev,
			usb_sndbulkpipe(dev->udev, out_endpoint),
			NULL, 0,
			pn533_send_complete, dev);

	tasklet_init(&dev->tasklet, pn533_tasklet_cmd_complete, (ulong)dev);

	usb_set_intfdata(interface, dev);

	pn533_tx_frame_init(dev->out_frame, PN533_CMD_GET_FIRMWARE_VERSION);
	pn533_tx_frame_finish(dev->out_frame);

	rc = pn533_send_cmd_frame_sync(dev, dev->out_frame, dev->in_frame,
								dev->in_maxlen);
	if (rc)
		goto kill_tasklet;

	fw_ver = (struct pn533_fw_version *)
				PN533_FRAME_CMD_PARAMS_PTR(dev->in_frame);
	nfc_dev_info(&dev->interface->dev, "NXP PN533 firmware ver %d.%d now"
					" attached", fw_ver->ver, fw_ver->rev);

	protocols = NFC_PROTO_JEWEL_MASK
			| NFC_PROTO_MIFARE_MASK | NFC_PROTO_FELICA_MASK
			| NFC_PROTO_ISO14443_MASK
			| NFC_PROTO_NFC_DEP_MASK;

	dev->nfc_dev = nfc_allocate_device(&pn533_nfc_ops, protocols,
					   PN533_CMD_DATAEXCH_HEAD_LEN,
					   PN533_FRAME_TAIL_SIZE);
	if (!dev->nfc_dev)
		goto kill_tasklet;

	nfc_set_parent_dev(dev->nfc_dev, &interface->dev);
	nfc_set_drvdata(dev->nfc_dev, dev);

	rc = nfc_register_device(dev->nfc_dev);
	if (rc)
		goto free_nfc_dev;

	max_retries.mx_rty_atr = PN533_CONFIG_MAX_RETRIES_ENDLESS;
	max_retries.mx_rty_psl = 2;
	max_retries.mx_rty_passive_act = PN533_CONFIG_MAX_RETRIES_NO_RETRY;

	rc = pn533_set_configuration(dev, PN533_CFGITEM_MAX_RETRIES,
				(u8 *) &max_retries, sizeof(max_retries));

	if (rc) {
		nfc_dev_err(&dev->interface->dev, "Error on setting MAX_RETRIES"
								" config");
		goto free_nfc_dev;
	}

	return 0;

free_nfc_dev:
	nfc_free_device(dev->nfc_dev);
kill_tasklet:
	tasklet_kill(&dev->tasklet);
error:
	kfree(dev->in_frame);
	usb_free_urb(dev->in_urb);
	kfree(dev->out_frame);
	usb_free_urb(dev->out_urb);
	kfree(dev);
	return rc;
}

static void pn533_disconnect(struct usb_interface *interface)
{
	struct pn533 *dev;

	dev = usb_get_intfdata(interface);
	usb_set_intfdata(interface, NULL);

	nfc_unregister_device(dev->nfc_dev);
	nfc_free_device(dev->nfc_dev);

	usb_kill_urb(dev->in_urb);
	usb_kill_urb(dev->out_urb);

	tasklet_kill(&dev->tasklet);

	kfree(dev->in_frame);
	usb_free_urb(dev->in_urb);
	kfree(dev->out_frame);
	usb_free_urb(dev->out_urb);
	kfree(dev);

	nfc_dev_info(&interface->dev, "NXP PN533 NFC device disconnected");
}

static struct usb_driver pn533_driver = {
	.name =		"pn533",
	.probe =	pn533_probe,
	.disconnect =	pn533_disconnect,
	.id_table =	pn533_table,
};

module_usb_driver(pn533_driver);

MODULE_AUTHOR("Lauro Ramos Venancio <lauro.venancio@openbossa.org>,"
			" Aloisio Almeida Jr <aloisio.almeida@openbossa.org>");
MODULE_DESCRIPTION("PN533 usb driver ver " VERSION);
MODULE_VERSION(VERSION);
MODULE_LICENSE("GPL");<|MERGE_RESOLUTION|>--- conflicted
+++ resolved
@@ -1596,11 +1596,8 @@
 struct nfc_ops pn533_nfc_ops = {
 	.dev_up = NULL,
 	.dev_down = NULL,
-<<<<<<< HEAD
-=======
 	.dep_link_up = pn533_dep_link_up,
 	.dep_link_down = pn533_dep_link_down,
->>>>>>> dcd6c922
 	.start_poll = pn533_start_poll,
 	.stop_poll = pn533_stop_poll,
 	.activate_target = pn533_activate_target,
