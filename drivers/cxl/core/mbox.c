--- conflicted
+++ resolved
@@ -163,12 +163,8 @@
 	size_t out_size, min_out;
 	int rc;
 
-<<<<<<< HEAD
-	if (in_size > cxlds->payload_size || out_size > cxlds->payload_size)
-=======
 	if (mbox_cmd->size_in > cxlds->payload_size ||
 	    mbox_cmd->size_out > cxlds->payload_size)
->>>>>>> 0ee29814
 		return -E2BIG;
 
 	out_size = mbox_cmd->size_out;
