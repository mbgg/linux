/*
 *  linux/drivers/mmc/host/sdhci.h - Secure Digital Host Controller Interface driver
 *
 *  Copyright (C) 2005-2008 Pierre Ossman, All Rights Reserved.
 *
 * This program is free software; you can redistribute it and/or modify
 * it under the terms of the GNU General Public License as published by
 * the Free Software Foundation; either version 2 of the License, or (at
 * your option) any later version.
 */
#ifndef __SDHCI_H
#define __SDHCI_H

#include <linux/scatterlist.h>
#include <linux/compiler.h>
#include <linux/types.h>
#include <linux/io.h>

/*
 * Controller registers
 */

#define SDHCI_DMA_ADDRESS	0x00

#define SDHCI_BLOCK_SIZE	0x04
#define  SDHCI_MAKE_BLKSZ(dma, blksz) (((dma & 0x7) << 12) | (blksz & 0xFFF))

#define SDHCI_BLOCK_COUNT	0x06

#define SDHCI_ARGUMENT		0x08

#define SDHCI_TRANSFER_MODE	0x0C
#define  SDHCI_TRNS_DMA		0x01
#define  SDHCI_TRNS_BLK_CNT_EN	0x02
#define  SDHCI_TRNS_ACMD12	0x04
#define  SDHCI_TRNS_READ	0x10
#define  SDHCI_TRNS_MULTI	0x20

#define SDHCI_COMMAND		0x0E
#define  SDHCI_CMD_RESP_MASK	0x03
#define  SDHCI_CMD_CRC		0x08
#define  SDHCI_CMD_INDEX	0x10
#define  SDHCI_CMD_DATA		0x20

#define  SDHCI_CMD_RESP_NONE	0x00
#define  SDHCI_CMD_RESP_LONG	0x01
#define  SDHCI_CMD_RESP_SHORT	0x02
#define  SDHCI_CMD_RESP_SHORT_BUSY 0x03

#define SDHCI_MAKE_CMD(c, f) (((c & 0xff) << 8) | (f & 0xff))

#define SDHCI_RESPONSE		0x10

#define SDHCI_BUFFER		0x20

#define SDHCI_PRESENT_STATE	0x24
#define  SDHCI_CMD_INHIBIT	0x00000001
#define  SDHCI_DATA_INHIBIT	0x00000002
#define  SDHCI_DOING_WRITE	0x00000100
#define  SDHCI_DOING_READ	0x00000200
#define  SDHCI_SPACE_AVAILABLE	0x00000400
#define  SDHCI_DATA_AVAILABLE	0x00000800
#define  SDHCI_CARD_PRESENT	0x00010000
#define  SDHCI_WRITE_PROTECT	0x00080000

#define SDHCI_HOST_CONTROL 	0x28
#define  SDHCI_CTRL_LED		0x01
#define  SDHCI_CTRL_4BITBUS	0x02
#define  SDHCI_CTRL_HISPD	0x04
#define  SDHCI_CTRL_DMA_MASK	0x18
#define   SDHCI_CTRL_SDMA	0x00
#define   SDHCI_CTRL_ADMA1	0x08
#define   SDHCI_CTRL_ADMA32	0x10
#define   SDHCI_CTRL_ADMA64	0x18
#define  SDHCI_CTRL_8BITBUS	0x20

#define SDHCI_POWER_CONTROL	0x29
#define  SDHCI_POWER_ON		0x01
#define  SDHCI_POWER_180	0x0A
#define  SDHCI_POWER_300	0x0C
#define  SDHCI_POWER_330	0x0E

#define SDHCI_BLOCK_GAP_CONTROL	0x2A

#define SDHCI_WAKE_UP_CONTROL	0x2B

#define SDHCI_CLOCK_CONTROL	0x2C
#define  SDHCI_DIVIDER_SHIFT	8
#define  SDHCI_CLOCK_CARD_EN	0x0004
#define  SDHCI_CLOCK_INT_STABLE	0x0002
#define  SDHCI_CLOCK_INT_EN	0x0001

#define SDHCI_TIMEOUT_CONTROL	0x2E

#define SDHCI_SOFTWARE_RESET	0x2F
#define  SDHCI_RESET_ALL	0x01
#define  SDHCI_RESET_CMD	0x02
#define  SDHCI_RESET_DATA	0x04

#define SDHCI_INT_STATUS	0x30
#define SDHCI_INT_ENABLE	0x34
#define SDHCI_SIGNAL_ENABLE	0x38
#define  SDHCI_INT_RESPONSE	0x00000001
#define  SDHCI_INT_DATA_END	0x00000002
#define  SDHCI_INT_DMA_END	0x00000008
#define  SDHCI_INT_SPACE_AVAIL	0x00000010
#define  SDHCI_INT_DATA_AVAIL	0x00000020
#define  SDHCI_INT_CARD_INSERT	0x00000040
#define  SDHCI_INT_CARD_REMOVE	0x00000080
#define  SDHCI_INT_CARD_INT	0x00000100
#define  SDHCI_INT_ERROR	0x00008000
#define  SDHCI_INT_TIMEOUT	0x00010000
#define  SDHCI_INT_CRC		0x00020000
#define  SDHCI_INT_END_BIT	0x00040000
#define  SDHCI_INT_INDEX	0x00080000
#define  SDHCI_INT_DATA_TIMEOUT	0x00100000
#define  SDHCI_INT_DATA_CRC	0x00200000
#define  SDHCI_INT_DATA_END_BIT	0x00400000
#define  SDHCI_INT_BUS_POWER	0x00800000
#define  SDHCI_INT_ACMD12ERR	0x01000000
#define  SDHCI_INT_ADMA_ERROR	0x02000000

#define  SDHCI_INT_NORMAL_MASK	0x00007FFF
#define  SDHCI_INT_ERROR_MASK	0xFFFF8000

#define  SDHCI_INT_CMD_MASK	(SDHCI_INT_RESPONSE | SDHCI_INT_TIMEOUT | \
		SDHCI_INT_CRC | SDHCI_INT_END_BIT | SDHCI_INT_INDEX)
#define  SDHCI_INT_DATA_MASK	(SDHCI_INT_DATA_END | SDHCI_INT_DMA_END | \
		SDHCI_INT_DATA_AVAIL | SDHCI_INT_SPACE_AVAIL | \
		SDHCI_INT_DATA_TIMEOUT | SDHCI_INT_DATA_CRC | \
		SDHCI_INT_DATA_END_BIT | SDHCI_INT_ADMA_ERROR)
#define SDHCI_INT_ALL_MASK	((unsigned int)-1)

#define SDHCI_ACMD12_ERR	0x3C

/* 3E-3F reserved */

#define SDHCI_CAPABILITIES	0x40
#define  SDHCI_TIMEOUT_CLK_MASK	0x0000003F
#define  SDHCI_TIMEOUT_CLK_SHIFT 0
#define  SDHCI_TIMEOUT_CLK_UNIT	0x00000080
#define  SDHCI_CLOCK_BASE_MASK	0x00003F00
#define  SDHCI_CLOCK_BASE_SHIFT	8
#define  SDHCI_MAX_BLOCK_MASK	0x00030000
#define  SDHCI_MAX_BLOCK_SHIFT  16
#define  SDHCI_CAN_DO_ADMA2	0x00080000
#define  SDHCI_CAN_DO_ADMA1	0x00100000
#define  SDHCI_CAN_DO_HISPD	0x00200000
#define  SDHCI_CAN_DO_SDMA	0x00400000
#define  SDHCI_CAN_VDD_330	0x01000000
#define  SDHCI_CAN_VDD_300	0x02000000
#define  SDHCI_CAN_VDD_180	0x04000000
#define  SDHCI_CAN_64BIT	0x10000000

/* 44-47 reserved for more caps */

#define SDHCI_MAX_CURRENT	0x48

/* 4C-4F reserved for more max current */

#define SDHCI_SET_ACMD12_ERROR	0x50
#define SDHCI_SET_INT_ERROR	0x52

#define SDHCI_ADMA_ERROR	0x54

/* 55-57 reserved */

#define SDHCI_ADMA_ADDRESS	0x58

/* 60-FB reserved */

#define SDHCI_SLOT_INT_STATUS	0xFC

#define SDHCI_HOST_VERSION	0xFE
#define  SDHCI_VENDOR_VER_MASK	0xFF00
#define  SDHCI_VENDOR_VER_SHIFT	8
#define  SDHCI_SPEC_VER_MASK	0x00FF
#define  SDHCI_SPEC_VER_SHIFT	0
#define   SDHCI_SPEC_100	0
#define   SDHCI_SPEC_200	1

struct sdhci_ops;

struct sdhci_host {
	/* Data set by hardware interface driver */
	const char		*hw_name;	/* Hardware bus name */

	unsigned int		quirks;		/* Deviations from spec. */

/* Controller doesn't honor resets unless we touch the clock register */
#define SDHCI_QUIRK_CLOCK_BEFORE_RESET			(1<<0)
/* Controller has bad caps bits, but really supports DMA */
#define SDHCI_QUIRK_FORCE_DMA				(1<<1)
/* Controller doesn't like to be reset when there is no card inserted. */
#define SDHCI_QUIRK_NO_CARD_NO_RESET			(1<<2)
/* Controller doesn't like clearing the power reg before a change */
#define SDHCI_QUIRK_SINGLE_POWER_WRITE			(1<<3)
/* Controller has flaky internal state so reset it on each ios change */
#define SDHCI_QUIRK_RESET_CMD_DATA_ON_IOS		(1<<4)
/* Controller has an unusable DMA engine */
#define SDHCI_QUIRK_BROKEN_DMA				(1<<5)
/* Controller has an unusable ADMA engine */
#define SDHCI_QUIRK_BROKEN_ADMA				(1<<6)
/* Controller can only DMA from 32-bit aligned addresses */
#define SDHCI_QUIRK_32BIT_DMA_ADDR			(1<<7)
/* Controller can only DMA chunk sizes that are a multiple of 32 bits */
#define SDHCI_QUIRK_32BIT_DMA_SIZE			(1<<8)
/* Controller can only ADMA chunks that are a multiple of 32 bits */
#define SDHCI_QUIRK_32BIT_ADMA_SIZE			(1<<9)
/* Controller needs to be reset after each request to stay stable */
#define SDHCI_QUIRK_RESET_AFTER_REQUEST			(1<<10)
/* Controller needs voltage and power writes to happen separately */
#define SDHCI_QUIRK_NO_SIMULT_VDD_AND_POWER		(1<<11)
/* Controller provides an incorrect timeout value for transfers */
#define SDHCI_QUIRK_BROKEN_TIMEOUT_VAL			(1<<12)
/* Controller has an issue with buffer bits for small transfers */
#define SDHCI_QUIRK_BROKEN_SMALL_PIO			(1<<13)
/* Controller does not provide transfer-complete interrupt when not busy */
#define SDHCI_QUIRK_NO_BUSY_IRQ				(1<<14)
/* Controller has unreliable card detection */
#define SDHCI_QUIRK_BROKEN_CARD_DETECTION		(1<<15)
/* Controller reports inverted write-protect state */
#define SDHCI_QUIRK_INVERTED_WRITE_PROTECT		(1<<16)
/* Controller has nonstandard clock management */
#define SDHCI_QUIRK_NONSTANDARD_CLOCK			(1<<17)
/* Controller does not like fast PIO transfers */
#define SDHCI_QUIRK_PIO_NEEDS_DELAY			(1<<18)
/* Controller losing signal/interrupt enable states after reset */
#define SDHCI_QUIRK_RESTORE_IRQS_AFTER_RESET		(1<<19)
/* Controller has to be forced to use block size of 2048 bytes */
#define SDHCI_QUIRK_FORCE_BLK_SZ_2048			(1<<20)
/* Controller cannot do multi-block transfers */
#define SDHCI_QUIRK_NO_MULTIBLOCK			(1<<21)
/* Controller can only handle 1-bit data transfers */
#define SDHCI_QUIRK_FORCE_1_BIT_DATA			(1<<22)
/* Controller needs 10ms delay between applying power and clock */
#define SDHCI_QUIRK_DELAY_AFTER_POWER			(1<<23)
/* Controller uses SDCLK instead of TMCLK for data timeouts */
#define SDHCI_QUIRK_DATA_TIMEOUT_USES_SDCLK		(1<<24)
/* Controller reports wrong base clock capability */
#define SDHCI_QUIRK_CAP_CLOCK_BASE_BROKEN		(1<<25)
/* Controller cannot support End Attribute in NOP ADMA descriptor */
#define SDHCI_QUIRK_NO_ENDATTR_IN_NOPDESC		(1<<26)
/* Controller is missing device caps. Use caps provided by host */
#define SDHCI_QUIRK_MISSING_CAPS			(1<<27)
/* Controller uses Auto CMD12 command to stop the transfer */
#define SDHCI_QUIRK_MULTIBLOCK_READ_ACMD12		(1<<28)
<<<<<<< HEAD
=======
/* Controller doesn't have HISPD bit field in HI-SPEED SD card */
#define SDHCI_QUIRK_NO_HISPD_BIT			(1<<29)
>>>>>>> 062c1825

	int			irq;		/* Device IRQ */
	void __iomem *		ioaddr;		/* Mapped address */

	const struct sdhci_ops	*ops;		/* Low level hw interface */

	struct regulator	*vmmc;		/* Power regulator */

	/* Internal data */
	struct mmc_host		*mmc;		/* MMC structure */
	u64			dma_mask;	/* custom DMA mask */

#if defined(CONFIG_LEDS_CLASS) || defined(CONFIG_LEDS_CLASS_MODULE)
	struct led_classdev	led;		/* LED control */
	char   led_name[32];
#endif

	spinlock_t		lock;		/* Mutex */

	int			flags;		/* Host attributes */
#define SDHCI_USE_SDMA		(1<<0)		/* Host is SDMA capable */
#define SDHCI_USE_ADMA		(1<<1)		/* Host is ADMA capable */
#define SDHCI_REQ_USE_DMA	(1<<2)		/* Use DMA for this req. */
#define SDHCI_DEVICE_DEAD	(1<<3)		/* Device unresponsive */

	unsigned int		version;	/* SDHCI spec. version */

	unsigned int		max_clk;	/* Max possible freq (MHz) */
	unsigned int		timeout_clk;	/* Timeout freq (KHz) */

	unsigned int		clock;		/* Current clock (MHz) */
	u8			pwr;		/* Current voltage */

	struct mmc_request	*mrq;		/* Current request */
	struct mmc_command	*cmd;		/* Current command */
	struct mmc_data		*data;		/* Current data request */
	unsigned int		data_early:1;	/* Data finished before cmd */

	struct sg_mapping_iter	sg_miter;	/* SG state for PIO */
	unsigned int		blocks;		/* remaining PIO blocks */

	int			sg_count;	/* Mapped sg entries */

	u8			*adma_desc;	/* ADMA descriptor table */
	u8			*align_buffer;	/* Bounce buffer */

	dma_addr_t		adma_addr;	/* Mapped ADMA descr. table */
	dma_addr_t		align_addr;	/* Mapped bounce buffer */

	struct tasklet_struct	card_tasklet;	/* Tasklet structures */
	struct tasklet_struct	finish_tasklet;

	struct timer_list	timer;		/* Timer for timeouts */

	unsigned int		caps;		/* Alternative capabilities */

	unsigned long		private[0] ____cacheline_aligned;
};


struct sdhci_ops {
#ifdef CONFIG_MMC_SDHCI_IO_ACCESSORS
	u32		(*read_l)(struct sdhci_host *host, int reg);
	u16		(*read_w)(struct sdhci_host *host, int reg);
	u8		(*read_b)(struct sdhci_host *host, int reg);
	void		(*write_l)(struct sdhci_host *host, u32 val, int reg);
	void		(*write_w)(struct sdhci_host *host, u16 val, int reg);
	void		(*write_b)(struct sdhci_host *host, u8 val, int reg);
#endif

	void	(*set_clock)(struct sdhci_host *host, unsigned int clock);

	int		(*enable_dma)(struct sdhci_host *host);
	unsigned int	(*get_max_clock)(struct sdhci_host *host);
	unsigned int	(*get_min_clock)(struct sdhci_host *host);
	unsigned int	(*get_timeout_clock)(struct sdhci_host *host);
};

#ifdef CONFIG_MMC_SDHCI_IO_ACCESSORS

static inline void sdhci_writel(struct sdhci_host *host, u32 val, int reg)
{
	if (unlikely(host->ops->write_l))
		host->ops->write_l(host, val, reg);
	else
		writel(val, host->ioaddr + reg);
}

static inline void sdhci_writew(struct sdhci_host *host, u16 val, int reg)
{
	if (unlikely(host->ops->write_w))
		host->ops->write_w(host, val, reg);
	else
		writew(val, host->ioaddr + reg);
}

static inline void sdhci_writeb(struct sdhci_host *host, u8 val, int reg)
{
	if (unlikely(host->ops->write_b))
		host->ops->write_b(host, val, reg);
	else
		writeb(val, host->ioaddr + reg);
}

static inline u32 sdhci_readl(struct sdhci_host *host, int reg)
{
	if (unlikely(host->ops->read_l))
		return host->ops->read_l(host, reg);
	else
		return readl(host->ioaddr + reg);
}

static inline u16 sdhci_readw(struct sdhci_host *host, int reg)
{
	if (unlikely(host->ops->read_w))
		return host->ops->read_w(host, reg);
	else
		return readw(host->ioaddr + reg);
}

static inline u8 sdhci_readb(struct sdhci_host *host, int reg)
{
	if (unlikely(host->ops->read_b))
		return host->ops->read_b(host, reg);
	else
		return readb(host->ioaddr + reg);
}

#else

static inline void sdhci_writel(struct sdhci_host *host, u32 val, int reg)
{
	writel(val, host->ioaddr + reg);
}

static inline void sdhci_writew(struct sdhci_host *host, u16 val, int reg)
{
	writew(val, host->ioaddr + reg);
}

static inline void sdhci_writeb(struct sdhci_host *host, u8 val, int reg)
{
	writeb(val, host->ioaddr + reg);
}

static inline u32 sdhci_readl(struct sdhci_host *host, int reg)
{
	return readl(host->ioaddr + reg);
}

static inline u16 sdhci_readw(struct sdhci_host *host, int reg)
{
	return readw(host->ioaddr + reg);
}

static inline u8 sdhci_readb(struct sdhci_host *host, int reg)
{
	return readb(host->ioaddr + reg);
}

#endif /* CONFIG_MMC_SDHCI_IO_ACCESSORS */

extern struct sdhci_host *sdhci_alloc_host(struct device *dev,
	size_t priv_size);
extern void sdhci_free_host(struct sdhci_host *host);

static inline void *sdhci_priv(struct sdhci_host *host)
{
	return (void *)host->private;
}

extern void sdhci_card_detect(struct sdhci_host *host);
extern int sdhci_add_host(struct sdhci_host *host);
extern void sdhci_remove_host(struct sdhci_host *host, int dead);

#ifdef CONFIG_PM
extern int sdhci_suspend_host(struct sdhci_host *host, pm_message_t state);
extern int sdhci_resume_host(struct sdhci_host *host);
#endif

#endif /* __SDHCI_H */<|MERGE_RESOLUTION|>--- conflicted
+++ resolved
@@ -245,11 +245,8 @@
 #define SDHCI_QUIRK_MISSING_CAPS			(1<<27)
 /* Controller uses Auto CMD12 command to stop the transfer */
 #define SDHCI_QUIRK_MULTIBLOCK_READ_ACMD12		(1<<28)
-<<<<<<< HEAD
-=======
 /* Controller doesn't have HISPD bit field in HI-SPEED SD card */
 #define SDHCI_QUIRK_NO_HISPD_BIT			(1<<29)
->>>>>>> 062c1825
 
 	int			irq;		/* Device IRQ */
 	void __iomem *		ioaddr;		/* Mapped address */
