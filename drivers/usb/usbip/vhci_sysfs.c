--- conflicted
+++ resolved
@@ -17,17 +17,10 @@
 
 /*
  * output example:
-<<<<<<< HEAD
- * hub port sta spd dev       sockfd    local_busid
- * hs  0000 004 000 00000000  3         1-2.3
- * ................................................
- * ss  0008 004 000 00000000  4         2-3.4
-=======
  * hub port sta spd dev       sockfd local_busid
  * hs  0000 004 000 00000000  000003 1-2.3
  * ................................................
  * ss  0008 004 000 00000000  000004 2-3.4
->>>>>>> 03a0dded
  * ................................................
  *
  * Output includes socket fd instead of socket pointer address to avoid
@@ -51,11 +44,7 @@
 	if (vdev->ud.status == VDEV_ST_USED) {
 		*out += sprintf(*out, "%03u %08x ",
 				      vdev->speed, vdev->devid);
-<<<<<<< HEAD
-		*out += sprintf(*out, "%u %s",
-=======
 		*out += sprintf(*out, "%06u %s",
->>>>>>> 03a0dded
 				      vdev->ud.sockfd,
 				      dev_name(&vdev->udev->dev));
 
