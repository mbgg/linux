--- conflicted
+++ resolved
@@ -273,49 +273,11 @@
 }
 
 static int
-<<<<<<< HEAD
-uvc_v4l2_try_format(struct file *file, void *fh, struct v4l2_format *fmt)
-=======
 uvc_v4l2_set_format(struct file *file, void *fh, struct v4l2_format *fmt)
->>>>>>> 0ee29814
-{
-	struct video_device *vdev = video_devdata(file);
-	struct uvc_device *uvc = video_get_drvdata(vdev);
-	struct uvc_video *video = &uvc->video;
-<<<<<<< HEAD
-	struct uvcg_format *uformat;
-	struct uvcg_frame *uframe;
-	u8 *fcc;
-
-	if (fmt->type != video->queue.queue.type)
-		return -EINVAL;
-
-	fcc = (u8 *)&fmt->fmt.pix.pixelformat;
-	uvcg_dbg(&uvc->func, "Trying format 0x%08x (%c%c%c%c): %ux%u\n",
-		fmt->fmt.pix.pixelformat,
-		fcc[0], fcc[1], fcc[2], fcc[3],
-		fmt->fmt.pix.width, fmt->fmt.pix.height);
-
-	uformat = find_format_by_pix(uvc, fmt->fmt.pix.pixelformat);
-	if (!uformat)
-		return -EINVAL;
-
-	uframe = find_closest_frame_by_size(uvc, uformat,
-				fmt->fmt.pix.width, fmt->fmt.pix.height);
-	if (!uframe)
-		return -EINVAL;
-
-	fmt->fmt.pix.width = uframe->frame.w_width;
-	fmt->fmt.pix.height = uframe->frame.w_height;
-	fmt->fmt.pix.field = V4L2_FIELD_NONE;
-	fmt->fmt.pix.bytesperline = uvc_v4l2_get_bytesperline(uformat, uframe);
-	fmt->fmt.pix.sizeimage = uvc_get_frame_size(uformat, uframe);
-	fmt->fmt.pix.pixelformat = to_uvc_format(uformat)->fcc;
-	fmt->fmt.pix.colorspace = V4L2_COLORSPACE_SRGB;
-	fmt->fmt.pix.priv = 0;
-
-	return 0;
-=======
+{
+	struct video_device *vdev = video_devdata(file);
+	struct uvc_device *uvc = video_get_drvdata(vdev);
+	struct uvc_video *video = &uvc->video;
 	int ret;
 
 	ret = uvc_v4l2_try_format(file, fh, fmt);
@@ -329,7 +291,6 @@
 	video->imagesize = fmt->fmt.pix.sizeimage;
 
 	return ret;
->>>>>>> 0ee29814
 }
 
 static int
