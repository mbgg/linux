--- conflicted
+++ resolved
@@ -695,10 +695,6 @@
 	return 0;
 }
 
-<<<<<<< HEAD
-#ifdef CONFIG_PM_SLEEP
-=======
->>>>>>> 6f40fed1
 /*
  * if ip sleep fails, and all clocks are disabled, access register will hang
  * AHB bus, so stop polling roothubs to avoid regs access on bus suspend.
@@ -706,11 +702,7 @@
  * to wake up system immediately after system suspend complete if ip sleep
  * fails, it is what we wanted.
  */
-<<<<<<< HEAD
-static int xhci_mtk_suspend(struct device *dev)
-=======
 static int __maybe_unused xhci_mtk_suspend(struct device *dev)
->>>>>>> 6f40fed1
 {
 	struct xhci_hcd_mtk *mtk = dev_get_drvdata(dev);
 	struct usb_hcd *hcd = mtk->hcd;
