#
# Makefile for the kernel USB device drivers.
#

# Object files in subdirectories

obj-$(CONFIG_USB)		+= core/

<<<<<<< HEAD
=======
obj-$(CONFIG_USB_OTG_UTILS)	+= otg/

>>>>>>> dcd6c922
obj-$(CONFIG_USB_DWC3)		+= dwc3/

obj-$(CONFIG_USB_MON)		+= mon/

obj-$(CONFIG_PCI)		+= host/
obj-$(CONFIG_USB_EHCI_HCD)	+= host/
obj-$(CONFIG_USB_ISP116X_HCD)	+= host/
obj-$(CONFIG_USB_OHCI_HCD)	+= host/
obj-$(CONFIG_USB_UHCI_HCD)	+= host/
obj-$(CONFIG_USB_FHCI_HCD)	+= host/
obj-$(CONFIG_USB_XHCI_HCD)	+= host/
obj-$(CONFIG_USB_SL811_HCD)	+= host/
obj-$(CONFIG_USB_ISP1362_HCD)	+= host/
obj-$(CONFIG_USB_U132_HCD)	+= host/
obj-$(CONFIG_USB_R8A66597_HCD)	+= host/
obj-$(CONFIG_USB_HWA_HCD)	+= host/
obj-$(CONFIG_USB_ISP1760_HCD)	+= host/
obj-$(CONFIG_USB_IMX21_HCD)	+= host/
obj-$(CONFIG_USB_FSL_MPH_DR_OF)	+= host/

obj-$(CONFIG_USB_C67X00_HCD)	+= c67x00/

obj-$(CONFIG_USB_WUSB)		+= wusbcore/

obj-$(CONFIG_USB_ACM)		+= class/
obj-$(CONFIG_USB_PRINTER)	+= class/
obj-$(CONFIG_USB_WDM)		+= class/
obj-$(CONFIG_USB_TMC)		+= class/

obj-$(CONFIG_USB_STORAGE)	+= storage/
obj-$(CONFIG_USB)		+= storage/

obj-$(CONFIG_USB_MDC800)	+= image/
obj-$(CONFIG_USB_MICROTEK)	+= image/

obj-$(CONFIG_USB_SERIAL)	+= serial/

obj-$(CONFIG_USB)		+= misc/
obj-$(CONFIG_EARLY_PRINTK_DBGP)	+= early/

obj-$(CONFIG_USB_ATM)		+= atm/
obj-$(CONFIG_USB_SPEEDTOUCH)	+= atm/

obj-$(CONFIG_USB_MUSB_HDRC)	+= musb/
obj-$(CONFIG_USB_RENESAS_USBHS)	+= renesas_usbhs/
<<<<<<< HEAD
obj-$(CONFIG_USB_OTG_UTILS)	+= otg/
=======
>>>>>>> dcd6c922
obj-$(CONFIG_USB_GADGET)	+= gadget/

obj-$(CONFIG_USB_COMMON)	+= usb-common.o<|MERGE_RESOLUTION|>--- conflicted
+++ resolved
@@ -6,11 +6,8 @@
 
 obj-$(CONFIG_USB)		+= core/
 
-<<<<<<< HEAD
-=======
 obj-$(CONFIG_USB_OTG_UTILS)	+= otg/
 
->>>>>>> dcd6c922
 obj-$(CONFIG_USB_DWC3)		+= dwc3/
 
 obj-$(CONFIG_USB_MON)		+= mon/
@@ -56,10 +53,6 @@
 
 obj-$(CONFIG_USB_MUSB_HDRC)	+= musb/
 obj-$(CONFIG_USB_RENESAS_USBHS)	+= renesas_usbhs/
-<<<<<<< HEAD
-obj-$(CONFIG_USB_OTG_UTILS)	+= otg/
-=======
->>>>>>> dcd6c922
 obj-$(CONFIG_USB_GADGET)	+= gadget/
 
 obj-$(CONFIG_USB_COMMON)	+= usb-common.o