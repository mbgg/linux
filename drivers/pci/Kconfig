#
# PCI configuration
#
config ARCH_SUPPORTS_MSI
	bool
	default n

config PCI_MSI
	bool "Message Signaled Interrupts (MSI and MSI-X)"
	depends on PCI
	depends on ARCH_SUPPORTS_MSI
	help
	   This allows device drivers to enable MSI (Message Signaled
	   Interrupts).  Message Signaled Interrupts enable a device to
	   generate an interrupt using an inbound Memory Write on its
	   PCI bus instead of asserting a device IRQ pin.

	   Use of PCI MSI interrupts can be disabled at kernel boot time
	   by using the 'pci=nomsi' option.  This disables MSI for the
	   entire system.

	   If you don't know what to do here, say Y.

config PCI_DEBUG
	bool "PCI Debugging"
	depends on PCI && DEBUG_KERNEL
	help
	  Say Y here if you want the PCI core to produce a bunch of debug
	  messages to the system log.  Select this if you are having a
	  problem with PCI support and want to see more of what is going on.

	  When in doubt, say N.

config PCI_STUB
	tristate "PCI Stub driver"
	depends on PCI
	help
	  Say Y or M here if you want be able to reserve a PCI device
	  when it is going to be assigned to a guest operating system.

	  When in doubt, say N.

config XEN_PCIDEV_FRONTEND
        tristate "Xen PCI Frontend"
        depends on PCI && X86 && XEN
        select HOTPLUG
        select PCI_XEN
	select XEN_XENBUS_FRONTEND
        default y
        help
          The PCI device frontend driver allows the kernel to import arbitrary
          PCI devices from a PCI backend to support PCI driver domains.

config HT_IRQ
	bool "Interrupts on hypertransport devices"
	default y
	depends on PCI && X86_LOCAL_APIC && X86_IO_APIC
	help
	   This allows native hypertransport devices to use interrupts.

	   If unsure say Y.

config PCI_ATS
	bool

config PCI_IOV
	bool "PCI IOV support"
	depends on PCI
	select PCI_ATS
	help
	  I/O Virtualization is a PCI feature supported by some devices
	  which allows them to create virtual devices which share their
	  physical resources.

	  If unsure, say N.

config PCI_PRI
	bool "PCI PRI support"
<<<<<<< HEAD
=======
	depends on PCI
>>>>>>> dcd6c922
	select PCI_ATS
	help
	  PRI is the PCI Page Request Interface. It allows PCI devices that are
	  behind an IOMMU to recover from page faults.

	  If unsure, say N.

config PCI_PASID
	bool "PCI PASID support"
	depends on PCI
	select PCI_ATS
	help
	  Process Address Space Identifiers (PASIDs) can be used by PCI devices
	  to access more than one IO address space at the same time. To make
	  use of this feature an IOMMU is required which also supports PASIDs.
	  Select this option if you have such an IOMMU and want to compile the
	  driver for it into your kernel.

	  If unsure, say N.

config PCI_IOAPIC
	tristate "PCI IO-APIC hotplug support" if X86
	depends on PCI
	depends on ACPI
	depends on HOTPLUG
	default !X86

config PCI_LABEL
	def_bool y if (DMI || ACPI)
	select NLS<|MERGE_RESOLUTION|>--- conflicted
+++ resolved
@@ -76,10 +76,7 @@
 
 config PCI_PRI
 	bool "PCI PRI support"
-<<<<<<< HEAD
-=======
 	depends on PCI
->>>>>>> dcd6c922
 	select PCI_ATS
 	help
 	  PRI is the PCI Page Request Interface. It allows PCI devices that are
