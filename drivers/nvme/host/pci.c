// SPDX-License-Identifier: GPL-2.0
/*
 * NVM Express device driver
 * Copyright (c) 2011-2014, Intel Corporation.
 */

#include <linux/acpi.h>
#include <linux/aer.h>
#include <linux/async.h>
#include <linux/blkdev.h>
#include <linux/blk-mq.h>
#include <linux/blk-mq-pci.h>
#include <linux/blk-integrity.h>
#include <linux/dmi.h>
#include <linux/init.h>
#include <linux/interrupt.h>
#include <linux/io.h>
#include <linux/memremap.h>
#include <linux/mm.h>
#include <linux/module.h>
#include <linux/mutex.h>
#include <linux/once.h>
#include <linux/pci.h>
#include <linux/suspend.h>
#include <linux/t10-pi.h>
#include <linux/types.h>
#include <linux/io-64-nonatomic-lo-hi.h>
#include <linux/io-64-nonatomic-hi-lo.h>
#include <linux/sed-opal.h>
#include <linux/pci-p2pdma.h>

#include "trace.h"
#include "nvme.h"

#define SQ_SIZE(q)	((q)->q_depth << (q)->sqes)
#define CQ_SIZE(q)	((q)->q_depth * sizeof(struct nvme_completion))

#define SGES_PER_PAGE	(PAGE_SIZE / sizeof(struct nvme_sgl_desc))

/*
 * These can be higher, but we need to ensure that any command doesn't
 * require an sg allocation that needs more than a page of data.
 */
#define NVME_MAX_KB_SZ	4096
#define NVME_MAX_SEGS	127

static int use_threaded_interrupts;
module_param(use_threaded_interrupts, int, 0444);

static bool use_cmb_sqes = true;
module_param(use_cmb_sqes, bool, 0444);
MODULE_PARM_DESC(use_cmb_sqes, "use controller's memory buffer for I/O SQes");

static unsigned int max_host_mem_size_mb = 128;
module_param(max_host_mem_size_mb, uint, 0444);
MODULE_PARM_DESC(max_host_mem_size_mb,
	"Maximum Host Memory Buffer (HMB) size per controller (in MiB)");

static unsigned int sgl_threshold = SZ_32K;
module_param(sgl_threshold, uint, 0644);
MODULE_PARM_DESC(sgl_threshold,
		"Use SGLs when average request segment size is larger or equal to "
		"this size. Use 0 to disable SGLs.");

#define NVME_PCI_MIN_QUEUE_SIZE 2
#define NVME_PCI_MAX_QUEUE_SIZE 4095
static int io_queue_depth_set(const char *val, const struct kernel_param *kp);
static const struct kernel_param_ops io_queue_depth_ops = {
	.set = io_queue_depth_set,
	.get = param_get_uint,
};

static unsigned int io_queue_depth = 1024;
module_param_cb(io_queue_depth, &io_queue_depth_ops, &io_queue_depth, 0644);
MODULE_PARM_DESC(io_queue_depth, "set io queue depth, should >= 2 and < 4096");

static int io_queue_count_set(const char *val, const struct kernel_param *kp)
{
	unsigned int n;
	int ret;

	ret = kstrtouint(val, 10, &n);
	if (ret != 0 || n > num_possible_cpus())
		return -EINVAL;
	return param_set_uint(val, kp);
}

static const struct kernel_param_ops io_queue_count_ops = {
	.set = io_queue_count_set,
	.get = param_get_uint,
};

static unsigned int write_queues;
module_param_cb(write_queues, &io_queue_count_ops, &write_queues, 0644);
MODULE_PARM_DESC(write_queues,
	"Number of queues to use for writes. If not set, reads and writes "
	"will share a queue set.");

static unsigned int poll_queues;
module_param_cb(poll_queues, &io_queue_count_ops, &poll_queues, 0644);
MODULE_PARM_DESC(poll_queues, "Number of queues to use for polled IO.");

static bool noacpi;
module_param(noacpi, bool, 0444);
MODULE_PARM_DESC(noacpi, "disable acpi bios quirks");

struct nvme_dev;
struct nvme_queue;

static void nvme_dev_disable(struct nvme_dev *dev, bool shutdown);
static bool __nvme_disable_io_queues(struct nvme_dev *dev, u8 opcode);

/*
 * Represents an NVM Express device.  Each nvme_dev is a PCI function.
 */
struct nvme_dev {
	struct nvme_queue *queues;
	struct blk_mq_tag_set tagset;
	struct blk_mq_tag_set admin_tagset;
	u32 __iomem *dbs;
	struct device *dev;
	struct dma_pool *prp_page_pool;
	struct dma_pool *prp_small_pool;
	unsigned online_queues;
	unsigned max_qid;
	unsigned io_queues[HCTX_MAX_TYPES];
	unsigned int num_vecs;
	u32 q_depth;
	int io_sqes;
	u32 db_stride;
	void __iomem *bar;
	unsigned long bar_mapped_size;
	struct work_struct remove_work;
	struct mutex shutdown_lock;
	bool subsystem;
	u64 cmb_size;
	bool cmb_use_sqes;
	u32 cmbsz;
	u32 cmbloc;
	struct nvme_ctrl ctrl;
	u32 last_ps;
	bool hmb;

	mempool_t *iod_mempool;

	/* shadow doorbell buffer support: */
	u32 *dbbuf_dbs;
	dma_addr_t dbbuf_dbs_dma_addr;
	u32 *dbbuf_eis;
	dma_addr_t dbbuf_eis_dma_addr;

	/* host memory buffer support: */
	u64 host_mem_size;
	u32 nr_host_mem_descs;
	dma_addr_t host_mem_descs_dma;
	struct nvme_host_mem_buf_desc *host_mem_descs;
	void **host_mem_desc_bufs;
	unsigned int nr_allocated_queues;
	unsigned int nr_write_queues;
	unsigned int nr_poll_queues;

	bool attrs_added;
};

static int io_queue_depth_set(const char *val, const struct kernel_param *kp)
{
	return param_set_uint_minmax(val, kp, NVME_PCI_MIN_QUEUE_SIZE,
			NVME_PCI_MAX_QUEUE_SIZE);
}

static inline unsigned int sq_idx(unsigned int qid, u32 stride)
{
	return qid * 2 * stride;
}

static inline unsigned int cq_idx(unsigned int qid, u32 stride)
{
	return (qid * 2 + 1) * stride;
}

static inline struct nvme_dev *to_nvme_dev(struct nvme_ctrl *ctrl)
{
	return container_of(ctrl, struct nvme_dev, ctrl);
}

/*
 * An NVM Express queue.  Each device has at least two (one for admin
 * commands and one for I/O commands).
 */
struct nvme_queue {
	struct nvme_dev *dev;
	spinlock_t sq_lock;
	void *sq_cmds;
	 /* only used for poll queues: */
	spinlock_t cq_poll_lock ____cacheline_aligned_in_smp;
	struct nvme_completion *cqes;
	dma_addr_t sq_dma_addr;
	dma_addr_t cq_dma_addr;
	u32 __iomem *q_db;
	u32 q_depth;
	u16 cq_vector;
	u16 sq_tail;
	u16 last_sq_tail;
	u16 cq_head;
	u16 qid;
	u8 cq_phase;
	u8 sqes;
	unsigned long flags;
#define NVMEQ_ENABLED		0
#define NVMEQ_SQ_CMB		1
#define NVMEQ_DELETE_ERROR	2
#define NVMEQ_POLLED		3
	u32 *dbbuf_sq_db;
	u32 *dbbuf_cq_db;
	u32 *dbbuf_sq_ei;
	u32 *dbbuf_cq_ei;
	struct completion delete_done;
};

/*
 * The nvme_iod describes the data in an I/O.
 *
 * The sg pointer contains the list of PRP/SGL chunk allocations in addition
 * to the actual struct scatterlist.
 */
struct nvme_iod {
	struct nvme_request req;
	struct nvme_command cmd;
	bool use_sgl;
<<<<<<< HEAD
	int aborted;
	int npages;		/* In the PRP list. 0 means small pool in use */
	dma_addr_t first_dma;
=======
	bool aborted;
	s8 nr_allocations;	/* PRP list pool allocations. 0 means small
				   pool in use */
>>>>>>> 9fecab24
	unsigned int dma_len;	/* length of single DMA segment mapping */
	dma_addr_t first_dma;
	dma_addr_t meta_dma;
	struct sg_table sgt;
};

static inline unsigned int nvme_dbbuf_size(struct nvme_dev *dev)
{
	return dev->nr_allocated_queues * 8 * dev->db_stride;
}

static int nvme_dbbuf_dma_alloc(struct nvme_dev *dev)
{
	unsigned int mem_size = nvme_dbbuf_size(dev);

	if (dev->dbbuf_dbs) {
		/*
		 * Clear the dbbuf memory so the driver doesn't observe stale
		 * values from the previous instantiation.
		 */
		memset(dev->dbbuf_dbs, 0, mem_size);
		memset(dev->dbbuf_eis, 0, mem_size);
		return 0;
	}

	dev->dbbuf_dbs = dma_alloc_coherent(dev->dev, mem_size,
					    &dev->dbbuf_dbs_dma_addr,
					    GFP_KERNEL);
	if (!dev->dbbuf_dbs)
		return -ENOMEM;
	dev->dbbuf_eis = dma_alloc_coherent(dev->dev, mem_size,
					    &dev->dbbuf_eis_dma_addr,
					    GFP_KERNEL);
	if (!dev->dbbuf_eis) {
		dma_free_coherent(dev->dev, mem_size,
				  dev->dbbuf_dbs, dev->dbbuf_dbs_dma_addr);
		dev->dbbuf_dbs = NULL;
		return -ENOMEM;
	}

	return 0;
}

static void nvme_dbbuf_dma_free(struct nvme_dev *dev)
{
	unsigned int mem_size = nvme_dbbuf_size(dev);

	if (dev->dbbuf_dbs) {
		dma_free_coherent(dev->dev, mem_size,
				  dev->dbbuf_dbs, dev->dbbuf_dbs_dma_addr);
		dev->dbbuf_dbs = NULL;
	}
	if (dev->dbbuf_eis) {
		dma_free_coherent(dev->dev, mem_size,
				  dev->dbbuf_eis, dev->dbbuf_eis_dma_addr);
		dev->dbbuf_eis = NULL;
	}
}

static void nvme_dbbuf_init(struct nvme_dev *dev,
			    struct nvme_queue *nvmeq, int qid)
{
	if (!dev->dbbuf_dbs || !qid)
		return;

	nvmeq->dbbuf_sq_db = &dev->dbbuf_dbs[sq_idx(qid, dev->db_stride)];
	nvmeq->dbbuf_cq_db = &dev->dbbuf_dbs[cq_idx(qid, dev->db_stride)];
	nvmeq->dbbuf_sq_ei = &dev->dbbuf_eis[sq_idx(qid, dev->db_stride)];
	nvmeq->dbbuf_cq_ei = &dev->dbbuf_eis[cq_idx(qid, dev->db_stride)];
}

static void nvme_dbbuf_free(struct nvme_queue *nvmeq)
{
	if (!nvmeq->qid)
		return;

	nvmeq->dbbuf_sq_db = NULL;
	nvmeq->dbbuf_cq_db = NULL;
	nvmeq->dbbuf_sq_ei = NULL;
	nvmeq->dbbuf_cq_ei = NULL;
}

static void nvme_dbbuf_set(struct nvme_dev *dev)
{
	struct nvme_command c = { };
	unsigned int i;

	if (!dev->dbbuf_dbs)
		return;

	c.dbbuf.opcode = nvme_admin_dbbuf;
	c.dbbuf.prp1 = cpu_to_le64(dev->dbbuf_dbs_dma_addr);
	c.dbbuf.prp2 = cpu_to_le64(dev->dbbuf_eis_dma_addr);

	if (nvme_submit_sync_cmd(dev->ctrl.admin_q, &c, NULL, 0)) {
		dev_warn(dev->ctrl.device, "unable to set dbbuf\n");
		/* Free memory and continue on */
		nvme_dbbuf_dma_free(dev);

		for (i = 1; i <= dev->online_queues; i++)
			nvme_dbbuf_free(&dev->queues[i]);
	}
}

static inline int nvme_dbbuf_need_event(u16 event_idx, u16 new_idx, u16 old)
{
	return (u16)(new_idx - event_idx - 1) < (u16)(new_idx - old);
}

/* Update dbbuf and return true if an MMIO is required */
static bool nvme_dbbuf_update_and_check_event(u16 value, u32 *dbbuf_db,
					      volatile u32 *dbbuf_ei)
{
	if (dbbuf_db) {
		u16 old_value;

		/*
		 * Ensure that the queue is written before updating
		 * the doorbell in memory
		 */
		wmb();

		old_value = *dbbuf_db;
		*dbbuf_db = value;

		/*
		 * Ensure that the doorbell is updated before reading the event
		 * index from memory.  The controller needs to provide similar
		 * ordering to ensure the envent index is updated before reading
		 * the doorbell.
		 */
		mb();

		if (!nvme_dbbuf_need_event(*dbbuf_ei, value, old_value))
			return false;
	}

	return true;
}

/*
 * Will slightly overestimate the number of pages needed.  This is OK
 * as it only leads to a small amount of wasted memory for the lifetime of
 * the I/O.
 */
static int nvme_pci_npages_prp(void)
{
	unsigned nprps = DIV_ROUND_UP(NVME_MAX_KB_SZ + NVME_CTRL_PAGE_SIZE,
				      NVME_CTRL_PAGE_SIZE);
	return DIV_ROUND_UP(8 * nprps, PAGE_SIZE - 8);
}

/*
 * Calculates the number of pages needed for the SGL segments. For example a 4k
 * page can accommodate 256 SGL descriptors.
 */
static int nvme_pci_npages_sgl(void)
{
	return DIV_ROUND_UP(NVME_MAX_SEGS * sizeof(struct nvme_sgl_desc),
			PAGE_SIZE);
}

static size_t nvme_pci_iod_alloc_size(void)
{
	size_t npages = max(nvme_pci_npages_prp(), nvme_pci_npages_sgl());

	return sizeof(__le64 *) * npages +
		sizeof(struct scatterlist) * NVME_MAX_SEGS;
}

static int nvme_admin_init_hctx(struct blk_mq_hw_ctx *hctx, void *data,
				unsigned int hctx_idx)
{
	struct nvme_dev *dev = data;
	struct nvme_queue *nvmeq = &dev->queues[0];

	WARN_ON(hctx_idx != 0);
	WARN_ON(dev->admin_tagset.tags[0] != hctx->tags);

	hctx->driver_data = nvmeq;
	return 0;
}

static int nvme_init_hctx(struct blk_mq_hw_ctx *hctx, void *data,
			  unsigned int hctx_idx)
{
	struct nvme_dev *dev = data;
	struct nvme_queue *nvmeq = &dev->queues[hctx_idx + 1];

	WARN_ON(dev->tagset.tags[hctx_idx] != hctx->tags);
	hctx->driver_data = nvmeq;
	return 0;
}

static int nvme_pci_init_request(struct blk_mq_tag_set *set,
		struct request *req, unsigned int hctx_idx,
		unsigned int numa_node)
{
	struct nvme_dev *dev = set->driver_data;
	struct nvme_iod *iod = blk_mq_rq_to_pdu(req);

	nvme_req(req)->ctrl = &dev->ctrl;
	nvme_req(req)->cmd = &iod->cmd;
	return 0;
}

static int queue_irq_offset(struct nvme_dev *dev)
{
	/* if we have more than 1 vec, admin queue offsets us by 1 */
	if (dev->num_vecs > 1)
		return 1;

	return 0;
}

static void nvme_pci_map_queues(struct blk_mq_tag_set *set)
{
	struct nvme_dev *dev = set->driver_data;
	int i, qoff, offset;

	offset = queue_irq_offset(dev);
	for (i = 0, qoff = 0; i < set->nr_maps; i++) {
		struct blk_mq_queue_map *map = &set->map[i];

		map->nr_queues = dev->io_queues[i];
		if (!map->nr_queues) {
			BUG_ON(i == HCTX_TYPE_DEFAULT);
			continue;
		}

		/*
		 * The poll queue(s) doesn't have an IRQ (and hence IRQ
		 * affinity), so use the regular blk-mq cpu mapping
		 */
		map->queue_offset = qoff;
		if (i != HCTX_TYPE_POLL && offset)
			blk_mq_pci_map_queues(map, to_pci_dev(dev->dev), offset);
		else
			blk_mq_map_queues(map);
		qoff += map->nr_queues;
		offset += map->nr_queues;
	}
}

/*
 * Write sq tail if we are asked to, or if the next command would wrap.
 */
static inline void nvme_write_sq_db(struct nvme_queue *nvmeq, bool write_sq)
{
	if (!write_sq) {
		u16 next_tail = nvmeq->sq_tail + 1;

		if (next_tail == nvmeq->q_depth)
			next_tail = 0;
		if (next_tail != nvmeq->last_sq_tail)
			return;
	}

	if (nvme_dbbuf_update_and_check_event(nvmeq->sq_tail,
			nvmeq->dbbuf_sq_db, nvmeq->dbbuf_sq_ei))
		writel(nvmeq->sq_tail, nvmeq->q_db);
	nvmeq->last_sq_tail = nvmeq->sq_tail;
}

static inline void nvme_sq_copy_cmd(struct nvme_queue *nvmeq,
				    struct nvme_command *cmd)
{
	memcpy(nvmeq->sq_cmds + (nvmeq->sq_tail << nvmeq->sqes),
		absolute_pointer(cmd), sizeof(*cmd));
	if (++nvmeq->sq_tail == nvmeq->q_depth)
		nvmeq->sq_tail = 0;
}

static void nvme_commit_rqs(struct blk_mq_hw_ctx *hctx)
{
	struct nvme_queue *nvmeq = hctx->driver_data;

	spin_lock(&nvmeq->sq_lock);
	if (nvmeq->sq_tail != nvmeq->last_sq_tail)
		nvme_write_sq_db(nvmeq, true);
	spin_unlock(&nvmeq->sq_lock);
}

static void **nvme_pci_iod_list(struct request *req)
{
	struct nvme_iod *iod = blk_mq_rq_to_pdu(req);
	return (void **)(iod->sgt.sgl + blk_rq_nr_phys_segments(req));
}

static inline bool nvme_pci_use_sgls(struct nvme_dev *dev, struct request *req)
{
	struct nvme_queue *nvmeq = req->mq_hctx->driver_data;
	int nseg = blk_rq_nr_phys_segments(req);
	unsigned int avg_seg_size;

	avg_seg_size = DIV_ROUND_UP(blk_rq_payload_bytes(req), nseg);

	if (!nvme_ctrl_sgl_supported(&dev->ctrl))
		return false;
	if (!nvmeq->qid)
		return false;
	if (!sgl_threshold || avg_seg_size < sgl_threshold)
		return false;
	return true;
}

static void nvme_free_prps(struct nvme_dev *dev, struct request *req)
{
	const int last_prp = NVME_CTRL_PAGE_SIZE / sizeof(__le64) - 1;
	struct nvme_iod *iod = blk_mq_rq_to_pdu(req);
	dma_addr_t dma_addr = iod->first_dma;
	int i;

	for (i = 0; i < iod->nr_allocations; i++) {
		__le64 *prp_list = nvme_pci_iod_list(req)[i];
		dma_addr_t next_dma_addr = le64_to_cpu(prp_list[last_prp]);

		dma_pool_free(dev->prp_page_pool, prp_list, dma_addr);
		dma_addr = next_dma_addr;
	}
}

static void nvme_free_sgls(struct nvme_dev *dev, struct request *req)
{
	const int last_sg = SGES_PER_PAGE - 1;
	struct nvme_iod *iod = blk_mq_rq_to_pdu(req);
	dma_addr_t dma_addr = iod->first_dma;
	int i;

	for (i = 0; i < iod->nr_allocations; i++) {
		struct nvme_sgl_desc *sg_list = nvme_pci_iod_list(req)[i];
		dma_addr_t next_dma_addr = le64_to_cpu((sg_list[last_sg]).addr);

		dma_pool_free(dev->prp_page_pool, sg_list, dma_addr);
		dma_addr = next_dma_addr;
	}
}

static void nvme_unmap_data(struct nvme_dev *dev, struct request *req)
{
	struct nvme_iod *iod = blk_mq_rq_to_pdu(req);

	if (iod->dma_len) {
		dma_unmap_page(dev->dev, iod->first_dma, iod->dma_len,
			       rq_dma_dir(req));
		return;
	}

	WARN_ON_ONCE(!iod->sgt.nents);
<<<<<<< HEAD

	dma_unmap_sgtable(dev->dev, &iod->sgt, rq_dma_dir(req), 0);

	if (iod->npages == 0)
=======

	dma_unmap_sgtable(dev->dev, &iod->sgt, rq_dma_dir(req), 0);

	if (iod->nr_allocations == 0)
>>>>>>> 9fecab24
		dma_pool_free(dev->prp_small_pool, nvme_pci_iod_list(req)[0],
			      iod->first_dma);
	else if (iod->use_sgl)
		nvme_free_sgls(dev, req);
	else
		nvme_free_prps(dev, req);
	mempool_free(iod->sgt.sgl, dev->iod_mempool);
}

static void nvme_print_sgl(struct scatterlist *sgl, int nents)
{
	int i;
	struct scatterlist *sg;

	for_each_sg(sgl, sg, nents, i) {
		dma_addr_t phys = sg_phys(sg);
		pr_warn("sg[%d] phys_addr:%pad offset:%d length:%d "
			"dma_address:%pad dma_length:%d\n",
			i, &phys, sg->offset, sg->length, &sg_dma_address(sg),
			sg_dma_len(sg));
	}
}

static blk_status_t nvme_pci_setup_prps(struct nvme_dev *dev,
		struct request *req, struct nvme_rw_command *cmnd)
{
	struct nvme_iod *iod = blk_mq_rq_to_pdu(req);
	struct dma_pool *pool;
	int length = blk_rq_payload_bytes(req);
	struct scatterlist *sg = iod->sgt.sgl;
	int dma_len = sg_dma_len(sg);
	u64 dma_addr = sg_dma_address(sg);
	int offset = dma_addr & (NVME_CTRL_PAGE_SIZE - 1);
	__le64 *prp_list;
	void **list = nvme_pci_iod_list(req);
	dma_addr_t prp_dma;
	int nprps, i;

	length -= (NVME_CTRL_PAGE_SIZE - offset);
	if (length <= 0) {
		iod->first_dma = 0;
		goto done;
	}

	dma_len -= (NVME_CTRL_PAGE_SIZE - offset);
	if (dma_len) {
		dma_addr += (NVME_CTRL_PAGE_SIZE - offset);
	} else {
		sg = sg_next(sg);
		dma_addr = sg_dma_address(sg);
		dma_len = sg_dma_len(sg);
	}

	if (length <= NVME_CTRL_PAGE_SIZE) {
		iod->first_dma = dma_addr;
		goto done;
	}

	nprps = DIV_ROUND_UP(length, NVME_CTRL_PAGE_SIZE);
	if (nprps <= (256 / 8)) {
		pool = dev->prp_small_pool;
		iod->nr_allocations = 0;
	} else {
		pool = dev->prp_page_pool;
		iod->nr_allocations = 1;
	}

	prp_list = dma_pool_alloc(pool, GFP_ATOMIC, &prp_dma);
	if (!prp_list) {
<<<<<<< HEAD
		iod->npages = -1;
=======
		iod->nr_allocations = -1;
>>>>>>> 9fecab24
		return BLK_STS_RESOURCE;
	}
	list[0] = prp_list;
	iod->first_dma = prp_dma;
	i = 0;
	for (;;) {
		if (i == NVME_CTRL_PAGE_SIZE >> 3) {
			__le64 *old_prp_list = prp_list;
			prp_list = dma_pool_alloc(pool, GFP_ATOMIC, &prp_dma);
			if (!prp_list)
				goto free_prps;
			list[iod->nr_allocations++] = prp_list;
			prp_list[0] = old_prp_list[i - 1];
			old_prp_list[i - 1] = cpu_to_le64(prp_dma);
			i = 1;
		}
		prp_list[i++] = cpu_to_le64(dma_addr);
		dma_len -= NVME_CTRL_PAGE_SIZE;
		dma_addr += NVME_CTRL_PAGE_SIZE;
		length -= NVME_CTRL_PAGE_SIZE;
		if (length <= 0)
			break;
		if (dma_len > 0)
			continue;
		if (unlikely(dma_len < 0))
			goto bad_sgl;
		sg = sg_next(sg);
		dma_addr = sg_dma_address(sg);
		dma_len = sg_dma_len(sg);
	}
done:
	cmnd->dptr.prp1 = cpu_to_le64(sg_dma_address(iod->sgt.sgl));
	cmnd->dptr.prp2 = cpu_to_le64(iod->first_dma);
	return BLK_STS_OK;
free_prps:
	nvme_free_prps(dev, req);
	return BLK_STS_RESOURCE;
bad_sgl:
	WARN(DO_ONCE(nvme_print_sgl, iod->sgt.sgl, iod->sgt.nents),
			"Invalid SGL for payload:%d nents:%d\n",
			blk_rq_payload_bytes(req), iod->sgt.nents);
	return BLK_STS_IOERR;
}

static void nvme_pci_sgl_set_data(struct nvme_sgl_desc *sge,
		struct scatterlist *sg)
{
	sge->addr = cpu_to_le64(sg_dma_address(sg));
	sge->length = cpu_to_le32(sg_dma_len(sg));
	sge->type = NVME_SGL_FMT_DATA_DESC << 4;
}

static void nvme_pci_sgl_set_seg(struct nvme_sgl_desc *sge,
		dma_addr_t dma_addr, int entries)
{
	sge->addr = cpu_to_le64(dma_addr);
	if (entries < SGES_PER_PAGE) {
		sge->length = cpu_to_le32(entries * sizeof(*sge));
		sge->type = NVME_SGL_FMT_LAST_SEG_DESC << 4;
	} else {
		sge->length = cpu_to_le32(PAGE_SIZE);
		sge->type = NVME_SGL_FMT_SEG_DESC << 4;
	}
}

static blk_status_t nvme_pci_setup_sgls(struct nvme_dev *dev,
		struct request *req, struct nvme_rw_command *cmd)
{
	struct nvme_iod *iod = blk_mq_rq_to_pdu(req);
	struct dma_pool *pool;
	struct nvme_sgl_desc *sg_list;
	struct scatterlist *sg = iod->sgt.sgl;
	unsigned int entries = iod->sgt.nents;
	dma_addr_t sgl_dma;
	int i = 0;

	/* setting the transfer type as SGL */
	cmd->flags = NVME_CMD_SGL_METABUF;

	if (entries == 1) {
		nvme_pci_sgl_set_data(&cmd->dptr.sgl, sg);
		return BLK_STS_OK;
	}

	if (entries <= (256 / sizeof(struct nvme_sgl_desc))) {
		pool = dev->prp_small_pool;
		iod->nr_allocations = 0;
	} else {
		pool = dev->prp_page_pool;
		iod->nr_allocations = 1;
	}

	sg_list = dma_pool_alloc(pool, GFP_ATOMIC, &sgl_dma);
	if (!sg_list) {
		iod->nr_allocations = -1;
		return BLK_STS_RESOURCE;
	}

	nvme_pci_iod_list(req)[0] = sg_list;
	iod->first_dma = sgl_dma;

	nvme_pci_sgl_set_seg(&cmd->dptr.sgl, sgl_dma, entries);

	do {
		if (i == SGES_PER_PAGE) {
			struct nvme_sgl_desc *old_sg_desc = sg_list;
			struct nvme_sgl_desc *link = &old_sg_desc[i - 1];

			sg_list = dma_pool_alloc(pool, GFP_ATOMIC, &sgl_dma);
			if (!sg_list)
				goto free_sgls;

			i = 0;
			nvme_pci_iod_list(req)[iod->nr_allocations++] = sg_list;
			sg_list[i++] = *link;
			nvme_pci_sgl_set_seg(link, sgl_dma, entries);
		}

		nvme_pci_sgl_set_data(&sg_list[i++], sg);
		sg = sg_next(sg);
	} while (--entries > 0);

	return BLK_STS_OK;
free_sgls:
	nvme_free_sgls(dev, req);
	return BLK_STS_RESOURCE;
}

static blk_status_t nvme_setup_prp_simple(struct nvme_dev *dev,
		struct request *req, struct nvme_rw_command *cmnd,
		struct bio_vec *bv)
{
	struct nvme_iod *iod = blk_mq_rq_to_pdu(req);
	unsigned int offset = bv->bv_offset & (NVME_CTRL_PAGE_SIZE - 1);
	unsigned int first_prp_len = NVME_CTRL_PAGE_SIZE - offset;

	iod->first_dma = dma_map_bvec(dev->dev, bv, rq_dma_dir(req), 0);
	if (dma_mapping_error(dev->dev, iod->first_dma))
		return BLK_STS_RESOURCE;
	iod->dma_len = bv->bv_len;

	cmnd->dptr.prp1 = cpu_to_le64(iod->first_dma);
	if (bv->bv_len > first_prp_len)
		cmnd->dptr.prp2 = cpu_to_le64(iod->first_dma + first_prp_len);
	return BLK_STS_OK;
}

static blk_status_t nvme_setup_sgl_simple(struct nvme_dev *dev,
		struct request *req, struct nvme_rw_command *cmnd,
		struct bio_vec *bv)
{
	struct nvme_iod *iod = blk_mq_rq_to_pdu(req);

	iod->first_dma = dma_map_bvec(dev->dev, bv, rq_dma_dir(req), 0);
	if (dma_mapping_error(dev->dev, iod->first_dma))
		return BLK_STS_RESOURCE;
	iod->dma_len = bv->bv_len;

	cmnd->flags = NVME_CMD_SGL_METABUF;
	cmnd->dptr.sgl.addr = cpu_to_le64(iod->first_dma);
	cmnd->dptr.sgl.length = cpu_to_le32(iod->dma_len);
	cmnd->dptr.sgl.type = NVME_SGL_FMT_DATA_DESC << 4;
	return BLK_STS_OK;
}

static blk_status_t nvme_map_data(struct nvme_dev *dev, struct request *req,
		struct nvme_command *cmnd)
{
	struct nvme_iod *iod = blk_mq_rq_to_pdu(req);
	blk_status_t ret = BLK_STS_RESOURCE;
	int rc;

	if (blk_rq_nr_phys_segments(req) == 1) {
		struct nvme_queue *nvmeq = req->mq_hctx->driver_data;
		struct bio_vec bv = req_bvec(req);

		if (!is_pci_p2pdma_page(bv.bv_page)) {
			if (bv.bv_offset + bv.bv_len <= NVME_CTRL_PAGE_SIZE * 2)
				return nvme_setup_prp_simple(dev, req,
							     &cmnd->rw, &bv);

			if (nvmeq->qid && sgl_threshold &&
			    nvme_ctrl_sgl_supported(&dev->ctrl))
				return nvme_setup_sgl_simple(dev, req,
							     &cmnd->rw, &bv);
		}
	}

	iod->dma_len = 0;
	iod->sgt.sgl = mempool_alloc(dev->iod_mempool, GFP_ATOMIC);
	if (!iod->sgt.sgl)
		return BLK_STS_RESOURCE;
	sg_init_table(iod->sgt.sgl, blk_rq_nr_phys_segments(req));
	iod->sgt.orig_nents = blk_rq_map_sg(req->q, req, iod->sgt.sgl);
	if (!iod->sgt.orig_nents)
		goto out_free_sg;

	rc = dma_map_sgtable(dev->dev, &iod->sgt, rq_dma_dir(req),
			     DMA_ATTR_NO_WARN);
	if (rc) {
		if (rc == -EREMOTEIO)
			ret = BLK_STS_TARGET;
		goto out_free_sg;
	}

	iod->use_sgl = nvme_pci_use_sgls(dev, req);
	if (iod->use_sgl)
		ret = nvme_pci_setup_sgls(dev, req, &cmnd->rw);
	else
		ret = nvme_pci_setup_prps(dev, req, &cmnd->rw);
	if (ret != BLK_STS_OK)
		goto out_unmap_sg;
	return BLK_STS_OK;

out_unmap_sg:
	dma_unmap_sgtable(dev->dev, &iod->sgt, rq_dma_dir(req), 0);
out_free_sg:
	mempool_free(iod->sgt.sgl, dev->iod_mempool);
	return ret;
}

static blk_status_t nvme_map_metadata(struct nvme_dev *dev, struct request *req,
		struct nvme_command *cmnd)
{
	struct nvme_iod *iod = blk_mq_rq_to_pdu(req);

	iod->meta_dma = dma_map_bvec(dev->dev, rq_integrity_vec(req),
			rq_dma_dir(req), 0);
	if (dma_mapping_error(dev->dev, iod->meta_dma))
		return BLK_STS_IOERR;
	cmnd->rw.metadata = cpu_to_le64(iod->meta_dma);
	return BLK_STS_OK;
}

static blk_status_t nvme_prep_rq(struct nvme_dev *dev, struct request *req)
{
	struct nvme_iod *iod = blk_mq_rq_to_pdu(req);
	blk_status_t ret;

<<<<<<< HEAD
	iod->aborted = 0;
	iod->npages = -1;
=======
	iod->aborted = false;
	iod->nr_allocations = -1;
>>>>>>> 9fecab24
	iod->sgt.nents = 0;

	ret = nvme_setup_cmd(req->q->queuedata, req);
	if (ret)
		return ret;

	if (blk_rq_nr_phys_segments(req)) {
		ret = nvme_map_data(dev, req, &iod->cmd);
		if (ret)
			goto out_free_cmd;
	}

	if (blk_integrity_rq(req)) {
		ret = nvme_map_metadata(dev, req, &iod->cmd);
		if (ret)
			goto out_unmap_data;
	}

	blk_mq_start_request(req);
	return BLK_STS_OK;
out_unmap_data:
	nvme_unmap_data(dev, req);
out_free_cmd:
	nvme_cleanup_cmd(req);
	return ret;
}

/*
 * NOTE: ns is NULL when called on the admin queue.
 */
static blk_status_t nvme_queue_rq(struct blk_mq_hw_ctx *hctx,
			 const struct blk_mq_queue_data *bd)
{
	struct nvme_queue *nvmeq = hctx->driver_data;
	struct nvme_dev *dev = nvmeq->dev;
	struct request *req = bd->rq;
	struct nvme_iod *iod = blk_mq_rq_to_pdu(req);
	blk_status_t ret;

	/*
	 * We should not need to do this, but we're still using this to
	 * ensure we can drain requests on a dying queue.
	 */
	if (unlikely(!test_bit(NVMEQ_ENABLED, &nvmeq->flags)))
		return BLK_STS_IOERR;

	if (unlikely(!nvme_check_ready(&dev->ctrl, req, true)))
		return nvme_fail_nonready_command(&dev->ctrl, req);

	ret = nvme_prep_rq(dev, req);
	if (unlikely(ret))
		return ret;
	spin_lock(&nvmeq->sq_lock);
	nvme_sq_copy_cmd(nvmeq, &iod->cmd);
	nvme_write_sq_db(nvmeq, bd->last);
	spin_unlock(&nvmeq->sq_lock);
	return BLK_STS_OK;
}

static void nvme_submit_cmds(struct nvme_queue *nvmeq, struct request **rqlist)
{
	spin_lock(&nvmeq->sq_lock);
	while (!rq_list_empty(*rqlist)) {
		struct request *req = rq_list_pop(rqlist);
		struct nvme_iod *iod = blk_mq_rq_to_pdu(req);

		nvme_sq_copy_cmd(nvmeq, &iod->cmd);
	}
	nvme_write_sq_db(nvmeq, true);
	spin_unlock(&nvmeq->sq_lock);
}

static bool nvme_prep_rq_batch(struct nvme_queue *nvmeq, struct request *req)
{
	/*
	 * We should not need to do this, but we're still using this to
	 * ensure we can drain requests on a dying queue.
	 */
	if (unlikely(!test_bit(NVMEQ_ENABLED, &nvmeq->flags)))
		return false;
	if (unlikely(!nvme_check_ready(&nvmeq->dev->ctrl, req, true)))
		return false;

	req->mq_hctx->tags->rqs[req->tag] = req;
	return nvme_prep_rq(nvmeq->dev, req) == BLK_STS_OK;
}

static void nvme_queue_rqs(struct request **rqlist)
{
	struct request *req, *next, *prev = NULL;
	struct request *requeue_list = NULL;

	rq_list_for_each_safe(rqlist, req, next) {
		struct nvme_queue *nvmeq = req->mq_hctx->driver_data;

		if (!nvme_prep_rq_batch(nvmeq, req)) {
			/* detach 'req' and add to remainder list */
			rq_list_move(rqlist, &requeue_list, req, prev);

			req = prev;
			if (!req)
				continue;
		}

		if (!next || req->mq_hctx != next->mq_hctx) {
			/* detach rest of list, and submit */
			req->rq_next = NULL;
			nvme_submit_cmds(nvmeq, rqlist);
			*rqlist = next;
			prev = NULL;
		} else
			prev = req;
	}

	*rqlist = requeue_list;
}

static __always_inline void nvme_pci_unmap_rq(struct request *req)
{
	struct nvme_queue *nvmeq = req->mq_hctx->driver_data;
	struct nvme_dev *dev = nvmeq->dev;

	if (blk_integrity_rq(req)) {
	        struct nvme_iod *iod = blk_mq_rq_to_pdu(req);

		dma_unmap_page(dev->dev, iod->meta_dma,
			       rq_integrity_vec(req)->bv_len, rq_data_dir(req));
	}

	if (blk_rq_nr_phys_segments(req))
		nvme_unmap_data(dev, req);
}

static void nvme_pci_complete_rq(struct request *req)
{
	nvme_pci_unmap_rq(req);
	nvme_complete_rq(req);
}

static void nvme_pci_complete_batch(struct io_comp_batch *iob)
{
	nvme_complete_batch(iob, nvme_pci_unmap_rq);
}

/* We read the CQE phase first to check if the rest of the entry is valid */
static inline bool nvme_cqe_pending(struct nvme_queue *nvmeq)
{
	struct nvme_completion *hcqe = &nvmeq->cqes[nvmeq->cq_head];

	return (le16_to_cpu(READ_ONCE(hcqe->status)) & 1) == nvmeq->cq_phase;
}

static inline void nvme_ring_cq_doorbell(struct nvme_queue *nvmeq)
{
	u16 head = nvmeq->cq_head;

	if (nvme_dbbuf_update_and_check_event(head, nvmeq->dbbuf_cq_db,
					      nvmeq->dbbuf_cq_ei))
		writel(head, nvmeq->q_db + nvmeq->dev->db_stride);
}

static inline struct blk_mq_tags *nvme_queue_tagset(struct nvme_queue *nvmeq)
{
	if (!nvmeq->qid)
		return nvmeq->dev->admin_tagset.tags[0];
	return nvmeq->dev->tagset.tags[nvmeq->qid - 1];
}

static inline void nvme_handle_cqe(struct nvme_queue *nvmeq,
				   struct io_comp_batch *iob, u16 idx)
{
	struct nvme_completion *cqe = &nvmeq->cqes[idx];
	__u16 command_id = READ_ONCE(cqe->command_id);
	struct request *req;

	/*
	 * AEN requests are special as they don't time out and can
	 * survive any kind of queue freeze and often don't respond to
	 * aborts.  We don't even bother to allocate a struct request
	 * for them but rather special case them here.
	 */
	if (unlikely(nvme_is_aen_req(nvmeq->qid, command_id))) {
		nvme_complete_async_event(&nvmeq->dev->ctrl,
				cqe->status, &cqe->result);
		return;
	}

	req = nvme_find_rq(nvme_queue_tagset(nvmeq), command_id);
	if (unlikely(!req)) {
		dev_warn(nvmeq->dev->ctrl.device,
			"invalid id %d completed on queue %d\n",
			command_id, le16_to_cpu(cqe->sq_id));
		return;
	}

	trace_nvme_sq(req, cqe->sq_head, nvmeq->sq_tail);
	if (!nvme_try_complete_req(req, cqe->status, cqe->result) &&
	    !blk_mq_add_to_batch(req, iob, nvme_req(req)->status,
					nvme_pci_complete_batch))
		nvme_pci_complete_rq(req);
}

static inline void nvme_update_cq_head(struct nvme_queue *nvmeq)
{
	u32 tmp = nvmeq->cq_head + 1;

	if (tmp == nvmeq->q_depth) {
		nvmeq->cq_head = 0;
		nvmeq->cq_phase ^= 1;
	} else {
		nvmeq->cq_head = tmp;
	}
}

static inline int nvme_poll_cq(struct nvme_queue *nvmeq,
			       struct io_comp_batch *iob)
{
	int found = 0;

	while (nvme_cqe_pending(nvmeq)) {
		found++;
		/*
		 * load-load control dependency between phase and the rest of
		 * the cqe requires a full read memory barrier
		 */
		dma_rmb();
		nvme_handle_cqe(nvmeq, iob, nvmeq->cq_head);
		nvme_update_cq_head(nvmeq);
	}

	if (found)
		nvme_ring_cq_doorbell(nvmeq);
	return found;
}

static irqreturn_t nvme_irq(int irq, void *data)
{
	struct nvme_queue *nvmeq = data;
	DEFINE_IO_COMP_BATCH(iob);

	if (nvme_poll_cq(nvmeq, &iob)) {
		if (!rq_list_empty(iob.req_list))
			nvme_pci_complete_batch(&iob);
		return IRQ_HANDLED;
	}
	return IRQ_NONE;
}

static irqreturn_t nvme_irq_check(int irq, void *data)
{
	struct nvme_queue *nvmeq = data;

	if (nvme_cqe_pending(nvmeq))
		return IRQ_WAKE_THREAD;
	return IRQ_NONE;
}

/*
 * Poll for completions for any interrupt driven queue
 * Can be called from any context.
 */
static void nvme_poll_irqdisable(struct nvme_queue *nvmeq)
{
	struct pci_dev *pdev = to_pci_dev(nvmeq->dev->dev);

	WARN_ON_ONCE(test_bit(NVMEQ_POLLED, &nvmeq->flags));

	disable_irq(pci_irq_vector(pdev, nvmeq->cq_vector));
	nvme_poll_cq(nvmeq, NULL);
	enable_irq(pci_irq_vector(pdev, nvmeq->cq_vector));
}

static int nvme_poll(struct blk_mq_hw_ctx *hctx, struct io_comp_batch *iob)
{
	struct nvme_queue *nvmeq = hctx->driver_data;
	bool found;

	if (!nvme_cqe_pending(nvmeq))
		return 0;

	spin_lock(&nvmeq->cq_poll_lock);
	found = nvme_poll_cq(nvmeq, iob);
	spin_unlock(&nvmeq->cq_poll_lock);

	return found;
}

static void nvme_pci_submit_async_event(struct nvme_ctrl *ctrl)
{
	struct nvme_dev *dev = to_nvme_dev(ctrl);
	struct nvme_queue *nvmeq = &dev->queues[0];
	struct nvme_command c = { };

	c.common.opcode = nvme_admin_async_event;
	c.common.command_id = NVME_AQ_BLK_MQ_DEPTH;

	spin_lock(&nvmeq->sq_lock);
	nvme_sq_copy_cmd(nvmeq, &c);
	nvme_write_sq_db(nvmeq, true);
	spin_unlock(&nvmeq->sq_lock);
}

static int adapter_delete_queue(struct nvme_dev *dev, u8 opcode, u16 id)
{
	struct nvme_command c = { };

	c.delete_queue.opcode = opcode;
	c.delete_queue.qid = cpu_to_le16(id);

	return nvme_submit_sync_cmd(dev->ctrl.admin_q, &c, NULL, 0);
}

static int adapter_alloc_cq(struct nvme_dev *dev, u16 qid,
		struct nvme_queue *nvmeq, s16 vector)
{
	struct nvme_command c = { };
	int flags = NVME_QUEUE_PHYS_CONTIG;

	if (!test_bit(NVMEQ_POLLED, &nvmeq->flags))
		flags |= NVME_CQ_IRQ_ENABLED;

	/*
	 * Note: we (ab)use the fact that the prp fields survive if no data
	 * is attached to the request.
	 */
	c.create_cq.opcode = nvme_admin_create_cq;
	c.create_cq.prp1 = cpu_to_le64(nvmeq->cq_dma_addr);
	c.create_cq.cqid = cpu_to_le16(qid);
	c.create_cq.qsize = cpu_to_le16(nvmeq->q_depth - 1);
	c.create_cq.cq_flags = cpu_to_le16(flags);
	c.create_cq.irq_vector = cpu_to_le16(vector);

	return nvme_submit_sync_cmd(dev->ctrl.admin_q, &c, NULL, 0);
}

static int adapter_alloc_sq(struct nvme_dev *dev, u16 qid,
						struct nvme_queue *nvmeq)
{
	struct nvme_ctrl *ctrl = &dev->ctrl;
	struct nvme_command c = { };
	int flags = NVME_QUEUE_PHYS_CONTIG;

	/*
	 * Some drives have a bug that auto-enables WRRU if MEDIUM isn't
	 * set. Since URGENT priority is zeroes, it makes all queues
	 * URGENT.
	 */
	if (ctrl->quirks & NVME_QUIRK_MEDIUM_PRIO_SQ)
		flags |= NVME_SQ_PRIO_MEDIUM;

	/*
	 * Note: we (ab)use the fact that the prp fields survive if no data
	 * is attached to the request.
	 */
	c.create_sq.opcode = nvme_admin_create_sq;
	c.create_sq.prp1 = cpu_to_le64(nvmeq->sq_dma_addr);
	c.create_sq.sqid = cpu_to_le16(qid);
	c.create_sq.qsize = cpu_to_le16(nvmeq->q_depth - 1);
	c.create_sq.sq_flags = cpu_to_le16(flags);
	c.create_sq.cqid = cpu_to_le16(qid);

	return nvme_submit_sync_cmd(dev->ctrl.admin_q, &c, NULL, 0);
}

static int adapter_delete_cq(struct nvme_dev *dev, u16 cqid)
{
	return adapter_delete_queue(dev, nvme_admin_delete_cq, cqid);
}

static int adapter_delete_sq(struct nvme_dev *dev, u16 sqid)
{
	return adapter_delete_queue(dev, nvme_admin_delete_sq, sqid);
}

static enum rq_end_io_ret abort_endio(struct request *req, blk_status_t error)
{
	struct nvme_queue *nvmeq = req->mq_hctx->driver_data;

	dev_warn(nvmeq->dev->ctrl.device,
		 "Abort status: 0x%x", nvme_req(req)->status);
	atomic_inc(&nvmeq->dev->ctrl.abort_limit);
	blk_mq_free_request(req);
	return RQ_END_IO_NONE;
}

static bool nvme_should_reset(struct nvme_dev *dev, u32 csts)
{
	/* If true, indicates loss of adapter communication, possibly by a
	 * NVMe Subsystem reset.
	 */
	bool nssro = dev->subsystem && (csts & NVME_CSTS_NSSRO);

	/* If there is a reset/reinit ongoing, we shouldn't reset again. */
	switch (dev->ctrl.state) {
	case NVME_CTRL_RESETTING:
	case NVME_CTRL_CONNECTING:
		return false;
	default:
		break;
	}

	/* We shouldn't reset unless the controller is on fatal error state
	 * _or_ if we lost the communication with it.
	 */
	if (!(csts & NVME_CSTS_CFS) && !nssro)
		return false;

	return true;
}

static void nvme_warn_reset(struct nvme_dev *dev, u32 csts)
{
	/* Read a config register to help see what died. */
	u16 pci_status;
	int result;

	result = pci_read_config_word(to_pci_dev(dev->dev), PCI_STATUS,
				      &pci_status);
	if (result == PCIBIOS_SUCCESSFUL)
		dev_warn(dev->ctrl.device,
			 "controller is down; will reset: CSTS=0x%x, PCI_STATUS=0x%hx\n",
			 csts, pci_status);
	else
		dev_warn(dev->ctrl.device,
			 "controller is down; will reset: CSTS=0x%x, PCI_STATUS read failed (%d)\n",
			 csts, result);

	if (csts != ~0)
		return;

	dev_warn(dev->ctrl.device,
		 "Does your device have a faulty power saving mode enabled?\n");
	dev_warn(dev->ctrl.device,
		 "Try \"nvme_core.default_ps_max_latency_us=0 pcie_aspm=off\" and report a bug\n");
}

static enum blk_eh_timer_return nvme_timeout(struct request *req)
{
	struct nvme_iod *iod = blk_mq_rq_to_pdu(req);
	struct nvme_queue *nvmeq = req->mq_hctx->driver_data;
	struct nvme_dev *dev = nvmeq->dev;
	struct request *abort_req;
	struct nvme_command cmd = { };
	u32 csts = readl(dev->bar + NVME_REG_CSTS);

	/* If PCI error recovery process is happening, we cannot reset or
	 * the recovery mechanism will surely fail.
	 */
	mb();
	if (pci_channel_offline(to_pci_dev(dev->dev)))
		return BLK_EH_RESET_TIMER;

	/*
	 * Reset immediately if the controller is failed
	 */
	if (nvme_should_reset(dev, csts)) {
		nvme_warn_reset(dev, csts);
		nvme_dev_disable(dev, false);
		nvme_reset_ctrl(&dev->ctrl);
		return BLK_EH_DONE;
	}

	/*
	 * Did we miss an interrupt?
	 */
	if (test_bit(NVMEQ_POLLED, &nvmeq->flags))
		nvme_poll(req->mq_hctx, NULL);
	else
		nvme_poll_irqdisable(nvmeq);

	if (blk_mq_request_completed(req)) {
		dev_warn(dev->ctrl.device,
			 "I/O %d QID %d timeout, completion polled\n",
			 req->tag, nvmeq->qid);
		return BLK_EH_DONE;
	}

	/*
	 * Shutdown immediately if controller times out while starting. The
	 * reset work will see the pci device disabled when it gets the forced
	 * cancellation error. All outstanding requests are completed on
	 * shutdown, so we return BLK_EH_DONE.
	 */
	switch (dev->ctrl.state) {
	case NVME_CTRL_CONNECTING:
		nvme_change_ctrl_state(&dev->ctrl, NVME_CTRL_DELETING);
		fallthrough;
	case NVME_CTRL_DELETING:
		dev_warn_ratelimited(dev->ctrl.device,
			 "I/O %d QID %d timeout, disable controller\n",
			 req->tag, nvmeq->qid);
		nvme_req(req)->flags |= NVME_REQ_CANCELLED;
		nvme_dev_disable(dev, true);
		return BLK_EH_DONE;
	case NVME_CTRL_RESETTING:
		return BLK_EH_RESET_TIMER;
	default:
		break;
	}

	/*
	 * Shutdown the controller immediately and schedule a reset if the
	 * command was already aborted once before and still hasn't been
	 * returned to the driver, or if this is the admin queue.
	 */
	if (!nvmeq->qid || iod->aborted) {
		dev_warn(dev->ctrl.device,
			 "I/O %d QID %d timeout, reset controller\n",
			 req->tag, nvmeq->qid);
		nvme_req(req)->flags |= NVME_REQ_CANCELLED;
		nvme_dev_disable(dev, false);
		nvme_reset_ctrl(&dev->ctrl);

		return BLK_EH_DONE;
	}

	if (atomic_dec_return(&dev->ctrl.abort_limit) < 0) {
		atomic_inc(&dev->ctrl.abort_limit);
		return BLK_EH_RESET_TIMER;
	}
	iod->aborted = true;

	cmd.abort.opcode = nvme_admin_abort_cmd;
	cmd.abort.cid = nvme_cid(req);
	cmd.abort.sqid = cpu_to_le16(nvmeq->qid);

	dev_warn(nvmeq->dev->ctrl.device,
		"I/O %d (%s) QID %d timeout, aborting\n",
		 req->tag,
		 nvme_get_opcode_str(nvme_req(req)->cmd->common.opcode),
		 nvmeq->qid);

	abort_req = blk_mq_alloc_request(dev->ctrl.admin_q, nvme_req_op(&cmd),
					 BLK_MQ_REQ_NOWAIT);
	if (IS_ERR(abort_req)) {
		atomic_inc(&dev->ctrl.abort_limit);
		return BLK_EH_RESET_TIMER;
	}
	nvme_init_request(abort_req, &cmd);

	abort_req->end_io = abort_endio;
	abort_req->end_io_data = NULL;
	abort_req->rq_flags |= RQF_QUIET;
	blk_execute_rq_nowait(abort_req, false);

	/*
	 * The aborted req will be completed on receiving the abort req.
	 * We enable the timer again. If hit twice, it'll cause a device reset,
	 * as the device then is in a faulty state.
	 */
	return BLK_EH_RESET_TIMER;
}

static void nvme_free_queue(struct nvme_queue *nvmeq)
{
	dma_free_coherent(nvmeq->dev->dev, CQ_SIZE(nvmeq),
				(void *)nvmeq->cqes, nvmeq->cq_dma_addr);
	if (!nvmeq->sq_cmds)
		return;

	if (test_and_clear_bit(NVMEQ_SQ_CMB, &nvmeq->flags)) {
		pci_free_p2pmem(to_pci_dev(nvmeq->dev->dev),
				nvmeq->sq_cmds, SQ_SIZE(nvmeq));
	} else {
		dma_free_coherent(nvmeq->dev->dev, SQ_SIZE(nvmeq),
				nvmeq->sq_cmds, nvmeq->sq_dma_addr);
	}
}

static void nvme_free_queues(struct nvme_dev *dev, int lowest)
{
	int i;

	for (i = dev->ctrl.queue_count - 1; i >= lowest; i--) {
		dev->ctrl.queue_count--;
		nvme_free_queue(&dev->queues[i]);
	}
}

/**
 * nvme_suspend_queue - put queue into suspended state
 * @nvmeq: queue to suspend
 */
static int nvme_suspend_queue(struct nvme_queue *nvmeq)
{
	if (!test_and_clear_bit(NVMEQ_ENABLED, &nvmeq->flags))
		return 1;

	/* ensure that nvme_queue_rq() sees NVMEQ_ENABLED cleared */
	mb();

	nvmeq->dev->online_queues--;
	if (!nvmeq->qid && nvmeq->dev->ctrl.admin_q)
		nvme_stop_admin_queue(&nvmeq->dev->ctrl);
	if (!test_and_clear_bit(NVMEQ_POLLED, &nvmeq->flags))
		pci_free_irq(to_pci_dev(nvmeq->dev->dev), nvmeq->cq_vector, nvmeq);
	return 0;
}

static void nvme_suspend_io_queues(struct nvme_dev *dev)
{
	int i;

	for (i = dev->ctrl.queue_count - 1; i > 0; i--)
		nvme_suspend_queue(&dev->queues[i]);
}

static void nvme_disable_admin_queue(struct nvme_dev *dev, bool shutdown)
{
	struct nvme_queue *nvmeq = &dev->queues[0];

	if (shutdown)
		nvme_shutdown_ctrl(&dev->ctrl);
	else
		nvme_disable_ctrl(&dev->ctrl);

	nvme_poll_irqdisable(nvmeq);
}

/*
 * Called only on a device that has been disabled and after all other threads
 * that can check this device's completion queues have synced, except
 * nvme_poll(). This is the last chance for the driver to see a natural
 * completion before nvme_cancel_request() terminates all incomplete requests.
 */
static void nvme_reap_pending_cqes(struct nvme_dev *dev)
{
	int i;

	for (i = dev->ctrl.queue_count - 1; i > 0; i--) {
		spin_lock(&dev->queues[i].cq_poll_lock);
		nvme_poll_cq(&dev->queues[i], NULL);
		spin_unlock(&dev->queues[i].cq_poll_lock);
	}
}

static int nvme_cmb_qdepth(struct nvme_dev *dev, int nr_io_queues,
				int entry_size)
{
	int q_depth = dev->q_depth;
	unsigned q_size_aligned = roundup(q_depth * entry_size,
					  NVME_CTRL_PAGE_SIZE);

	if (q_size_aligned * nr_io_queues > dev->cmb_size) {
		u64 mem_per_q = div_u64(dev->cmb_size, nr_io_queues);

		mem_per_q = round_down(mem_per_q, NVME_CTRL_PAGE_SIZE);
		q_depth = div_u64(mem_per_q, entry_size);

		/*
		 * Ensure the reduced q_depth is above some threshold where it
		 * would be better to map queues in system memory with the
		 * original depth
		 */
		if (q_depth < 64)
			return -ENOMEM;
	}

	return q_depth;
}

static int nvme_alloc_sq_cmds(struct nvme_dev *dev, struct nvme_queue *nvmeq,
				int qid)
{
	struct pci_dev *pdev = to_pci_dev(dev->dev);

	if (qid && dev->cmb_use_sqes && (dev->cmbsz & NVME_CMBSZ_SQS)) {
		nvmeq->sq_cmds = pci_alloc_p2pmem(pdev, SQ_SIZE(nvmeq));
		if (nvmeq->sq_cmds) {
			nvmeq->sq_dma_addr = pci_p2pmem_virt_to_bus(pdev,
							nvmeq->sq_cmds);
			if (nvmeq->sq_dma_addr) {
				set_bit(NVMEQ_SQ_CMB, &nvmeq->flags);
				return 0;
			}

			pci_free_p2pmem(pdev, nvmeq->sq_cmds, SQ_SIZE(nvmeq));
		}
	}

	nvmeq->sq_cmds = dma_alloc_coherent(dev->dev, SQ_SIZE(nvmeq),
				&nvmeq->sq_dma_addr, GFP_KERNEL);
	if (!nvmeq->sq_cmds)
		return -ENOMEM;
	return 0;
}

static int nvme_alloc_queue(struct nvme_dev *dev, int qid, int depth)
{
	struct nvme_queue *nvmeq = &dev->queues[qid];

	if (dev->ctrl.queue_count > qid)
		return 0;

	nvmeq->sqes = qid ? dev->io_sqes : NVME_ADM_SQES;
	nvmeq->q_depth = depth;
	nvmeq->cqes = dma_alloc_coherent(dev->dev, CQ_SIZE(nvmeq),
					 &nvmeq->cq_dma_addr, GFP_KERNEL);
	if (!nvmeq->cqes)
		goto free_nvmeq;

	if (nvme_alloc_sq_cmds(dev, nvmeq, qid))
		goto free_cqdma;

	nvmeq->dev = dev;
	spin_lock_init(&nvmeq->sq_lock);
	spin_lock_init(&nvmeq->cq_poll_lock);
	nvmeq->cq_head = 0;
	nvmeq->cq_phase = 1;
	nvmeq->q_db = &dev->dbs[qid * 2 * dev->db_stride];
	nvmeq->qid = qid;
	dev->ctrl.queue_count++;

	return 0;

 free_cqdma:
	dma_free_coherent(dev->dev, CQ_SIZE(nvmeq), (void *)nvmeq->cqes,
			  nvmeq->cq_dma_addr);
 free_nvmeq:
	return -ENOMEM;
}

static int queue_request_irq(struct nvme_queue *nvmeq)
{
	struct pci_dev *pdev = to_pci_dev(nvmeq->dev->dev);
	int nr = nvmeq->dev->ctrl.instance;

	if (use_threaded_interrupts) {
		return pci_request_irq(pdev, nvmeq->cq_vector, nvme_irq_check,
				nvme_irq, nvmeq, "nvme%dq%d", nr, nvmeq->qid);
	} else {
		return pci_request_irq(pdev, nvmeq->cq_vector, nvme_irq,
				NULL, nvmeq, "nvme%dq%d", nr, nvmeq->qid);
	}
}

static void nvme_init_queue(struct nvme_queue *nvmeq, u16 qid)
{
	struct nvme_dev *dev = nvmeq->dev;

	nvmeq->sq_tail = 0;
	nvmeq->last_sq_tail = 0;
	nvmeq->cq_head = 0;
	nvmeq->cq_phase = 1;
	nvmeq->q_db = &dev->dbs[qid * 2 * dev->db_stride];
	memset((void *)nvmeq->cqes, 0, CQ_SIZE(nvmeq));
	nvme_dbbuf_init(dev, nvmeq, qid);
	dev->online_queues++;
	wmb(); /* ensure the first interrupt sees the initialization */
}

/*
 * Try getting shutdown_lock while setting up IO queues.
 */
static int nvme_setup_io_queues_trylock(struct nvme_dev *dev)
{
	/*
	 * Give up if the lock is being held by nvme_dev_disable.
	 */
	if (!mutex_trylock(&dev->shutdown_lock))
		return -ENODEV;

	/*
	 * Controller is in wrong state, fail early.
	 */
	if (dev->ctrl.state != NVME_CTRL_CONNECTING) {
		mutex_unlock(&dev->shutdown_lock);
		return -ENODEV;
	}

	return 0;
}

static int nvme_create_queue(struct nvme_queue *nvmeq, int qid, bool polled)
{
	struct nvme_dev *dev = nvmeq->dev;
	int result;
	u16 vector = 0;

	clear_bit(NVMEQ_DELETE_ERROR, &nvmeq->flags);

	/*
	 * A queue's vector matches the queue identifier unless the controller
	 * has only one vector available.
	 */
	if (!polled)
		vector = dev->num_vecs == 1 ? 0 : qid;
	else
		set_bit(NVMEQ_POLLED, &nvmeq->flags);

	result = adapter_alloc_cq(dev, qid, nvmeq, vector);
	if (result)
		return result;

	result = adapter_alloc_sq(dev, qid, nvmeq);
	if (result < 0)
		return result;
	if (result)
		goto release_cq;

	nvmeq->cq_vector = vector;

	result = nvme_setup_io_queues_trylock(dev);
	if (result)
		return result;
	nvme_init_queue(nvmeq, qid);
	if (!polled) {
		result = queue_request_irq(nvmeq);
		if (result < 0)
			goto release_sq;
	}

	set_bit(NVMEQ_ENABLED, &nvmeq->flags);
	mutex_unlock(&dev->shutdown_lock);
	return result;

release_sq:
	dev->online_queues--;
	mutex_unlock(&dev->shutdown_lock);
	adapter_delete_sq(dev, qid);
release_cq:
	adapter_delete_cq(dev, qid);
	return result;
}

static const struct blk_mq_ops nvme_mq_admin_ops = {
	.queue_rq	= nvme_queue_rq,
	.complete	= nvme_pci_complete_rq,
	.init_hctx	= nvme_admin_init_hctx,
	.init_request	= nvme_pci_init_request,
	.timeout	= nvme_timeout,
};

static const struct blk_mq_ops nvme_mq_ops = {
	.queue_rq	= nvme_queue_rq,
	.queue_rqs	= nvme_queue_rqs,
	.complete	= nvme_pci_complete_rq,
	.commit_rqs	= nvme_commit_rqs,
	.init_hctx	= nvme_init_hctx,
	.init_request	= nvme_pci_init_request,
	.map_queues	= nvme_pci_map_queues,
	.timeout	= nvme_timeout,
	.poll		= nvme_poll,
};

static void nvme_dev_remove_admin(struct nvme_dev *dev)
{
	if (dev->ctrl.admin_q && !blk_queue_dying(dev->ctrl.admin_q)) {
		/*
		 * If the controller was reset during removal, it's possible
		 * user requests may be waiting on a stopped queue. Start the
		 * queue to flush these to completion.
		 */
		nvme_start_admin_queue(&dev->ctrl);
		blk_mq_destroy_queue(dev->ctrl.admin_q);
		blk_mq_free_tag_set(&dev->admin_tagset);
	}
}

static int nvme_pci_alloc_admin_tag_set(struct nvme_dev *dev)
{
	struct blk_mq_tag_set *set = &dev->admin_tagset;

	set->ops = &nvme_mq_admin_ops;
	set->nr_hw_queues = 1;

	set->queue_depth = NVME_AQ_MQ_TAG_DEPTH;
	set->timeout = NVME_ADMIN_TIMEOUT;
	set->numa_node = dev->ctrl.numa_node;
	set->cmd_size = sizeof(struct nvme_iod);
	set->flags = BLK_MQ_F_NO_SCHED;
	set->driver_data = dev;

	if (blk_mq_alloc_tag_set(set))
		return -ENOMEM;
	dev->ctrl.admin_tagset = set;

	dev->ctrl.admin_q = blk_mq_init_queue(set);
	if (IS_ERR(dev->ctrl.admin_q)) {
		blk_mq_free_tag_set(set);
		dev->ctrl.admin_q = NULL;
		return -ENOMEM;
	}
	if (!blk_get_queue(dev->ctrl.admin_q)) {
		nvme_dev_remove_admin(dev);
		dev->ctrl.admin_q = NULL;
		return -ENODEV;
	}
	return 0;
}

static unsigned long db_bar_size(struct nvme_dev *dev, unsigned nr_io_queues)
{
	return NVME_REG_DBS + ((nr_io_queues + 1) * 8 * dev->db_stride);
}

static int nvme_remap_bar(struct nvme_dev *dev, unsigned long size)
{
	struct pci_dev *pdev = to_pci_dev(dev->dev);

	if (size <= dev->bar_mapped_size)
		return 0;
	if (size > pci_resource_len(pdev, 0))
		return -ENOMEM;
	if (dev->bar)
		iounmap(dev->bar);
	dev->bar = ioremap(pci_resource_start(pdev, 0), size);
	if (!dev->bar) {
		dev->bar_mapped_size = 0;
		return -ENOMEM;
	}
	dev->bar_mapped_size = size;
	dev->dbs = dev->bar + NVME_REG_DBS;

	return 0;
}

static int nvme_pci_configure_admin_queue(struct nvme_dev *dev)
{
	int result;
	u32 aqa;
	struct nvme_queue *nvmeq;

	result = nvme_remap_bar(dev, db_bar_size(dev, 0));
	if (result < 0)
		return result;

	dev->subsystem = readl(dev->bar + NVME_REG_VS) >= NVME_VS(1, 1, 0) ?
				NVME_CAP_NSSRC(dev->ctrl.cap) : 0;

	if (dev->subsystem &&
	    (readl(dev->bar + NVME_REG_CSTS) & NVME_CSTS_NSSRO))
		writel(NVME_CSTS_NSSRO, dev->bar + NVME_REG_CSTS);

	result = nvme_disable_ctrl(&dev->ctrl);
	if (result < 0)
		return result;

	result = nvme_alloc_queue(dev, 0, NVME_AQ_DEPTH);
	if (result)
		return result;

	dev->ctrl.numa_node = dev_to_node(dev->dev);

	nvmeq = &dev->queues[0];
	aqa = nvmeq->q_depth - 1;
	aqa |= aqa << 16;

	writel(aqa, dev->bar + NVME_REG_AQA);
	lo_hi_writeq(nvmeq->sq_dma_addr, dev->bar + NVME_REG_ASQ);
	lo_hi_writeq(nvmeq->cq_dma_addr, dev->bar + NVME_REG_ACQ);

	result = nvme_enable_ctrl(&dev->ctrl);
	if (result)
		return result;

	nvmeq->cq_vector = 0;
	nvme_init_queue(nvmeq, 0);
	result = queue_request_irq(nvmeq);
	if (result) {
		dev->online_queues--;
		return result;
	}

	set_bit(NVMEQ_ENABLED, &nvmeq->flags);
	return result;
}

static int nvme_create_io_queues(struct nvme_dev *dev)
{
	unsigned i, max, rw_queues;
	int ret = 0;

	for (i = dev->ctrl.queue_count; i <= dev->max_qid; i++) {
		if (nvme_alloc_queue(dev, i, dev->q_depth)) {
			ret = -ENOMEM;
			break;
		}
	}

	max = min(dev->max_qid, dev->ctrl.queue_count - 1);
	if (max != 1 && dev->io_queues[HCTX_TYPE_POLL]) {
		rw_queues = dev->io_queues[HCTX_TYPE_DEFAULT] +
				dev->io_queues[HCTX_TYPE_READ];
	} else {
		rw_queues = max;
	}

	for (i = dev->online_queues; i <= max; i++) {
		bool polled = i > rw_queues;

		ret = nvme_create_queue(&dev->queues[i], i, polled);
		if (ret)
			break;
	}

	/*
	 * Ignore failing Create SQ/CQ commands, we can continue with less
	 * than the desired amount of queues, and even a controller without
	 * I/O queues can still be used to issue admin commands.  This might
	 * be useful to upgrade a buggy firmware for example.
	 */
	return ret >= 0 ? 0 : ret;
}

static u64 nvme_cmb_size_unit(struct nvme_dev *dev)
{
	u8 szu = (dev->cmbsz >> NVME_CMBSZ_SZU_SHIFT) & NVME_CMBSZ_SZU_MASK;

	return 1ULL << (12 + 4 * szu);
}

static u32 nvme_cmb_size(struct nvme_dev *dev)
{
	return (dev->cmbsz >> NVME_CMBSZ_SZ_SHIFT) & NVME_CMBSZ_SZ_MASK;
}

static void nvme_map_cmb(struct nvme_dev *dev)
{
	u64 size, offset;
	resource_size_t bar_size;
	struct pci_dev *pdev = to_pci_dev(dev->dev);
	int bar;

	if (dev->cmb_size)
		return;

	if (NVME_CAP_CMBS(dev->ctrl.cap))
		writel(NVME_CMBMSC_CRE, dev->bar + NVME_REG_CMBMSC);

	dev->cmbsz = readl(dev->bar + NVME_REG_CMBSZ);
	if (!dev->cmbsz)
		return;
	dev->cmbloc = readl(dev->bar + NVME_REG_CMBLOC);

	size = nvme_cmb_size_unit(dev) * nvme_cmb_size(dev);
	offset = nvme_cmb_size_unit(dev) * NVME_CMB_OFST(dev->cmbloc);
	bar = NVME_CMB_BIR(dev->cmbloc);
	bar_size = pci_resource_len(pdev, bar);

	if (offset > bar_size)
		return;

	/*
	 * Tell the controller about the host side address mapping the CMB,
	 * and enable CMB decoding for the NVMe 1.4+ scheme:
	 */
	if (NVME_CAP_CMBS(dev->ctrl.cap)) {
		hi_lo_writeq(NVME_CMBMSC_CRE | NVME_CMBMSC_CMSE |
			     (pci_bus_address(pdev, bar) + offset),
			     dev->bar + NVME_REG_CMBMSC);
	}

	/*
	 * Controllers may support a CMB size larger than their BAR,
	 * for example, due to being behind a bridge. Reduce the CMB to
	 * the reported size of the BAR
	 */
	if (size > bar_size - offset)
		size = bar_size - offset;

	if (pci_p2pdma_add_resource(pdev, bar, size, offset)) {
		dev_warn(dev->ctrl.device,
			 "failed to register the CMB\n");
		return;
	}

	dev->cmb_size = size;
	dev->cmb_use_sqes = use_cmb_sqes && (dev->cmbsz & NVME_CMBSZ_SQS);

	if ((dev->cmbsz & (NVME_CMBSZ_WDS | NVME_CMBSZ_RDS)) ==
			(NVME_CMBSZ_WDS | NVME_CMBSZ_RDS))
		pci_p2pmem_publish(pdev, true);
}

static int nvme_set_host_mem(struct nvme_dev *dev, u32 bits)
{
	u32 host_mem_size = dev->host_mem_size >> NVME_CTRL_PAGE_SHIFT;
	u64 dma_addr = dev->host_mem_descs_dma;
	struct nvme_command c = { };
	int ret;

	c.features.opcode	= nvme_admin_set_features;
	c.features.fid		= cpu_to_le32(NVME_FEAT_HOST_MEM_BUF);
	c.features.dword11	= cpu_to_le32(bits);
	c.features.dword12	= cpu_to_le32(host_mem_size);
	c.features.dword13	= cpu_to_le32(lower_32_bits(dma_addr));
	c.features.dword14	= cpu_to_le32(upper_32_bits(dma_addr));
	c.features.dword15	= cpu_to_le32(dev->nr_host_mem_descs);

	ret = nvme_submit_sync_cmd(dev->ctrl.admin_q, &c, NULL, 0);
	if (ret) {
		dev_warn(dev->ctrl.device,
			 "failed to set host mem (err %d, flags %#x).\n",
			 ret, bits);
	} else
		dev->hmb = bits & NVME_HOST_MEM_ENABLE;

	return ret;
}

static void nvme_free_host_mem(struct nvme_dev *dev)
{
	int i;

	for (i = 0; i < dev->nr_host_mem_descs; i++) {
		struct nvme_host_mem_buf_desc *desc = &dev->host_mem_descs[i];
		size_t size = le32_to_cpu(desc->size) * NVME_CTRL_PAGE_SIZE;

		dma_free_attrs(dev->dev, size, dev->host_mem_desc_bufs[i],
			       le64_to_cpu(desc->addr),
			       DMA_ATTR_NO_KERNEL_MAPPING | DMA_ATTR_NO_WARN);
	}

	kfree(dev->host_mem_desc_bufs);
	dev->host_mem_desc_bufs = NULL;
	dma_free_coherent(dev->dev,
			dev->nr_host_mem_descs * sizeof(*dev->host_mem_descs),
			dev->host_mem_descs, dev->host_mem_descs_dma);
	dev->host_mem_descs = NULL;
	dev->nr_host_mem_descs = 0;
}

static int __nvme_alloc_host_mem(struct nvme_dev *dev, u64 preferred,
		u32 chunk_size)
{
	struct nvme_host_mem_buf_desc *descs;
	u32 max_entries, len;
	dma_addr_t descs_dma;
	int i = 0;
	void **bufs;
	u64 size, tmp;

	tmp = (preferred + chunk_size - 1);
	do_div(tmp, chunk_size);
	max_entries = tmp;

	if (dev->ctrl.hmmaxd && dev->ctrl.hmmaxd < max_entries)
		max_entries = dev->ctrl.hmmaxd;

	descs = dma_alloc_coherent(dev->dev, max_entries * sizeof(*descs),
				   &descs_dma, GFP_KERNEL);
	if (!descs)
		goto out;

	bufs = kcalloc(max_entries, sizeof(*bufs), GFP_KERNEL);
	if (!bufs)
		goto out_free_descs;

	for (size = 0; size < preferred && i < max_entries; size += len) {
		dma_addr_t dma_addr;

		len = min_t(u64, chunk_size, preferred - size);
		bufs[i] = dma_alloc_attrs(dev->dev, len, &dma_addr, GFP_KERNEL,
				DMA_ATTR_NO_KERNEL_MAPPING | DMA_ATTR_NO_WARN);
		if (!bufs[i])
			break;

		descs[i].addr = cpu_to_le64(dma_addr);
		descs[i].size = cpu_to_le32(len / NVME_CTRL_PAGE_SIZE);
		i++;
	}

	if (!size)
		goto out_free_bufs;

	dev->nr_host_mem_descs = i;
	dev->host_mem_size = size;
	dev->host_mem_descs = descs;
	dev->host_mem_descs_dma = descs_dma;
	dev->host_mem_desc_bufs = bufs;
	return 0;

out_free_bufs:
	while (--i >= 0) {
		size_t size = le32_to_cpu(descs[i].size) * NVME_CTRL_PAGE_SIZE;

		dma_free_attrs(dev->dev, size, bufs[i],
			       le64_to_cpu(descs[i].addr),
			       DMA_ATTR_NO_KERNEL_MAPPING | DMA_ATTR_NO_WARN);
	}

	kfree(bufs);
out_free_descs:
	dma_free_coherent(dev->dev, max_entries * sizeof(*descs), descs,
			descs_dma);
out:
	dev->host_mem_descs = NULL;
	return -ENOMEM;
}

static int nvme_alloc_host_mem(struct nvme_dev *dev, u64 min, u64 preferred)
{
	u64 min_chunk = min_t(u64, preferred, PAGE_SIZE * MAX_ORDER_NR_PAGES);
	u64 hmminds = max_t(u32, dev->ctrl.hmminds * 4096, PAGE_SIZE * 2);
	u64 chunk_size;

	/* start big and work our way down */
	for (chunk_size = min_chunk; chunk_size >= hmminds; chunk_size /= 2) {
		if (!__nvme_alloc_host_mem(dev, preferred, chunk_size)) {
			if (!min || dev->host_mem_size >= min)
				return 0;
			nvme_free_host_mem(dev);
		}
	}

	return -ENOMEM;
}

static int nvme_setup_host_mem(struct nvme_dev *dev)
{
	u64 max = (u64)max_host_mem_size_mb * SZ_1M;
	u64 preferred = (u64)dev->ctrl.hmpre * 4096;
	u64 min = (u64)dev->ctrl.hmmin * 4096;
	u32 enable_bits = NVME_HOST_MEM_ENABLE;
	int ret;

	preferred = min(preferred, max);
	if (min > max) {
		dev_warn(dev->ctrl.device,
			"min host memory (%lld MiB) above limit (%d MiB).\n",
			min >> ilog2(SZ_1M), max_host_mem_size_mb);
		nvme_free_host_mem(dev);
		return 0;
	}

	/*
	 * If we already have a buffer allocated check if we can reuse it.
	 */
	if (dev->host_mem_descs) {
		if (dev->host_mem_size >= min)
			enable_bits |= NVME_HOST_MEM_RETURN;
		else
			nvme_free_host_mem(dev);
	}

	if (!dev->host_mem_descs) {
		if (nvme_alloc_host_mem(dev, min, preferred)) {
			dev_warn(dev->ctrl.device,
				"failed to allocate host memory buffer.\n");
			return 0; /* controller must work without HMB */
		}

		dev_info(dev->ctrl.device,
			"allocated %lld MiB host memory buffer.\n",
			dev->host_mem_size >> ilog2(SZ_1M));
	}

	ret = nvme_set_host_mem(dev, enable_bits);
	if (ret)
		nvme_free_host_mem(dev);
	return ret;
}

static ssize_t cmb_show(struct device *dev, struct device_attribute *attr,
		char *buf)
{
	struct nvme_dev *ndev = to_nvme_dev(dev_get_drvdata(dev));

	return sysfs_emit(buf, "cmbloc : x%08x\ncmbsz  : x%08x\n",
		       ndev->cmbloc, ndev->cmbsz);
}
static DEVICE_ATTR_RO(cmb);

static ssize_t cmbloc_show(struct device *dev, struct device_attribute *attr,
		char *buf)
{
	struct nvme_dev *ndev = to_nvme_dev(dev_get_drvdata(dev));

	return sysfs_emit(buf, "%u\n", ndev->cmbloc);
}
static DEVICE_ATTR_RO(cmbloc);

static ssize_t cmbsz_show(struct device *dev, struct device_attribute *attr,
		char *buf)
{
	struct nvme_dev *ndev = to_nvme_dev(dev_get_drvdata(dev));

	return sysfs_emit(buf, "%u\n", ndev->cmbsz);
}
static DEVICE_ATTR_RO(cmbsz);

static ssize_t hmb_show(struct device *dev, struct device_attribute *attr,
			char *buf)
{
	struct nvme_dev *ndev = to_nvme_dev(dev_get_drvdata(dev));

	return sysfs_emit(buf, "%d\n", ndev->hmb);
}

static ssize_t hmb_store(struct device *dev, struct device_attribute *attr,
			 const char *buf, size_t count)
{
	struct nvme_dev *ndev = to_nvme_dev(dev_get_drvdata(dev));
	bool new;
	int ret;

	if (strtobool(buf, &new) < 0)
		return -EINVAL;

	if (new == ndev->hmb)
		return count;

	if (new) {
		ret = nvme_setup_host_mem(ndev);
	} else {
		ret = nvme_set_host_mem(ndev, 0);
		if (!ret)
			nvme_free_host_mem(ndev);
	}

	if (ret < 0)
		return ret;

	return count;
}
static DEVICE_ATTR_RW(hmb);

static umode_t nvme_pci_attrs_are_visible(struct kobject *kobj,
		struct attribute *a, int n)
{
	struct nvme_ctrl *ctrl =
		dev_get_drvdata(container_of(kobj, struct device, kobj));
	struct nvme_dev *dev = to_nvme_dev(ctrl);

	if (a == &dev_attr_cmb.attr ||
	    a == &dev_attr_cmbloc.attr ||
	    a == &dev_attr_cmbsz.attr) {
	    	if (!dev->cmbsz)
			return 0;
	}
	if (a == &dev_attr_hmb.attr && !ctrl->hmpre)
		return 0;

	return a->mode;
}

static struct attribute *nvme_pci_attrs[] = {
	&dev_attr_cmb.attr,
	&dev_attr_cmbloc.attr,
	&dev_attr_cmbsz.attr,
	&dev_attr_hmb.attr,
	NULL,
};

static const struct attribute_group nvme_pci_attr_group = {
	.attrs		= nvme_pci_attrs,
	.is_visible	= nvme_pci_attrs_are_visible,
};

/*
 * nirqs is the number of interrupts available for write and read
 * queues. The core already reserved an interrupt for the admin queue.
 */
static void nvme_calc_irq_sets(struct irq_affinity *affd, unsigned int nrirqs)
{
	struct nvme_dev *dev = affd->priv;
	unsigned int nr_read_queues, nr_write_queues = dev->nr_write_queues;

	/*
	 * If there is no interrupt available for queues, ensure that
	 * the default queue is set to 1. The affinity set size is
	 * also set to one, but the irq core ignores it for this case.
	 *
	 * If only one interrupt is available or 'write_queue' == 0, combine
	 * write and read queues.
	 *
	 * If 'write_queues' > 0, ensure it leaves room for at least one read
	 * queue.
	 */
	if (!nrirqs) {
		nrirqs = 1;
		nr_read_queues = 0;
	} else if (nrirqs == 1 || !nr_write_queues) {
		nr_read_queues = 0;
	} else if (nr_write_queues >= nrirqs) {
		nr_read_queues = 1;
	} else {
		nr_read_queues = nrirqs - nr_write_queues;
	}

	dev->io_queues[HCTX_TYPE_DEFAULT] = nrirqs - nr_read_queues;
	affd->set_size[HCTX_TYPE_DEFAULT] = nrirqs - nr_read_queues;
	dev->io_queues[HCTX_TYPE_READ] = nr_read_queues;
	affd->set_size[HCTX_TYPE_READ] = nr_read_queues;
	affd->nr_sets = nr_read_queues ? 2 : 1;
}

static int nvme_setup_irqs(struct nvme_dev *dev, unsigned int nr_io_queues)
{
	struct pci_dev *pdev = to_pci_dev(dev->dev);
	struct irq_affinity affd = {
		.pre_vectors	= 1,
		.calc_sets	= nvme_calc_irq_sets,
		.priv		= dev,
	};
	unsigned int irq_queues, poll_queues;

	/*
	 * Poll queues don't need interrupts, but we need at least one I/O queue
	 * left over for non-polled I/O.
	 */
	poll_queues = min(dev->nr_poll_queues, nr_io_queues - 1);
	dev->io_queues[HCTX_TYPE_POLL] = poll_queues;

	/*
	 * Initialize for the single interrupt case, will be updated in
	 * nvme_calc_irq_sets().
	 */
	dev->io_queues[HCTX_TYPE_DEFAULT] = 1;
	dev->io_queues[HCTX_TYPE_READ] = 0;

	/*
	 * We need interrupts for the admin queue and each non-polled I/O queue,
	 * but some Apple controllers require all queues to use the first
	 * vector.
	 */
	irq_queues = 1;
	if (!(dev->ctrl.quirks & NVME_QUIRK_SINGLE_VECTOR))
		irq_queues += (nr_io_queues - poll_queues);
	return pci_alloc_irq_vectors_affinity(pdev, 1, irq_queues,
			      PCI_IRQ_ALL_TYPES | PCI_IRQ_AFFINITY, &affd);
}

static void nvme_disable_io_queues(struct nvme_dev *dev)
{
	if (__nvme_disable_io_queues(dev, nvme_admin_delete_sq))
		__nvme_disable_io_queues(dev, nvme_admin_delete_cq);
}

static unsigned int nvme_max_io_queues(struct nvme_dev *dev)
{
	/*
	 * If tags are shared with admin queue (Apple bug), then
	 * make sure we only use one IO queue.
	 */
	if (dev->ctrl.quirks & NVME_QUIRK_SHARED_TAGS)
		return 1;
	return num_possible_cpus() + dev->nr_write_queues + dev->nr_poll_queues;
}

static int nvme_setup_io_queues(struct nvme_dev *dev)
{
	struct nvme_queue *adminq = &dev->queues[0];
	struct pci_dev *pdev = to_pci_dev(dev->dev);
	unsigned int nr_io_queues;
	unsigned long size;
	int result;

	/*
	 * Sample the module parameters once at reset time so that we have
	 * stable values to work with.
	 */
	dev->nr_write_queues = write_queues;
	dev->nr_poll_queues = poll_queues;

	nr_io_queues = dev->nr_allocated_queues - 1;
	result = nvme_set_queue_count(&dev->ctrl, &nr_io_queues);
	if (result < 0)
		return result;

	if (nr_io_queues == 0)
		return 0;

	/*
	 * Free IRQ resources as soon as NVMEQ_ENABLED bit transitions
	 * from set to unset. If there is a window to it is truely freed,
	 * pci_free_irq_vectors() jumping into this window will crash.
	 * And take lock to avoid racing with pci_free_irq_vectors() in
	 * nvme_dev_disable() path.
	 */
	result = nvme_setup_io_queues_trylock(dev);
	if (result)
		return result;
	if (test_and_clear_bit(NVMEQ_ENABLED, &adminq->flags))
		pci_free_irq(pdev, 0, adminq);

	if (dev->cmb_use_sqes) {
		result = nvme_cmb_qdepth(dev, nr_io_queues,
				sizeof(struct nvme_command));
		if (result > 0)
			dev->q_depth = result;
		else
			dev->cmb_use_sqes = false;
	}

	do {
		size = db_bar_size(dev, nr_io_queues);
		result = nvme_remap_bar(dev, size);
		if (!result)
			break;
		if (!--nr_io_queues) {
			result = -ENOMEM;
			goto out_unlock;
		}
	} while (1);
	adminq->q_db = dev->dbs;

 retry:
	/* Deregister the admin queue's interrupt */
	if (test_and_clear_bit(NVMEQ_ENABLED, &adminq->flags))
		pci_free_irq(pdev, 0, adminq);

	/*
	 * If we enable msix early due to not intx, disable it again before
	 * setting up the full range we need.
	 */
	pci_free_irq_vectors(pdev);

	result = nvme_setup_irqs(dev, nr_io_queues);
	if (result <= 0) {
		result = -EIO;
		goto out_unlock;
	}

	dev->num_vecs = result;
	result = max(result - 1, 1);
	dev->max_qid = result + dev->io_queues[HCTX_TYPE_POLL];

	/*
	 * Should investigate if there's a performance win from allocating
	 * more queues than interrupt vectors; it might allow the submission
	 * path to scale better, even if the receive path is limited by the
	 * number of interrupts.
	 */
	result = queue_request_irq(adminq);
	if (result)
		goto out_unlock;
	set_bit(NVMEQ_ENABLED, &adminq->flags);
	mutex_unlock(&dev->shutdown_lock);

	result = nvme_create_io_queues(dev);
	if (result || dev->online_queues < 2)
		return result;

	if (dev->online_queues - 1 < dev->max_qid) {
		nr_io_queues = dev->online_queues - 1;
		nvme_disable_io_queues(dev);
		result = nvme_setup_io_queues_trylock(dev);
		if (result)
			return result;
		nvme_suspend_io_queues(dev);
		goto retry;
	}
	dev_info(dev->ctrl.device, "%d/%d/%d default/read/poll queues\n",
					dev->io_queues[HCTX_TYPE_DEFAULT],
					dev->io_queues[HCTX_TYPE_READ],
					dev->io_queues[HCTX_TYPE_POLL]);
	return 0;
out_unlock:
	mutex_unlock(&dev->shutdown_lock);
	return result;
}

static enum rq_end_io_ret nvme_del_queue_end(struct request *req,
					     blk_status_t error)
{
	struct nvme_queue *nvmeq = req->end_io_data;

	blk_mq_free_request(req);
	complete(&nvmeq->delete_done);
	return RQ_END_IO_NONE;
}

static enum rq_end_io_ret nvme_del_cq_end(struct request *req,
					  blk_status_t error)
{
	struct nvme_queue *nvmeq = req->end_io_data;

	if (error)
		set_bit(NVMEQ_DELETE_ERROR, &nvmeq->flags);

	return nvme_del_queue_end(req, error);
}

static int nvme_delete_queue(struct nvme_queue *nvmeq, u8 opcode)
{
	struct request_queue *q = nvmeq->dev->ctrl.admin_q;
	struct request *req;
	struct nvme_command cmd = { };

	cmd.delete_queue.opcode = opcode;
	cmd.delete_queue.qid = cpu_to_le16(nvmeq->qid);

	req = blk_mq_alloc_request(q, nvme_req_op(&cmd), BLK_MQ_REQ_NOWAIT);
	if (IS_ERR(req))
		return PTR_ERR(req);
	nvme_init_request(req, &cmd);

	if (opcode == nvme_admin_delete_cq)
		req->end_io = nvme_del_cq_end;
	else
		req->end_io = nvme_del_queue_end;
	req->end_io_data = nvmeq;

	init_completion(&nvmeq->delete_done);
	req->rq_flags |= RQF_QUIET;
	blk_execute_rq_nowait(req, false);
	return 0;
}

static bool __nvme_disable_io_queues(struct nvme_dev *dev, u8 opcode)
{
	int nr_queues = dev->online_queues - 1, sent = 0;
	unsigned long timeout;

 retry:
	timeout = NVME_ADMIN_TIMEOUT;
	while (nr_queues > 0) {
		if (nvme_delete_queue(&dev->queues[nr_queues], opcode))
			break;
		nr_queues--;
		sent++;
	}
	while (sent) {
		struct nvme_queue *nvmeq = &dev->queues[nr_queues + sent];

		timeout = wait_for_completion_io_timeout(&nvmeq->delete_done,
				timeout);
		if (timeout == 0)
			return false;

		sent--;
		if (nr_queues)
			goto retry;
	}
	return true;
}

static void nvme_pci_alloc_tag_set(struct nvme_dev *dev)
{
	struct blk_mq_tag_set * set = &dev->tagset;
	int ret;

	set->ops = &nvme_mq_ops;
	set->nr_hw_queues = dev->online_queues - 1;
<<<<<<< HEAD
	set->nr_maps = 2; /* default + read */
	if (dev->io_queues[HCTX_TYPE_POLL])
		set->nr_maps++;
=======
	set->nr_maps = 1;
	if (dev->io_queues[HCTX_TYPE_READ])
		set->nr_maps = 2;
	if (dev->io_queues[HCTX_TYPE_POLL])
		set->nr_maps = 3;
>>>>>>> 9fecab24
	set->timeout = NVME_IO_TIMEOUT;
	set->numa_node = dev->ctrl.numa_node;
	set->queue_depth = min_t(unsigned, dev->q_depth, BLK_MQ_MAX_DEPTH) - 1;
	set->cmd_size = sizeof(struct nvme_iod);
	set->flags = BLK_MQ_F_SHOULD_MERGE;
	set->driver_data = dev;

	/*
	 * Some Apple controllers requires tags to be unique
	 * across admin and IO queue, so reserve the first 32
	 * tags of the IO queue.
	 */
	if (dev->ctrl.quirks & NVME_QUIRK_SHARED_TAGS)
		set->reserved_tags = NVME_AQ_DEPTH;

	ret = blk_mq_alloc_tag_set(set);
	if (ret) {
		dev_warn(dev->ctrl.device,
			"IO queues tagset allocation failed %d\n", ret);
		return;
	}
	dev->ctrl.tagset = set;
}

static void nvme_pci_update_nr_queues(struct nvme_dev *dev)
{
	blk_mq_update_nr_hw_queues(&dev->tagset, dev->online_queues - 1);
	/* free previously allocated queues that are no longer usable */
	nvme_free_queues(dev, dev->online_queues);
}

static int nvme_pci_enable(struct nvme_dev *dev)
{
	int result = -ENOMEM;
	struct pci_dev *pdev = to_pci_dev(dev->dev);
	int dma_address_bits = 64;

	if (pci_enable_device_mem(pdev))
		return result;

	pci_set_master(pdev);

	if (dev->ctrl.quirks & NVME_QUIRK_DMA_ADDRESS_BITS_48)
		dma_address_bits = 48;
	if (dma_set_mask_and_coherent(dev->dev, DMA_BIT_MASK(dma_address_bits)))
		goto disable;

	if (readl(dev->bar + NVME_REG_CSTS) == -1) {
		result = -ENODEV;
		goto disable;
	}

	/*
	 * Some devices and/or platforms don't advertise or work with INTx
	 * interrupts. Pre-enable a single MSIX or MSI vec for setup. We'll
	 * adjust this later.
	 */
	result = pci_alloc_irq_vectors(pdev, 1, 1, PCI_IRQ_ALL_TYPES);
	if (result < 0)
		return result;

	dev->ctrl.cap = lo_hi_readq(dev->bar + NVME_REG_CAP);

	dev->q_depth = min_t(u32, NVME_CAP_MQES(dev->ctrl.cap) + 1,
				io_queue_depth);
	dev->ctrl.sqsize = dev->q_depth - 1; /* 0's based queue depth */
	dev->db_stride = 1 << NVME_CAP_STRIDE(dev->ctrl.cap);
	dev->dbs = dev->bar + 4096;

	/*
	 * Some Apple controllers require a non-standard SQE size.
	 * Interestingly they also seem to ignore the CC:IOSQES register
	 * so we don't bother updating it here.
	 */
	if (dev->ctrl.quirks & NVME_QUIRK_128_BYTES_SQES)
		dev->io_sqes = 7;
	else
		dev->io_sqes = NVME_NVM_IOSQES;

	/*
	 * Temporary fix for the Apple controller found in the MacBook8,1 and
	 * some MacBook7,1 to avoid controller resets and data loss.
	 */
	if (pdev->vendor == PCI_VENDOR_ID_APPLE && pdev->device == 0x2001) {
		dev->q_depth = 2;
		dev_warn(dev->ctrl.device, "detected Apple NVMe controller, "
			"set queue depth=%u to work around controller resets\n",
			dev->q_depth);
	} else if (pdev->vendor == PCI_VENDOR_ID_SAMSUNG &&
		   (pdev->device == 0xa821 || pdev->device == 0xa822) &&
		   NVME_CAP_MQES(dev->ctrl.cap) == 0) {
		dev->q_depth = 64;
		dev_err(dev->ctrl.device, "detected PM1725 NVMe controller, "
                        "set queue depth=%u\n", dev->q_depth);
	}

	/*
	 * Controllers with the shared tags quirk need the IO queue to be
	 * big enough so that we get 32 tags for the admin queue
	 */
	if ((dev->ctrl.quirks & NVME_QUIRK_SHARED_TAGS) &&
	    (dev->q_depth < (NVME_AQ_DEPTH + 2))) {
		dev->q_depth = NVME_AQ_DEPTH + 2;
		dev_warn(dev->ctrl.device, "IO queue depth clamped to %d\n",
			 dev->q_depth);
	}


	nvme_map_cmb(dev);

	pci_enable_pcie_error_reporting(pdev);
	pci_save_state(pdev);
	return 0;

 disable:
	pci_disable_device(pdev);
	return result;
}

static void nvme_dev_unmap(struct nvme_dev *dev)
{
	if (dev->bar)
		iounmap(dev->bar);
	pci_release_mem_regions(to_pci_dev(dev->dev));
}

static void nvme_pci_disable(struct nvme_dev *dev)
{
	struct pci_dev *pdev = to_pci_dev(dev->dev);

	pci_free_irq_vectors(pdev);

	if (pci_is_enabled(pdev)) {
		pci_disable_pcie_error_reporting(pdev);
		pci_disable_device(pdev);
	}
}

static void nvme_dev_disable(struct nvme_dev *dev, bool shutdown)
{
	bool dead = true, freeze = false;
	struct pci_dev *pdev = to_pci_dev(dev->dev);

	mutex_lock(&dev->shutdown_lock);
	if (pci_is_enabled(pdev)) {
		u32 csts;

		if (pci_device_is_present(pdev))
			csts = readl(dev->bar + NVME_REG_CSTS);
		else
			csts = ~0;

		if (dev->ctrl.state == NVME_CTRL_LIVE ||
		    dev->ctrl.state == NVME_CTRL_RESETTING) {
			freeze = true;
			nvme_start_freeze(&dev->ctrl);
		}
		dead = !!((csts & NVME_CSTS_CFS) || !(csts & NVME_CSTS_RDY) ||
			pdev->error_state  != pci_channel_io_normal);
	}

	/*
	 * Give the controller a chance to complete all entered requests if
	 * doing a safe shutdown.
	 */
	if (!dead && shutdown && freeze)
		nvme_wait_freeze_timeout(&dev->ctrl, NVME_IO_TIMEOUT);

	nvme_stop_queues(&dev->ctrl);

	if (!dead && dev->ctrl.queue_count > 0) {
		nvme_disable_io_queues(dev);
		nvme_disable_admin_queue(dev, shutdown);
	}
	nvme_suspend_io_queues(dev);
	nvme_suspend_queue(&dev->queues[0]);
	nvme_pci_disable(dev);
	nvme_reap_pending_cqes(dev);

	nvme_cancel_tagset(&dev->ctrl);
	nvme_cancel_admin_tagset(&dev->ctrl);

	/*
	 * The driver will not be starting up queues again if shutting down so
	 * must flush all entered requests to their failed completion to avoid
	 * deadlocking blk-mq hot-cpu notifier.
	 */
	if (shutdown) {
		nvme_start_queues(&dev->ctrl);
		if (dev->ctrl.admin_q && !blk_queue_dying(dev->ctrl.admin_q))
			nvme_start_admin_queue(&dev->ctrl);
	}
	mutex_unlock(&dev->shutdown_lock);
}

static int nvme_disable_prepare_reset(struct nvme_dev *dev, bool shutdown)
{
	if (!nvme_wait_reset(&dev->ctrl))
		return -EBUSY;
	nvme_dev_disable(dev, shutdown);
	return 0;
}

static int nvme_setup_prp_pools(struct nvme_dev *dev)
{
	dev->prp_page_pool = dma_pool_create("prp list page", dev->dev,
						NVME_CTRL_PAGE_SIZE,
						NVME_CTRL_PAGE_SIZE, 0);
	if (!dev->prp_page_pool)
		return -ENOMEM;

	/* Optimisation for I/Os between 4k and 128k */
	dev->prp_small_pool = dma_pool_create("prp list 256", dev->dev,
						256, 256, 0);
	if (!dev->prp_small_pool) {
		dma_pool_destroy(dev->prp_page_pool);
		return -ENOMEM;
	}
	return 0;
}

static void nvme_release_prp_pools(struct nvme_dev *dev)
{
	dma_pool_destroy(dev->prp_page_pool);
	dma_pool_destroy(dev->prp_small_pool);
}

static void nvme_free_tagset(struct nvme_dev *dev)
{
	if (dev->tagset.tags)
		blk_mq_free_tag_set(&dev->tagset);
	dev->ctrl.tagset = NULL;
}

static void nvme_pci_free_ctrl(struct nvme_ctrl *ctrl)
{
	struct nvme_dev *dev = to_nvme_dev(ctrl);

	nvme_dbbuf_dma_free(dev);
	nvme_free_tagset(dev);
	if (dev->ctrl.admin_q)
		blk_put_queue(dev->ctrl.admin_q);
	free_opal_dev(dev->ctrl.opal_dev);
	mempool_destroy(dev->iod_mempool);
	put_device(dev->dev);
	kfree(dev->queues);
	kfree(dev);
}

static void nvme_remove_dead_ctrl(struct nvme_dev *dev)
{
	/*
	 * Set state to deleting now to avoid blocking nvme_wait_reset(), which
	 * may be holding this pci_dev's device lock.
	 */
	nvme_change_ctrl_state(&dev->ctrl, NVME_CTRL_DELETING);
	nvme_get_ctrl(&dev->ctrl);
	nvme_dev_disable(dev, false);
	nvme_kill_queues(&dev->ctrl);
	if (!queue_work(nvme_wq, &dev->remove_work))
		nvme_put_ctrl(&dev->ctrl);
}

static void nvme_reset_work(struct work_struct *work)
{
	struct nvme_dev *dev =
		container_of(work, struct nvme_dev, ctrl.reset_work);
	bool was_suspend = !!(dev->ctrl.ctrl_config & NVME_CC_SHN_NORMAL);
	int result;

	if (dev->ctrl.state != NVME_CTRL_RESETTING) {
		dev_warn(dev->ctrl.device, "ctrl state %d is not RESETTING\n",
			 dev->ctrl.state);
		result = -ENODEV;
		goto out;
	}

	/*
	 * If we're called to reset a live controller first shut it down before
	 * moving on.
	 */
	if (dev->ctrl.ctrl_config & NVME_CC_ENABLE)
		nvme_dev_disable(dev, false);
	nvme_sync_queues(&dev->ctrl);

	mutex_lock(&dev->shutdown_lock);
	result = nvme_pci_enable(dev);
	if (result)
		goto out_unlock;

	result = nvme_pci_configure_admin_queue(dev);
	if (result)
		goto out_unlock;

	if (!dev->ctrl.admin_q) {
		result = nvme_pci_alloc_admin_tag_set(dev);
		if (result)
			goto out_unlock;
	} else {
		nvme_start_admin_queue(&dev->ctrl);
	}
<<<<<<< HEAD
=======

	dma_set_min_align_mask(dev->dev, NVME_CTRL_PAGE_SIZE - 1);
>>>>>>> 9fecab24

	/*
	 * Limit the max command size to prevent iod->sg allocations going
	 * over a single page.
	 */
	dev->ctrl.max_hw_sectors = min_t(u32,
		NVME_MAX_KB_SZ << 1, dma_max_mapping_size(dev->dev) >> 9);
	dev->ctrl.max_segments = NVME_MAX_SEGS;

	/*
	 * Don't limit the IOMMU merged segment size.
	 */
	dma_set_max_seg_size(dev->dev, 0xffffffff);

	mutex_unlock(&dev->shutdown_lock);

	/*
	 * Introduce CONNECTING state from nvme-fc/rdma transports to mark the
	 * initializing procedure here.
	 */
	if (!nvme_change_ctrl_state(&dev->ctrl, NVME_CTRL_CONNECTING)) {
		dev_warn(dev->ctrl.device,
			"failed to mark controller CONNECTING\n");
		result = -EBUSY;
		goto out;
	}

	/*
	 * We do not support an SGL for metadata (yet), so we are limited to a
	 * single integrity segment for the separate metadata pointer.
	 */
	dev->ctrl.max_integrity_segments = 1;

	result = nvme_init_ctrl_finish(&dev->ctrl);
	if (result)
		goto out;

	if (dev->ctrl.oacs & NVME_CTRL_OACS_SEC_SUPP) {
		if (!dev->ctrl.opal_dev)
			dev->ctrl.opal_dev =
				init_opal_dev(&dev->ctrl, &nvme_sec_submit);
		else if (was_suspend)
			opal_unlock_from_suspend(dev->ctrl.opal_dev);
	} else {
		free_opal_dev(dev->ctrl.opal_dev);
		dev->ctrl.opal_dev = NULL;
	}

	if (dev->ctrl.oacs & NVME_CTRL_OACS_DBBUF_SUPP) {
		result = nvme_dbbuf_dma_alloc(dev);
		if (result)
			dev_warn(dev->dev,
				 "unable to allocate dma for dbbuf\n");
	}

	if (dev->ctrl.hmpre) {
		result = nvme_setup_host_mem(dev);
		if (result < 0)
			goto out;
	}

	result = nvme_setup_io_queues(dev);
	if (result)
		goto out;

	/*
	 * Keep the controller around but remove all namespaces if we don't have
	 * any working I/O queue.
	 */
	if (dev->online_queues < 2) {
		dev_warn(dev->ctrl.device, "IO queues not created\n");
		nvme_kill_queues(&dev->ctrl);
		nvme_remove_namespaces(&dev->ctrl);
		nvme_free_tagset(dev);
	} else {
		nvme_start_queues(&dev->ctrl);
		nvme_wait_freeze(&dev->ctrl);
		if (!dev->ctrl.tagset)
			nvme_pci_alloc_tag_set(dev);
		else
			nvme_pci_update_nr_queues(dev);
		nvme_dbbuf_set(dev);
		nvme_unfreeze(&dev->ctrl);
	}

	/*
	 * If only admin queue live, keep it to do further investigation or
	 * recovery.
	 */
	if (!nvme_change_ctrl_state(&dev->ctrl, NVME_CTRL_LIVE)) {
		dev_warn(dev->ctrl.device,
			"failed to mark controller live state\n");
		result = -ENODEV;
		goto out;
	}

	if (!dev->attrs_added && !sysfs_create_group(&dev->ctrl.device->kobj,
			&nvme_pci_attr_group))
		dev->attrs_added = true;

	nvme_start_ctrl(&dev->ctrl);
	return;

 out_unlock:
	mutex_unlock(&dev->shutdown_lock);
 out:
	if (result)
		dev_warn(dev->ctrl.device,
			 "Removing after probe failure status: %d\n", result);
	nvme_remove_dead_ctrl(dev);
}

static void nvme_remove_dead_ctrl_work(struct work_struct *work)
{
	struct nvme_dev *dev = container_of(work, struct nvme_dev, remove_work);
	struct pci_dev *pdev = to_pci_dev(dev->dev);

	if (pci_get_drvdata(pdev))
		device_release_driver(&pdev->dev);
	nvme_put_ctrl(&dev->ctrl);
}

static int nvme_pci_reg_read32(struct nvme_ctrl *ctrl, u32 off, u32 *val)
{
	*val = readl(to_nvme_dev(ctrl)->bar + off);
	return 0;
}

static int nvme_pci_reg_write32(struct nvme_ctrl *ctrl, u32 off, u32 val)
{
	writel(val, to_nvme_dev(ctrl)->bar + off);
	return 0;
}

static int nvme_pci_reg_read64(struct nvme_ctrl *ctrl, u32 off, u64 *val)
{
	*val = lo_hi_readq(to_nvme_dev(ctrl)->bar + off);
	return 0;
}

static int nvme_pci_get_address(struct nvme_ctrl *ctrl, char *buf, int size)
{
	struct pci_dev *pdev = to_pci_dev(to_nvme_dev(ctrl)->dev);

	return snprintf(buf, size, "%s\n", dev_name(&pdev->dev));
}

static void nvme_pci_print_device_info(struct nvme_ctrl *ctrl)
{
	struct pci_dev *pdev = to_pci_dev(to_nvme_dev(ctrl)->dev);
	struct nvme_subsystem *subsys = ctrl->subsys;

	dev_err(ctrl->device,
		"VID:DID %04x:%04x model:%.*s firmware:%.*s\n",
		pdev->vendor, pdev->device,
		nvme_strlen(subsys->model, sizeof(subsys->model)),
		subsys->model, nvme_strlen(subsys->firmware_rev,
					   sizeof(subsys->firmware_rev)),
		subsys->firmware_rev);
}

static bool nvme_pci_supports_pci_p2pdma(struct nvme_ctrl *ctrl)
{
	struct nvme_dev *dev = to_nvme_dev(ctrl);

	return dma_pci_p2pdma_supported(dev->dev);
}

static const struct nvme_ctrl_ops nvme_pci_ctrl_ops = {
	.name			= "pcie",
	.module			= THIS_MODULE,
	.flags			= NVME_F_METADATA_SUPPORTED,
	.reg_read32		= nvme_pci_reg_read32,
	.reg_write32		= nvme_pci_reg_write32,
	.reg_read64		= nvme_pci_reg_read64,
	.free_ctrl		= nvme_pci_free_ctrl,
	.submit_async_event	= nvme_pci_submit_async_event,
	.get_address		= nvme_pci_get_address,
	.print_device_info	= nvme_pci_print_device_info,
	.supports_pci_p2pdma	= nvme_pci_supports_pci_p2pdma,
};

static int nvme_dev_map(struct nvme_dev *dev)
{
	struct pci_dev *pdev = to_pci_dev(dev->dev);

	if (pci_request_mem_regions(pdev, "nvme"))
		return -ENODEV;

	if (nvme_remap_bar(dev, NVME_REG_DBS + 4096))
		goto release;

	return 0;
  release:
	pci_release_mem_regions(pdev);
	return -ENODEV;
}

static unsigned long check_vendor_combination_bug(struct pci_dev *pdev)
{
	if (pdev->vendor == 0x144d && pdev->device == 0xa802) {
		/*
		 * Several Samsung devices seem to drop off the PCIe bus
		 * randomly when APST is on and uses the deepest sleep state.
		 * This has been observed on a Samsung "SM951 NVMe SAMSUNG
		 * 256GB", a "PM951 NVMe SAMSUNG 512GB", and a "Samsung SSD
		 * 950 PRO 256GB", but it seems to be restricted to two Dell
		 * laptops.
		 */
		if (dmi_match(DMI_SYS_VENDOR, "Dell Inc.") &&
		    (dmi_match(DMI_PRODUCT_NAME, "XPS 15 9550") ||
		     dmi_match(DMI_PRODUCT_NAME, "Precision 5510")))
			return NVME_QUIRK_NO_DEEPEST_PS;
	} else if (pdev->vendor == 0x144d && pdev->device == 0xa804) {
		/*
		 * Samsung SSD 960 EVO drops off the PCIe bus after system
		 * suspend on a Ryzen board, ASUS PRIME B350M-A, as well as
		 * within few minutes after bootup on a Coffee Lake board -
		 * ASUS PRIME Z370-A
		 */
		if (dmi_match(DMI_BOARD_VENDOR, "ASUSTeK COMPUTER INC.") &&
		    (dmi_match(DMI_BOARD_NAME, "PRIME B350M-A") ||
		     dmi_match(DMI_BOARD_NAME, "PRIME Z370-A")))
			return NVME_QUIRK_NO_APST;
	} else if ((pdev->vendor == 0x144d && (pdev->device == 0xa801 ||
		    pdev->device == 0xa808 || pdev->device == 0xa809)) ||
		   (pdev->vendor == 0x1e0f && pdev->device == 0x0001)) {
		/*
		 * Forcing to use host managed nvme power settings for
		 * lowest idle power with quick resume latency on
		 * Samsung and Toshiba SSDs based on suspend behavior
		 * on Coffee Lake board for LENOVO C640
		 */
		if ((dmi_match(DMI_BOARD_VENDOR, "LENOVO")) &&
		     dmi_match(DMI_BOARD_NAME, "LNVNB161216"))
			return NVME_QUIRK_SIMPLE_SUSPEND;
	}

	return 0;
}

static void nvme_async_probe(void *data, async_cookie_t cookie)
{
	struct nvme_dev *dev = data;

	flush_work(&dev->ctrl.reset_work);
	flush_work(&dev->ctrl.scan_work);
	nvme_put_ctrl(&dev->ctrl);
}

static int nvme_probe(struct pci_dev *pdev, const struct pci_device_id *id)
{
	int node, result = -ENOMEM;
	struct nvme_dev *dev;
	unsigned long quirks = id->driver_data;
	size_t alloc_size;

	node = dev_to_node(&pdev->dev);
	if (node == NUMA_NO_NODE)
		set_dev_node(&pdev->dev, first_memory_node);

	dev = kzalloc_node(sizeof(*dev), GFP_KERNEL, node);
	if (!dev)
		return -ENOMEM;

	dev->nr_write_queues = write_queues;
	dev->nr_poll_queues = poll_queues;
	dev->nr_allocated_queues = nvme_max_io_queues(dev) + 1;
	dev->queues = kcalloc_node(dev->nr_allocated_queues,
			sizeof(struct nvme_queue), GFP_KERNEL, node);
	if (!dev->queues)
		goto free;

	dev->dev = get_device(&pdev->dev);
	pci_set_drvdata(pdev, dev);

	result = nvme_dev_map(dev);
	if (result)
		goto put_pci;

	INIT_WORK(&dev->ctrl.reset_work, nvme_reset_work);
	INIT_WORK(&dev->remove_work, nvme_remove_dead_ctrl_work);
	mutex_init(&dev->shutdown_lock);

	result = nvme_setup_prp_pools(dev);
	if (result)
		goto unmap;

	quirks |= check_vendor_combination_bug(pdev);

	if (!noacpi && acpi_storage_d3(&pdev->dev)) {
		/*
		 * Some systems use a bios work around to ask for D3 on
		 * platforms that support kernel managed suspend.
		 */
		dev_info(&pdev->dev,
			 "platform quirk: setting simple suspend\n");
		quirks |= NVME_QUIRK_SIMPLE_SUSPEND;
	}

	/*
	 * Double check that our mempool alloc size will cover the biggest
	 * command we support.
	 */
	alloc_size = nvme_pci_iod_alloc_size();
	WARN_ON_ONCE(alloc_size > PAGE_SIZE);

	dev->iod_mempool = mempool_create_node(1, mempool_kmalloc,
						mempool_kfree,
						(void *) alloc_size,
						GFP_KERNEL, node);
	if (!dev->iod_mempool) {
		result = -ENOMEM;
		goto release_pools;
	}

	result = nvme_init_ctrl(&dev->ctrl, &pdev->dev, &nvme_pci_ctrl_ops,
			quirks);
	if (result)
		goto release_mempool;

	dev_info(dev->ctrl.device, "pci function %s\n", dev_name(&pdev->dev));

	nvme_reset_ctrl(&dev->ctrl);
	async_schedule(nvme_async_probe, dev);

	return 0;

 release_mempool:
	mempool_destroy(dev->iod_mempool);
 release_pools:
	nvme_release_prp_pools(dev);
 unmap:
	nvme_dev_unmap(dev);
 put_pci:
	put_device(dev->dev);
 free:
	kfree(dev->queues);
	kfree(dev);
	return result;
}

static void nvme_reset_prepare(struct pci_dev *pdev)
{
	struct nvme_dev *dev = pci_get_drvdata(pdev);

	/*
	 * We don't need to check the return value from waiting for the reset
	 * state as pci_dev device lock is held, making it impossible to race
	 * with ->remove().
	 */
	nvme_disable_prepare_reset(dev, false);
	nvme_sync_queues(&dev->ctrl);
}

static void nvme_reset_done(struct pci_dev *pdev)
{
	struct nvme_dev *dev = pci_get_drvdata(pdev);

	if (!nvme_try_sched_reset(&dev->ctrl))
		flush_work(&dev->ctrl.reset_work);
}

static void nvme_shutdown(struct pci_dev *pdev)
{
	struct nvme_dev *dev = pci_get_drvdata(pdev);

	nvme_disable_prepare_reset(dev, true);
}

static void nvme_remove_attrs(struct nvme_dev *dev)
{
	if (dev->attrs_added)
		sysfs_remove_group(&dev->ctrl.device->kobj,
				   &nvme_pci_attr_group);
}

/*
 * The driver's remove may be called on a device in a partially initialized
 * state. This function must not have any dependencies on the device state in
 * order to proceed.
 */
static void nvme_remove(struct pci_dev *pdev)
{
	struct nvme_dev *dev = pci_get_drvdata(pdev);

	nvme_change_ctrl_state(&dev->ctrl, NVME_CTRL_DELETING);
	pci_set_drvdata(pdev, NULL);

	if (!pci_device_is_present(pdev)) {
		nvme_change_ctrl_state(&dev->ctrl, NVME_CTRL_DEAD);
		nvme_dev_disable(dev, true);
	}

	flush_work(&dev->ctrl.reset_work);
	nvme_stop_ctrl(&dev->ctrl);
	nvme_remove_namespaces(&dev->ctrl);
	nvme_dev_disable(dev, true);
	nvme_remove_attrs(dev);
	nvme_free_host_mem(dev);
	nvme_dev_remove_admin(dev);
	nvme_free_queues(dev, 0);
	nvme_release_prp_pools(dev);
	nvme_dev_unmap(dev);
	nvme_uninit_ctrl(&dev->ctrl);
}

#ifdef CONFIG_PM_SLEEP
static int nvme_get_power_state(struct nvme_ctrl *ctrl, u32 *ps)
{
	return nvme_get_features(ctrl, NVME_FEAT_POWER_MGMT, 0, NULL, 0, ps);
}

static int nvme_set_power_state(struct nvme_ctrl *ctrl, u32 ps)
{
	return nvme_set_features(ctrl, NVME_FEAT_POWER_MGMT, ps, NULL, 0, NULL);
}

static int nvme_resume(struct device *dev)
{
	struct nvme_dev *ndev = pci_get_drvdata(to_pci_dev(dev));
	struct nvme_ctrl *ctrl = &ndev->ctrl;

	if (ndev->last_ps == U32_MAX ||
	    nvme_set_power_state(ctrl, ndev->last_ps) != 0)
		goto reset;
	if (ctrl->hmpre && nvme_setup_host_mem(ndev))
		goto reset;

	return 0;
reset:
	return nvme_try_sched_reset(ctrl);
}

static int nvme_suspend(struct device *dev)
{
	struct pci_dev *pdev = to_pci_dev(dev);
	struct nvme_dev *ndev = pci_get_drvdata(pdev);
	struct nvme_ctrl *ctrl = &ndev->ctrl;
	int ret = -EBUSY;

	ndev->last_ps = U32_MAX;

	/*
	 * The platform does not remove power for a kernel managed suspend so
	 * use host managed nvme power settings for lowest idle power if
	 * possible. This should have quicker resume latency than a full device
	 * shutdown.  But if the firmware is involved after the suspend or the
	 * device does not support any non-default power states, shut down the
	 * device fully.
	 *
	 * If ASPM is not enabled for the device, shut down the device and allow
	 * the PCI bus layer to put it into D3 in order to take the PCIe link
	 * down, so as to allow the platform to achieve its minimum low-power
	 * state (which may not be possible if the link is up).
	 */
	if (pm_suspend_via_firmware() || !ctrl->npss ||
	    !pcie_aspm_enabled(pdev) ||
	    (ndev->ctrl.quirks & NVME_QUIRK_SIMPLE_SUSPEND))
		return nvme_disable_prepare_reset(ndev, true);

	nvme_start_freeze(ctrl);
	nvme_wait_freeze(ctrl);
	nvme_sync_queues(ctrl);

	if (ctrl->state != NVME_CTRL_LIVE)
		goto unfreeze;

	/*
	 * Host memory access may not be successful in a system suspend state,
	 * but the specification allows the controller to access memory in a
	 * non-operational power state.
	 */
	if (ndev->hmb) {
		ret = nvme_set_host_mem(ndev, 0);
		if (ret < 0)
			goto unfreeze;
	}

	ret = nvme_get_power_state(ctrl, &ndev->last_ps);
	if (ret < 0)
		goto unfreeze;

	/*
	 * A saved state prevents pci pm from generically controlling the
	 * device's power. If we're using protocol specific settings, we don't
	 * want pci interfering.
	 */
	pci_save_state(pdev);

	ret = nvme_set_power_state(ctrl, ctrl->npss);
	if (ret < 0)
		goto unfreeze;

	if (ret) {
		/* discard the saved state */
		pci_load_saved_state(pdev, NULL);

		/*
		 * Clearing npss forces a controller reset on resume. The
		 * correct value will be rediscovered then.
		 */
		ret = nvme_disable_prepare_reset(ndev, true);
		ctrl->npss = 0;
	}
unfreeze:
	nvme_unfreeze(ctrl);
	return ret;
}

static int nvme_simple_suspend(struct device *dev)
{
	struct nvme_dev *ndev = pci_get_drvdata(to_pci_dev(dev));

	return nvme_disable_prepare_reset(ndev, true);
}

static int nvme_simple_resume(struct device *dev)
{
	struct pci_dev *pdev = to_pci_dev(dev);
	struct nvme_dev *ndev = pci_get_drvdata(pdev);

	return nvme_try_sched_reset(&ndev->ctrl);
}

static const struct dev_pm_ops nvme_dev_pm_ops = {
	.suspend	= nvme_suspend,
	.resume		= nvme_resume,
	.freeze		= nvme_simple_suspend,
	.thaw		= nvme_simple_resume,
	.poweroff	= nvme_simple_suspend,
	.restore	= nvme_simple_resume,
};
#endif /* CONFIG_PM_SLEEP */

static pci_ers_result_t nvme_error_detected(struct pci_dev *pdev,
						pci_channel_state_t state)
{
	struct nvme_dev *dev = pci_get_drvdata(pdev);

	/*
	 * A frozen channel requires a reset. When detected, this method will
	 * shutdown the controller to quiesce. The controller will be restarted
	 * after the slot reset through driver's slot_reset callback.
	 */
	switch (state) {
	case pci_channel_io_normal:
		return PCI_ERS_RESULT_CAN_RECOVER;
	case pci_channel_io_frozen:
		dev_warn(dev->ctrl.device,
			"frozen state error detected, reset controller\n");
		nvme_dev_disable(dev, false);
		return PCI_ERS_RESULT_NEED_RESET;
	case pci_channel_io_perm_failure:
		dev_warn(dev->ctrl.device,
			"failure state error detected, request disconnect\n");
		return PCI_ERS_RESULT_DISCONNECT;
	}
	return PCI_ERS_RESULT_NEED_RESET;
}

static pci_ers_result_t nvme_slot_reset(struct pci_dev *pdev)
{
	struct nvme_dev *dev = pci_get_drvdata(pdev);

	dev_info(dev->ctrl.device, "restart after slot reset\n");
	pci_restore_state(pdev);
	nvme_reset_ctrl(&dev->ctrl);
	return PCI_ERS_RESULT_RECOVERED;
}

static void nvme_error_resume(struct pci_dev *pdev)
{
	struct nvme_dev *dev = pci_get_drvdata(pdev);

	flush_work(&dev->ctrl.reset_work);
}

static const struct pci_error_handlers nvme_err_handler = {
	.error_detected	= nvme_error_detected,
	.slot_reset	= nvme_slot_reset,
	.resume		= nvme_error_resume,
	.reset_prepare	= nvme_reset_prepare,
	.reset_done	= nvme_reset_done,
};

static const struct pci_device_id nvme_id_table[] = {
	{ PCI_VDEVICE(INTEL, 0x0953),	/* Intel 750/P3500/P3600/P3700 */
		.driver_data = NVME_QUIRK_STRIPE_SIZE |
				NVME_QUIRK_DEALLOCATE_ZEROES, },
	{ PCI_VDEVICE(INTEL, 0x0a53),	/* Intel P3520 */
		.driver_data = NVME_QUIRK_STRIPE_SIZE |
				NVME_QUIRK_DEALLOCATE_ZEROES, },
	{ PCI_VDEVICE(INTEL, 0x0a54),	/* Intel P4500/P4600 */
		.driver_data = NVME_QUIRK_STRIPE_SIZE |
				NVME_QUIRK_DEALLOCATE_ZEROES |
				NVME_QUIRK_IGNORE_DEV_SUBNQN, },
	{ PCI_VDEVICE(INTEL, 0x0a55),	/* Dell Express Flash P4600 */
		.driver_data = NVME_QUIRK_STRIPE_SIZE |
				NVME_QUIRK_DEALLOCATE_ZEROES, },
	{ PCI_VDEVICE(INTEL, 0xf1a5),	/* Intel 600P/P3100 */
		.driver_data = NVME_QUIRK_NO_DEEPEST_PS |
				NVME_QUIRK_MEDIUM_PRIO_SQ |
				NVME_QUIRK_NO_TEMP_THRESH_CHANGE |
				NVME_QUIRK_DISABLE_WRITE_ZEROES, },
	{ PCI_VDEVICE(INTEL, 0xf1a6),	/* Intel 760p/Pro 7600p */
		.driver_data = NVME_QUIRK_IGNORE_DEV_SUBNQN, },
	{ PCI_VDEVICE(INTEL, 0x5845),	/* Qemu emulated controller */
		.driver_data = NVME_QUIRK_IDENTIFY_CNS |
				NVME_QUIRK_DISABLE_WRITE_ZEROES |
				NVME_QUIRK_BOGUS_NID, },
	{ PCI_VDEVICE(REDHAT, 0x0010),	/* Qemu emulated controller */
		.driver_data = NVME_QUIRK_BOGUS_NID, },
	{ PCI_DEVICE(0x126f, 0x2263),	/* Silicon Motion unidentified */
		.driver_data = NVME_QUIRK_NO_NS_DESC_LIST |
				NVME_QUIRK_BOGUS_NID, },
	{ PCI_DEVICE(0x1bb1, 0x0100),   /* Seagate Nytro Flash Storage */
		.driver_data = NVME_QUIRK_DELAY_BEFORE_CHK_RDY |
				NVME_QUIRK_NO_NS_DESC_LIST, },
	{ PCI_DEVICE(0x1c58, 0x0003),	/* HGST adapter */
		.driver_data = NVME_QUIRK_DELAY_BEFORE_CHK_RDY, },
	{ PCI_DEVICE(0x1c58, 0x0023),	/* WDC SN200 adapter */
		.driver_data = NVME_QUIRK_DELAY_BEFORE_CHK_RDY, },
	{ PCI_DEVICE(0x1c5f, 0x0540),	/* Memblaze Pblaze4 adapter */
		.driver_data = NVME_QUIRK_DELAY_BEFORE_CHK_RDY, },
	{ PCI_DEVICE(0x144d, 0xa821),   /* Samsung PM1725 */
		.driver_data = NVME_QUIRK_DELAY_BEFORE_CHK_RDY, },
	{ PCI_DEVICE(0x144d, 0xa822),   /* Samsung PM1725a */
		.driver_data = NVME_QUIRK_DELAY_BEFORE_CHK_RDY |
				NVME_QUIRK_DISABLE_WRITE_ZEROES|
				NVME_QUIRK_IGNORE_DEV_SUBNQN, },
	{ PCI_DEVICE(0x1987, 0x5012),	/* Phison E12 */
		.driver_data = NVME_QUIRK_BOGUS_NID, },
	{ PCI_DEVICE(0x1987, 0x5016),	/* Phison E16 */
		.driver_data = NVME_QUIRK_IGNORE_DEV_SUBNQN |
				NVME_QUIRK_BOGUS_NID, },
	{ PCI_DEVICE(0x1987, 0x5019),  /* phison E19 */
		.driver_data = NVME_QUIRK_DISABLE_WRITE_ZEROES, },
	{ PCI_DEVICE(0x1987, 0x5021),   /* Phison E21 */
		.driver_data = NVME_QUIRK_DISABLE_WRITE_ZEROES, },
	{ PCI_DEVICE(0x1b4b, 0x1092),	/* Lexar 256 GB SSD */
		.driver_data = NVME_QUIRK_NO_NS_DESC_LIST |
				NVME_QUIRK_IGNORE_DEV_SUBNQN, },
	{ PCI_DEVICE(0x1cc1, 0x33f8),   /* ADATA IM2P33F8ABR1 1 TB */
		.driver_data = NVME_QUIRK_BOGUS_NID, },
	{ PCI_DEVICE(0x10ec, 0x5762),   /* ADATA SX6000LNP */
		.driver_data = NVME_QUIRK_IGNORE_DEV_SUBNQN |
				NVME_QUIRK_BOGUS_NID, },
	{ PCI_DEVICE(0x1cc1, 0x8201),   /* ADATA SX8200PNP 512GB */
		.driver_data = NVME_QUIRK_NO_DEEPEST_PS |
				NVME_QUIRK_IGNORE_DEV_SUBNQN, },
	 { PCI_DEVICE(0x1344, 0x5407), /* Micron Technology Inc NVMe SSD */
		.driver_data = NVME_QUIRK_IGNORE_DEV_SUBNQN },
	{ PCI_DEVICE(0x1c5c, 0x1504),   /* SK Hynix PC400 */
		.driver_data = NVME_QUIRK_DISABLE_WRITE_ZEROES, },
	{ PCI_DEVICE(0x1c5c, 0x174a),   /* SK Hynix P31 SSD */
		.driver_data = NVME_QUIRK_BOGUS_NID, },
	{ PCI_DEVICE(0x15b7, 0x2001),   /*  Sandisk Skyhawk */
		.driver_data = NVME_QUIRK_DISABLE_WRITE_ZEROES, },
	{ PCI_DEVICE(0x1d97, 0x2263),   /* SPCC */
		.driver_data = NVME_QUIRK_DISABLE_WRITE_ZEROES, },
	{ PCI_DEVICE(0x144d, 0xa80b),   /* Samsung PM9B1 256G and 512G */
		.driver_data = NVME_QUIRK_DISABLE_WRITE_ZEROES, },
	{ PCI_DEVICE(0x144d, 0xa809),   /* Samsung MZALQ256HBJD 256G */
		.driver_data = NVME_QUIRK_DISABLE_WRITE_ZEROES, },
	{ PCI_DEVICE(0x1cc4, 0x6303),   /* UMIS RPJTJ512MGE1QDY 512G */
		.driver_data = NVME_QUIRK_DISABLE_WRITE_ZEROES, },
	{ PCI_DEVICE(0x1cc4, 0x6302),   /* UMIS RPJTJ256MGE1QDY 256G */
		.driver_data = NVME_QUIRK_DISABLE_WRITE_ZEROES, },
	{ PCI_DEVICE(0x2646, 0x2262),   /* KINGSTON SKC2000 NVMe SSD */
		.driver_data = NVME_QUIRK_NO_DEEPEST_PS, },
	{ PCI_DEVICE(0x2646, 0x2263),   /* KINGSTON A2000 NVMe SSD  */
		.driver_data = NVME_QUIRK_NO_DEEPEST_PS, },
	{ PCI_DEVICE(0x1e4B, 0x1001),   /* MAXIO MAP1001 */
		.driver_data = NVME_QUIRK_BOGUS_NID, },
	{ PCI_DEVICE(0x1e4B, 0x1002),   /* MAXIO MAP1002 */
		.driver_data = NVME_QUIRK_BOGUS_NID, },
	{ PCI_DEVICE(0x1e4B, 0x1202),   /* MAXIO MAP1202 */
		.driver_data = NVME_QUIRK_BOGUS_NID, },
	{ PCI_DEVICE(0x1cc1, 0x5350),   /* ADATA XPG GAMMIX S50 */
		.driver_data = NVME_QUIRK_BOGUS_NID, },
	{ PCI_DEVICE(0x1dbe, 0x5236),   /* ADATA XPG GAMMIX S70 */
		.driver_data = NVME_QUIRK_BOGUS_NID, },
	{ PCI_DEVICE(0x1e49, 0x0041),   /* ZHITAI TiPro7000 NVMe SSD */
		.driver_data = NVME_QUIRK_NO_DEEPEST_PS, },
	{ PCI_DEVICE(0xc0a9, 0x540a),   /* Crucial P2 */
		.driver_data = NVME_QUIRK_BOGUS_NID, },
	{ PCI_DEVICE(0x1d97, 0x2263), /* Lexar NM610 */
		.driver_data = NVME_QUIRK_BOGUS_NID, },
	{ PCI_DEVICE(PCI_VENDOR_ID_AMAZON, 0x0061),
		.driver_data = NVME_QUIRK_DMA_ADDRESS_BITS_48, },
	{ PCI_DEVICE(PCI_VENDOR_ID_AMAZON, 0x0065),
		.driver_data = NVME_QUIRK_DMA_ADDRESS_BITS_48, },
	{ PCI_DEVICE(PCI_VENDOR_ID_AMAZON, 0x8061),
		.driver_data = NVME_QUIRK_DMA_ADDRESS_BITS_48, },
	{ PCI_DEVICE(PCI_VENDOR_ID_AMAZON, 0xcd00),
		.driver_data = NVME_QUIRK_DMA_ADDRESS_BITS_48, },
	{ PCI_DEVICE(PCI_VENDOR_ID_AMAZON, 0xcd01),
		.driver_data = NVME_QUIRK_DMA_ADDRESS_BITS_48, },
	{ PCI_DEVICE(PCI_VENDOR_ID_AMAZON, 0xcd02),
		.driver_data = NVME_QUIRK_DMA_ADDRESS_BITS_48, },
	{ PCI_DEVICE(PCI_VENDOR_ID_APPLE, 0x2001),
		.driver_data = NVME_QUIRK_SINGLE_VECTOR },
	{ PCI_DEVICE(PCI_VENDOR_ID_APPLE, 0x2003) },
	{ PCI_DEVICE(PCI_VENDOR_ID_APPLE, 0x2005),
		.driver_data = NVME_QUIRK_SINGLE_VECTOR |
				NVME_QUIRK_128_BYTES_SQES |
				NVME_QUIRK_SHARED_TAGS |
				NVME_QUIRK_SKIP_CID_GEN },
	{ PCI_DEVICE_CLASS(PCI_CLASS_STORAGE_EXPRESS, 0xffffff) },
	{ 0, }
};
MODULE_DEVICE_TABLE(pci, nvme_id_table);

static struct pci_driver nvme_driver = {
	.name		= "nvme",
	.id_table	= nvme_id_table,
	.probe		= nvme_probe,
	.remove		= nvme_remove,
	.shutdown	= nvme_shutdown,
#ifdef CONFIG_PM_SLEEP
	.driver		= {
		.pm	= &nvme_dev_pm_ops,
	},
#endif
	.sriov_configure = pci_sriov_configure_simple,
	.err_handler	= &nvme_err_handler,
};

static int __init nvme_init(void)
{
	BUILD_BUG_ON(sizeof(struct nvme_create_cq) != 64);
	BUILD_BUG_ON(sizeof(struct nvme_create_sq) != 64);
	BUILD_BUG_ON(sizeof(struct nvme_delete_queue) != 64);
	BUILD_BUG_ON(IRQ_AFFINITY_MAX_SETS < 2);
	BUILD_BUG_ON(DIV_ROUND_UP(nvme_pci_npages_prp(), NVME_CTRL_PAGE_SIZE) >
		     S8_MAX);

	return pci_register_driver(&nvme_driver);
}

static void __exit nvme_exit(void)
{
	pci_unregister_driver(&nvme_driver);
	flush_workqueue(nvme_wq);
}

MODULE_AUTHOR("Matthew Wilcox <willy@linux.intel.com>");
MODULE_LICENSE("GPL");
MODULE_VERSION("1.0");
module_init(nvme_init);
module_exit(nvme_exit);<|MERGE_RESOLUTION|>--- conflicted
+++ resolved
@@ -227,15 +227,9 @@
 	struct nvme_request req;
 	struct nvme_command cmd;
 	bool use_sgl;
-<<<<<<< HEAD
-	int aborted;
-	int npages;		/* In the PRP list. 0 means small pool in use */
-	dma_addr_t first_dma;
-=======
 	bool aborted;
 	s8 nr_allocations;	/* PRP list pool allocations. 0 means small
 				   pool in use */
->>>>>>> 9fecab24
 	unsigned int dma_len;	/* length of single DMA segment mapping */
 	dma_addr_t first_dma;
 	dma_addr_t meta_dma;
@@ -585,17 +579,10 @@
 	}
 
 	WARN_ON_ONCE(!iod->sgt.nents);
-<<<<<<< HEAD
 
 	dma_unmap_sgtable(dev->dev, &iod->sgt, rq_dma_dir(req), 0);
 
-	if (iod->npages == 0)
-=======
-
-	dma_unmap_sgtable(dev->dev, &iod->sgt, rq_dma_dir(req), 0);
-
 	if (iod->nr_allocations == 0)
->>>>>>> 9fecab24
 		dma_pool_free(dev->prp_small_pool, nvme_pci_iod_list(req)[0],
 			      iod->first_dma);
 	else if (iod->use_sgl)
@@ -665,11 +652,7 @@
 
 	prp_list = dma_pool_alloc(pool, GFP_ATOMIC, &prp_dma);
 	if (!prp_list) {
-<<<<<<< HEAD
-		iod->npages = -1;
-=======
 		iod->nr_allocations = -1;
->>>>>>> 9fecab24
 		return BLK_STS_RESOURCE;
 	}
 	list[0] = prp_list;
@@ -909,13 +892,8 @@
 	struct nvme_iod *iod = blk_mq_rq_to_pdu(req);
 	blk_status_t ret;
 
-<<<<<<< HEAD
-	iod->aborted = 0;
-	iod->npages = -1;
-=======
 	iod->aborted = false;
 	iod->nr_allocations = -1;
->>>>>>> 9fecab24
 	iod->sgt.nents = 0;
 
 	ret = nvme_setup_cmd(req->q->queuedata, req);
@@ -2552,17 +2530,11 @@
 
 	set->ops = &nvme_mq_ops;
 	set->nr_hw_queues = dev->online_queues - 1;
-<<<<<<< HEAD
-	set->nr_maps = 2; /* default + read */
-	if (dev->io_queues[HCTX_TYPE_POLL])
-		set->nr_maps++;
-=======
 	set->nr_maps = 1;
 	if (dev->io_queues[HCTX_TYPE_READ])
 		set->nr_maps = 2;
 	if (dev->io_queues[HCTX_TYPE_POLL])
 		set->nr_maps = 3;
->>>>>>> 9fecab24
 	set->timeout = NVME_IO_TIMEOUT;
 	set->numa_node = dev->ctrl.numa_node;
 	set->queue_depth = min_t(unsigned, dev->q_depth, BLK_MQ_MAX_DEPTH) - 1;
@@ -2864,11 +2836,8 @@
 	} else {
 		nvme_start_admin_queue(&dev->ctrl);
 	}
-<<<<<<< HEAD
-=======
 
 	dma_set_min_align_mask(dev->dev, NVME_CTRL_PAGE_SIZE - 1);
->>>>>>> 9fecab24
 
 	/*
 	 * Limit the max command size to prevent iod->sg allocations going
