/*
 * Copyright (C) 2007-2010 B.A.T.M.A.N. contributors:
 *
 * Marek Lindner, Simon Wunderlich
 *
 * This program is free software; you can redistribute it and/or
 * modify it under the terms of version 2 of the GNU General Public
 * License as published by the Free Software Foundation.
 *
 * This program is distributed in the hope that it will be useful, but
 * WITHOUT ANY WARRANTY; without even the implied warranty of
 * MERCHANTABILITY or FITNESS FOR A PARTICULAR PURPOSE. See the GNU
 * General Public License for more details.
 *
 * You should have received a copy of the GNU General Public License
 * along with this program; if not, write to the Free Software
 * Foundation, Inc., 51 Franklin Street, Fifth Floor, Boston, MA
 * 02110-1301, USA
 *
 */

#include "main.h"
#include "soft-interface.h"
#include "hard-interface.h"
#include "routing.h"
#include "send.h"
#include "bat_debugfs.h"
#include "translation-table.h"
#include "types.h"
#include "hash.h"
#include "send.h"
#include "bat_sysfs.h"
#include <linux/slab.h>
#include <linux/ethtool.h>
#include <linux/etherdevice.h>
#include "unicast.h"

<<<<<<< HEAD
static uint32_t bcast_seqno = 1; /* give own bcast messages seq numbers to avoid
				  * broadcast storms */
static int32_t skb_packets;
static int32_t skb_bad_packets;

unsigned char main_if_addr[ETH_ALEN];
=======

>>>>>>> 45f53cc9
static int bat_get_settings(struct net_device *dev, struct ethtool_cmd *cmd);
static void bat_get_drvinfo(struct net_device *dev,
			    struct ethtool_drvinfo *info);
static u32 bat_get_msglevel(struct net_device *dev);
static void bat_set_msglevel(struct net_device *dev, u32 value);
static u32 bat_get_link(struct net_device *dev);
static u32 bat_get_rx_csum(struct net_device *dev);
static int bat_set_rx_csum(struct net_device *dev, u32 data);

static const struct ethtool_ops bat_ethtool_ops = {
	.get_settings = bat_get_settings,
	.get_drvinfo = bat_get_drvinfo,
	.get_msglevel = bat_get_msglevel,
	.set_msglevel = bat_set_msglevel,
	.get_link = bat_get_link,
	.get_rx_csum = bat_get_rx_csum,
	.set_rx_csum = bat_set_rx_csum
};

<<<<<<< HEAD
void set_main_if_addr(uint8_t *addr)
{
	memcpy(main_if_addr, addr, ETH_ALEN);
}

int my_skb_push(struct sk_buff *skb, unsigned int len)
{
	int result = 0;

	skb_packets++;
	if (skb_headroom(skb) < len) {
		skb_bad_packets++;
		result = pskb_expand_head(skb, len, 0, GFP_ATOMIC);

		if (result < 0)
			return result;
	}
=======
int my_skb_head_push(struct sk_buff *skb, unsigned int len)
{
	int result;

	/**
	 * TODO: We must check if we can release all references to non-payload
	 * data using skb_header_release in our skbs to allow skb_cow_header to
	 * work optimally. This means that those skbs are not allowed to read
	 * or write any data which is before the current position of skb->data
	 * after that call and thus allow other skbs with the same data buffer
	 * to write freely in that area.
	 */
	result = skb_cow_head(skb, len);
	if (result < 0)
		return result;
>>>>>>> 45f53cc9

	skb_push(skb, len);
	return 0;
}

static int interface_open(struct net_device *dev)
{
	netif_start_queue(dev);
	return 0;
}

static int interface_release(struct net_device *dev)
{
	netif_stop_queue(dev);
	return 0;
}

static struct net_device_stats *interface_stats(struct net_device *dev)
{
	struct bat_priv *bat_priv = netdev_priv(dev);
	return &bat_priv->stats;
}

static int interface_set_mac_addr(struct net_device *dev, void *p)
{
	struct bat_priv *bat_priv = netdev_priv(dev);
	struct sockaddr *addr = p;

	if (!is_valid_ether_addr(addr->sa_data))
		return -EADDRNOTAVAIL;

	/* only modify hna-table if it has been initialised before */
	if (atomic_read(&bat_priv->mesh_state) == MESH_ACTIVE) {
		hna_local_remove(bat_priv, dev->dev_addr,
				 "mac address changed");
		hna_local_add(dev, addr->sa_data);
	}

	memcpy(dev->dev_addr, addr->sa_data, ETH_ALEN);

	return 0;
}

static int interface_change_mtu(struct net_device *dev, int new_mtu)
{
	/* check ranges */
	if ((new_mtu < 68) || (new_mtu > hardif_min_mtu(dev)))
		return -EINVAL;

	dev->mtu = new_mtu;

	return 0;
}

int interface_tx(struct sk_buff *skb, struct net_device *soft_iface)
{
<<<<<<< HEAD
	struct unicast_packet *unicast_packet;
	struct bcast_packet *bcast_packet;
	struct orig_node *orig_node;
	struct neigh_node *router;
=======
>>>>>>> 45f53cc9
	struct ethhdr *ethhdr = (struct ethhdr *)skb->data;
	struct bat_priv *bat_priv = netdev_priv(soft_iface);
	struct bcast_packet *bcast_packet;
	int data_len = skb->len, ret;

	if (atomic_read(&bat_priv->mesh_state) != MESH_ACTIVE)
		goto dropped;

	soft_iface->trans_start = jiffies;

	/* TODO: check this for locks */
	hna_local_add(soft_iface, ethhdr->h_source);

	/* ethernet packet should be broadcasted */
	if (is_bcast(ethhdr->h_dest) || is_mcast(ethhdr->h_dest)) {
		if (!bat_priv->primary_if)
			goto dropped;

		if (my_skb_head_push(skb, sizeof(struct bcast_packet)) < 0)
			goto dropped;

		bcast_packet = (struct bcast_packet *)skb->data;
		bcast_packet->version = COMPAT_VERSION;
		bcast_packet->ttl = TTL;

		/* batman packet type: broadcast */
		bcast_packet->packet_type = BAT_BCAST;

		/* hw address of first interface is the orig mac because only
		 * this mac is known throughout the mesh */
<<<<<<< HEAD
		memcpy(bcast_packet->orig, main_if_addr, ETH_ALEN);

		/* set broadcast sequence number */
		bcast_packet->seqno = htonl(bcast_seqno);
=======
		memcpy(bcast_packet->orig,
		       bat_priv->primary_if->net_dev->dev_addr, ETH_ALEN);

		/* set broadcast sequence number */
		bcast_packet->seqno =
			htonl(atomic_inc_return(&bat_priv->bcast_seqno));
>>>>>>> 45f53cc9

		add_bcast_packet_to_list(bat_priv, skb);

		/* a copy is stored in the bcast list, therefore removing
		 * the original skb. */
		kfree_skb(skb);

	/* unicast packet */
	} else {
<<<<<<< HEAD
		spin_lock_irqsave(&orig_hash_lock, flags);
		/* get routing information */
		orig_node = ((struct orig_node *)hash_find(orig_hash,
							   ethhdr->h_dest));

		/* check for hna host */
		if (!orig_node)
			orig_node = transtable_search(ethhdr->h_dest);

		router = find_router(orig_node, NULL);

		if (!router)
			goto unlock;

		/* don't lock while sending the packets ... we therefore
		 * copy the required data before sending */

		batman_if = router->if_incoming;
		memcpy(dstaddr, router->addr, ETH_ALEN);

		spin_unlock_irqrestore(&orig_hash_lock, flags);

		if (batman_if->if_status != IF_ACTIVE)
			goto dropped;

		if (my_skb_push(skb, sizeof(struct unicast_packet)) < 0)
			goto dropped;

		unicast_packet = (struct unicast_packet *)skb->data;

		unicast_packet->version = COMPAT_VERSION;
		/* batman packet type: unicast */
		unicast_packet->packet_type = BAT_UNICAST;
		/* set unicast ttl */
		unicast_packet->ttl = TTL;
		/* copy the destination for faster routing */
		memcpy(unicast_packet->dest, orig_node->orig, ETH_ALEN);

		send_skb_packet(skb, batman_if, dstaddr);
=======
		ret = unicast_send_skb(skb, bat_priv);
		if (ret != 0)
			goto dropped_freed;
>>>>>>> 45f53cc9
	}

	bat_priv->stats.tx_packets++;
	bat_priv->stats.tx_bytes += data_len;
	goto end;

dropped:
	kfree_skb(skb);
dropped_freed:
	bat_priv->stats.tx_dropped++;
end:
	return NETDEV_TX_OK;
}

void interface_rx(struct net_device *soft_iface,
		  struct sk_buff *skb, int hdr_size)
{
	struct bat_priv *priv = netdev_priv(soft_iface);

	/* check if enough space is available for pulling, and pull */
	if (!pskb_may_pull(skb, hdr_size)) {
		kfree_skb(skb);
		return;
	}
	skb_pull_rcsum(skb, hdr_size);
/*	skb_set_mac_header(skb, -sizeof(struct ethhdr));*/

	/* skb->dev & skb->pkt_type are set here */
	skb->protocol = eth_type_trans(skb, soft_iface);

	/* should not be neccesary anymore as we use skb_pull_rcsum()
	 * TODO: please verify this and remove this TODO
	 * -- Dec 21st 2009, Simon Wunderlich */

/*	skb->ip_summed = CHECKSUM_UNNECESSARY;*/

	priv->stats.rx_packets++;
	priv->stats.rx_bytes += skb->len + sizeof(struct ethhdr);

	soft_iface->last_rx = jiffies;

	netif_rx(skb);
}

#ifdef HAVE_NET_DEVICE_OPS
static const struct net_device_ops bat_netdev_ops = {
	.ndo_open = interface_open,
	.ndo_stop = interface_release,
	.ndo_get_stats = interface_stats,
	.ndo_set_mac_address = interface_set_mac_addr,
	.ndo_change_mtu = interface_change_mtu,
	.ndo_start_xmit = interface_tx,
	.ndo_validate_addr = eth_validate_addr
};
#endif

<<<<<<< HEAD
void interface_setup(struct net_device *dev)
=======
static void interface_setup(struct net_device *dev)
>>>>>>> 45f53cc9
{
	struct bat_priv *priv = netdev_priv(dev);
	char dev_addr[ETH_ALEN];

	ether_setup(dev);

#ifdef HAVE_NET_DEVICE_OPS
	dev->netdev_ops = &bat_netdev_ops;
#else
	dev->open = interface_open;
	dev->stop = interface_release;
	dev->get_stats = interface_stats;
	dev->set_mac_address = interface_set_mac_addr;
	dev->change_mtu = interface_change_mtu;
	dev->hard_start_xmit = interface_tx;
#endif
	dev->destructor = free_netdev;

<<<<<<< HEAD
	dev->mtu = hardif_min_mtu();
=======
	/**
	 * can't call min_mtu, because the needed variables
	 * have not been initialized yet
	 */
	dev->mtu = ETH_DATA_LEN;
>>>>>>> 45f53cc9
	dev->hard_header_len = BAT_HEADER_LEN; /* reserve more space in the
						* skbuff for our header */

	/* generate random address */
	random_ether_addr(dev_addr);
	memcpy(dev->dev_addr, dev_addr, ETH_ALEN);

	SET_ETHTOOL_OPS(dev, &bat_ethtool_ops);

	memset(priv, 0, sizeof(struct bat_priv));
}

<<<<<<< HEAD
=======
struct net_device *softif_create(char *name)
{
	struct net_device *soft_iface;
	struct bat_priv *bat_priv;
	int ret;

	soft_iface = alloc_netdev(sizeof(struct bat_priv) , name,
				   interface_setup);

	if (!soft_iface) {
		pr_err("Unable to allocate the batman interface: %s\n", name);
		goto out;
	}

	ret = register_netdev(soft_iface);
	if (ret < 0) {
		pr_err("Unable to register the batman interface '%s': %i\n",
		       name, ret);
		goto free_soft_iface;
	}

	bat_priv = netdev_priv(soft_iface);

	atomic_set(&bat_priv->aggregation_enabled, 1);
	atomic_set(&bat_priv->bonding_enabled, 0);
	atomic_set(&bat_priv->vis_mode, VIS_TYPE_CLIENT_UPDATE);
	atomic_set(&bat_priv->orig_interval, 1000);
	atomic_set(&bat_priv->log_level, 0);
	atomic_set(&bat_priv->frag_enabled, 1);
	atomic_set(&bat_priv->bcast_queue_left, BCAST_QUEUE_LEN);
	atomic_set(&bat_priv->batman_queue_left, BATMAN_QUEUE_LEN);

	atomic_set(&bat_priv->mesh_state, MESH_INACTIVE);
	atomic_set(&bat_priv->bcast_seqno, 1);
	atomic_set(&bat_priv->hna_local_changed, 0);

	bat_priv->primary_if = NULL;
	bat_priv->num_ifaces = 0;

	ret = sysfs_add_meshif(soft_iface);
	if (ret < 0)
		goto unreg_soft_iface;

	ret = debugfs_add_meshif(soft_iface);
	if (ret < 0)
		goto unreg_sysfs;

	ret = mesh_init(soft_iface);
	if (ret < 0)
		goto unreg_debugfs;

	return soft_iface;

unreg_debugfs:
	debugfs_del_meshif(soft_iface);
unreg_sysfs:
	sysfs_del_meshif(soft_iface);
unreg_soft_iface:
	unregister_netdev(soft_iface);
	return NULL;

free_soft_iface:
	free_netdev(soft_iface);
out:
	return NULL;
}

void softif_destroy(struct net_device *soft_iface)
{
	debugfs_del_meshif(soft_iface);
	sysfs_del_meshif(soft_iface);
	mesh_free(soft_iface);
	unregister_netdevice(soft_iface);
}

>>>>>>> 45f53cc9
/* ethtool */
static int bat_get_settings(struct net_device *dev, struct ethtool_cmd *cmd)
{
	cmd->supported = 0;
	cmd->advertising = 0;
	cmd->speed = SPEED_10;
	cmd->duplex = DUPLEX_FULL;
	cmd->port = PORT_TP;
	cmd->phy_address = 0;
	cmd->transceiver = XCVR_INTERNAL;
	cmd->autoneg = AUTONEG_DISABLE;
	cmd->maxtxpkt = 0;
	cmd->maxrxpkt = 0;

	return 0;
}

static void bat_get_drvinfo(struct net_device *dev,
			    struct ethtool_drvinfo *info)
{
	strcpy(info->driver, "B.A.T.M.A.N. advanced");
	strcpy(info->version, SOURCE_VERSION);
	strcpy(info->fw_version, "N/A");
	strcpy(info->bus_info, "batman");
}

static u32 bat_get_msglevel(struct net_device *dev)
{
	return -EOPNOTSUPP;
}

static void bat_set_msglevel(struct net_device *dev, u32 value)
{
}

static u32 bat_get_link(struct net_device *dev)
{
	return 1;
}

static u32 bat_get_rx_csum(struct net_device *dev)
{
	return 0;
}

static int bat_set_rx_csum(struct net_device *dev, u32 data)
{
	return -EOPNOTSUPP;
}<|MERGE_RESOLUTION|>--- conflicted
+++ resolved
@@ -35,16 +35,7 @@
 #include <linux/etherdevice.h>
 #include "unicast.h"
 
-<<<<<<< HEAD
-static uint32_t bcast_seqno = 1; /* give own bcast messages seq numbers to avoid
-				  * broadcast storms */
-static int32_t skb_packets;
-static int32_t skb_bad_packets;
-
-unsigned char main_if_addr[ETH_ALEN];
-=======
-
->>>>>>> 45f53cc9
+
 static int bat_get_settings(struct net_device *dev, struct ethtool_cmd *cmd);
 static void bat_get_drvinfo(struct net_device *dev,
 			    struct ethtool_drvinfo *info);
@@ -64,25 +55,6 @@
 	.set_rx_csum = bat_set_rx_csum
 };
 
-<<<<<<< HEAD
-void set_main_if_addr(uint8_t *addr)
-{
-	memcpy(main_if_addr, addr, ETH_ALEN);
-}
-
-int my_skb_push(struct sk_buff *skb, unsigned int len)
-{
-	int result = 0;
-
-	skb_packets++;
-	if (skb_headroom(skb) < len) {
-		skb_bad_packets++;
-		result = pskb_expand_head(skb, len, 0, GFP_ATOMIC);
-
-		if (result < 0)
-			return result;
-	}
-=======
 int my_skb_head_push(struct sk_buff *skb, unsigned int len)
 {
 	int result;
@@ -98,7 +70,6 @@
 	result = skb_cow_head(skb, len);
 	if (result < 0)
 		return result;
->>>>>>> 45f53cc9
 
 	skb_push(skb, len);
 	return 0;
@@ -155,13 +126,6 @@
 
 int interface_tx(struct sk_buff *skb, struct net_device *soft_iface)
 {
-<<<<<<< HEAD
-	struct unicast_packet *unicast_packet;
-	struct bcast_packet *bcast_packet;
-	struct orig_node *orig_node;
-	struct neigh_node *router;
-=======
->>>>>>> 45f53cc9
 	struct ethhdr *ethhdr = (struct ethhdr *)skb->data;
 	struct bat_priv *bat_priv = netdev_priv(soft_iface);
 	struct bcast_packet *bcast_packet;
@@ -192,19 +156,12 @@
 
 		/* hw address of first interface is the orig mac because only
 		 * this mac is known throughout the mesh */
-<<<<<<< HEAD
-		memcpy(bcast_packet->orig, main_if_addr, ETH_ALEN);
-
-		/* set broadcast sequence number */
-		bcast_packet->seqno = htonl(bcast_seqno);
-=======
 		memcpy(bcast_packet->orig,
 		       bat_priv->primary_if->net_dev->dev_addr, ETH_ALEN);
 
 		/* set broadcast sequence number */
 		bcast_packet->seqno =
 			htonl(atomic_inc_return(&bat_priv->bcast_seqno));
->>>>>>> 45f53cc9
 
 		add_bcast_packet_to_list(bat_priv, skb);
 
@@ -214,51 +171,9 @@
 
 	/* unicast packet */
 	} else {
-<<<<<<< HEAD
-		spin_lock_irqsave(&orig_hash_lock, flags);
-		/* get routing information */
-		orig_node = ((struct orig_node *)hash_find(orig_hash,
-							   ethhdr->h_dest));
-
-		/* check for hna host */
-		if (!orig_node)
-			orig_node = transtable_search(ethhdr->h_dest);
-
-		router = find_router(orig_node, NULL);
-
-		if (!router)
-			goto unlock;
-
-		/* don't lock while sending the packets ... we therefore
-		 * copy the required data before sending */
-
-		batman_if = router->if_incoming;
-		memcpy(dstaddr, router->addr, ETH_ALEN);
-
-		spin_unlock_irqrestore(&orig_hash_lock, flags);
-
-		if (batman_if->if_status != IF_ACTIVE)
-			goto dropped;
-
-		if (my_skb_push(skb, sizeof(struct unicast_packet)) < 0)
-			goto dropped;
-
-		unicast_packet = (struct unicast_packet *)skb->data;
-
-		unicast_packet->version = COMPAT_VERSION;
-		/* batman packet type: unicast */
-		unicast_packet->packet_type = BAT_UNICAST;
-		/* set unicast ttl */
-		unicast_packet->ttl = TTL;
-		/* copy the destination for faster routing */
-		memcpy(unicast_packet->dest, orig_node->orig, ETH_ALEN);
-
-		send_skb_packet(skb, batman_if, dstaddr);
-=======
 		ret = unicast_send_skb(skb, bat_priv);
 		if (ret != 0)
 			goto dropped_freed;
->>>>>>> 45f53cc9
 	}
 
 	bat_priv->stats.tx_packets++;
@@ -315,11 +230,7 @@
 };
 #endif
 
-<<<<<<< HEAD
-void interface_setup(struct net_device *dev)
-=======
 static void interface_setup(struct net_device *dev)
->>>>>>> 45f53cc9
 {
 	struct bat_priv *priv = netdev_priv(dev);
 	char dev_addr[ETH_ALEN];
@@ -338,15 +249,11 @@
 #endif
 	dev->destructor = free_netdev;
 
-<<<<<<< HEAD
-	dev->mtu = hardif_min_mtu();
-=======
 	/**
 	 * can't call min_mtu, because the needed variables
 	 * have not been initialized yet
 	 */
 	dev->mtu = ETH_DATA_LEN;
->>>>>>> 45f53cc9
 	dev->hard_header_len = BAT_HEADER_LEN; /* reserve more space in the
 						* skbuff for our header */
 
@@ -359,8 +266,6 @@
 	memset(priv, 0, sizeof(struct bat_priv));
 }
 
-<<<<<<< HEAD
-=======
 struct net_device *softif_create(char *name)
 {
 	struct net_device *soft_iface;
@@ -436,7 +341,6 @@
 	unregister_netdevice(soft_iface);
 }
 
->>>>>>> 45f53cc9
 /* ethtool */
 static int bat_get_settings(struct net_device *dev, struct ethtool_cmd *cmd)
 {
