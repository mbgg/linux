--- conflicted
+++ resolved
@@ -171,11 +171,7 @@
 
 	rc = -ENOMEM;
 	type = kzalloc(sizeof(*type), GFP_NOFS);
-<<<<<<< HEAD
-	if (type == NULL)
-=======
 	if (!type)
->>>>>>> 9fe8ecca
 		return rc;
 
 	type->typ_dt_ops = kzalloc(sizeof(*type->typ_dt_ops), GFP_NOFS);
@@ -1020,11 +1016,7 @@
 	struct obd_import *imp;
 
 	imp = kzalloc(sizeof(*imp), GFP_NOFS);
-<<<<<<< HEAD
-	if (imp == NULL)
-=======
 	if (!imp)
->>>>>>> 9fe8ecca
 		return NULL;
 
 	INIT_LIST_HEAD(&imp->imp_pinger_chain);
@@ -1829,11 +1821,7 @@
 	int len = kuc_len(payload_len);
 
 	lh = kzalloc(len, GFP_NOFS);
-<<<<<<< HEAD
-	if (lh == NULL)
-=======
 	if (!lh)
->>>>>>> 9fe8ecca
 		return ERR_PTR(-ENOMEM);
 
 	lh->kuc_magic = KUC_MAGIC;
