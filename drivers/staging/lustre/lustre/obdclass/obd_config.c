--- conflicted
+++ resolved
@@ -835,11 +835,7 @@
 	CDEBUG(D_CONFIG, "Add profile %s\n", prof);
 
 	lprof = kzalloc(sizeof(*lprof), GFP_NOFS);
-<<<<<<< HEAD
-	if (lprof == NULL)
-=======
 	if (!lprof)
->>>>>>> 9fe8ecca
 		return -ENOMEM;
 	INIT_LIST_HEAD(&lprof->lp_list);
 
@@ -983,11 +979,7 @@
 	new_len = LUSTRE_CFG_BUFLEN(cfg, 1) + strlen(new_name) - name_len;
 
 	new_param = kzalloc(new_len, GFP_NOFS);
-<<<<<<< HEAD
-	if (new_param == NULL)
-=======
 	if (!new_param)
->>>>>>> 9fe8ecca
 		return ERR_PTR(-ENOMEM);
 
 	strcpy(new_param, new_name);
@@ -995,11 +987,7 @@
 		strcat(new_param, value);
 
 	bufs = kzalloc(sizeof(*bufs), GFP_NOFS);
-<<<<<<< HEAD
-	if (bufs == NULL) {
-=======
 	if (!bufs) {
->>>>>>> 9fe8ecca
 		kfree(new_param);
 		return ERR_PTR(-ENOMEM);
 	}
@@ -1468,11 +1456,7 @@
 			inst_len = LUSTRE_CFG_BUFLEN(lcfg, 0) +
 				   sizeof(clli->cfg_instance) * 2 + 4;
 			inst_name = kzalloc(inst_len, GFP_NOFS);
-<<<<<<< HEAD
-			if (inst_name == NULL) {
-=======
 			if (!inst_name) {
->>>>>>> 9fe8ecca
 				rc = -ENOMEM;
 				goto out;
 			}
@@ -1650,11 +1634,7 @@
 	int	 rc = 0;
 
 	outstr = kzalloc(256, GFP_NOFS);
-<<<<<<< HEAD
-	if (outstr == NULL)
-=======
 	if (!outstr)
->>>>>>> 9fe8ecca
 		return -ENOMEM;
 
 	if (rec->lrh_type == OBD_CFG_REC) {
