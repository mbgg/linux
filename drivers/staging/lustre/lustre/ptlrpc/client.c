--- conflicted
+++ resolved
@@ -971,11 +971,7 @@
 	struct ptlrpc_set_cbdata *cbdata;
 
 	cbdata = kzalloc(sizeof(*cbdata), GFP_NOFS);
-<<<<<<< HEAD
-	if (cbdata == NULL)
-=======
 	if (!cbdata)
->>>>>>> 9fe8ecca
 		return -ENOMEM;
 
 	cbdata->psc_interpret = fn;
