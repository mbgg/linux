--- conflicted
+++ resolved
@@ -118,12 +118,7 @@
 	/* Effectively select the ring buffer implementation */
 	ring->scan_timestamp = true;
 	ring->access = &ring_sw_access_funcs;
-<<<<<<< HEAD
-	ring->setup_ops = &adis16201_ring_setup_ops;
-	ring->owner = THIS_MODULE;
-=======
 	indio_dev->setup_ops = &adis16201_ring_setup_ops;
->>>>>>> dcd6c922
 
 	indio_dev->pollfunc = iio_alloc_pollfunc(&iio_pollfunc_store_time,
 						 &adis16201_trigger_handler,
