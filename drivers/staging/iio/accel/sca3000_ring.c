/*
 * sca3000_ring.c -- support VTI sca3000 series accelerometers via SPI
 *
 * This program is free software; you can redistribute it and/or modify it
 * under the terms of the GNU General Public License version 2 as published by
 * the Free Software Foundation.
 *
 * Copyright (c) 2009 Jonathan Cameron <jic23@cam.ac.uk>
 *
 */

#include <linux/interrupt.h>
#include <linux/fs.h>
#include <linux/slab.h>
#include <linux/kernel.h>
#include <linux/spi/spi.h>
#include <linux/sysfs.h>
#include <linux/sched.h>
#include <linux/poll.h>

#include "../iio.h"
#include "../sysfs.h"
<<<<<<< HEAD
#include "../buffer_generic.h"
=======
#include "../buffer.h"
>>>>>>> dcd6c922
#include "../ring_hw.h"
#include "sca3000.h"

/* RFC / future work
 *
 * The internal ring buffer doesn't actually change what it holds depending
 * on which signals are enabled etc, merely whether you can read them.
 * As such the scan mode selection is somewhat different than for a software
 * ring buffer and changing it actually covers any data already in the buffer.
 * Currently scan elements aren't configured so it doesn't matter.
 */

static int sca3000_read_data(struct sca3000_state *st,
			    uint8_t reg_address_high,
			    u8 **rx_p,
			    int len)
{
	int ret;
	struct spi_message msg;
	struct spi_transfer xfer[2] = {
		{
			.len = 1,
			.tx_buf = st->tx,
		}, {
			.len = len,
		}
	};
	*rx_p = kmalloc(len, GFP_KERNEL);
	if (*rx_p == NULL) {
		ret = -ENOMEM;
		goto error_ret;
	}
	xfer[1].rx_buf = *rx_p;
	st->tx[0] = SCA3000_READ_REG(reg_address_high);
	spi_message_init(&msg);
	spi_message_add_tail(&xfer[0], &msg);
	spi_message_add_tail(&xfer[1], &msg);
	ret = spi_sync(st->us, &msg);
	if (ret) {
		dev_err(get_device(&st->us->dev), "problem reading register");
		goto error_free_rx;
	}

	return 0;
error_free_rx:
	kfree(*rx_p);
error_ret:
	return ret;
}

/**
 * sca3000_read_first_n_hw_rb() - main ring access, pulls data from ring
 * @r:			the ring
 * @count:		number of samples to try and pull
 * @data:		output the actual samples pulled from the hw ring
 *
 * Currently does not provide timestamps.  As the hardware doesn't add them they
 * can only be inferred approximately from ring buffer events such as 50% full
 * and knowledge of when buffer was last emptied.  This is left to userspace.
 **/
static int sca3000_read_first_n_hw_rb(struct iio_buffer *r,
				      size_t count, char __user *buf)
{
	struct iio_hw_buffer *hw_ring = iio_to_hw_buf(r);
	struct iio_dev *indio_dev = hw_ring->private;
	struct sca3000_state *st = iio_priv(indio_dev);
	u8 *rx;
	int ret, i, num_available, num_read = 0;
	int bytes_per_sample = 1;

	if (st->bpse == 11)
		bytes_per_sample = 2;

	mutex_lock(&st->lock);
	if (count % bytes_per_sample) {
		ret = -EINVAL;
		goto error_ret;
	}

	ret = sca3000_read_data_short(st, SCA3000_REG_ADDR_BUF_COUNT, 1);
	if (ret)
		goto error_ret;
	else
		num_available = st->rx[0];
	/*
	 * num_available is the total number of samples available
	 * i.e. number of time points * number of channels.
	 */
	if (count > num_available * bytes_per_sample)
		num_read = num_available*bytes_per_sample;
	else
		num_read = count;

	ret = sca3000_read_data(st,
				SCA3000_REG_ADDR_RING_OUT,
				&rx, num_read);
	if (ret)
		goto error_ret;

	for (i = 0; i < num_read; i++)
		*(((u16 *)rx) + i) = be16_to_cpup((u16 *)rx + i);

	if (copy_to_user(buf, rx, num_read))
		ret = -EFAULT;
	kfree(rx);
	r->stufftoread = 0;
error_ret:
	mutex_unlock(&st->lock);

	return ret ? ret : num_read;
}

/* This is only valid with all 3 elements enabled */
static int sca3000_ring_get_length(struct iio_buffer *r)
{
	return 64;
}

/* only valid if resolution is kept at 11bits */
static int sca3000_ring_get_bytes_per_datum(struct iio_buffer *r)
{
	return 6;
}

static IIO_BUFFER_ENABLE_ATTR;
<<<<<<< HEAD
static IIO_BUFFER_BYTES_PER_DATUM_ATTR;
=======
>>>>>>> dcd6c922
static IIO_BUFFER_LENGTH_ATTR;

/**
 * sca3000_query_ring_int() is the hardware ring status interrupt enabled
 **/
static ssize_t sca3000_query_ring_int(struct device *dev,
				      struct device_attribute *attr,
				      char *buf)
{
	struct iio_dev_attr *this_attr = to_iio_dev_attr(attr);
	int ret, val;
<<<<<<< HEAD
	struct iio_buffer *ring = dev_get_drvdata(dev);
	struct iio_dev *indio_dev = ring->indio_dev;
=======
	struct iio_dev *indio_dev = dev_get_drvdata(dev);
>>>>>>> dcd6c922
	struct sca3000_state *st = iio_priv(indio_dev);

	mutex_lock(&st->lock);
	ret = sca3000_read_data_short(st, SCA3000_REG_ADDR_INT_MASK, 1);
	val = st->rx[0];
	mutex_unlock(&st->lock);
	if (ret)
		return ret;

	return sprintf(buf, "%d\n", !!(val & this_attr->address));
}

/**
 * sca3000_set_ring_int() set state of ring status interrupt
 **/
static ssize_t sca3000_set_ring_int(struct device *dev,
				      struct device_attribute *attr,
				      const char *buf,
				      size_t len)
{
<<<<<<< HEAD
	struct iio_buffer *ring = dev_get_drvdata(dev);
	struct iio_dev *indio_dev = ring->indio_dev;
=======
	struct iio_dev *indio_dev = dev_get_drvdata(dev);
>>>>>>> dcd6c922
	struct sca3000_state *st = iio_priv(indio_dev);
	struct iio_dev_attr *this_attr = to_iio_dev_attr(attr);
	long val;
	int ret;

	mutex_lock(&st->lock);
	ret = strict_strtol(buf, 10, &val);
	if (ret)
		goto error_ret;
	ret = sca3000_read_data_short(st, SCA3000_REG_ADDR_INT_MASK, 1);
	if (ret)
		goto error_ret;
	if (val)
		ret = sca3000_write_reg(st,
					SCA3000_REG_ADDR_INT_MASK,
					st->rx[0] | this_attr->address);
	else
		ret = sca3000_write_reg(st,
					SCA3000_REG_ADDR_INT_MASK,
					st->rx[0] & ~this_attr->address);
error_ret:
	mutex_unlock(&st->lock);

	return ret ? ret : len;
}

static IIO_DEVICE_ATTR(50_percent, S_IRUGO | S_IWUSR,
		       sca3000_query_ring_int,
		       sca3000_set_ring_int,
		       SCA3000_INT_MASK_RING_HALF);

static IIO_DEVICE_ATTR(75_percent, S_IRUGO | S_IWUSR,
		       sca3000_query_ring_int,
		       sca3000_set_ring_int,
		       SCA3000_INT_MASK_RING_THREE_QUARTER);

static ssize_t sca3000_show_buffer_scale(struct device *dev,
					 struct device_attribute *attr,
					 char *buf)
{
<<<<<<< HEAD
	struct iio_buffer *ring = dev_get_drvdata(dev);
	struct iio_dev *indio_dev = ring->indio_dev;
=======
	struct iio_dev *indio_dev = dev_get_drvdata(dev);
>>>>>>> dcd6c922
	struct sca3000_state *st = iio_priv(indio_dev);

	return sprintf(buf, "0.%06d\n", 4*st->info->scale);
}

static IIO_DEVICE_ATTR(in_accel_scale,
		       S_IRUGO,
		       sca3000_show_buffer_scale,
		       NULL,
		       0);

/*
 * Ring buffer attributes
 * This device is a bit unusual in that the sampling frequency and bpse
 * only apply to the ring buffer.  At all times full rate and accuracy
 * is available via direct reading from registers.
 */
static struct attribute *sca3000_ring_attributes[] = {
	&dev_attr_length.attr,
	&dev_attr_enable.attr,
	&iio_dev_attr_50_percent.dev_attr.attr,
	&iio_dev_attr_75_percent.dev_attr.attr,
	&iio_dev_attr_in_accel_scale.dev_attr.attr,
	NULL,
};

static struct attribute_group sca3000_ring_attr = {
	.attrs = sca3000_ring_attributes,
	.name = "buffer",
};

static struct iio_buffer *sca3000_rb_allocate(struct iio_dev *indio_dev)
{
	struct iio_buffer *buf;
	struct iio_hw_buffer *ring;

	ring = kzalloc(sizeof *ring, GFP_KERNEL);
	if (!ring)
		return NULL;

	ring->private = indio_dev;
	buf = &ring->buf;
	buf->stufftoread = 0;
	buf->attrs = &sca3000_ring_attr;
<<<<<<< HEAD
	iio_buffer_init(buf, indio_dev);
=======
	iio_buffer_init(buf);
>>>>>>> dcd6c922

	return buf;
}

static inline void sca3000_rb_free(struct iio_buffer *r)
{
	kfree(iio_to_hw_buf(r));
}

static const struct iio_buffer_access_funcs sca3000_ring_access_funcs = {
	.read_first_n = &sca3000_read_first_n_hw_rb,
	.get_length = &sca3000_ring_get_length,
	.get_bytes_per_datum = &sca3000_ring_get_bytes_per_datum,
};

int sca3000_configure_ring(struct iio_dev *indio_dev)
{
	indio_dev->buffer = sca3000_rb_allocate(indio_dev);
	if (indio_dev->buffer == NULL)
		return -ENOMEM;
	indio_dev->modes |= INDIO_BUFFER_HARDWARE;

	indio_dev->buffer->access = &sca3000_ring_access_funcs;

	return 0;
}

void sca3000_unconfigure_ring(struct iio_dev *indio_dev)
{
	sca3000_rb_free(indio_dev->buffer);
}

static inline
int __sca3000_hw_ring_state_set(struct iio_dev *indio_dev, bool state)
{
	struct sca3000_state *st = iio_priv(indio_dev);
	int ret;

	mutex_lock(&st->lock);
	ret = sca3000_read_data_short(st, SCA3000_REG_ADDR_MODE, 1);
	if (ret)
		goto error_ret;
	if (state) {
		printk(KERN_INFO "supposedly enabling ring buffer\n");
		ret = sca3000_write_reg(st,
					SCA3000_REG_ADDR_MODE,
					(st->rx[0] | SCA3000_RING_BUF_ENABLE));
	} else
		ret = sca3000_write_reg(st,
					SCA3000_REG_ADDR_MODE,
					(st->rx[0] & ~SCA3000_RING_BUF_ENABLE));
error_ret:
	mutex_unlock(&st->lock);

	return ret;
}
/**
 * sca3000_hw_ring_preenable() hw ring buffer preenable function
 *
 * Very simple enable function as the chip will allows normal reads
 * during ring buffer operation so as long as it is indeed running
 * before we notify the core, the precise ordering does not matter.
 **/
static int sca3000_hw_ring_preenable(struct iio_dev *indio_dev)
{
	return __sca3000_hw_ring_state_set(indio_dev, 1);
}

static int sca3000_hw_ring_postdisable(struct iio_dev *indio_dev)
{
	return __sca3000_hw_ring_state_set(indio_dev, 0);
}

static const struct iio_buffer_setup_ops sca3000_ring_setup_ops = {
	.preenable = &sca3000_hw_ring_preenable,
	.postdisable = &sca3000_hw_ring_postdisable,
};

void sca3000_register_ring_funcs(struct iio_dev *indio_dev)
{
<<<<<<< HEAD
	indio_dev->buffer->setup_ops = &sca3000_ring_setup_ops;
=======
	indio_dev->setup_ops = &sca3000_ring_setup_ops;
>>>>>>> dcd6c922
}

/**
 * sca3000_ring_int_process() ring specific interrupt handling.
 *
 * This is only split from the main interrupt handler so as to
 * reduce the amount of code if the ring buffer is not enabled.
 **/
void sca3000_ring_int_process(u8 val, struct iio_buffer *ring)
{
	if (val & (SCA3000_INT_STATUS_THREE_QUARTERS |
		   SCA3000_INT_STATUS_HALF)) {
		ring->stufftoread = true;
		wake_up_interruptible(&ring->pollq);
	}
}<|MERGE_RESOLUTION|>--- conflicted
+++ resolved
@@ -20,11 +20,7 @@
 
 #include "../iio.h"
 #include "../sysfs.h"
-<<<<<<< HEAD
-#include "../buffer_generic.h"
-=======
 #include "../buffer.h"
->>>>>>> dcd6c922
 #include "../ring_hw.h"
 #include "sca3000.h"
 
@@ -150,10 +146,6 @@
 }
 
 static IIO_BUFFER_ENABLE_ATTR;
-<<<<<<< HEAD
-static IIO_BUFFER_BYTES_PER_DATUM_ATTR;
-=======
->>>>>>> dcd6c922
 static IIO_BUFFER_LENGTH_ATTR;
 
 /**
@@ -165,12 +157,7 @@
 {
 	struct iio_dev_attr *this_attr = to_iio_dev_attr(attr);
 	int ret, val;
-<<<<<<< HEAD
-	struct iio_buffer *ring = dev_get_drvdata(dev);
-	struct iio_dev *indio_dev = ring->indio_dev;
-=======
 	struct iio_dev *indio_dev = dev_get_drvdata(dev);
->>>>>>> dcd6c922
 	struct sca3000_state *st = iio_priv(indio_dev);
 
 	mutex_lock(&st->lock);
@@ -191,12 +178,7 @@
 				      const char *buf,
 				      size_t len)
 {
-<<<<<<< HEAD
-	struct iio_buffer *ring = dev_get_drvdata(dev);
-	struct iio_dev *indio_dev = ring->indio_dev;
-=======
 	struct iio_dev *indio_dev = dev_get_drvdata(dev);
->>>>>>> dcd6c922
 	struct sca3000_state *st = iio_priv(indio_dev);
 	struct iio_dev_attr *this_attr = to_iio_dev_attr(attr);
 	long val;
@@ -237,12 +219,7 @@
 					 struct device_attribute *attr,
 					 char *buf)
 {
-<<<<<<< HEAD
-	struct iio_buffer *ring = dev_get_drvdata(dev);
-	struct iio_dev *indio_dev = ring->indio_dev;
-=======
 	struct iio_dev *indio_dev = dev_get_drvdata(dev);
->>>>>>> dcd6c922
 	struct sca3000_state *st = iio_priv(indio_dev);
 
 	return sprintf(buf, "0.%06d\n", 4*st->info->scale);
@@ -287,11 +264,7 @@
 	buf = &ring->buf;
 	buf->stufftoread = 0;
 	buf->attrs = &sca3000_ring_attr;
-<<<<<<< HEAD
-	iio_buffer_init(buf, indio_dev);
-=======
 	iio_buffer_init(buf);
->>>>>>> dcd6c922
 
 	return buf;
 }
@@ -372,11 +345,7 @@
 
 void sca3000_register_ring_funcs(struct iio_dev *indio_dev)
 {
-<<<<<<< HEAD
-	indio_dev->buffer->setup_ops = &sca3000_ring_setup_ops;
-=======
 	indio_dev->setup_ops = &sca3000_ring_setup_ops;
->>>>>>> dcd6c922
 }
 
 /**
