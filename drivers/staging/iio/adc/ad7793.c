/*
 * AD7792/AD7793 SPI ADC driver
 *
 * Copyright 2011 Analog Devices Inc.
 *
 * Licensed under the GPL-2.
 */

#include <linux/interrupt.h>
#include <linux/device.h>
#include <linux/kernel.h>
#include <linux/slab.h>
#include <linux/sysfs.h>
#include <linux/spi/spi.h>
#include <linux/regulator/consumer.h>
#include <linux/err.h>
#include <linux/sched.h>
#include <linux/delay.h>
#include <linux/module.h>

#include "../iio.h"
#include "../sysfs.h"
<<<<<<< HEAD
#include "../buffer_generic.h"
=======
#include "../buffer.h"
>>>>>>> dcd6c922
#include "../ring_sw.h"
#include "../trigger.h"
#include "../trigger_consumer.h"

#include "ad7793.h"

/* NOTE:
 * The AD7792/AD7793 features a dual use data out ready DOUT/RDY output.
 * In order to avoid contentions on the SPI bus, it's therefore necessary
 * to use spi bus locking.
 *
 * The DOUT/RDY output must also be wired to an interrupt capable GPIO.
 */

struct ad7793_chip_info {
	struct iio_chan_spec		channel[7];
};

struct ad7793_state {
	struct spi_device		*spi;
	struct iio_trigger		*trig;
	const struct ad7793_chip_info	*chip_info;
	struct regulator		*reg;
	struct ad7793_platform_data	*pdata;
	wait_queue_head_t		wq_data_avail;
	bool				done;
	bool				irq_dis;
	u16				int_vref_mv;
	u16				mode;
	u16				conf;
	u32				scale_avail[8][2];
	/* Note this uses fact that 8 the mask always fits in a long */
	unsigned long			available_scan_masks[7];
	/*
	 * DMA (thus cache coherency maintenance) requires the
	 * transfer buffers to live in their own cache lines.
	 */
	u8				data[4] ____cacheline_aligned;
};

enum ad7793_supported_device_ids {
	ID_AD7792,
	ID_AD7793,
};

static int __ad7793_write_reg(struct ad7793_state *st, bool locked,
			      bool cs_change, unsigned char reg,
			      unsigned size, unsigned val)
{
	u8 *data = st->data;
	struct spi_transfer t = {
		.tx_buf		= data,
		.len		= size + 1,
		.cs_change	= cs_change,
	};
	struct spi_message m;

	data[0] = AD7793_COMM_WRITE | AD7793_COMM_ADDR(reg);

	switch (size) {
	case 3:
		data[1] = val >> 16;
		data[2] = val >> 8;
		data[3] = val;
		break;
	case 2:
		data[1] = val >> 8;
		data[2] = val;
		break;
	case 1:
		data[1] = val;
		break;
	default:
		return -EINVAL;
	}

	spi_message_init(&m);
	spi_message_add_tail(&t, &m);

	if (locked)
		return spi_sync_locked(st->spi, &m);
	else
		return spi_sync(st->spi, &m);
}

static int ad7793_write_reg(struct ad7793_state *st,
			    unsigned reg, unsigned size, unsigned val)
{
	return __ad7793_write_reg(st, false, false, reg, size, val);
}

static int __ad7793_read_reg(struct ad7793_state *st, bool locked,
			     bool cs_change, unsigned char reg,
			     int *val, unsigned size)
{
	u8 *data = st->data;
	int ret;
	struct spi_transfer t[] = {
		{
			.tx_buf = data,
			.len = 1,
		}, {
			.rx_buf = data,
			.len = size,
			.cs_change = cs_change,
		},
	};
	struct spi_message m;

	data[0] = AD7793_COMM_READ | AD7793_COMM_ADDR(reg);

	spi_message_init(&m);
	spi_message_add_tail(&t[0], &m);
	spi_message_add_tail(&t[1], &m);

	if (locked)
		ret = spi_sync_locked(st->spi, &m);
	else
		ret = spi_sync(st->spi, &m);

	if (ret < 0)
		return ret;

	switch (size) {
	case 3:
		*val = data[0] << 16 | data[1] << 8 | data[2];
		break;
	case 2:
		*val = data[0] << 8 | data[1];
		break;
	case 1:
		*val = data[0];
		break;
	default:
		return -EINVAL;
	}

	return 0;
}

static int ad7793_read_reg(struct ad7793_state *st,
			   unsigned reg, int *val, unsigned size)
{
	return __ad7793_read_reg(st, 0, 0, reg, val, size);
}

static int ad7793_read(struct ad7793_state *st, unsigned ch,
		       unsigned len, int *val)
{
	int ret;
	st->conf = (st->conf & ~AD7793_CONF_CHAN(-1)) | AD7793_CONF_CHAN(ch);
	st->mode = (st->mode & ~AD7793_MODE_SEL(-1)) |
		AD7793_MODE_SEL(AD7793_MODE_SINGLE);

	ad7793_write_reg(st, AD7793_REG_CONF, sizeof(st->conf), st->conf);

	spi_bus_lock(st->spi->master);
	st->done = false;

	ret = __ad7793_write_reg(st, 1, 1, AD7793_REG_MODE,
				 sizeof(st->mode), st->mode);
	if (ret < 0)
		goto out;

	st->irq_dis = false;
	enable_irq(st->spi->irq);
	wait_event_interruptible(st->wq_data_avail, st->done);

	ret = __ad7793_read_reg(st, 1, 0, AD7793_REG_DATA, val, len);
out:
	spi_bus_unlock(st->spi->master);

	return ret;
}

static int ad7793_calibrate(struct ad7793_state *st, unsigned mode, unsigned ch)
{
	int ret;

	st->conf = (st->conf & ~AD7793_CONF_CHAN(-1)) | AD7793_CONF_CHAN(ch);
	st->mode = (st->mode & ~AD7793_MODE_SEL(-1)) | AD7793_MODE_SEL(mode);

	ad7793_write_reg(st, AD7793_REG_CONF, sizeof(st->conf), st->conf);

	spi_bus_lock(st->spi->master);
	st->done = false;

	ret = __ad7793_write_reg(st, 1, 1, AD7793_REG_MODE,
				 sizeof(st->mode), st->mode);
	if (ret < 0)
		goto out;

	st->irq_dis = false;
	enable_irq(st->spi->irq);
	wait_event_interruptible(st->wq_data_avail, st->done);

	st->mode = (st->mode & ~AD7793_MODE_SEL(-1)) |
		AD7793_MODE_SEL(AD7793_MODE_IDLE);

	ret = __ad7793_write_reg(st, 1, 0, AD7793_REG_MODE,
				 sizeof(st->mode), st->mode);
out:
	spi_bus_unlock(st->spi->master);

	return ret;
}

static const u8 ad7793_calib_arr[6][2] = {
	{AD7793_MODE_CAL_INT_ZERO, AD7793_CH_AIN1P_AIN1M},
	{AD7793_MODE_CAL_INT_FULL, AD7793_CH_AIN1P_AIN1M},
	{AD7793_MODE_CAL_INT_ZERO, AD7793_CH_AIN2P_AIN2M},
	{AD7793_MODE_CAL_INT_FULL, AD7793_CH_AIN2P_AIN2M},
	{AD7793_MODE_CAL_INT_ZERO, AD7793_CH_AIN3P_AIN3M},
	{AD7793_MODE_CAL_INT_FULL, AD7793_CH_AIN3P_AIN3M}
};

static int ad7793_calibrate_all(struct ad7793_state *st)
{
	int i, ret;

	for (i = 0; i < ARRAY_SIZE(ad7793_calib_arr); i++) {
		ret = ad7793_calibrate(st, ad7793_calib_arr[i][0],
				       ad7793_calib_arr[i][1]);
		if (ret)
			goto out;
	}

	return 0;
out:
	dev_err(&st->spi->dev, "Calibration failed\n");
	return ret;
}

static int ad7793_setup(struct ad7793_state *st)
{
	int i, ret = -1;
	unsigned long long scale_uv;
	u32 id;

	/* reset the serial interface */
	ret = spi_write(st->spi, (u8 *)&ret, sizeof(ret));
	if (ret < 0)
		goto out;
	msleep(1); /* Wait for at least 500us */

	/* write/read test for device presence */
	ret = ad7793_read_reg(st, AD7793_REG_ID, &id, 1);
	if (ret)
		goto out;

	id &= AD7793_ID_MASK;

	if (!((id == AD7792_ID) || (id == AD7793_ID))) {
		dev_err(&st->spi->dev, "device ID query failed\n");
		goto out;
	}

	st->mode  = (st->pdata->mode & ~AD7793_MODE_SEL(-1)) |
			AD7793_MODE_SEL(AD7793_MODE_IDLE);
	st->conf  = st->pdata->conf & ~AD7793_CONF_CHAN(-1);

	ret = ad7793_write_reg(st, AD7793_REG_MODE, sizeof(st->mode), st->mode);
	if (ret)
		goto out;

	ret = ad7793_write_reg(st, AD7793_REG_CONF, sizeof(st->conf), st->conf);
	if (ret)
		goto out;

	ret = ad7793_write_reg(st, AD7793_REG_IO,
			       sizeof(st->pdata->io), st->pdata->io);
	if (ret)
		goto out;

	ret = ad7793_calibrate_all(st);
	if (ret)
		goto out;

	/* Populate available ADC input ranges */
	for (i = 0; i < ARRAY_SIZE(st->scale_avail); i++) {
		scale_uv = ((u64)st->int_vref_mv * 100000000)
			>> (st->chip_info->channel[0].scan_type.realbits -
			(!!(st->conf & AD7793_CONF_UNIPOLAR) ? 0 : 1));
		scale_uv >>= i;

		st->scale_avail[i][1] = do_div(scale_uv, 100000000) * 10;
		st->scale_avail[i][0] = scale_uv;
	}

	return 0;
out:
	dev_err(&st->spi->dev, "setup failed\n");
	return ret;
}

<<<<<<< HEAD
static int ad7793_scan_from_ring(struct ad7793_state *st, unsigned ch, int *val)
{
	struct iio_buffer *ring = iio_priv_to_dev(st)->buffer;
	int ret;
	s64 dat64[2];
	u32 *dat32 = (u32 *)dat64;

	if (!(test_bit(ch, ring->scan_mask)))
		return  -EBUSY;

	ret = ring->access->read_last(ring, (u8 *) &dat64);
	if (ret)
		return ret;

	*val = *dat32;

	return 0;
}

=======
>>>>>>> dcd6c922
static int ad7793_ring_preenable(struct iio_dev *indio_dev)
{
	struct ad7793_state *st = iio_priv(indio_dev);
	struct iio_buffer *ring = indio_dev->buffer;
	size_t d_size;
	unsigned channel;

	if (bitmap_empty(indio_dev->active_scan_mask, indio_dev->masklength))
		return -EINVAL;

<<<<<<< HEAD
	channel = find_first_bit(ring->scan_mask,
=======
	channel = find_first_bit(indio_dev->active_scan_mask,
>>>>>>> dcd6c922
				 indio_dev->masklength);

	d_size = bitmap_weight(indio_dev->active_scan_mask,
			       indio_dev->masklength) *
		indio_dev->channels[0].scan_type.storagebits / 8;

	if (ring->scan_timestamp) {
		d_size += sizeof(s64);

		if (d_size % sizeof(s64))
			d_size += sizeof(s64) - (d_size % sizeof(s64));
	}

	if (indio_dev->buffer->access->set_bytes_per_datum)
		indio_dev->buffer->access->
			set_bytes_per_datum(indio_dev->buffer, d_size);

	st->mode  = (st->mode & ~AD7793_MODE_SEL(-1)) |
		    AD7793_MODE_SEL(AD7793_MODE_CONT);
	st->conf  = (st->conf & ~AD7793_CONF_CHAN(-1)) |
		    AD7793_CONF_CHAN(indio_dev->channels[channel].address);

	ad7793_write_reg(st, AD7793_REG_CONF, sizeof(st->conf), st->conf);

	spi_bus_lock(st->spi->master);
	__ad7793_write_reg(st, 1, 1, AD7793_REG_MODE,
			   sizeof(st->mode), st->mode);

	st->irq_dis = false;
	enable_irq(st->spi->irq);

	return 0;
}

static int ad7793_ring_postdisable(struct iio_dev *indio_dev)
{
	struct ad7793_state *st = iio_priv(indio_dev);

	st->mode  = (st->mode & ~AD7793_MODE_SEL(-1)) |
		    AD7793_MODE_SEL(AD7793_MODE_IDLE);

	st->done = false;
	wait_event_interruptible(st->wq_data_avail, st->done);

	if (!st->irq_dis)
		disable_irq_nosync(st->spi->irq);

	__ad7793_write_reg(st, 1, 0, AD7793_REG_MODE,
			   sizeof(st->mode), st->mode);

	return spi_bus_unlock(st->spi->master);
}

/**
 * ad7793_trigger_handler() bh of trigger launched polling to ring buffer
 **/

static irqreturn_t ad7793_trigger_handler(int irq, void *p)
{
	struct iio_poll_func *pf = p;
	struct iio_dev *indio_dev = pf->indio_dev;
	struct iio_buffer *ring = indio_dev->buffer;
	struct ad7793_state *st = iio_priv(indio_dev);
	s64 dat64[2];
	s32 *dat32 = (s32 *)dat64;

	if (!bitmap_empty(indio_dev->active_scan_mask, indio_dev->masklength))
		__ad7793_read_reg(st, 1, 1, AD7793_REG_DATA,
				  dat32,
				  indio_dev->channels[0].scan_type.realbits/8);

	/* Guaranteed to be aligned with 8 byte boundary */
	if (ring->scan_timestamp)
		dat64[1] = pf->timestamp;

	ring->access->store_to(ring, (u8 *)dat64, pf->timestamp);

	iio_trigger_notify_done(indio_dev->trig);
	st->irq_dis = false;
	enable_irq(st->spi->irq);

	return IRQ_HANDLED;
}

static const struct iio_buffer_setup_ops ad7793_ring_setup_ops = {
	.preenable = &ad7793_ring_preenable,
	.postenable = &iio_triggered_buffer_postenable,
	.predisable = &iio_triggered_buffer_predisable,
	.postdisable = &ad7793_ring_postdisable,
};

static int ad7793_register_ring_funcs_and_init(struct iio_dev *indio_dev)
{
	int ret;

	indio_dev->buffer = iio_sw_rb_allocate(indio_dev);
	if (!indio_dev->buffer) {
		ret = -ENOMEM;
		goto error_ret;
	}
	/* Effectively select the ring buffer implementation */
	indio_dev->buffer->access = &ring_sw_access_funcs;
	indio_dev->pollfunc = iio_alloc_pollfunc(&iio_pollfunc_store_time,
						 &ad7793_trigger_handler,
						 IRQF_ONESHOT,
						 indio_dev,
						 "ad7793_consumer%d",
						 indio_dev->id);
	if (indio_dev->pollfunc == NULL) {
		ret = -ENOMEM;
		goto error_deallocate_sw_rb;
	}

	/* Ring buffer functions - here trigger setup related */
<<<<<<< HEAD
	indio_dev->buffer->setup_ops = &ad7793_ring_setup_ops;
=======
	indio_dev->setup_ops = &ad7793_ring_setup_ops;
>>>>>>> dcd6c922

	/* Flag that polled ring buffering is possible */
	indio_dev->modes |= INDIO_BUFFER_TRIGGERED;
	return 0;

error_deallocate_sw_rb:
	iio_sw_rb_free(indio_dev->buffer);
error_ret:
	return ret;
}

static void ad7793_ring_cleanup(struct iio_dev *indio_dev)
{
	iio_dealloc_pollfunc(indio_dev->pollfunc);
	iio_sw_rb_free(indio_dev->buffer);
}

/**
 * ad7793_data_rdy_trig_poll() the event handler for the data rdy trig
 **/
static irqreturn_t ad7793_data_rdy_trig_poll(int irq, void *private)
{
	struct ad7793_state *st = iio_priv(private);

	st->done = true;
	wake_up_interruptible(&st->wq_data_avail);
	disable_irq_nosync(irq);
	st->irq_dis = true;
	iio_trigger_poll(st->trig, iio_get_time_ns());

	return IRQ_HANDLED;
}

static struct iio_trigger_ops ad7793_trigger_ops = {
	.owner = THIS_MODULE,
};

static int ad7793_probe_trigger(struct iio_dev *indio_dev)
{
	struct ad7793_state *st = iio_priv(indio_dev);
	int ret;

	st->trig = iio_allocate_trigger("%s-dev%d",
					spi_get_device_id(st->spi)->name,
					indio_dev->id);
	if (st->trig == NULL) {
		ret = -ENOMEM;
		goto error_ret;
	}
	st->trig->ops = &ad7793_trigger_ops;

	ret = request_irq(st->spi->irq,
			  ad7793_data_rdy_trig_poll,
			  IRQF_TRIGGER_LOW,
			  spi_get_device_id(st->spi)->name,
			  indio_dev);
	if (ret)
		goto error_free_trig;

	disable_irq_nosync(st->spi->irq);
	st->irq_dis = true;
	st->trig->dev.parent = &st->spi->dev;
	st->trig->private_data = indio_dev;

	ret = iio_trigger_register(st->trig);

	/* select default trigger */
	indio_dev->trig = st->trig;
	if (ret)
		goto error_free_irq;

	return 0;

error_free_irq:
	free_irq(st->spi->irq, indio_dev);
error_free_trig:
	iio_free_trigger(st->trig);
error_ret:
	return ret;
}

static void ad7793_remove_trigger(struct iio_dev *indio_dev)
{
	struct ad7793_state *st = iio_priv(indio_dev);

	iio_trigger_unregister(st->trig);
	free_irq(st->spi->irq, indio_dev);
	iio_free_trigger(st->trig);
}

static const u16 sample_freq_avail[16] = {0, 470, 242, 123, 62, 50, 39, 33, 19,
					  17, 16, 12, 10, 8, 6, 4};

static ssize_t ad7793_read_frequency(struct device *dev,
		struct device_attribute *attr,
		char *buf)
{
	struct iio_dev *indio_dev = dev_get_drvdata(dev);
	struct ad7793_state *st = iio_priv(indio_dev);

	return sprintf(buf, "%d\n",
		       sample_freq_avail[AD7793_MODE_RATE(st->mode)]);
}

static ssize_t ad7793_write_frequency(struct device *dev,
		struct device_attribute *attr,
		const char *buf,
		size_t len)
{
	struct iio_dev *indio_dev = dev_get_drvdata(dev);
	struct ad7793_state *st = iio_priv(indio_dev);
	long lval;
	int i, ret;

	mutex_lock(&indio_dev->mlock);
	if (iio_buffer_enabled(indio_dev)) {
		mutex_unlock(&indio_dev->mlock);
		return -EBUSY;
	}
	mutex_unlock(&indio_dev->mlock);

	ret = strict_strtol(buf, 10, &lval);
	if (ret)
		return ret;

	ret = -EINVAL;

	for (i = 0; i < ARRAY_SIZE(sample_freq_avail); i++)
		if (lval == sample_freq_avail[i]) {
			mutex_lock(&indio_dev->mlock);
			st->mode &= ~AD7793_MODE_RATE(-1);
			st->mode |= AD7793_MODE_RATE(i);
			ad7793_write_reg(st, AD7793_REG_MODE,
					 sizeof(st->mode), st->mode);
			mutex_unlock(&indio_dev->mlock);
			ret = 0;
		}

	return ret ? ret : len;
}

static IIO_DEV_ATTR_SAMP_FREQ(S_IWUSR | S_IRUGO,
		ad7793_read_frequency,
		ad7793_write_frequency);

static IIO_CONST_ATTR_SAMP_FREQ_AVAIL(
	"470 242 123 62 50 39 33 19 17 16 12 10 8 6 4");

static ssize_t ad7793_show_scale_available(struct device *dev,
			struct device_attribute *attr, char *buf)
{
	struct iio_dev *indio_dev = dev_get_drvdata(dev);
	struct ad7793_state *st = iio_priv(indio_dev);
	int i, len = 0;

	for (i = 0; i < ARRAY_SIZE(st->scale_avail); i++)
		len += sprintf(buf + len, "%d.%09u ", st->scale_avail[i][0],
			       st->scale_avail[i][1]);

	len += sprintf(buf + len, "\n");

	return len;
}

static IIO_DEVICE_ATTR_NAMED(in_m_in_scale_available, in-in_scale_available,
			     S_IRUGO, ad7793_show_scale_available, NULL, 0);

static struct attribute *ad7793_attributes[] = {
	&iio_dev_attr_sampling_frequency.dev_attr.attr,
	&iio_const_attr_sampling_frequency_available.dev_attr.attr,
	&iio_dev_attr_in_m_in_scale_available.dev_attr.attr,
	NULL
};

static const struct attribute_group ad7793_attribute_group = {
	.attrs = ad7793_attributes,
};

static int ad7793_read_raw(struct iio_dev *indio_dev,
			   struct iio_chan_spec const *chan,
			   int *val,
			   int *val2,
			   long m)
{
	struct ad7793_state *st = iio_priv(indio_dev);
	int ret, smpl = 0;
	unsigned long long scale_uv;
	bool unipolar = !!(st->conf & AD7793_CONF_UNIPOLAR);

	switch (m) {
	case 0:
		mutex_lock(&indio_dev->mlock);
		if (iio_buffer_enabled(indio_dev))
<<<<<<< HEAD
			ret = ad7793_scan_from_ring(st,
					chan->scan_index, &smpl);
=======
			ret = -EBUSY;
>>>>>>> dcd6c922
		else
			ret = ad7793_read(st, chan->address,
					chan->scan_type.realbits / 8, &smpl);
		mutex_unlock(&indio_dev->mlock);

		if (ret < 0)
			return ret;

		*val = (smpl >> chan->scan_type.shift) &
			((1 << (chan->scan_type.realbits)) - 1);

		if (!unipolar)
			*val -= (1 << (chan->scan_type.realbits - 1));

		return IIO_VAL_INT;

	case IIO_CHAN_INFO_SCALE:
		switch (chan->type) {
		case IIO_VOLTAGE:
<<<<<<< HEAD
			/* 1170mV / 2^23 * 6 */
			scale_uv = (1170ULL * 100000000ULL * 6ULL)
				>> (chan->scan_type.realbits -
				(unipolar ? 0 : 1));
=======
			if (chan->differential) {
				*val = st->
					scale_avail[(st->conf >> 8) & 0x7][0];
				*val2 = st->
					scale_avail[(st->conf >> 8) & 0x7][1];
				return IIO_VAL_INT_PLUS_NANO;
			} else {
				/* 1170mV / 2^23 * 6 */
				scale_uv = (1170ULL * 100000000ULL * 6ULL)
					>> (chan->scan_type.realbits -
					    (unipolar ? 0 : 1));
			}
>>>>>>> dcd6c922
			break;
		case IIO_TEMP:
			/* Always uses unity gain and internal ref */
			scale_uv = (2500ULL * 100000000ULL)
				>> (chan->scan_type.realbits -
				(unipolar ? 0 : 1));
			break;
		default:
			return -EINVAL;
		}

		*val2 = do_div(scale_uv, 100000000) * 10;
		*val =  scale_uv;

		return IIO_VAL_INT_PLUS_NANO;
	}
	return -EINVAL;
}

static int ad7793_write_raw(struct iio_dev *indio_dev,
			       struct iio_chan_spec const *chan,
			       int val,
			       int val2,
			       long mask)
{
	struct ad7793_state *st = iio_priv(indio_dev);
	int ret, i;
	unsigned int tmp;

	mutex_lock(&indio_dev->mlock);
	if (iio_buffer_enabled(indio_dev)) {
		mutex_unlock(&indio_dev->mlock);
		return -EBUSY;
	}

	switch (mask) {
	case IIO_CHAN_INFO_SCALE:
		ret = -EINVAL;
		for (i = 0; i < ARRAY_SIZE(st->scale_avail); i++)
			if (val2 == st->scale_avail[i][1]) {
				tmp = st->conf;
				st->conf &= ~AD7793_CONF_GAIN(-1);
				st->conf |= AD7793_CONF_GAIN(i);

				if (tmp != st->conf) {
					ad7793_write_reg(st, AD7793_REG_CONF,
							 sizeof(st->conf),
							 st->conf);
					ad7793_calibrate_all(st);
				}
				ret = 0;
			}

	default:
		ret = -EINVAL;
	}

	mutex_unlock(&indio_dev->mlock);
	return ret;
}

static int ad7793_validate_trigger(struct iio_dev *indio_dev,
				   struct iio_trigger *trig)
{
	if (indio_dev->trig != trig)
		return -EINVAL;

	return 0;
}

static int ad7793_write_raw_get_fmt(struct iio_dev *indio_dev,
			       struct iio_chan_spec const *chan,
			       long mask)
{
	return IIO_VAL_INT_PLUS_NANO;
}

static const struct iio_info ad7793_info = {
	.read_raw = &ad7793_read_raw,
	.write_raw = &ad7793_write_raw,
	.write_raw_get_fmt = &ad7793_write_raw_get_fmt,
	.attrs = &ad7793_attribute_group,
	.validate_trigger = ad7793_validate_trigger,
	.driver_module = THIS_MODULE,
};

static const struct ad7793_chip_info ad7793_chip_info_tbl[] = {
	[ID_AD7793] = {
		.channel[0] = {
			.type = IIO_VOLTAGE,
			.differential = 1,
			.indexed = 1,
			.channel = 0,
			.channel2 = 0,
			.address = AD7793_CH_AIN1P_AIN1M,
<<<<<<< HEAD
			.info_mask = (1 << IIO_CHAN_INFO_SCALE_SHARED),
=======
			.info_mask = IIO_CHAN_INFO_SCALE_SHARED_BIT,
>>>>>>> dcd6c922
			.scan_index = 0,
			.scan_type = IIO_ST('s', 24, 32, 0)
		},
		.channel[1] = {
			.type = IIO_VOLTAGE,
			.differential = 1,
			.indexed = 1,
			.channel = 1,
			.channel2 = 1,
			.address = AD7793_CH_AIN2P_AIN2M,
<<<<<<< HEAD
			.info_mask = (1 << IIO_CHAN_INFO_SCALE_SHARED),
=======
			.info_mask = IIO_CHAN_INFO_SCALE_SHARED_BIT,
>>>>>>> dcd6c922
			.scan_index = 1,
			.scan_type = IIO_ST('s', 24, 32, 0)
		},
		.channel[2] = {
			.type = IIO_VOLTAGE,
			.differential = 1,
			.indexed = 1,
			.channel = 2,
			.channel2 = 2,
			.address = AD7793_CH_AIN3P_AIN3M,
<<<<<<< HEAD
			.info_mask = (1 << IIO_CHAN_INFO_SCALE_SHARED),
=======
			.info_mask = IIO_CHAN_INFO_SCALE_SHARED_BIT,
>>>>>>> dcd6c922
			.scan_index = 2,
			.scan_type = IIO_ST('s', 24, 32, 0)
		},
		.channel[3] = {
			.type = IIO_VOLTAGE,
			.differential = 1,
			.extend_name = "shorted",
			.indexed = 1,
			.channel = 2,
			.channel2 = 2,
			.address = AD7793_CH_AIN1M_AIN1M,
<<<<<<< HEAD
			.info_mask = (1 << IIO_CHAN_INFO_SCALE_SHARED),
=======
			.info_mask = IIO_CHAN_INFO_SCALE_SHARED_BIT,
>>>>>>> dcd6c922
			.scan_index = 2,
			.scan_type = IIO_ST('s', 24, 32, 0)
		},
		.channel[4] = {
			.type = IIO_TEMP,
			.indexed = 1,
			.channel = 0,
			.address = AD7793_CH_TEMP,
<<<<<<< HEAD
			.info_mask = (1 << IIO_CHAN_INFO_SCALE_SEPARATE),
=======
			.info_mask = IIO_CHAN_INFO_SCALE_SEPARATE_BIT,
>>>>>>> dcd6c922
			.scan_index = 4,
			.scan_type = IIO_ST('s', 24, 32, 0),
		},
		.channel[5] = {
			.type = IIO_VOLTAGE,
			.extend_name = "supply",
			.indexed = 1,
			.channel = 4,
			.address = AD7793_CH_AVDD_MONITOR,
<<<<<<< HEAD
			.info_mask = (1 << IIO_CHAN_INFO_SCALE_SEPARATE),
=======
			.info_mask = IIO_CHAN_INFO_SCALE_SEPARATE_BIT,
>>>>>>> dcd6c922
			.scan_index = 5,
			.scan_type = IIO_ST('s', 24, 32, 0),
		},
		.channel[6] = IIO_CHAN_SOFT_TIMESTAMP(6),
	},
	[ID_AD7792] = {
		.channel[0] = {
			.type = IIO_VOLTAGE,
			.differential = 1,
			.indexed = 1,
			.channel = 0,
			.channel2 = 0,
			.address = AD7793_CH_AIN1P_AIN1M,
<<<<<<< HEAD
			.info_mask = (1 << IIO_CHAN_INFO_SCALE_SHARED),
=======
			.info_mask = IIO_CHAN_INFO_SCALE_SHARED_BIT,
>>>>>>> dcd6c922
			.scan_index = 0,
			.scan_type = IIO_ST('s', 16, 32, 0)
		},
		.channel[1] = {
			.type = IIO_VOLTAGE,
			.differential = 1,
			.indexed = 1,
			.channel = 1,
			.channel2 = 1,
			.address = AD7793_CH_AIN2P_AIN2M,
<<<<<<< HEAD
			.info_mask = (1 << IIO_CHAN_INFO_SCALE_SHARED),
=======
			.info_mask = IIO_CHAN_INFO_SCALE_SHARED_BIT,
>>>>>>> dcd6c922
			.scan_index = 1,
			.scan_type = IIO_ST('s', 16, 32, 0)
		},
		.channel[2] = {
			.type = IIO_VOLTAGE,
			.differential = 1,
			.indexed = 1,
			.channel = 2,
			.channel2 = 2,
			.address = AD7793_CH_AIN3P_AIN3M,
<<<<<<< HEAD
			.info_mask = (1 << IIO_CHAN_INFO_SCALE_SHARED),
=======
			.info_mask = IIO_CHAN_INFO_SCALE_SHARED_BIT,
>>>>>>> dcd6c922
			.scan_index = 2,
			.scan_type = IIO_ST('s', 16, 32, 0)
		},
		.channel[3] = {
			.type = IIO_VOLTAGE,
			.differential = 1,
			.extend_name = "shorted",
			.indexed = 1,
			.channel = 2,
			.channel2 = 2,
			.address = AD7793_CH_AIN1M_AIN1M,
<<<<<<< HEAD
			.info_mask = (1 << IIO_CHAN_INFO_SCALE_SHARED),
=======
			.info_mask = IIO_CHAN_INFO_SCALE_SHARED_BIT,
>>>>>>> dcd6c922
			.scan_index = 2,
			.scan_type = IIO_ST('s', 16, 32, 0)
		},
		.channel[4] = {
			.type = IIO_TEMP,
			.indexed = 1,
			.channel = 0,
			.address = AD7793_CH_TEMP,
<<<<<<< HEAD
			.info_mask = (1 << IIO_CHAN_INFO_SCALE_SEPARATE),
=======
			.info_mask = IIO_CHAN_INFO_SCALE_SEPARATE_BIT,
>>>>>>> dcd6c922
			.scan_index = 4,
			.scan_type = IIO_ST('s', 16, 32, 0),
		},
		.channel[5] = {
			.type = IIO_VOLTAGE,
			.extend_name = "supply",
			.indexed = 1,
			.channel = 4,
			.address = AD7793_CH_AVDD_MONITOR,
<<<<<<< HEAD
			.info_mask = (1 << IIO_CHAN_INFO_SCALE_SEPARATE),
=======
			.info_mask = IIO_CHAN_INFO_SCALE_SEPARATE_BIT,
>>>>>>> dcd6c922
			.scan_index = 5,
			.scan_type = IIO_ST('s', 16, 32, 0),
		},
		.channel[6] = IIO_CHAN_SOFT_TIMESTAMP(6),
	},
};

static int __devinit ad7793_probe(struct spi_device *spi)
{
	struct ad7793_platform_data *pdata = spi->dev.platform_data;
	struct ad7793_state *st;
	struct iio_dev *indio_dev;
	int ret, i, voltage_uv = 0;

	if (!pdata) {
		dev_err(&spi->dev, "no platform data?\n");
		return -ENODEV;
	}

	if (!spi->irq) {
		dev_err(&spi->dev, "no IRQ?\n");
		return -ENODEV;
	}

	indio_dev = iio_allocate_device(sizeof(*st));
	if (indio_dev == NULL)
		return -ENOMEM;

	st = iio_priv(indio_dev);

	st->reg = regulator_get(&spi->dev, "vcc");
	if (!IS_ERR(st->reg)) {
		ret = regulator_enable(st->reg);
		if (ret)
			goto error_put_reg;

		voltage_uv = regulator_get_voltage(st->reg);
	}

	st->chip_info =
		&ad7793_chip_info_tbl[spi_get_device_id(spi)->driver_data];

	st->pdata = pdata;

	if (pdata && pdata->vref_mv)
		st->int_vref_mv = pdata->vref_mv;
	else if (voltage_uv)
		st->int_vref_mv = voltage_uv / 1000;
	else
		st->int_vref_mv = 2500; /* Build-in ref */

	spi_set_drvdata(spi, indio_dev);
	st->spi = spi;

	indio_dev->dev.parent = &spi->dev;
	indio_dev->name = spi_get_device_id(spi)->name;
	indio_dev->modes = INDIO_DIRECT_MODE;
	indio_dev->channels = st->chip_info->channel;
	indio_dev->available_scan_masks = st->available_scan_masks;
	indio_dev->num_channels = 7;
	indio_dev->info = &ad7793_info;

	for (i = 0; i < indio_dev->num_channels; i++) {
		set_bit(i, &st->available_scan_masks[i]);
		set_bit(indio_dev->
			channels[indio_dev->num_channels - 1].scan_index,
			&st->available_scan_masks[i]);
	}

	init_waitqueue_head(&st->wq_data_avail);

	ret = ad7793_register_ring_funcs_and_init(indio_dev);
	if (ret)
		goto error_disable_reg;

	ret = ad7793_probe_trigger(indio_dev);
	if (ret)
		goto error_unreg_ring;

	ret = iio_buffer_register(indio_dev,
				  indio_dev->channels,
				  indio_dev->num_channels);
	if (ret)
		goto error_remove_trigger;

	ret = ad7793_setup(st);
	if (ret)
		goto error_uninitialize_ring;

	ret = iio_device_register(indio_dev);
	if (ret)
		goto error_uninitialize_ring;

	return 0;

error_uninitialize_ring:
	iio_buffer_unregister(indio_dev);
error_remove_trigger:
	ad7793_remove_trigger(indio_dev);
error_unreg_ring:
	ad7793_ring_cleanup(indio_dev);
error_disable_reg:
	if (!IS_ERR(st->reg))
		regulator_disable(st->reg);
error_put_reg:
	if (!IS_ERR(st->reg))
		regulator_put(st->reg);

	iio_free_device(indio_dev);

	return ret;
}

static int ad7793_remove(struct spi_device *spi)
{
	struct iio_dev *indio_dev = spi_get_drvdata(spi);
	struct ad7793_state *st = iio_priv(indio_dev);

	iio_device_unregister(indio_dev);
	iio_buffer_unregister(indio_dev);
	ad7793_remove_trigger(indio_dev);
	ad7793_ring_cleanup(indio_dev);

	if (!IS_ERR(st->reg)) {
		regulator_disable(st->reg);
		regulator_put(st->reg);
	}

	iio_free_device(indio_dev);

	return 0;
}

static const struct spi_device_id ad7793_id[] = {
	{"ad7792", ID_AD7792},
	{"ad7793", ID_AD7793},
	{}
};
MODULE_DEVICE_TABLE(spi, ad7793_id);

static struct spi_driver ad7793_driver = {
	.driver = {
		.name	= "ad7793",
		.owner	= THIS_MODULE,
	},
	.probe		= ad7793_probe,
	.remove		= __devexit_p(ad7793_remove),
	.id_table	= ad7793_id,
};
module_spi_driver(ad7793_driver);

MODULE_AUTHOR("Michael Hennerich <hennerich@blackfin.uclinux.org>");
MODULE_DESCRIPTION("Analog Devices AD7792/3 ADC");
MODULE_LICENSE("GPL v2");<|MERGE_RESOLUTION|>--- conflicted
+++ resolved
@@ -20,11 +20,7 @@
 
 #include "../iio.h"
 #include "../sysfs.h"
-<<<<<<< HEAD
-#include "../buffer_generic.h"
-=======
 #include "../buffer.h"
->>>>>>> dcd6c922
 #include "../ring_sw.h"
 #include "../trigger.h"
 #include "../trigger_consumer.h"
@@ -320,28 +316,6 @@
 	return ret;
 }
 
-<<<<<<< HEAD
-static int ad7793_scan_from_ring(struct ad7793_state *st, unsigned ch, int *val)
-{
-	struct iio_buffer *ring = iio_priv_to_dev(st)->buffer;
-	int ret;
-	s64 dat64[2];
-	u32 *dat32 = (u32 *)dat64;
-
-	if (!(test_bit(ch, ring->scan_mask)))
-		return  -EBUSY;
-
-	ret = ring->access->read_last(ring, (u8 *) &dat64);
-	if (ret)
-		return ret;
-
-	*val = *dat32;
-
-	return 0;
-}
-
-=======
->>>>>>> dcd6c922
 static int ad7793_ring_preenable(struct iio_dev *indio_dev)
 {
 	struct ad7793_state *st = iio_priv(indio_dev);
@@ -352,11 +326,7 @@
 	if (bitmap_empty(indio_dev->active_scan_mask, indio_dev->masklength))
 		return -EINVAL;
 
-<<<<<<< HEAD
-	channel = find_first_bit(ring->scan_mask,
-=======
 	channel = find_first_bit(indio_dev->active_scan_mask,
->>>>>>> dcd6c922
 				 indio_dev->masklength);
 
 	d_size = bitmap_weight(indio_dev->active_scan_mask,
@@ -471,11 +441,7 @@
 	}
 
 	/* Ring buffer functions - here trigger setup related */
-<<<<<<< HEAD
-	indio_dev->buffer->setup_ops = &ad7793_ring_setup_ops;
-=======
 	indio_dev->setup_ops = &ad7793_ring_setup_ops;
->>>>>>> dcd6c922
 
 	/* Flag that polled ring buffering is possible */
 	indio_dev->modes |= INDIO_BUFFER_TRIGGERED;
@@ -669,12 +635,7 @@
 	case 0:
 		mutex_lock(&indio_dev->mlock);
 		if (iio_buffer_enabled(indio_dev))
-<<<<<<< HEAD
-			ret = ad7793_scan_from_ring(st,
-					chan->scan_index, &smpl);
-=======
 			ret = -EBUSY;
->>>>>>> dcd6c922
 		else
 			ret = ad7793_read(st, chan->address,
 					chan->scan_type.realbits / 8, &smpl);
@@ -694,12 +655,6 @@
 	case IIO_CHAN_INFO_SCALE:
 		switch (chan->type) {
 		case IIO_VOLTAGE:
-<<<<<<< HEAD
-			/* 1170mV / 2^23 * 6 */
-			scale_uv = (1170ULL * 100000000ULL * 6ULL)
-				>> (chan->scan_type.realbits -
-				(unipolar ? 0 : 1));
-=======
 			if (chan->differential) {
 				*val = st->
 					scale_avail[(st->conf >> 8) & 0x7][0];
@@ -712,7 +667,6 @@
 					>> (chan->scan_type.realbits -
 					    (unipolar ? 0 : 1));
 			}
->>>>>>> dcd6c922
 			break;
 		case IIO_TEMP:
 			/* Always uses unity gain and internal ref */
@@ -808,11 +762,7 @@
 			.channel = 0,
 			.channel2 = 0,
 			.address = AD7793_CH_AIN1P_AIN1M,
-<<<<<<< HEAD
-			.info_mask = (1 << IIO_CHAN_INFO_SCALE_SHARED),
-=======
 			.info_mask = IIO_CHAN_INFO_SCALE_SHARED_BIT,
->>>>>>> dcd6c922
 			.scan_index = 0,
 			.scan_type = IIO_ST('s', 24, 32, 0)
 		},
@@ -823,11 +773,7 @@
 			.channel = 1,
 			.channel2 = 1,
 			.address = AD7793_CH_AIN2P_AIN2M,
-<<<<<<< HEAD
-			.info_mask = (1 << IIO_CHAN_INFO_SCALE_SHARED),
-=======
 			.info_mask = IIO_CHAN_INFO_SCALE_SHARED_BIT,
->>>>>>> dcd6c922
 			.scan_index = 1,
 			.scan_type = IIO_ST('s', 24, 32, 0)
 		},
@@ -838,11 +784,7 @@
 			.channel = 2,
 			.channel2 = 2,
 			.address = AD7793_CH_AIN3P_AIN3M,
-<<<<<<< HEAD
-			.info_mask = (1 << IIO_CHAN_INFO_SCALE_SHARED),
-=======
 			.info_mask = IIO_CHAN_INFO_SCALE_SHARED_BIT,
->>>>>>> dcd6c922
 			.scan_index = 2,
 			.scan_type = IIO_ST('s', 24, 32, 0)
 		},
@@ -854,11 +796,7 @@
 			.channel = 2,
 			.channel2 = 2,
 			.address = AD7793_CH_AIN1M_AIN1M,
-<<<<<<< HEAD
-			.info_mask = (1 << IIO_CHAN_INFO_SCALE_SHARED),
-=======
 			.info_mask = IIO_CHAN_INFO_SCALE_SHARED_BIT,
->>>>>>> dcd6c922
 			.scan_index = 2,
 			.scan_type = IIO_ST('s', 24, 32, 0)
 		},
@@ -867,11 +805,7 @@
 			.indexed = 1,
 			.channel = 0,
 			.address = AD7793_CH_TEMP,
-<<<<<<< HEAD
-			.info_mask = (1 << IIO_CHAN_INFO_SCALE_SEPARATE),
-=======
 			.info_mask = IIO_CHAN_INFO_SCALE_SEPARATE_BIT,
->>>>>>> dcd6c922
 			.scan_index = 4,
 			.scan_type = IIO_ST('s', 24, 32, 0),
 		},
@@ -881,11 +815,7 @@
 			.indexed = 1,
 			.channel = 4,
 			.address = AD7793_CH_AVDD_MONITOR,
-<<<<<<< HEAD
-			.info_mask = (1 << IIO_CHAN_INFO_SCALE_SEPARATE),
-=======
 			.info_mask = IIO_CHAN_INFO_SCALE_SEPARATE_BIT,
->>>>>>> dcd6c922
 			.scan_index = 5,
 			.scan_type = IIO_ST('s', 24, 32, 0),
 		},
@@ -899,11 +829,7 @@
 			.channel = 0,
 			.channel2 = 0,
 			.address = AD7793_CH_AIN1P_AIN1M,
-<<<<<<< HEAD
-			.info_mask = (1 << IIO_CHAN_INFO_SCALE_SHARED),
-=======
 			.info_mask = IIO_CHAN_INFO_SCALE_SHARED_BIT,
->>>>>>> dcd6c922
 			.scan_index = 0,
 			.scan_type = IIO_ST('s', 16, 32, 0)
 		},
@@ -914,11 +840,7 @@
 			.channel = 1,
 			.channel2 = 1,
 			.address = AD7793_CH_AIN2P_AIN2M,
-<<<<<<< HEAD
-			.info_mask = (1 << IIO_CHAN_INFO_SCALE_SHARED),
-=======
 			.info_mask = IIO_CHAN_INFO_SCALE_SHARED_BIT,
->>>>>>> dcd6c922
 			.scan_index = 1,
 			.scan_type = IIO_ST('s', 16, 32, 0)
 		},
@@ -929,11 +851,7 @@
 			.channel = 2,
 			.channel2 = 2,
 			.address = AD7793_CH_AIN3P_AIN3M,
-<<<<<<< HEAD
-			.info_mask = (1 << IIO_CHAN_INFO_SCALE_SHARED),
-=======
 			.info_mask = IIO_CHAN_INFO_SCALE_SHARED_BIT,
->>>>>>> dcd6c922
 			.scan_index = 2,
 			.scan_type = IIO_ST('s', 16, 32, 0)
 		},
@@ -945,11 +863,7 @@
 			.channel = 2,
 			.channel2 = 2,
 			.address = AD7793_CH_AIN1M_AIN1M,
-<<<<<<< HEAD
-			.info_mask = (1 << IIO_CHAN_INFO_SCALE_SHARED),
-=======
 			.info_mask = IIO_CHAN_INFO_SCALE_SHARED_BIT,
->>>>>>> dcd6c922
 			.scan_index = 2,
 			.scan_type = IIO_ST('s', 16, 32, 0)
 		},
@@ -958,11 +872,7 @@
 			.indexed = 1,
 			.channel = 0,
 			.address = AD7793_CH_TEMP,
-<<<<<<< HEAD
-			.info_mask = (1 << IIO_CHAN_INFO_SCALE_SEPARATE),
-=======
 			.info_mask = IIO_CHAN_INFO_SCALE_SEPARATE_BIT,
->>>>>>> dcd6c922
 			.scan_index = 4,
 			.scan_type = IIO_ST('s', 16, 32, 0),
 		},
@@ -972,11 +882,7 @@
 			.indexed = 1,
 			.channel = 4,
 			.address = AD7793_CH_AVDD_MONITOR,
-<<<<<<< HEAD
-			.info_mask = (1 << IIO_CHAN_INFO_SCALE_SEPARATE),
-=======
 			.info_mask = IIO_CHAN_INFO_SCALE_SEPARATE_BIT,
->>>>>>> dcd6c922
 			.scan_index = 5,
 			.scan_type = IIO_ST('s', 16, 32, 0),
 		},
