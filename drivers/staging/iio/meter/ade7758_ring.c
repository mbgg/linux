--- conflicted
+++ resolved
@@ -119,15 +119,8 @@
 	int ret = 0;
 
 	buffer = iio_kfifo_allocate();
-<<<<<<< HEAD
-	if (!buffer) {
-		ret = -ENOMEM;
-		return ret;
-	}
-=======
 	if (!buffer)
 		return -ENOMEM;
->>>>>>> 007760cf
 
 	iio_device_attach_buffer(indio_dev, buffer);
 
