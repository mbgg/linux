--- conflicted
+++ resolved
@@ -199,11 +199,7 @@
 	struct go7007 *go = i2c_get_adapdata(adapter);
 	struct v4l2_device *v4l2_dev = &go->v4l2_dev;
 
-<<<<<<< HEAD
-	if (v4l2_i2c_new_subdev(v4l2_dev, adapter, NULL, type, addr, NULL))
-=======
 	if (v4l2_i2c_new_subdev(v4l2_dev, adapter, type, addr, NULL))
->>>>>>> 3cbea436
 		return 0;
 
 	printk(KERN_INFO "go7007: probing for module i2c:%s failed\n", type);
