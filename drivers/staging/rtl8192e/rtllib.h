--- conflicted
+++ resolved
@@ -228,25 +228,6 @@
 #define MGN_MCS13	       0x8d
 #define MGN_MCS14	       0x8e
 #define MGN_MCS15	       0x8f
-<<<<<<< HEAD
-#define	MGN_MCS0_SG			0x90
-#define	MGN_MCS1_SG			0x91
-#define	MGN_MCS2_SG			0x92
-#define	MGN_MCS3_SG			0x93
-#define	MGN_MCS4_SG			0x94
-#define	MGN_MCS5_SG			0x95
-#define	MGN_MCS6_SG			0x96
-#define	MGN_MCS7_SG			0x97
-#define	MGN_MCS8_SG			0x98
-#define	MGN_MCS9_SG			0x99
-#define	MGN_MCS10_SG		0x9a
-#define	MGN_MCS11_SG		0x9b
-#define	MGN_MCS12_SG		0x9c
-#define	MGN_MCS13_SG		0x9d
-#define	MGN_MCS14_SG		0x9e
-#define	MGN_MCS15_SG		0x9f
-=======
->>>>>>> 9fe8ecca
 
 enum hw_variables {
 	HW_VAR_ETHER_ADDR,
@@ -1159,15 +1140,6 @@
 #define ETHERNET_HEADER_SIZE    14      /* length of two Ethernet address
 					 * plus ether type*/
 
-<<<<<<< HEAD
-struct	ether_header {
-	u8 ether_dhost[ETHER_ADDR_LEN];
-	u8 ether_shost[ETHER_ADDR_LEN];
-	u16 ether_type;
-} __packed;
-
-=======
->>>>>>> 9fe8ecca
 enum erp_t {
 	ERP_NonERPpresent	= 0x01,
 	ERP_UseProtection	= 0x02,
@@ -1630,10 +1602,6 @@
 	int short_slot;
 	int mode;       /* A, B, G */
 	int modulation; /* CCK, OFDM */
-<<<<<<< HEAD
-	int freq_band;  /* 2.4Ghz, 5.2Ghz, Mixed */
-=======
->>>>>>> 9fe8ecca
 
 	/* used for forcing the ibss workqueue to terminate
 	 * without wait for the syncro scan to terminate
@@ -2016,13 +1984,8 @@
 
 
 /* rtllib.c */
-<<<<<<< HEAD
-extern void free_rtllib(struct net_device *dev);
-extern struct net_device *alloc_rtllib(int sizeof_priv);
-=======
 void free_rtllib(struct net_device *dev);
 struct net_device *alloc_rtllib(int sizeof_priv);
->>>>>>> 9fe8ecca
 
 /* rtllib_tx.c */
 
@@ -2042,94 +2005,6 @@
 int rtllib_legal_channel(struct rtllib_device *rtllib, u8 channel);
 
 /* rtllib_wx.c */
-<<<<<<< HEAD
-extern int rtllib_wx_get_scan(struct rtllib_device *ieee,
-				 struct iw_request_info *info,
-				 union iwreq_data *wrqu, char *key);
-extern int rtllib_wx_set_encode(struct rtllib_device *ieee,
-				   struct iw_request_info *info,
-				   union iwreq_data *wrqu, char *key);
-extern int rtllib_wx_get_encode(struct rtllib_device *ieee,
-				   struct iw_request_info *info,
-				   union iwreq_data *wrqu, char *key);
-extern int rtllib_wx_set_encode_ext(struct rtllib_device *ieee,
-			    struct iw_request_info *info,
-			    union iwreq_data *wrqu, char *extra);
-extern int rtllib_wx_set_auth(struct rtllib_device *ieee,
-			       struct iw_request_info *info,
-			       struct iw_param *data, char *extra);
-extern int rtllib_wx_set_mlme(struct rtllib_device *ieee,
-			       struct iw_request_info *info,
-			       union iwreq_data *wrqu, char *extra);
-extern int rtllib_wx_set_gen_ie(struct rtllib_device *ieee, u8 *ie, size_t len);
-
-/* rtllib_softmac.c */
-extern short rtllib_is_54g(struct rtllib_network *net);
-extern int rtllib_rx_frame_softmac(struct rtllib_device *ieee,
-				   struct sk_buff *skb,
-				   struct rtllib_rx_stats *rx_stats, u16 type,
-				   u16 stype);
-extern void rtllib_softmac_new_net(struct rtllib_device *ieee,
-				   struct rtllib_network *net);
-
-void SendDisassociation(struct rtllib_device *ieee, bool deauth, u16 asRsn);
-extern void rtllib_softmac_xmit(struct rtllib_txb *txb,
-				struct rtllib_device *ieee);
-
-extern void rtllib_stop_send_beacons(struct rtllib_device *ieee);
-extern void notify_wx_assoc_event(struct rtllib_device *ieee);
-extern void rtllib_softmac_check_all_nets(struct rtllib_device *ieee);
-extern void rtllib_start_bss(struct rtllib_device *ieee);
-extern void rtllib_start_master_bss(struct rtllib_device *ieee);
-extern void rtllib_start_ibss(struct rtllib_device *ieee);
-extern void rtllib_softmac_init(struct rtllib_device *ieee);
-extern void rtllib_softmac_free(struct rtllib_device *ieee);
-extern void rtllib_associate_abort(struct rtllib_device *ieee);
-extern void rtllib_disassociate(struct rtllib_device *ieee);
-extern void rtllib_stop_scan(struct rtllib_device *ieee);
-extern bool rtllib_act_scanning(struct rtllib_device *ieee, bool sync_scan);
-extern void rtllib_stop_scan_syncro(struct rtllib_device *ieee);
-extern void rtllib_start_scan_syncro(struct rtllib_device *ieee, u8 is_mesh);
-extern void rtllib_sta_ps_send_null_frame(struct rtllib_device *ieee,
-					  short pwr);
-extern void rtllib_sta_wakeup(struct rtllib_device *ieee, short nl);
-extern void rtllib_sta_ps_send_pspoll_frame(struct rtllib_device *ieee);
-extern void rtllib_start_protocol(struct rtllib_device *ieee);
-extern void rtllib_stop_protocol(struct rtllib_device *ieee, u8 shutdown);
-
-extern void rtllib_EnableNetMonitorMode(struct net_device *dev,
-					bool bInitState);
-extern void rtllib_DisableNetMonitorMode(struct net_device *dev,
-					 bool bInitState);
-extern void rtllib_EnableIntelPromiscuousMode(struct net_device *dev,
-					      bool bInitState);
-extern void rtllib_DisableIntelPromiscuousMode(struct net_device *dev,
-					       bool bInitState);
-extern void rtllib_send_probe_requests(struct rtllib_device *ieee, u8 is_mesh);
-
-extern void rtllib_softmac_stop_protocol(struct rtllib_device *ieee,
-					 u8 mesh_flag, u8 shutdown);
-extern void rtllib_softmac_start_protocol(struct rtllib_device *ieee,
-					  u8 mesh_flag);
-
-extern void rtllib_reset_queue(struct rtllib_device *ieee);
-extern void rtllib_wake_all_queues(struct rtllib_device *ieee);
-extern void rtllib_stop_all_queues(struct rtllib_device *ieee);
-extern struct sk_buff *rtllib_get_beacon(struct rtllib_device *ieee);
-extern void rtllib_start_send_beacons(struct rtllib_device *ieee);
-extern void rtllib_stop_send_beacons(struct rtllib_device *ieee);
-extern int rtllib_wpa_supplicant_ioctl(struct rtllib_device *ieee,
-				       struct iw_point *p, u8 is_mesh);
-
-extern void notify_wx_assoc_event(struct rtllib_device *ieee);
-extern void rtllib_ps_tx_ack(struct rtllib_device *ieee, short success);
-
-extern void softmac_mgmt_xmit(struct sk_buff *skb,
-			      struct rtllib_device *ieee);
-extern u16 rtllib_query_seqnum(struct rtllib_device *ieee,
-			       struct sk_buff *skb, u8 *dst);
-extern u8 rtllib_ap_sec_type(struct rtllib_device *ieee);
-=======
 int rtllib_wx_get_scan(struct rtllib_device *ieee,
 		       struct iw_request_info *info,
 		       union iwreq_data *wrqu, char *key);
@@ -2198,7 +2073,6 @@
 
 void softmac_mgmt_xmit(struct sk_buff *skb, struct rtllib_device *ieee);
 u8 rtllib_ap_sec_type(struct rtllib_device *ieee);
->>>>>>> 9fe8ecca
 
 /* rtllib_softmac_wx.c */
 
@@ -2326,16 +2200,6 @@
 /* For the function is more related to hardware setting, it's better to use the
  * ieee handler to refer to it.
  */
-<<<<<<< HEAD
-extern void rtllib_update_active_chan_map(struct rtllib_device *ieee);
-extern void rtllib_FlushRxTsPendingPkts(struct rtllib_device *ieee,
-					struct rx_ts_record *pTS);
-extern int rtllib_parse_info_param(struct rtllib_device *ieee,
-		struct rtllib_info_element *info_element,
-		u16 length,
-		struct rtllib_network *network,
-		struct rtllib_rx_stats *stats);
-=======
 void rtllib_FlushRxTsPendingPkts(struct rtllib_device *ieee,
 				 struct rx_ts_record *pTS);
 int rtllib_parse_info_param(struct rtllib_device *ieee,
@@ -2343,17 +2207,12 @@
 			    u16 length,
 			    struct rtllib_network *network,
 			    struct rtllib_rx_stats *stats);
->>>>>>> 9fe8ecca
 
 void rtllib_indicate_packets(struct rtllib_device *ieee,
 			     struct rtllib_rxb **prxbIndicateArray, u8  index);
 void HTUseDefaultSetting(struct rtllib_device *ieee);
 #define RT_ASOC_RETRY_LIMIT	5
 u8 MgntQuery_TxRateExcludeCCKRates(struct rtllib_device *ieee);
-<<<<<<< HEAD
-extern void rtllib_TURBO_Info(struct rtllib_device *ieee, u8 **tag_p);
-=======
->>>>>>> 9fe8ecca
 #define SEM_DOWN_IEEE_WX(psem) down(psem)
 #define SEM_UP_IEEE_WX(psem) up(psem)
 
