--- conflicted
+++ resolved
@@ -88,24 +88,14 @@
 	"IC PLUS IP1000 1000/100/10 based NIC",
 	"Sundance Technology ST2021 based NIC",
 	"Tamarack Microelectronics TC9020/9021 based NIC",
-<<<<<<< HEAD
-	"Tamarack Microelectronics TC9020/9021 based NIC",
-=======
->>>>>>> 3cbea436
 	"D-Link NIC IP1000A"
 };
 
 static DEFINE_PCI_DEVICE_TABLE(ipg_pci_tbl) = {
 	{ PCI_VDEVICE(SUNDANCE,	0x1023), 0 },
 	{ PCI_VDEVICE(SUNDANCE,	0x2021), 1 },
-<<<<<<< HEAD
-	{ PCI_VDEVICE(SUNDANCE,	0x1021), 2 },
-	{ PCI_VDEVICE(DLINK,	0x9021), 3 },
-	{ PCI_VDEVICE(DLINK,	0x4020), 4 },
-=======
 	{ PCI_VDEVICE(DLINK,	0x9021), 2 },
 	{ PCI_VDEVICE(DLINK,	0x4020), 3 },
->>>>>>> 3cbea436
 	{ 0, }
 };
 
