/*
 * This file is part of the Chelsio T4 Ethernet driver for Linux.
 *
 * Copyright (c) 2003-2010 Chelsio Communications, Inc. All rights reserved.
 *
 * This software is available to you under a choice of one of two
 * licenses.  You may choose to be licensed under the terms of the GNU
 * General Public License (GPL) Version 2, available from the file
 * COPYING in the main directory of this source tree, or the
 * OpenIB.org BSD license below:
 *
 *     Redistribution and use in source and binary forms, with or
 *     without modification, are permitted provided that the following
 *     conditions are met:
 *
 *      - Redistributions of source code must retain the above
 *        copyright notice, this list of conditions and the following
 *        disclaimer.
 *
 *      - Redistributions in binary form must reproduce the above
 *        copyright notice, this list of conditions and the following
 *        disclaimer in the documentation and/or other materials
 *        provided with the distribution.
 *
 * THE SOFTWARE IS PROVIDED "AS IS", WITHOUT WARRANTY OF ANY KIND,
 * EXPRESS OR IMPLIED, INCLUDING BUT NOT LIMITED TO THE WARRANTIES OF
 * MERCHANTABILITY, FITNESS FOR A PARTICULAR PURPOSE AND
 * NONINFRINGEMENT. IN NO EVENT SHALL THE AUTHORS OR COPYRIGHT HOLDERS
 * BE LIABLE FOR ANY CLAIM, DAMAGES OR OTHER LIABILITY, WHETHER IN AN
 * ACTION OF CONTRACT, TORT OR OTHERWISE, ARISING FROM, OUT OF OR IN
 * CONNECTION WITH THE SOFTWARE OR THE USE OR OTHER DEALINGS IN THE
 * SOFTWARE.
 */

#define pr_fmt(fmt) KBUILD_MODNAME ": " fmt

#include <linux/bitmap.h>
#include <linux/crc32.h>
#include <linux/ctype.h>
#include <linux/debugfs.h>
#include <linux/err.h>
#include <linux/etherdevice.h>
#include <linux/firmware.h>
#include <linux/if_vlan.h>
#include <linux/init.h>
#include <linux/log2.h>
#include <linux/mdio.h>
#include <linux/module.h>
#include <linux/moduleparam.h>
#include <linux/mutex.h>
#include <linux/netdevice.h>
#include <linux/pci.h>
#include <linux/aer.h>
#include <linux/rtnetlink.h>
#include <linux/sched.h>
#include <linux/seq_file.h>
#include <linux/sockios.h>
#include <linux/vmalloc.h>
#include <linux/workqueue.h>
#include <net/neighbour.h>
#include <net/netevent.h>
#include <asm/uaccess.h>

#include "cxgb4.h"
#include "t4_regs.h"
#include "t4_msg.h"
#include "t4fw_api.h"
#include "l2t.h"

#define DRV_VERSION "1.3.0-ko"
#define DRV_DESC "Chelsio T4 Network Driver"

/*
 * Max interrupt hold-off timer value in us.  Queues fall back to this value
 * under extreme memory pressure so it's largish to give the system time to
 * recover.
 */
#define MAX_SGE_TIMERVAL 200U

#ifdef CONFIG_PCI_IOV
/*
 * Virtual Function provisioning constants.  We need two extra Ingress Queues
 * with Interrupt capability to serve as the VF's Firmware Event Queue and
 * Forwarded Interrupt Queue (when using MSI mode) -- neither will have Free
 * Lists associated with them).  For each Ethernet/Control Egress Queue and
 * for each Free List, we need an Egress Context.
 */
enum {
	VFRES_NPORTS = 1,		/* # of "ports" per VF */
	VFRES_NQSETS = 2,		/* # of "Queue Sets" per VF */

	VFRES_NVI = VFRES_NPORTS,	/* # of Virtual Interfaces */
	VFRES_NETHCTRL = VFRES_NQSETS,	/* # of EQs used for ETH or CTRL Qs */
	VFRES_NIQFLINT = VFRES_NQSETS+2,/* # of ingress Qs/w Free List(s)/intr */
	VFRES_NIQ = 0,			/* # of non-fl/int ingress queues */
	VFRES_NEQ = VFRES_NQSETS*2,	/* # of egress queues */
	VFRES_TC = 0,			/* PCI-E traffic class */
	VFRES_NEXACTF = 16,		/* # of exact MPS filters */

	VFRES_R_CAPS = FW_CMD_CAP_DMAQ|FW_CMD_CAP_VF|FW_CMD_CAP_PORT,
	VFRES_WX_CAPS = FW_CMD_CAP_DMAQ|FW_CMD_CAP_VF,
};

/*
 * Provide a Port Access Rights Mask for the specified PF/VF.  This is very
 * static and likely not to be useful in the long run.  We really need to
 * implement some form of persistent configuration which the firmware
 * controls.
 */
static unsigned int pfvfres_pmask(struct adapter *adapter,
				  unsigned int pf, unsigned int vf)
{
	unsigned int portn, portvec;

	/*
	 * Give PF's access to all of the ports.
	 */
	if (vf == 0)
		return FW_PFVF_CMD_PMASK_MASK;

	/*
	 * For VFs, we'll assign them access to the ports based purely on the
	 * PF.  We assign active ports in order, wrapping around if there are
	 * fewer active ports than PFs: e.g. active port[pf % nports].
	 * Unfortunately the adapter's port_info structs haven't been
	 * initialized yet so we have to compute this.
	 */
	if (adapter->params.nports == 0)
		return 0;

	portn = pf % adapter->params.nports;
	portvec = adapter->params.portvec;
	for (;;) {
		/*
		 * Isolate the lowest set bit in the port vector.  If we're at
		 * the port number that we want, return that as the pmask.
		 * otherwise mask that bit out of the port vector and
		 * decrement our port number ...
		 */
		unsigned int pmask = portvec ^ (portvec & (portvec-1));
		if (portn == 0)
			return pmask;
		portn--;
		portvec &= ~pmask;
	}
	/*NOTREACHED*/
}
#endif

enum {
	MEMWIN0_APERTURE = 65536,
	MEMWIN0_BASE     = 0x30000,
	MEMWIN1_APERTURE = 32768,
	MEMWIN1_BASE     = 0x28000,
	MEMWIN2_APERTURE = 2048,
	MEMWIN2_BASE     = 0x1b800,
};

enum {
	MAX_TXQ_ENTRIES      = 16384,
	MAX_CTRL_TXQ_ENTRIES = 1024,
	MAX_RSPQ_ENTRIES     = 16384,
	MAX_RX_BUFFERS       = 16384,
	MIN_TXQ_ENTRIES      = 32,
	MIN_CTRL_TXQ_ENTRIES = 32,
	MIN_RSPQ_ENTRIES     = 128,
	MIN_FL_ENTRIES       = 16
};

#define DFLT_MSG_ENABLE (NETIF_MSG_DRV | NETIF_MSG_PROBE | NETIF_MSG_LINK | \
			 NETIF_MSG_TIMER | NETIF_MSG_IFDOWN | NETIF_MSG_IFUP |\
			 NETIF_MSG_RX_ERR | NETIF_MSG_TX_ERR)

#define CH_DEVICE(devid, data) { PCI_VDEVICE(CHELSIO, devid), (data) }

static DEFINE_PCI_DEVICE_TABLE(cxgb4_pci_tbl) = {
	CH_DEVICE(0xa000, 0),  /* PE10K */
<<<<<<< HEAD
	CH_DEVICE(0x4001, 0),
	CH_DEVICE(0x4002, 0),
	CH_DEVICE(0x4003, 0),
	CH_DEVICE(0x4004, 0),
	CH_DEVICE(0x4005, 0),
	CH_DEVICE(0x4006, 0),
	CH_DEVICE(0x4007, 0),
	CH_DEVICE(0x4008, 0),
	CH_DEVICE(0x4009, 0),
	CH_DEVICE(0x400a, 0),
=======
	CH_DEVICE(0x4001, -1),
	CH_DEVICE(0x4002, -1),
	CH_DEVICE(0x4003, -1),
	CH_DEVICE(0x4004, -1),
	CH_DEVICE(0x4005, -1),
	CH_DEVICE(0x4006, -1),
	CH_DEVICE(0x4007, -1),
	CH_DEVICE(0x4008, -1),
	CH_DEVICE(0x4009, -1),
	CH_DEVICE(0x400a, -1),
	CH_DEVICE(0x4401, 4),
	CH_DEVICE(0x4402, 4),
	CH_DEVICE(0x4403, 4),
	CH_DEVICE(0x4404, 4),
	CH_DEVICE(0x4405, 4),
	CH_DEVICE(0x4406, 4),
	CH_DEVICE(0x4407, 4),
	CH_DEVICE(0x4408, 4),
	CH_DEVICE(0x4409, 4),
	CH_DEVICE(0x440a, 4),
>>>>>>> 45f53cc9
	{ 0, }
};

#define FW_FNAME "cxgb4/t4fw.bin"

MODULE_DESCRIPTION(DRV_DESC);
MODULE_AUTHOR("Chelsio Communications");
MODULE_LICENSE("Dual BSD/GPL");
MODULE_VERSION(DRV_VERSION);
MODULE_DEVICE_TABLE(pci, cxgb4_pci_tbl);
MODULE_FIRMWARE(FW_FNAME);

static int dflt_msg_enable = DFLT_MSG_ENABLE;

module_param(dflt_msg_enable, int, 0644);
MODULE_PARM_DESC(dflt_msg_enable, "Chelsio T4 default message enable bitmap");

/*
 * The driver uses the best interrupt scheme available on a platform in the
 * order MSI-X, MSI, legacy INTx interrupts.  This parameter determines which
 * of these schemes the driver may consider as follows:
 *
 * msi = 2: choose from among all three options
 * msi = 1: only consider MSI and INTx interrupts
 * msi = 0: force INTx interrupts
 */
static int msi = 2;

module_param(msi, int, 0644);
MODULE_PARM_DESC(msi, "whether to use INTx (0), MSI (1) or MSI-X (2)");

/*
 * Queue interrupt hold-off timer values.  Queues default to the first of these
 * upon creation.
 */
static unsigned int intr_holdoff[SGE_NTIMERS - 1] = { 5, 10, 20, 50, 100 };

module_param_array(intr_holdoff, uint, NULL, 0644);
MODULE_PARM_DESC(intr_holdoff, "values for queue interrupt hold-off timers "
		 "0..4 in microseconds");

static unsigned int intr_cnt[SGE_NCOUNTERS - 1] = { 4, 8, 16 };

module_param_array(intr_cnt, uint, NULL, 0644);
MODULE_PARM_DESC(intr_cnt,
		 "thresholds 1..3 for queue interrupt packet counters");

static int vf_acls;

#ifdef CONFIG_PCI_IOV
module_param(vf_acls, bool, 0644);
MODULE_PARM_DESC(vf_acls, "if set enable virtualization L2 ACL enforcement");

static unsigned int num_vf[4];

module_param_array(num_vf, uint, NULL, 0644);
MODULE_PARM_DESC(num_vf, "number of VFs for each of PFs 0-3");
#endif

static struct dentry *cxgb4_debugfs_root;

static LIST_HEAD(adapter_list);
static DEFINE_MUTEX(uld_mutex);
static struct cxgb4_uld_info ulds[CXGB4_ULD_MAX];
static const char *uld_str[] = { "RDMA", "iSCSI" };

static void link_report(struct net_device *dev)
{
	if (!netif_carrier_ok(dev))
		netdev_info(dev, "link down\n");
	else {
		static const char *fc[] = { "no", "Rx", "Tx", "Tx/Rx" };

		const char *s = "10Mbps";
		const struct port_info *p = netdev_priv(dev);

		switch (p->link_cfg.speed) {
		case SPEED_10000:
			s = "10Gbps";
			break;
		case SPEED_1000:
			s = "1000Mbps";
			break;
		case SPEED_100:
			s = "100Mbps";
			break;
		}

		netdev_info(dev, "link up, %s, full-duplex, %s PAUSE\n", s,
			    fc[p->link_cfg.fc]);
	}
}

void t4_os_link_changed(struct adapter *adapter, int port_id, int link_stat)
{
	struct net_device *dev = adapter->port[port_id];

	/* Skip changes from disabled ports. */
	if (netif_running(dev) && link_stat != netif_carrier_ok(dev)) {
		if (link_stat)
			netif_carrier_on(dev);
		else
			netif_carrier_off(dev);

		link_report(dev);
	}
}

void t4_os_portmod_changed(const struct adapter *adap, int port_id)
{
	static const char *mod_str[] = {
		NULL, "LR", "SR", "ER", "passive DA", "active DA", "LRM"
	};

	const struct net_device *dev = adap->port[port_id];
	const struct port_info *pi = netdev_priv(dev);

	if (pi->mod_type == FW_PORT_MOD_TYPE_NONE)
		netdev_info(dev, "port module unplugged\n");
	else if (pi->mod_type < ARRAY_SIZE(mod_str))
		netdev_info(dev, "%s module inserted\n", mod_str[pi->mod_type]);
}

/*
 * Configure the exact and hash address filters to handle a port's multicast
 * and secondary unicast MAC addresses.
 */
static int set_addr_filters(const struct net_device *dev, bool sleep)
{
	u64 mhash = 0;
	u64 uhash = 0;
	bool free = true;
	u16 filt_idx[7];
	const u8 *addr[7];
	int ret, naddr = 0;
	const struct netdev_hw_addr *ha;
	int uc_cnt = netdev_uc_count(dev);
	int mc_cnt = netdev_mc_count(dev);
	const struct port_info *pi = netdev_priv(dev);
	unsigned int mb = pi->adapter->fn;

	/* first do the secondary unicast addresses */
	netdev_for_each_uc_addr(ha, dev) {
		addr[naddr++] = ha->addr;
		if (--uc_cnt == 0 || naddr >= ARRAY_SIZE(addr)) {
			ret = t4_alloc_mac_filt(pi->adapter, mb, pi->viid, free,
					naddr, addr, filt_idx, &uhash, sleep);
			if (ret < 0)
				return ret;

			free = false;
			naddr = 0;
		}
	}

	/* next set up the multicast addresses */
	netdev_for_each_mc_addr(ha, dev) {
		addr[naddr++] = ha->addr;
		if (--mc_cnt == 0 || naddr >= ARRAY_SIZE(addr)) {
			ret = t4_alloc_mac_filt(pi->adapter, mb, pi->viid, free,
					naddr, addr, filt_idx, &mhash, sleep);
			if (ret < 0)
				return ret;

			free = false;
			naddr = 0;
		}
	}

	return t4_set_addr_hash(pi->adapter, mb, pi->viid, uhash != 0,
				uhash | mhash, sleep);
}

/*
 * Set Rx properties of a port, such as promiscruity, address filters, and MTU.
 * If @mtu is -1 it is left unchanged.
 */
static int set_rxmode(struct net_device *dev, int mtu, bool sleep_ok)
{
	int ret;
	struct port_info *pi = netdev_priv(dev);

	ret = set_addr_filters(dev, sleep_ok);
	if (ret == 0)
		ret = t4_set_rxmode(pi->adapter, pi->adapter->fn, pi->viid, mtu,
				    (dev->flags & IFF_PROMISC) ? 1 : 0,
				    (dev->flags & IFF_ALLMULTI) ? 1 : 0, 1, -1,
				    sleep_ok);
	return ret;
}

/**
 *	link_start - enable a port
 *	@dev: the port to enable
 *
 *	Performs the MAC and PHY actions needed to enable a port.
 */
static int link_start(struct net_device *dev)
{
	int ret;
	struct port_info *pi = netdev_priv(dev);
	unsigned int mb = pi->adapter->fn;

	/*
	 * We do not set address filters and promiscuity here, the stack does
	 * that step explicitly.
	 */
	ret = t4_set_rxmode(pi->adapter, mb, pi->viid, dev->mtu, -1, -1, -1,
<<<<<<< HEAD
			    pi->vlan_grp != NULL, true);
=======
			    !!(dev->features & NETIF_F_HW_VLAN_RX), true);
>>>>>>> 45f53cc9
	if (ret == 0) {
		ret = t4_change_mac(pi->adapter, mb, pi->viid,
				    pi->xact_addr_filt, dev->dev_addr, true,
				    true);
		if (ret >= 0) {
			pi->xact_addr_filt = ret;
			ret = 0;
		}
	}
	if (ret == 0)
		ret = t4_link_start(pi->adapter, mb, pi->tx_chan,
				    &pi->link_cfg);
	if (ret == 0)
		ret = t4_enable_vi(pi->adapter, mb, pi->viid, true, true);
	return ret;
}

/*
 * Response queue handler for the FW event queue.
 */
static int fwevtq_handler(struct sge_rspq *q, const __be64 *rsp,
			  const struct pkt_gl *gl)
{
	u8 opcode = ((const struct rss_header *)rsp)->opcode;

	rsp++;                                          /* skip RSS header */
	if (likely(opcode == CPL_SGE_EGR_UPDATE)) {
		const struct cpl_sge_egr_update *p = (void *)rsp;
		unsigned int qid = EGR_QID(ntohl(p->opcode_qid));
		struct sge_txq *txq;

		txq = q->adap->sge.egr_map[qid - q->adap->sge.egr_start];
		txq->restarts++;
		if ((u8 *)txq < (u8 *)q->adap->sge.ofldtxq) {
			struct sge_eth_txq *eq;

			eq = container_of(txq, struct sge_eth_txq, q);
			netif_tx_wake_queue(eq->txq);
		} else {
			struct sge_ofld_txq *oq;

			oq = container_of(txq, struct sge_ofld_txq, q);
			tasklet_schedule(&oq->qresume_tsk);
		}
	} else if (opcode == CPL_FW6_MSG || opcode == CPL_FW4_MSG) {
		const struct cpl_fw6_msg *p = (void *)rsp;

		if (p->type == 0)
			t4_handle_fw_rpl(q->adap, p->data);
	} else if (opcode == CPL_L2T_WRITE_RPL) {
		const struct cpl_l2t_write_rpl *p = (void *)rsp;

		do_l2t_write_rpl(q->adap, p);
	} else
		dev_err(q->adap->pdev_dev,
			"unexpected CPL %#x on FW event queue\n", opcode);
	return 0;
}

/**
 *	uldrx_handler - response queue handler for ULD queues
 *	@q: the response queue that received the packet
 *	@rsp: the response queue descriptor holding the offload message
 *	@gl: the gather list of packet fragments
 *
 *	Deliver an ingress offload packet to a ULD.  All processing is done by
 *	the ULD, we just maintain statistics.
 */
static int uldrx_handler(struct sge_rspq *q, const __be64 *rsp,
			 const struct pkt_gl *gl)
{
	struct sge_ofld_rxq *rxq = container_of(q, struct sge_ofld_rxq, rspq);

	if (ulds[q->uld].rx_handler(q->adap->uld_handle[q->uld], rsp, gl)) {
		rxq->stats.nomem++;
		return -1;
	}
	if (gl == NULL)
		rxq->stats.imm++;
	else if (gl == CXGB4_MSG_AN)
		rxq->stats.an++;
	else
		rxq->stats.pkts++;
	return 0;
}

static void disable_msi(struct adapter *adapter)
{
	if (adapter->flags & USING_MSIX) {
		pci_disable_msix(adapter->pdev);
		adapter->flags &= ~USING_MSIX;
	} else if (adapter->flags & USING_MSI) {
		pci_disable_msi(adapter->pdev);
		adapter->flags &= ~USING_MSI;
	}
}

/*
 * Interrupt handler for non-data events used with MSI-X.
 */
static irqreturn_t t4_nondata_intr(int irq, void *cookie)
{
	struct adapter *adap = cookie;

	u32 v = t4_read_reg(adap, MYPF_REG(PL_PF_INT_CAUSE));
	if (v & PFSW) {
		adap->swintr = 1;
		t4_write_reg(adap, MYPF_REG(PL_PF_INT_CAUSE), v);
	}
	t4_slow_intr_handler(adap);
	return IRQ_HANDLED;
}

/*
 * Name the MSI-X interrupts.
 */
static void name_msix_vecs(struct adapter *adap)
{
	int i, j, msi_idx = 2, n = sizeof(adap->msix_info[0].desc) - 1;

	/* non-data interrupts */
	snprintf(adap->msix_info[0].desc, n, "%s", adap->name);
	adap->msix_info[0].desc[n] = 0;

	/* FW events */
	snprintf(adap->msix_info[1].desc, n, "%s-FWeventq", adap->name);
	adap->msix_info[1].desc[n] = 0;

	/* Ethernet queues */
	for_each_port(adap, j) {
		struct net_device *d = adap->port[j];
		const struct port_info *pi = netdev_priv(d);

		for (i = 0; i < pi->nqsets; i++, msi_idx++) {
			snprintf(adap->msix_info[msi_idx].desc, n, "%s-Rx%d",
				 d->name, i);
			adap->msix_info[msi_idx].desc[n] = 0;
		}
	}

	/* offload queues */
	for_each_ofldrxq(&adap->sge, i) {
		snprintf(adap->msix_info[msi_idx].desc, n, "%s-ofld%d",
			 adap->name, i);
		adap->msix_info[msi_idx++].desc[n] = 0;
	}
	for_each_rdmarxq(&adap->sge, i) {
		snprintf(adap->msix_info[msi_idx].desc, n, "%s-rdma%d",
			 adap->name, i);
		adap->msix_info[msi_idx++].desc[n] = 0;
	}
}

static int request_msix_queue_irqs(struct adapter *adap)
{
	struct sge *s = &adap->sge;
	int err, ethqidx, ofldqidx = 0, rdmaqidx = 0, msi = 2;

	err = request_irq(adap->msix_info[1].vec, t4_sge_intr_msix, 0,
			  adap->msix_info[1].desc, &s->fw_evtq);
	if (err)
		return err;

	for_each_ethrxq(s, ethqidx) {
		err = request_irq(adap->msix_info[msi].vec, t4_sge_intr_msix, 0,
				  adap->msix_info[msi].desc,
				  &s->ethrxq[ethqidx].rspq);
		if (err)
			goto unwind;
		msi++;
	}
	for_each_ofldrxq(s, ofldqidx) {
		err = request_irq(adap->msix_info[msi].vec, t4_sge_intr_msix, 0,
				  adap->msix_info[msi].desc,
				  &s->ofldrxq[ofldqidx].rspq);
		if (err)
			goto unwind;
		msi++;
	}
	for_each_rdmarxq(s, rdmaqidx) {
		err = request_irq(adap->msix_info[msi].vec, t4_sge_intr_msix, 0,
				  adap->msix_info[msi].desc,
				  &s->rdmarxq[rdmaqidx].rspq);
		if (err)
			goto unwind;
		msi++;
	}
	return 0;

unwind:
	while (--rdmaqidx >= 0)
		free_irq(adap->msix_info[--msi].vec,
			 &s->rdmarxq[rdmaqidx].rspq);
	while (--ofldqidx >= 0)
		free_irq(adap->msix_info[--msi].vec,
			 &s->ofldrxq[ofldqidx].rspq);
	while (--ethqidx >= 0)
		free_irq(adap->msix_info[--msi].vec, &s->ethrxq[ethqidx].rspq);
	free_irq(adap->msix_info[1].vec, &s->fw_evtq);
	return err;
}

static void free_msix_queue_irqs(struct adapter *adap)
{
	int i, msi = 2;
	struct sge *s = &adap->sge;

	free_irq(adap->msix_info[1].vec, &s->fw_evtq);
	for_each_ethrxq(s, i)
		free_irq(adap->msix_info[msi++].vec, &s->ethrxq[i].rspq);
	for_each_ofldrxq(s, i)
		free_irq(adap->msix_info[msi++].vec, &s->ofldrxq[i].rspq);
	for_each_rdmarxq(s, i)
		free_irq(adap->msix_info[msi++].vec, &s->rdmarxq[i].rspq);
}

/**
 *	write_rss - write the RSS table for a given port
 *	@pi: the port
 *	@queues: array of queue indices for RSS
 *
 *	Sets up the portion of the HW RSS table for the port's VI to distribute
 *	packets to the Rx queues in @queues.
 */
static int write_rss(const struct port_info *pi, const u16 *queues)
{
	u16 *rss;
	int i, err;
	const struct sge_eth_rxq *q = &pi->adapter->sge.ethrxq[pi->first_qset];

	rss = kmalloc(pi->rss_size * sizeof(u16), GFP_KERNEL);
	if (!rss)
		return -ENOMEM;

	/* map the queue indices to queue ids */
	for (i = 0; i < pi->rss_size; i++, queues++)
		rss[i] = q[*queues].rspq.abs_id;

	err = t4_config_rss_range(pi->adapter, pi->adapter->fn, pi->viid, 0,
				  pi->rss_size, rss, pi->rss_size);
	kfree(rss);
	return err;
}

/**
 *	setup_rss - configure RSS
 *	@adap: the adapter
 *
 *	Sets up RSS for each port.
 */
static int setup_rss(struct adapter *adap)
{
	int i, err;

	for_each_port(adap, i) {
		const struct port_info *pi = adap2pinfo(adap, i);

		err = write_rss(pi, pi->rss);
		if (err)
			return err;
	}
	return 0;
}

/*
 * Return the channel of the ingress queue with the given qid.
 */
static unsigned int rxq_to_chan(const struct sge *p, unsigned int qid)
{
	qid -= p->ingr_start;
	return netdev2pinfo(p->ingr_map[qid]->netdev)->tx_chan;
}

/*
 * Wait until all NAPI handlers are descheduled.
 */
static void quiesce_rx(struct adapter *adap)
{
	int i;

	for (i = 0; i < ARRAY_SIZE(adap->sge.ingr_map); i++) {
		struct sge_rspq *q = adap->sge.ingr_map[i];

		if (q && q->handler)
			napi_disable(&q->napi);
	}
}

/*
 * Enable NAPI scheduling and interrupt generation for all Rx queues.
 */
static void enable_rx(struct adapter *adap)
{
	int i;

	for (i = 0; i < ARRAY_SIZE(adap->sge.ingr_map); i++) {
		struct sge_rspq *q = adap->sge.ingr_map[i];

		if (!q)
			continue;
		if (q->handler)
			napi_enable(&q->napi);
		/* 0-increment GTS to start the timer and enable interrupts */
		t4_write_reg(adap, MYPF_REG(SGE_PF_GTS),
			     SEINTARM(q->intr_params) |
			     INGRESSQID(q->cntxt_id));
	}
}

/**
 *	setup_sge_queues - configure SGE Tx/Rx/response queues
 *	@adap: the adapter
 *
 *	Determines how many sets of SGE queues to use and initializes them.
 *	We support multiple queue sets per port if we have MSI-X, otherwise
 *	just one queue set per port.
 */
static int setup_sge_queues(struct adapter *adap)
{
	int err, msi_idx, i, j;
	struct sge *s = &adap->sge;

	bitmap_zero(s->starving_fl, MAX_EGRQ);
	bitmap_zero(s->txq_maperr, MAX_EGRQ);

	if (adap->flags & USING_MSIX)
		msi_idx = 1;         /* vector 0 is for non-queue interrupts */
	else {
		err = t4_sge_alloc_rxq(adap, &s->intrq, false, adap->port[0], 0,
				       NULL, NULL);
		if (err)
			return err;
		msi_idx = -((int)s->intrq.abs_id + 1);
	}

	err = t4_sge_alloc_rxq(adap, &s->fw_evtq, true, adap->port[0],
			       msi_idx, NULL, fwevtq_handler);
	if (err) {
freeout:	t4_free_sge_resources(adap);
		return err;
	}

	for_each_port(adap, i) {
		struct net_device *dev = adap->port[i];
		struct port_info *pi = netdev_priv(dev);
		struct sge_eth_rxq *q = &s->ethrxq[pi->first_qset];
		struct sge_eth_txq *t = &s->ethtxq[pi->first_qset];

		for (j = 0; j < pi->nqsets; j++, q++) {
			if (msi_idx > 0)
				msi_idx++;
			err = t4_sge_alloc_rxq(adap, &q->rspq, false, dev,
					       msi_idx, &q->fl,
					       t4_ethrx_handler);
			if (err)
				goto freeout;
			q->rspq.idx = j;
			memset(&q->stats, 0, sizeof(q->stats));
		}
		for (j = 0; j < pi->nqsets; j++, t++) {
			err = t4_sge_alloc_eth_txq(adap, t, dev,
					netdev_get_tx_queue(dev, j),
					s->fw_evtq.cntxt_id);
			if (err)
				goto freeout;
		}
	}

	j = s->ofldqsets / adap->params.nports; /* ofld queues per channel */
	for_each_ofldrxq(s, i) {
		struct sge_ofld_rxq *q = &s->ofldrxq[i];
		struct net_device *dev = adap->port[i / j];

		if (msi_idx > 0)
			msi_idx++;
		err = t4_sge_alloc_rxq(adap, &q->rspq, false, dev, msi_idx,
				       &q->fl, uldrx_handler);
		if (err)
			goto freeout;
		memset(&q->stats, 0, sizeof(q->stats));
		s->ofld_rxq[i] = q->rspq.abs_id;
		err = t4_sge_alloc_ofld_txq(adap, &s->ofldtxq[i], dev,
					    s->fw_evtq.cntxt_id);
		if (err)
			goto freeout;
	}

	for_each_rdmarxq(s, i) {
		struct sge_ofld_rxq *q = &s->rdmarxq[i];

		if (msi_idx > 0)
			msi_idx++;
		err = t4_sge_alloc_rxq(adap, &q->rspq, false, adap->port[i],
				       msi_idx, &q->fl, uldrx_handler);
		if (err)
			goto freeout;
		memset(&q->stats, 0, sizeof(q->stats));
		s->rdma_rxq[i] = q->rspq.abs_id;
	}

	for_each_port(adap, i) {
		/*
		 * Note that ->rdmarxq[i].rspq.cntxt_id below is 0 if we don't
		 * have RDMA queues, and that's the right value.
		 */
		err = t4_sge_alloc_ctrl_txq(adap, &s->ctrlq[i], adap->port[i],
					    s->fw_evtq.cntxt_id,
					    s->rdmarxq[i].rspq.cntxt_id);
		if (err)
			goto freeout;
	}

	t4_write_reg(adap, MPS_TRC_RSS_CONTROL,
		     RSSCONTROL(netdev2pinfo(adap->port[0])->tx_chan) |
		     QUEUENUMBER(s->ethrxq[0].rspq.abs_id));
	return 0;
}

/*
 * Returns 0 if new FW was successfully loaded, a positive errno if a load was
 * started but failed, and a negative errno if flash load couldn't start.
 */
static int upgrade_fw(struct adapter *adap)
{
	int ret;
	u32 vers;
	const struct fw_hdr *hdr;
	const struct firmware *fw;
	struct device *dev = adap->pdev_dev;

	ret = request_firmware(&fw, FW_FNAME, dev);
	if (ret < 0) {
		dev_err(dev, "unable to load firmware image " FW_FNAME
			", error %d\n", ret);
		return ret;
	}

	hdr = (const struct fw_hdr *)fw->data;
	vers = ntohl(hdr->fw_ver);
	if (FW_HDR_FW_VER_MAJOR_GET(vers) != FW_VERSION_MAJOR) {
		ret = -EINVAL;              /* wrong major version, won't do */
		goto out;
	}

	/*
	 * If the flash FW is unusable or we found something newer, load it.
	 */
	if (FW_HDR_FW_VER_MAJOR_GET(adap->params.fw_vers) != FW_VERSION_MAJOR ||
	    vers > adap->params.fw_vers) {
		ret = -t4_load_fw(adap, fw->data, fw->size);
		if (!ret)
			dev_info(dev, "firmware upgraded to version %pI4 from "
				 FW_FNAME "\n", &hdr->fw_ver);
	}
out:	release_firmware(fw);
	return ret;
}

/*
 * Allocate a chunk of memory using kmalloc or, if that fails, vmalloc.
 * The allocated memory is cleared.
 */
void *t4_alloc_mem(size_t size)
{
	void *p = kmalloc(size, GFP_KERNEL);

	if (!p)
		p = vmalloc(size);
	if (p)
		memset(p, 0, size);
	return p;
}

/*
 * Free memory allocated through alloc_mem().
 */
static void t4_free_mem(void *addr)
{
	if (is_vmalloc_addr(addr))
		vfree(addr);
	else
		kfree(addr);
}

static inline int is_offload(const struct adapter *adap)
{
	return adap->params.offload;
}

/*
 * Implementation of ethtool operations.
 */

static u32 get_msglevel(struct net_device *dev)
{
	return netdev2adap(dev)->msg_enable;
}

static void set_msglevel(struct net_device *dev, u32 val)
{
	netdev2adap(dev)->msg_enable = val;
}

static char stats_strings[][ETH_GSTRING_LEN] = {
	"TxOctetsOK         ",
	"TxFramesOK         ",
	"TxBroadcastFrames  ",
	"TxMulticastFrames  ",
	"TxUnicastFrames    ",
	"TxErrorFrames      ",

	"TxFrames64         ",
	"TxFrames65To127    ",
	"TxFrames128To255   ",
	"TxFrames256To511   ",
	"TxFrames512To1023  ",
	"TxFrames1024To1518 ",
	"TxFrames1519ToMax  ",

	"TxFramesDropped    ",
	"TxPauseFrames      ",
	"TxPPP0Frames       ",
	"TxPPP1Frames       ",
	"TxPPP2Frames       ",
	"TxPPP3Frames       ",
	"TxPPP4Frames       ",
	"TxPPP5Frames       ",
	"TxPPP6Frames       ",
	"TxPPP7Frames       ",

	"RxOctetsOK         ",
	"RxFramesOK         ",
	"RxBroadcastFrames  ",
	"RxMulticastFrames  ",
	"RxUnicastFrames    ",

	"RxFramesTooLong    ",
	"RxJabberErrors     ",
	"RxFCSErrors        ",
	"RxLengthErrors     ",
	"RxSymbolErrors     ",
	"RxRuntFrames       ",

	"RxFrames64         ",
	"RxFrames65To127    ",
	"RxFrames128To255   ",
	"RxFrames256To511   ",
	"RxFrames512To1023  ",
	"RxFrames1024To1518 ",
	"RxFrames1519ToMax  ",

	"RxPauseFrames      ",
	"RxPPP0Frames       ",
	"RxPPP1Frames       ",
	"RxPPP2Frames       ",
	"RxPPP3Frames       ",
	"RxPPP4Frames       ",
	"RxPPP5Frames       ",
	"RxPPP6Frames       ",
	"RxPPP7Frames       ",

	"RxBG0FramesDropped ",
	"RxBG1FramesDropped ",
	"RxBG2FramesDropped ",
	"RxBG3FramesDropped ",
	"RxBG0FramesTrunc   ",
	"RxBG1FramesTrunc   ",
	"RxBG2FramesTrunc   ",
	"RxBG3FramesTrunc   ",

	"TSO                ",
	"TxCsumOffload      ",
	"RxCsumGood         ",
	"VLANextractions    ",
	"VLANinsertions     ",
	"GROpackets         ",
	"GROmerged          ",
};

static int get_sset_count(struct net_device *dev, int sset)
{
	switch (sset) {
	case ETH_SS_STATS:
		return ARRAY_SIZE(stats_strings);
	default:
		return -EOPNOTSUPP;
	}
}

#define T4_REGMAP_SIZE (160 * 1024)

static int get_regs_len(struct net_device *dev)
{
	return T4_REGMAP_SIZE;
}

static int get_eeprom_len(struct net_device *dev)
{
	return EEPROMSIZE;
}

static void get_drvinfo(struct net_device *dev, struct ethtool_drvinfo *info)
{
	struct adapter *adapter = netdev2adap(dev);

	strcpy(info->driver, KBUILD_MODNAME);
	strcpy(info->version, DRV_VERSION);
	strcpy(info->bus_info, pci_name(adapter->pdev));

	if (!adapter->params.fw_vers)
		strcpy(info->fw_version, "N/A");
	else
		snprintf(info->fw_version, sizeof(info->fw_version),
			"%u.%u.%u.%u, TP %u.%u.%u.%u",
			FW_HDR_FW_VER_MAJOR_GET(adapter->params.fw_vers),
			FW_HDR_FW_VER_MINOR_GET(adapter->params.fw_vers),
			FW_HDR_FW_VER_MICRO_GET(adapter->params.fw_vers),
			FW_HDR_FW_VER_BUILD_GET(adapter->params.fw_vers),
			FW_HDR_FW_VER_MAJOR_GET(adapter->params.tp_vers),
			FW_HDR_FW_VER_MINOR_GET(adapter->params.tp_vers),
			FW_HDR_FW_VER_MICRO_GET(adapter->params.tp_vers),
			FW_HDR_FW_VER_BUILD_GET(adapter->params.tp_vers));
}

static void get_strings(struct net_device *dev, u32 stringset, u8 *data)
{
	if (stringset == ETH_SS_STATS)
		memcpy(data, stats_strings, sizeof(stats_strings));
}

/*
 * port stats maintained per queue of the port.  They should be in the same
 * order as in stats_strings above.
 */
struct queue_port_stats {
	u64 tso;
	u64 tx_csum;
	u64 rx_csum;
	u64 vlan_ex;
	u64 vlan_ins;
	u64 gro_pkts;
	u64 gro_merged;
};

static void collect_sge_port_stats(const struct adapter *adap,
		const struct port_info *p, struct queue_port_stats *s)
{
	int i;
	const struct sge_eth_txq *tx = &adap->sge.ethtxq[p->first_qset];
	const struct sge_eth_rxq *rx = &adap->sge.ethrxq[p->first_qset];

	memset(s, 0, sizeof(*s));
	for (i = 0; i < p->nqsets; i++, rx++, tx++) {
		s->tso += tx->tso;
		s->tx_csum += tx->tx_cso;
		s->rx_csum += rx->stats.rx_cso;
		s->vlan_ex += rx->stats.vlan_ex;
		s->vlan_ins += tx->vlan_ins;
		s->gro_pkts += rx->stats.lro_pkts;
		s->gro_merged += rx->stats.lro_merged;
	}
}

static void get_stats(struct net_device *dev, struct ethtool_stats *stats,
		      u64 *data)
{
	struct port_info *pi = netdev_priv(dev);
	struct adapter *adapter = pi->adapter;

	t4_get_port_stats(adapter, pi->tx_chan, (struct port_stats *)data);

	data += sizeof(struct port_stats) / sizeof(u64);
	collect_sge_port_stats(adapter, pi, (struct queue_port_stats *)data);
}

/*
 * Return a version number to identify the type of adapter.  The scheme is:
 * - bits 0..9: chip version
 * - bits 10..15: chip revision
 * - bits 16..23: register dump version
 */
static inline unsigned int mk_adap_vers(const struct adapter *ap)
{
	return 4 | (ap->params.rev << 10) | (1 << 16);
}

static void reg_block_dump(struct adapter *ap, void *buf, unsigned int start,
			   unsigned int end)
{
	u32 *p = buf + start;

	for ( ; start <= end; start += sizeof(u32))
		*p++ = t4_read_reg(ap, start);
}

static void get_regs(struct net_device *dev, struct ethtool_regs *regs,
		     void *buf)
{
	static const unsigned int reg_ranges[] = {
		0x1008, 0x1108,
		0x1180, 0x11b4,
		0x11fc, 0x123c,
		0x1300, 0x173c,
		0x1800, 0x18fc,
		0x3000, 0x30d8,
		0x30e0, 0x5924,
		0x5960, 0x59d4,
		0x5a00, 0x5af8,
		0x6000, 0x6098,
		0x6100, 0x6150,
		0x6200, 0x6208,
		0x6240, 0x6248,
		0x6280, 0x6338,
		0x6370, 0x638c,
		0x6400, 0x643c,
		0x6500, 0x6524,
		0x6a00, 0x6a38,
		0x6a60, 0x6a78,
		0x6b00, 0x6b84,
		0x6bf0, 0x6c84,
		0x6cf0, 0x6d84,
		0x6df0, 0x6e84,
		0x6ef0, 0x6f84,
		0x6ff0, 0x7084,
		0x70f0, 0x7184,
		0x71f0, 0x7284,
		0x72f0, 0x7384,
		0x73f0, 0x7450,
		0x7500, 0x7530,
		0x7600, 0x761c,
		0x7680, 0x76cc,
		0x7700, 0x7798,
		0x77c0, 0x77fc,
		0x7900, 0x79fc,
		0x7b00, 0x7c38,
		0x7d00, 0x7efc,
		0x8dc0, 0x8e1c,
		0x8e30, 0x8e78,
		0x8ea0, 0x8f6c,
		0x8fc0, 0x9074,
		0x90fc, 0x90fc,
		0x9400, 0x9458,
		0x9600, 0x96bc,
		0x9800, 0x9808,
		0x9820, 0x983c,
		0x9850, 0x9864,
		0x9c00, 0x9c6c,
		0x9c80, 0x9cec,
		0x9d00, 0x9d6c,
		0x9d80, 0x9dec,
		0x9e00, 0x9e6c,
		0x9e80, 0x9eec,
		0x9f00, 0x9f6c,
		0x9f80, 0x9fec,
		0xd004, 0xd03c,
		0xdfc0, 0xdfe0,
		0xe000, 0xea7c,
		0xf000, 0x11190,
		0x19040, 0x1906c,
		0x19078, 0x19080,
		0x1908c, 0x19124,
		0x19150, 0x191b0,
		0x191d0, 0x191e8,
		0x19238, 0x1924c,
		0x193f8, 0x19474,
		0x19490, 0x194f8,
		0x19800, 0x19f30,
		0x1a000, 0x1a06c,
		0x1a0b0, 0x1a120,
		0x1a128, 0x1a138,
		0x1a190, 0x1a1c4,
		0x1a1fc, 0x1a1fc,
		0x1e040, 0x1e04c,
		0x1e284, 0x1e28c,
		0x1e2c0, 0x1e2c0,
		0x1e2e0, 0x1e2e0,
		0x1e300, 0x1e384,
		0x1e3c0, 0x1e3c8,
		0x1e440, 0x1e44c,
		0x1e684, 0x1e68c,
		0x1e6c0, 0x1e6c0,
		0x1e6e0, 0x1e6e0,
		0x1e700, 0x1e784,
		0x1e7c0, 0x1e7c8,
		0x1e840, 0x1e84c,
		0x1ea84, 0x1ea8c,
		0x1eac0, 0x1eac0,
		0x1eae0, 0x1eae0,
		0x1eb00, 0x1eb84,
		0x1ebc0, 0x1ebc8,
		0x1ec40, 0x1ec4c,
		0x1ee84, 0x1ee8c,
		0x1eec0, 0x1eec0,
		0x1eee0, 0x1eee0,
		0x1ef00, 0x1ef84,
		0x1efc0, 0x1efc8,
		0x1f040, 0x1f04c,
		0x1f284, 0x1f28c,
		0x1f2c0, 0x1f2c0,
		0x1f2e0, 0x1f2e0,
		0x1f300, 0x1f384,
		0x1f3c0, 0x1f3c8,
		0x1f440, 0x1f44c,
		0x1f684, 0x1f68c,
		0x1f6c0, 0x1f6c0,
		0x1f6e0, 0x1f6e0,
		0x1f700, 0x1f784,
		0x1f7c0, 0x1f7c8,
		0x1f840, 0x1f84c,
		0x1fa84, 0x1fa8c,
		0x1fac0, 0x1fac0,
		0x1fae0, 0x1fae0,
		0x1fb00, 0x1fb84,
		0x1fbc0, 0x1fbc8,
		0x1fc40, 0x1fc4c,
		0x1fe84, 0x1fe8c,
		0x1fec0, 0x1fec0,
		0x1fee0, 0x1fee0,
		0x1ff00, 0x1ff84,
		0x1ffc0, 0x1ffc8,
		0x20000, 0x2002c,
		0x20100, 0x2013c,
		0x20190, 0x201c8,
		0x20200, 0x20318,
		0x20400, 0x20528,
		0x20540, 0x20614,
		0x21000, 0x21040,
		0x2104c, 0x21060,
		0x210c0, 0x210ec,
		0x21200, 0x21268,
		0x21270, 0x21284,
		0x212fc, 0x21388,
		0x21400, 0x21404,
		0x21500, 0x21518,
		0x2152c, 0x2153c,
		0x21550, 0x21554,
		0x21600, 0x21600,
		0x21608, 0x21628,
		0x21630, 0x2163c,
		0x21700, 0x2171c,
		0x21780, 0x2178c,
		0x21800, 0x21c38,
		0x21c80, 0x21d7c,
		0x21e00, 0x21e04,
		0x22000, 0x2202c,
		0x22100, 0x2213c,
		0x22190, 0x221c8,
		0x22200, 0x22318,
		0x22400, 0x22528,
		0x22540, 0x22614,
		0x23000, 0x23040,
		0x2304c, 0x23060,
		0x230c0, 0x230ec,
		0x23200, 0x23268,
		0x23270, 0x23284,
		0x232fc, 0x23388,
		0x23400, 0x23404,
		0x23500, 0x23518,
		0x2352c, 0x2353c,
		0x23550, 0x23554,
		0x23600, 0x23600,
		0x23608, 0x23628,
		0x23630, 0x2363c,
		0x23700, 0x2371c,
		0x23780, 0x2378c,
		0x23800, 0x23c38,
		0x23c80, 0x23d7c,
		0x23e00, 0x23e04,
		0x24000, 0x2402c,
		0x24100, 0x2413c,
		0x24190, 0x241c8,
		0x24200, 0x24318,
		0x24400, 0x24528,
		0x24540, 0x24614,
		0x25000, 0x25040,
		0x2504c, 0x25060,
		0x250c0, 0x250ec,
		0x25200, 0x25268,
		0x25270, 0x25284,
		0x252fc, 0x25388,
		0x25400, 0x25404,
		0x25500, 0x25518,
		0x2552c, 0x2553c,
		0x25550, 0x25554,
		0x25600, 0x25600,
		0x25608, 0x25628,
		0x25630, 0x2563c,
		0x25700, 0x2571c,
		0x25780, 0x2578c,
		0x25800, 0x25c38,
		0x25c80, 0x25d7c,
		0x25e00, 0x25e04,
		0x26000, 0x2602c,
		0x26100, 0x2613c,
		0x26190, 0x261c8,
		0x26200, 0x26318,
		0x26400, 0x26528,
		0x26540, 0x26614,
		0x27000, 0x27040,
		0x2704c, 0x27060,
		0x270c0, 0x270ec,
		0x27200, 0x27268,
		0x27270, 0x27284,
		0x272fc, 0x27388,
		0x27400, 0x27404,
		0x27500, 0x27518,
		0x2752c, 0x2753c,
		0x27550, 0x27554,
		0x27600, 0x27600,
		0x27608, 0x27628,
		0x27630, 0x2763c,
		0x27700, 0x2771c,
		0x27780, 0x2778c,
		0x27800, 0x27c38,
		0x27c80, 0x27d7c,
		0x27e00, 0x27e04
	};

	int i;
	struct adapter *ap = netdev2adap(dev);

	regs->version = mk_adap_vers(ap);

	memset(buf, 0, T4_REGMAP_SIZE);
	for (i = 0; i < ARRAY_SIZE(reg_ranges); i += 2)
		reg_block_dump(ap, buf, reg_ranges[i], reg_ranges[i + 1]);
}

static int restart_autoneg(struct net_device *dev)
{
	struct port_info *p = netdev_priv(dev);

	if (!netif_running(dev))
		return -EAGAIN;
	if (p->link_cfg.autoneg != AUTONEG_ENABLE)
		return -EINVAL;
	t4_restart_aneg(p->adapter, p->adapter->fn, p->tx_chan);
	return 0;
}

static int identify_port(struct net_device *dev, u32 data)
{
	struct adapter *adap = netdev2adap(dev);

	if (data == 0)
		data = 2;     /* default to 2 seconds */

	return t4_identify_port(adap, adap->fn, netdev2pinfo(dev)->viid,
				data * 5);
}

static unsigned int from_fw_linkcaps(unsigned int type, unsigned int caps)
{
	unsigned int v = 0;

	if (type == FW_PORT_TYPE_BT_SGMII || type == FW_PORT_TYPE_BT_XFI ||
	    type == FW_PORT_TYPE_BT_XAUI) {
		v |= SUPPORTED_TP;
		if (caps & FW_PORT_CAP_SPEED_100M)
			v |= SUPPORTED_100baseT_Full;
		if (caps & FW_PORT_CAP_SPEED_1G)
			v |= SUPPORTED_1000baseT_Full;
		if (caps & FW_PORT_CAP_SPEED_10G)
			v |= SUPPORTED_10000baseT_Full;
	} else if (type == FW_PORT_TYPE_KX4 || type == FW_PORT_TYPE_KX) {
		v |= SUPPORTED_Backplane;
		if (caps & FW_PORT_CAP_SPEED_1G)
			v |= SUPPORTED_1000baseKX_Full;
		if (caps & FW_PORT_CAP_SPEED_10G)
			v |= SUPPORTED_10000baseKX4_Full;
	} else if (type == FW_PORT_TYPE_KR)
		v |= SUPPORTED_Backplane | SUPPORTED_10000baseKR_Full;
	else if (type == FW_PORT_TYPE_BP_AP)
		v |= SUPPORTED_Backplane | SUPPORTED_10000baseR_FEC;
	else if (type == FW_PORT_TYPE_FIBER_XFI ||
		 type == FW_PORT_TYPE_FIBER_XAUI || type == FW_PORT_TYPE_SFP)
		v |= SUPPORTED_FIBRE;

	if (caps & FW_PORT_CAP_ANEG)
		v |= SUPPORTED_Autoneg;
	return v;
}

static unsigned int to_fw_linkcaps(unsigned int caps)
{
	unsigned int v = 0;

	if (caps & ADVERTISED_100baseT_Full)
		v |= FW_PORT_CAP_SPEED_100M;
	if (caps & ADVERTISED_1000baseT_Full)
		v |= FW_PORT_CAP_SPEED_1G;
	if (caps & ADVERTISED_10000baseT_Full)
		v |= FW_PORT_CAP_SPEED_10G;
	return v;
}

static int get_settings(struct net_device *dev, struct ethtool_cmd *cmd)
{
	const struct port_info *p = netdev_priv(dev);

	if (p->port_type == FW_PORT_TYPE_BT_SGMII ||
	    p->port_type == FW_PORT_TYPE_BT_XFI ||
	    p->port_type == FW_PORT_TYPE_BT_XAUI)
		cmd->port = PORT_TP;
	else if (p->port_type == FW_PORT_TYPE_FIBER_XFI ||
		 p->port_type == FW_PORT_TYPE_FIBER_XAUI)
		cmd->port = PORT_FIBRE;
	else if (p->port_type == FW_PORT_TYPE_SFP) {
		if (p->mod_type == FW_PORT_MOD_TYPE_TWINAX_PASSIVE ||
		    p->mod_type == FW_PORT_MOD_TYPE_TWINAX_ACTIVE)
			cmd->port = PORT_DA;
		else
			cmd->port = PORT_FIBRE;
	} else
		cmd->port = PORT_OTHER;

	if (p->mdio_addr >= 0) {
		cmd->phy_address = p->mdio_addr;
		cmd->transceiver = XCVR_EXTERNAL;
		cmd->mdio_support = p->port_type == FW_PORT_TYPE_BT_SGMII ?
			MDIO_SUPPORTS_C22 : MDIO_SUPPORTS_C45;
	} else {
		cmd->phy_address = 0;  /* not really, but no better option */
		cmd->transceiver = XCVR_INTERNAL;
		cmd->mdio_support = 0;
	}

	cmd->supported = from_fw_linkcaps(p->port_type, p->link_cfg.supported);
	cmd->advertising = from_fw_linkcaps(p->port_type,
					    p->link_cfg.advertising);
	cmd->speed = netif_carrier_ok(dev) ? p->link_cfg.speed : 0;
	cmd->duplex = DUPLEX_FULL;
	cmd->autoneg = p->link_cfg.autoneg;
	cmd->maxtxpkt = 0;
	cmd->maxrxpkt = 0;
	return 0;
}

static unsigned int speed_to_caps(int speed)
{
	if (speed == SPEED_100)
		return FW_PORT_CAP_SPEED_100M;
	if (speed == SPEED_1000)
		return FW_PORT_CAP_SPEED_1G;
	if (speed == SPEED_10000)
		return FW_PORT_CAP_SPEED_10G;
	return 0;
}

static int set_settings(struct net_device *dev, struct ethtool_cmd *cmd)
{
	unsigned int cap;
	struct port_info *p = netdev_priv(dev);
	struct link_config *lc = &p->link_cfg;

	if (cmd->duplex != DUPLEX_FULL)     /* only full-duplex supported */
		return -EINVAL;

	if (!(lc->supported & FW_PORT_CAP_ANEG)) {
		/*
		 * PHY offers a single speed.  See if that's what's
		 * being requested.
		 */
		if (cmd->autoneg == AUTONEG_DISABLE &&
		    (lc->supported & speed_to_caps(cmd->speed)))
				return 0;
		return -EINVAL;
	}

	if (cmd->autoneg == AUTONEG_DISABLE) {
		cap = speed_to_caps(cmd->speed);

		if (!(lc->supported & cap) || cmd->speed == SPEED_1000 ||
		    cmd->speed == SPEED_10000)
			return -EINVAL;
		lc->requested_speed = cap;
		lc->advertising = 0;
	} else {
		cap = to_fw_linkcaps(cmd->advertising);
		if (!(lc->supported & cap))
			return -EINVAL;
		lc->requested_speed = 0;
		lc->advertising = cap | FW_PORT_CAP_ANEG;
	}
	lc->autoneg = cmd->autoneg;

	if (netif_running(dev))
		return t4_link_start(p->adapter, p->adapter->fn, p->tx_chan,
				     lc);
	return 0;
}

static void get_pauseparam(struct net_device *dev,
			   struct ethtool_pauseparam *epause)
{
	struct port_info *p = netdev_priv(dev);

	epause->autoneg = (p->link_cfg.requested_fc & PAUSE_AUTONEG) != 0;
	epause->rx_pause = (p->link_cfg.fc & PAUSE_RX) != 0;
	epause->tx_pause = (p->link_cfg.fc & PAUSE_TX) != 0;
}

static int set_pauseparam(struct net_device *dev,
			  struct ethtool_pauseparam *epause)
{
	struct port_info *p = netdev_priv(dev);
	struct link_config *lc = &p->link_cfg;

	if (epause->autoneg == AUTONEG_DISABLE)
		lc->requested_fc = 0;
	else if (lc->supported & FW_PORT_CAP_ANEG)
		lc->requested_fc = PAUSE_AUTONEG;
	else
		return -EINVAL;

	if (epause->rx_pause)
		lc->requested_fc |= PAUSE_RX;
	if (epause->tx_pause)
		lc->requested_fc |= PAUSE_TX;
	if (netif_running(dev))
		return t4_link_start(p->adapter, p->adapter->fn, p->tx_chan,
				     lc);
	return 0;
}

static u32 get_rx_csum(struct net_device *dev)
{
	struct port_info *p = netdev_priv(dev);

	return p->rx_offload & RX_CSO;
}

static int set_rx_csum(struct net_device *dev, u32 data)
{
	struct port_info *p = netdev_priv(dev);

	if (data)
		p->rx_offload |= RX_CSO;
	else
		p->rx_offload &= ~RX_CSO;
	return 0;
}

static void get_sge_param(struct net_device *dev, struct ethtool_ringparam *e)
{
	const struct port_info *pi = netdev_priv(dev);
	const struct sge *s = &pi->adapter->sge;

	e->rx_max_pending = MAX_RX_BUFFERS;
	e->rx_mini_max_pending = MAX_RSPQ_ENTRIES;
	e->rx_jumbo_max_pending = 0;
	e->tx_max_pending = MAX_TXQ_ENTRIES;

	e->rx_pending = s->ethrxq[pi->first_qset].fl.size - 8;
	e->rx_mini_pending = s->ethrxq[pi->first_qset].rspq.size;
	e->rx_jumbo_pending = 0;
	e->tx_pending = s->ethtxq[pi->first_qset].q.size;
}

static int set_sge_param(struct net_device *dev, struct ethtool_ringparam *e)
{
	int i;
	const struct port_info *pi = netdev_priv(dev);
	struct adapter *adapter = pi->adapter;
	struct sge *s = &adapter->sge;

	if (e->rx_pending > MAX_RX_BUFFERS || e->rx_jumbo_pending ||
	    e->tx_pending > MAX_TXQ_ENTRIES ||
	    e->rx_mini_pending > MAX_RSPQ_ENTRIES ||
	    e->rx_mini_pending < MIN_RSPQ_ENTRIES ||
	    e->rx_pending < MIN_FL_ENTRIES || e->tx_pending < MIN_TXQ_ENTRIES)
		return -EINVAL;

	if (adapter->flags & FULL_INIT_DONE)
		return -EBUSY;

	for (i = 0; i < pi->nqsets; ++i) {
		s->ethtxq[pi->first_qset + i].q.size = e->tx_pending;
		s->ethrxq[pi->first_qset + i].fl.size = e->rx_pending + 8;
		s->ethrxq[pi->first_qset + i].rspq.size = e->rx_mini_pending;
	}
	return 0;
}

static int closest_timer(const struct sge *s, int time)
{
	int i, delta, match = 0, min_delta = INT_MAX;

	for (i = 0; i < ARRAY_SIZE(s->timer_val); i++) {
		delta = time - s->timer_val[i];
		if (delta < 0)
			delta = -delta;
		if (delta < min_delta) {
			min_delta = delta;
			match = i;
		}
	}
	return match;
}

static int closest_thres(const struct sge *s, int thres)
{
	int i, delta, match = 0, min_delta = INT_MAX;

	for (i = 0; i < ARRAY_SIZE(s->counter_val); i++) {
		delta = thres - s->counter_val[i];
		if (delta < 0)
			delta = -delta;
		if (delta < min_delta) {
			min_delta = delta;
			match = i;
		}
	}
	return match;
}

/*
 * Return a queue's interrupt hold-off time in us.  0 means no timer.
 */
static unsigned int qtimer_val(const struct adapter *adap,
			       const struct sge_rspq *q)
{
	unsigned int idx = q->intr_params >> 1;

	return idx < SGE_NTIMERS ? adap->sge.timer_val[idx] : 0;
}

/**
 *	set_rxq_intr_params - set a queue's interrupt holdoff parameters
 *	@adap: the adapter
 *	@q: the Rx queue
 *	@us: the hold-off time in us, or 0 to disable timer
 *	@cnt: the hold-off packet count, or 0 to disable counter
 *
 *	Sets an Rx queue's interrupt hold-off time and packet count.  At least
 *	one of the two needs to be enabled for the queue to generate interrupts.
 */
static int set_rxq_intr_params(struct adapter *adap, struct sge_rspq *q,
			       unsigned int us, unsigned int cnt)
{
	if ((us | cnt) == 0)
		cnt = 1;

	if (cnt) {
		int err;
		u32 v, new_idx;

		new_idx = closest_thres(&adap->sge, cnt);
		if (q->desc && q->pktcnt_idx != new_idx) {
			/* the queue has already been created, update it */
			v = FW_PARAMS_MNEM(FW_PARAMS_MNEM_DMAQ) |
			    FW_PARAMS_PARAM_X(FW_PARAMS_PARAM_DMAQ_IQ_INTCNTTHRESH) |
			    FW_PARAMS_PARAM_YZ(q->cntxt_id);
			err = t4_set_params(adap, adap->fn, adap->fn, 0, 1, &v,
					    &new_idx);
			if (err)
				return err;
		}
		q->pktcnt_idx = new_idx;
	}

	us = us == 0 ? 6 : closest_timer(&adap->sge, us);
	q->intr_params = QINTR_TIMER_IDX(us) | (cnt > 0 ? QINTR_CNT_EN : 0);
	return 0;
}

static int set_coalesce(struct net_device *dev, struct ethtool_coalesce *c)
{
	const struct port_info *pi = netdev_priv(dev);
	struct adapter *adap = pi->adapter;

	return set_rxq_intr_params(adap, &adap->sge.ethrxq[pi->first_qset].rspq,
			c->rx_coalesce_usecs, c->rx_max_coalesced_frames);
}

static int get_coalesce(struct net_device *dev, struct ethtool_coalesce *c)
{
	const struct port_info *pi = netdev_priv(dev);
	const struct adapter *adap = pi->adapter;
	const struct sge_rspq *rq = &adap->sge.ethrxq[pi->first_qset].rspq;

	c->rx_coalesce_usecs = qtimer_val(adap, rq);
	c->rx_max_coalesced_frames = (rq->intr_params & QINTR_CNT_EN) ?
		adap->sge.counter_val[rq->pktcnt_idx] : 0;
	return 0;
}

/**
 *	eeprom_ptov - translate a physical EEPROM address to virtual
 *	@phys_addr: the physical EEPROM address
 *	@fn: the PCI function number
 *	@sz: size of function-specific area
 *
 *	Translate a physical EEPROM address to virtual.  The first 1K is
 *	accessed through virtual addresses starting at 31K, the rest is
 *	accessed through virtual addresses starting at 0.
 *
 *	The mapping is as follows:
 *	[0..1K) -> [31K..32K)
 *	[1K..1K+A) -> [31K-A..31K)
 *	[1K+A..ES) -> [0..ES-A-1K)
 *
 *	where A = @fn * @sz, and ES = EEPROM size.
 */
static int eeprom_ptov(unsigned int phys_addr, unsigned int fn, unsigned int sz)
{
	fn *= sz;
	if (phys_addr < 1024)
		return phys_addr + (31 << 10);
	if (phys_addr < 1024 + fn)
		return 31744 - fn + phys_addr - 1024;
	if (phys_addr < EEPROMSIZE)
		return phys_addr - 1024 - fn;
	return -EINVAL;
}

/*
 * The next two routines implement eeprom read/write from physical addresses.
 */
static int eeprom_rd_phys(struct adapter *adap, unsigned int phys_addr, u32 *v)
{
	int vaddr = eeprom_ptov(phys_addr, adap->fn, EEPROMPFSIZE);

	if (vaddr >= 0)
		vaddr = pci_read_vpd(adap->pdev, vaddr, sizeof(u32), v);
	return vaddr < 0 ? vaddr : 0;
}

static int eeprom_wr_phys(struct adapter *adap, unsigned int phys_addr, u32 v)
{
	int vaddr = eeprom_ptov(phys_addr, adap->fn, EEPROMPFSIZE);

	if (vaddr >= 0)
		vaddr = pci_write_vpd(adap->pdev, vaddr, sizeof(u32), &v);
	return vaddr < 0 ? vaddr : 0;
}

#define EEPROM_MAGIC 0x38E2F10C

static int get_eeprom(struct net_device *dev, struct ethtool_eeprom *e,
		      u8 *data)
{
	int i, err = 0;
	struct adapter *adapter = netdev2adap(dev);

	u8 *buf = kmalloc(EEPROMSIZE, GFP_KERNEL);
	if (!buf)
		return -ENOMEM;

	e->magic = EEPROM_MAGIC;
	for (i = e->offset & ~3; !err && i < e->offset + e->len; i += 4)
		err = eeprom_rd_phys(adapter, i, (u32 *)&buf[i]);

	if (!err)
		memcpy(data, buf + e->offset, e->len);
	kfree(buf);
	return err;
}

static int set_eeprom(struct net_device *dev, struct ethtool_eeprom *eeprom,
		      u8 *data)
{
	u8 *buf;
	int err = 0;
	u32 aligned_offset, aligned_len, *p;
	struct adapter *adapter = netdev2adap(dev);

	if (eeprom->magic != EEPROM_MAGIC)
		return -EINVAL;

	aligned_offset = eeprom->offset & ~3;
	aligned_len = (eeprom->len + (eeprom->offset & 3) + 3) & ~3;

	if (adapter->fn > 0) {
		u32 start = 1024 + adapter->fn * EEPROMPFSIZE;

		if (aligned_offset < start ||
		    aligned_offset + aligned_len > start + EEPROMPFSIZE)
			return -EPERM;
	}

	if (aligned_offset != eeprom->offset || aligned_len != eeprom->len) {
		/*
		 * RMW possibly needed for first or last words.
		 */
		buf = kmalloc(aligned_len, GFP_KERNEL);
		if (!buf)
			return -ENOMEM;
		err = eeprom_rd_phys(adapter, aligned_offset, (u32 *)buf);
		if (!err && aligned_len > 4)
			err = eeprom_rd_phys(adapter,
					     aligned_offset + aligned_len - 4,
					     (u32 *)&buf[aligned_len - 4]);
		if (err)
			goto out;
		memcpy(buf + (eeprom->offset & 3), data, eeprom->len);
	} else
		buf = data;

	err = t4_seeprom_wp(adapter, false);
	if (err)
		goto out;

	for (p = (u32 *)buf; !err && aligned_len; aligned_len -= 4, p++) {
		err = eeprom_wr_phys(adapter, aligned_offset, *p);
		aligned_offset += 4;
	}

	if (!err)
		err = t4_seeprom_wp(adapter, true);
out:
	if (buf != data)
		kfree(buf);
	return err;
}

static int set_flash(struct net_device *netdev, struct ethtool_flash *ef)
{
	int ret;
	const struct firmware *fw;
	struct adapter *adap = netdev2adap(netdev);

	ef->data[sizeof(ef->data) - 1] = '\0';
	ret = request_firmware(&fw, ef->data, adap->pdev_dev);
	if (ret < 0)
		return ret;

	ret = t4_load_fw(adap, fw->data, fw->size);
	release_firmware(fw);
	if (!ret)
		dev_info(adap->pdev_dev, "loaded firmware %s\n", ef->data);
	return ret;
}

#define WOL_SUPPORTED (WAKE_BCAST | WAKE_MAGIC)
#define BCAST_CRC 0xa0ccc1a6

static void get_wol(struct net_device *dev, struct ethtool_wolinfo *wol)
{
	wol->supported = WAKE_BCAST | WAKE_MAGIC;
	wol->wolopts = netdev2adap(dev)->wol;
	memset(&wol->sopass, 0, sizeof(wol->sopass));
}

static int set_wol(struct net_device *dev, struct ethtool_wolinfo *wol)
{
	int err = 0;
	struct port_info *pi = netdev_priv(dev);

	if (wol->wolopts & ~WOL_SUPPORTED)
		return -EINVAL;
	t4_wol_magic_enable(pi->adapter, pi->tx_chan,
			    (wol->wolopts & WAKE_MAGIC) ? dev->dev_addr : NULL);
	if (wol->wolopts & WAKE_BCAST) {
		err = t4_wol_pat_enable(pi->adapter, pi->tx_chan, 0xfe, ~0ULL,
					~0ULL, 0, false);
		if (!err)
			err = t4_wol_pat_enable(pi->adapter, pi->tx_chan, 1,
						~6ULL, ~0ULL, BCAST_CRC, true);
	} else
		t4_wol_pat_enable(pi->adapter, pi->tx_chan, 0, 0, 0, 0, false);
	return err;
}

#define TSO_FLAGS (NETIF_F_TSO | NETIF_F_TSO6 | NETIF_F_TSO_ECN)

static int set_tso(struct net_device *dev, u32 value)
{
	if (value)
		dev->features |= TSO_FLAGS;
	else
		dev->features &= ~TSO_FLAGS;
	return 0;
}

static int set_flags(struct net_device *dev, u32 flags)
{
<<<<<<< HEAD
	return ethtool_op_set_flags(dev, flags, ETH_FLAG_RXHASH);
}

=======
	int err;
	unsigned long old_feat = dev->features;

	err = ethtool_op_set_flags(dev, flags, ETH_FLAG_RXHASH |
				   ETH_FLAG_RXVLAN | ETH_FLAG_TXVLAN);
	if (err)
		return err;

	if ((old_feat ^ dev->features) & NETIF_F_HW_VLAN_RX) {
		const struct port_info *pi = netdev_priv(dev);

		err = t4_set_rxmode(pi->adapter, pi->adapter->fn, pi->viid, -1,
				    -1, -1, -1, !!(flags & ETH_FLAG_RXVLAN),
				    true);
		if (err)
			dev->features = old_feat;
	}
	return err;
}

>>>>>>> 45f53cc9
static int get_rss_table(struct net_device *dev, struct ethtool_rxfh_indir *p)
{
	const struct port_info *pi = netdev_priv(dev);
	unsigned int n = min_t(unsigned int, p->size, pi->rss_size);

	p->size = pi->rss_size;
	while (n--)
		p->ring_index[n] = pi->rss[n];
<<<<<<< HEAD
	return 0;
}

static int set_rss_table(struct net_device *dev,
			 const struct ethtool_rxfh_indir *p)
{
	unsigned int i;
	struct port_info *pi = netdev_priv(dev);

	if (p->size != pi->rss_size)
		return -EINVAL;
	for (i = 0; i < p->size; i++)
		if (p->ring_index[i] >= pi->nqsets)
			return -EINVAL;
	for (i = 0; i < p->size; i++)
		pi->rss[i] = p->ring_index[i];
	if (pi->adapter->flags & FULL_INIT_DONE)
		return write_rss(pi, pi->rss);
	return 0;
}

=======
	return 0;
}

static int set_rss_table(struct net_device *dev,
			 const struct ethtool_rxfh_indir *p)
{
	unsigned int i;
	struct port_info *pi = netdev_priv(dev);

	if (p->size != pi->rss_size)
		return -EINVAL;
	for (i = 0; i < p->size; i++)
		if (p->ring_index[i] >= pi->nqsets)
			return -EINVAL;
	for (i = 0; i < p->size; i++)
		pi->rss[i] = p->ring_index[i];
	if (pi->adapter->flags & FULL_INIT_DONE)
		return write_rss(pi, pi->rss);
	return 0;
}

>>>>>>> 45f53cc9
static int get_rxnfc(struct net_device *dev, struct ethtool_rxnfc *info,
		     void *rules)
{
	const struct port_info *pi = netdev_priv(dev);

	switch (info->cmd) {
	case ETHTOOL_GRXFH: {
		unsigned int v = pi->rss_mode;

		info->data = 0;
		switch (info->flow_type) {
		case TCP_V4_FLOW:
			if (v & FW_RSS_VI_CONFIG_CMD_IP4FOURTUPEN)
				info->data = RXH_IP_SRC | RXH_IP_DST |
					     RXH_L4_B_0_1 | RXH_L4_B_2_3;
			else if (v & FW_RSS_VI_CONFIG_CMD_IP4TWOTUPEN)
				info->data = RXH_IP_SRC | RXH_IP_DST;
			break;
		case UDP_V4_FLOW:
			if ((v & FW_RSS_VI_CONFIG_CMD_IP4FOURTUPEN) &&
			    (v & FW_RSS_VI_CONFIG_CMD_UDPEN))
				info->data = RXH_IP_SRC | RXH_IP_DST |
					     RXH_L4_B_0_1 | RXH_L4_B_2_3;
			else if (v & FW_RSS_VI_CONFIG_CMD_IP4TWOTUPEN)
				info->data = RXH_IP_SRC | RXH_IP_DST;
			break;
		case SCTP_V4_FLOW:
		case AH_ESP_V4_FLOW:
		case IPV4_FLOW:
			if (v & FW_RSS_VI_CONFIG_CMD_IP4TWOTUPEN)
				info->data = RXH_IP_SRC | RXH_IP_DST;
			break;
		case TCP_V6_FLOW:
			if (v & FW_RSS_VI_CONFIG_CMD_IP6FOURTUPEN)
				info->data = RXH_IP_SRC | RXH_IP_DST |
					     RXH_L4_B_0_1 | RXH_L4_B_2_3;
			else if (v & FW_RSS_VI_CONFIG_CMD_IP6TWOTUPEN)
				info->data = RXH_IP_SRC | RXH_IP_DST;
			break;
		case UDP_V6_FLOW:
			if ((v & FW_RSS_VI_CONFIG_CMD_IP6FOURTUPEN) &&
			    (v & FW_RSS_VI_CONFIG_CMD_UDPEN))
				info->data = RXH_IP_SRC | RXH_IP_DST |
					     RXH_L4_B_0_1 | RXH_L4_B_2_3;
			else if (v & FW_RSS_VI_CONFIG_CMD_IP6TWOTUPEN)
				info->data = RXH_IP_SRC | RXH_IP_DST;
			break;
		case SCTP_V6_FLOW:
		case AH_ESP_V6_FLOW:
		case IPV6_FLOW:
			if (v & FW_RSS_VI_CONFIG_CMD_IP6TWOTUPEN)
				info->data = RXH_IP_SRC | RXH_IP_DST;
			break;
		}
		return 0;
	}
	case ETHTOOL_GRXRINGS:
		info->data = pi->nqsets;
		return 0;
	}
	return -EOPNOTSUPP;
}

static struct ethtool_ops cxgb_ethtool_ops = {
	.get_settings      = get_settings,
	.set_settings      = set_settings,
	.get_drvinfo       = get_drvinfo,
	.get_msglevel      = get_msglevel,
	.set_msglevel      = set_msglevel,
	.get_ringparam     = get_sge_param,
	.set_ringparam     = set_sge_param,
	.get_coalesce      = get_coalesce,
	.set_coalesce      = set_coalesce,
	.get_eeprom_len    = get_eeprom_len,
	.get_eeprom        = get_eeprom,
	.set_eeprom        = set_eeprom,
	.get_pauseparam    = get_pauseparam,
	.set_pauseparam    = set_pauseparam,
	.get_rx_csum       = get_rx_csum,
	.set_rx_csum       = set_rx_csum,
	.set_tx_csum       = ethtool_op_set_tx_ipv6_csum,
	.set_sg            = ethtool_op_set_sg,
	.get_link          = ethtool_op_get_link,
	.get_strings       = get_strings,
	.phys_id           = identify_port,
	.nway_reset        = restart_autoneg,
	.get_sset_count    = get_sset_count,
	.get_ethtool_stats = get_stats,
	.get_regs_len      = get_regs_len,
	.get_regs          = get_regs,
	.get_wol           = get_wol,
	.set_wol           = set_wol,
	.set_tso           = set_tso,
	.set_flags         = set_flags,
	.get_rxnfc         = get_rxnfc,
	.get_rxfh_indir    = get_rss_table,
	.set_rxfh_indir    = set_rss_table,
	.flash_device      = set_flash,
};

/*
 * debugfs support
 */

static int mem_open(struct inode *inode, struct file *file)
{
	file->private_data = inode->i_private;
	return 0;
}

static ssize_t mem_read(struct file *file, char __user *buf, size_t count,
			loff_t *ppos)
{
	loff_t pos = *ppos;
	loff_t avail = file->f_path.dentry->d_inode->i_size;
	unsigned int mem = (uintptr_t)file->private_data & 3;
	struct adapter *adap = file->private_data - mem;

	if (pos < 0)
		return -EINVAL;
	if (pos >= avail)
		return 0;
	if (count > avail - pos)
		count = avail - pos;

	while (count) {
		size_t len;
		int ret, ofst;
		__be32 data[16];

		if (mem == MEM_MC)
			ret = t4_mc_read(adap, pos, data, NULL);
		else
			ret = t4_edc_read(adap, mem, pos, data, NULL);
		if (ret)
			return ret;

		ofst = pos % sizeof(data);
		len = min(count, sizeof(data) - ofst);
		if (copy_to_user(buf, (u8 *)data + ofst, len))
			return -EFAULT;

		buf += len;
		pos += len;
		count -= len;
	}
	count = pos - *ppos;
	*ppos = pos;
	return count;
}

static const struct file_operations mem_debugfs_fops = {
	.owner   = THIS_MODULE,
	.open    = mem_open,
	.read    = mem_read,
	.llseek  = default_llseek,
};

static void __devinit add_debugfs_mem(struct adapter *adap, const char *name,
				      unsigned int idx, unsigned int size_mb)
{
	struct dentry *de;

	de = debugfs_create_file(name, S_IRUSR, adap->debugfs_root,
				 (void *)adap + idx, &mem_debugfs_fops);
	if (de && de->d_inode)
		de->d_inode->i_size = size_mb << 20;
}

static int __devinit setup_debugfs(struct adapter *adap)
{
	int i;

	if (IS_ERR_OR_NULL(adap->debugfs_root))
		return -1;

	i = t4_read_reg(adap, MA_TARGET_MEM_ENABLE);
	if (i & EDRAM0_ENABLE)
		add_debugfs_mem(adap, "edc0", MEM_EDC0, 5);
	if (i & EDRAM1_ENABLE)
		add_debugfs_mem(adap, "edc1", MEM_EDC1, 5);
	if (i & EXT_MEM_ENABLE)
		add_debugfs_mem(adap, "mc", MEM_MC,
			EXT_MEM_SIZE_GET(t4_read_reg(adap, MA_EXT_MEMORY_BAR)));
	if (adap->l2t)
		debugfs_create_file("l2t", S_IRUSR, adap->debugfs_root, adap,
				    &t4_l2t_fops);
	return 0;
}

/*
 * upper-layer driver support
 */

/*
 * Allocate an active-open TID and set it to the supplied value.
 */
int cxgb4_alloc_atid(struct tid_info *t, void *data)
{
	int atid = -1;

	spin_lock_bh(&t->atid_lock);
	if (t->afree) {
		union aopen_entry *p = t->afree;

		atid = p - t->atid_tab;
		t->afree = p->next;
		p->data = data;
		t->atids_in_use++;
	}
	spin_unlock_bh(&t->atid_lock);
	return atid;
}
EXPORT_SYMBOL(cxgb4_alloc_atid);

/*
 * Release an active-open TID.
 */
void cxgb4_free_atid(struct tid_info *t, unsigned int atid)
{
	union aopen_entry *p = &t->atid_tab[atid];

	spin_lock_bh(&t->atid_lock);
	p->next = t->afree;
	t->afree = p;
	t->atids_in_use--;
	spin_unlock_bh(&t->atid_lock);
}
EXPORT_SYMBOL(cxgb4_free_atid);

/*
 * Allocate a server TID and set it to the supplied value.
 */
int cxgb4_alloc_stid(struct tid_info *t, int family, void *data)
{
	int stid;

	spin_lock_bh(&t->stid_lock);
	if (family == PF_INET) {
		stid = find_first_zero_bit(t->stid_bmap, t->nstids);
		if (stid < t->nstids)
			__set_bit(stid, t->stid_bmap);
		else
			stid = -1;
	} else {
		stid = bitmap_find_free_region(t->stid_bmap, t->nstids, 2);
		if (stid < 0)
			stid = -1;
	}
	if (stid >= 0) {
		t->stid_tab[stid].data = data;
		stid += t->stid_base;
		t->stids_in_use++;
	}
	spin_unlock_bh(&t->stid_lock);
	return stid;
}
EXPORT_SYMBOL(cxgb4_alloc_stid);

/*
 * Release a server TID.
 */
void cxgb4_free_stid(struct tid_info *t, unsigned int stid, int family)
{
	stid -= t->stid_base;
	spin_lock_bh(&t->stid_lock);
	if (family == PF_INET)
		__clear_bit(stid, t->stid_bmap);
	else
		bitmap_release_region(t->stid_bmap, stid, 2);
	t->stid_tab[stid].data = NULL;
	t->stids_in_use--;
	spin_unlock_bh(&t->stid_lock);
}
EXPORT_SYMBOL(cxgb4_free_stid);

/*
 * Populate a TID_RELEASE WR.  Caller must properly size the skb.
 */
static void mk_tid_release(struct sk_buff *skb, unsigned int chan,
			   unsigned int tid)
{
	struct cpl_tid_release *req;

	set_wr_txq(skb, CPL_PRIORITY_SETUP, chan);
	req = (struct cpl_tid_release *)__skb_put(skb, sizeof(*req));
	INIT_TP_WR(req, tid);
	OPCODE_TID(req) = htonl(MK_OPCODE_TID(CPL_TID_RELEASE, tid));
}

/*
 * Queue a TID release request and if necessary schedule a work queue to
 * process it.
 */
static void cxgb4_queue_tid_release(struct tid_info *t, unsigned int chan,
				    unsigned int tid)
{
	void **p = &t->tid_tab[tid];
	struct adapter *adap = container_of(t, struct adapter, tids);

	spin_lock_bh(&adap->tid_release_lock);
	*p = adap->tid_release_head;
	/* Low 2 bits encode the Tx channel number */
	adap->tid_release_head = (void **)((uintptr_t)p | chan);
	if (!adap->tid_release_task_busy) {
		adap->tid_release_task_busy = true;
		schedule_work(&adap->tid_release_task);
	}
	spin_unlock_bh(&adap->tid_release_lock);
}

/*
 * Process the list of pending TID release requests.
 */
static void process_tid_release_list(struct work_struct *work)
{
	struct sk_buff *skb;
	struct adapter *adap;

	adap = container_of(work, struct adapter, tid_release_task);

	spin_lock_bh(&adap->tid_release_lock);
	while (adap->tid_release_head) {
		void **p = adap->tid_release_head;
		unsigned int chan = (uintptr_t)p & 3;
		p = (void *)p - chan;

		adap->tid_release_head = *p;
		*p = NULL;
		spin_unlock_bh(&adap->tid_release_lock);

		while (!(skb = alloc_skb(sizeof(struct cpl_tid_release),
					 GFP_KERNEL)))
			schedule_timeout_uninterruptible(1);

		mk_tid_release(skb, chan, p - adap->tids.tid_tab);
		t4_ofld_send(adap, skb);
		spin_lock_bh(&adap->tid_release_lock);
	}
	adap->tid_release_task_busy = false;
	spin_unlock_bh(&adap->tid_release_lock);
}

/*
 * Release a TID and inform HW.  If we are unable to allocate the release
 * message we defer to a work queue.
 */
void cxgb4_remove_tid(struct tid_info *t, unsigned int chan, unsigned int tid)
{
	void *old;
	struct sk_buff *skb;
	struct adapter *adap = container_of(t, struct adapter, tids);

	old = t->tid_tab[tid];
	skb = alloc_skb(sizeof(struct cpl_tid_release), GFP_ATOMIC);
	if (likely(skb)) {
		t->tid_tab[tid] = NULL;
		mk_tid_release(skb, chan, tid);
		t4_ofld_send(adap, skb);
	} else
		cxgb4_queue_tid_release(t, chan, tid);
	if (old)
		atomic_dec(&t->tids_in_use);
}
EXPORT_SYMBOL(cxgb4_remove_tid);

/*
 * Allocate and initialize the TID tables.  Returns 0 on success.
 */
static int tid_init(struct tid_info *t)
{
	size_t size;
	unsigned int natids = t->natids;

	size = t->ntids * sizeof(*t->tid_tab) + natids * sizeof(*t->atid_tab) +
	       t->nstids * sizeof(*t->stid_tab) +
	       BITS_TO_LONGS(t->nstids) * sizeof(long);
	t->tid_tab = t4_alloc_mem(size);
	if (!t->tid_tab)
		return -ENOMEM;

	t->atid_tab = (union aopen_entry *)&t->tid_tab[t->ntids];
	t->stid_tab = (struct serv_entry *)&t->atid_tab[natids];
	t->stid_bmap = (unsigned long *)&t->stid_tab[t->nstids];
	spin_lock_init(&t->stid_lock);
	spin_lock_init(&t->atid_lock);

	t->stids_in_use = 0;
	t->afree = NULL;
	t->atids_in_use = 0;
	atomic_set(&t->tids_in_use, 0);

	/* Setup the free list for atid_tab and clear the stid bitmap. */
	if (natids) {
		while (--natids)
			t->atid_tab[natids - 1].next = &t->atid_tab[natids];
		t->afree = t->atid_tab;
	}
	bitmap_zero(t->stid_bmap, t->nstids);
	return 0;
}

/**
 *	cxgb4_create_server - create an IP server
 *	@dev: the device
 *	@stid: the server TID
 *	@sip: local IP address to bind server to
 *	@sport: the server's TCP port
 *	@queue: queue to direct messages from this server to
 *
 *	Create an IP server for the given port and address.
 *	Returns <0 on error and one of the %NET_XMIT_* values on success.
 */
int cxgb4_create_server(const struct net_device *dev, unsigned int stid,
			__be32 sip, __be16 sport, unsigned int queue)
{
	unsigned int chan;
	struct sk_buff *skb;
	struct adapter *adap;
	struct cpl_pass_open_req *req;

	skb = alloc_skb(sizeof(*req), GFP_KERNEL);
	if (!skb)
		return -ENOMEM;

	adap = netdev2adap(dev);
	req = (struct cpl_pass_open_req *)__skb_put(skb, sizeof(*req));
	INIT_TP_WR(req, 0);
	OPCODE_TID(req) = htonl(MK_OPCODE_TID(CPL_PASS_OPEN_REQ, stid));
	req->local_port = sport;
	req->peer_port = htons(0);
	req->local_ip = sip;
	req->peer_ip = htonl(0);
	chan = rxq_to_chan(&adap->sge, queue);
	req->opt0 = cpu_to_be64(TX_CHAN(chan));
	req->opt1 = cpu_to_be64(CONN_POLICY_ASK |
				SYN_RSS_ENABLE | SYN_RSS_QUEUE(queue));
	return t4_mgmt_tx(adap, skb);
}
EXPORT_SYMBOL(cxgb4_create_server);

/**
 *	cxgb4_best_mtu - find the entry in the MTU table closest to an MTU
 *	@mtus: the HW MTU table
 *	@mtu: the target MTU
 *	@idx: index of selected entry in the MTU table
 *
 *	Returns the index and the value in the HW MTU table that is closest to
 *	but does not exceed @mtu, unless @mtu is smaller than any value in the
 *	table, in which case that smallest available value is selected.
 */
unsigned int cxgb4_best_mtu(const unsigned short *mtus, unsigned short mtu,
			    unsigned int *idx)
{
	unsigned int i = 0;

	while (i < NMTUS - 1 && mtus[i + 1] <= mtu)
		++i;
	if (idx)
		*idx = i;
	return mtus[i];
}
EXPORT_SYMBOL(cxgb4_best_mtu);

/**
 *	cxgb4_port_chan - get the HW channel of a port
 *	@dev: the net device for the port
 *
 *	Return the HW Tx channel of the given port.
 */
unsigned int cxgb4_port_chan(const struct net_device *dev)
{
	return netdev2pinfo(dev)->tx_chan;
}
EXPORT_SYMBOL(cxgb4_port_chan);

/**
 *	cxgb4_port_viid - get the VI id of a port
 *	@dev: the net device for the port
 *
 *	Return the VI id of the given port.
 */
unsigned int cxgb4_port_viid(const struct net_device *dev)
{
	return netdev2pinfo(dev)->viid;
}
EXPORT_SYMBOL(cxgb4_port_viid);

/**
 *	cxgb4_port_idx - get the index of a port
 *	@dev: the net device for the port
 *
 *	Return the index of the given port.
 */
unsigned int cxgb4_port_idx(const struct net_device *dev)
{
	return netdev2pinfo(dev)->port_id;
}
EXPORT_SYMBOL(cxgb4_port_idx);

void cxgb4_get_tcp_stats(struct pci_dev *pdev, struct tp_tcp_stats *v4,
			 struct tp_tcp_stats *v6)
{
	struct adapter *adap = pci_get_drvdata(pdev);

	spin_lock(&adap->stats_lock);
	t4_tp_get_tcp_stats(adap, v4, v6);
	spin_unlock(&adap->stats_lock);
}
EXPORT_SYMBOL(cxgb4_get_tcp_stats);

void cxgb4_iscsi_init(struct net_device *dev, unsigned int tag_mask,
		      const unsigned int *pgsz_order)
{
	struct adapter *adap = netdev2adap(dev);

	t4_write_reg(adap, ULP_RX_ISCSI_TAGMASK, tag_mask);
	t4_write_reg(adap, ULP_RX_ISCSI_PSZ, HPZ0(pgsz_order[0]) |
		     HPZ1(pgsz_order[1]) | HPZ2(pgsz_order[2]) |
		     HPZ3(pgsz_order[3]));
}
EXPORT_SYMBOL(cxgb4_iscsi_init);

static struct pci_driver cxgb4_driver;

static void check_neigh_update(struct neighbour *neigh)
{
	const struct device *parent;
	const struct net_device *netdev = neigh->dev;

	if (netdev->priv_flags & IFF_802_1Q_VLAN)
		netdev = vlan_dev_real_dev(netdev);
	parent = netdev->dev.parent;
	if (parent && parent->driver == &cxgb4_driver.driver)
		t4_l2t_update(dev_get_drvdata(parent), neigh);
}

static int netevent_cb(struct notifier_block *nb, unsigned long event,
		       void *data)
{
	switch (event) {
	case NETEVENT_NEIGH_UPDATE:
		check_neigh_update(data);
		break;
	case NETEVENT_PMTU_UPDATE:
	case NETEVENT_REDIRECT:
	default:
		break;
	}
	return 0;
}

static bool netevent_registered;
static struct notifier_block cxgb4_netevent_nb = {
	.notifier_call = netevent_cb
};

static void uld_attach(struct adapter *adap, unsigned int uld)
{
	void *handle;
	struct cxgb4_lld_info lli;

	lli.pdev = adap->pdev;
	lli.l2t = adap->l2t;
	lli.tids = &adap->tids;
	lli.ports = adap->port;
	lli.vr = &adap->vres;
	lli.mtus = adap->params.mtus;
	if (uld == CXGB4_ULD_RDMA) {
		lli.rxq_ids = adap->sge.rdma_rxq;
		lli.nrxq = adap->sge.rdmaqs;
	} else if (uld == CXGB4_ULD_ISCSI) {
		lli.rxq_ids = adap->sge.ofld_rxq;
		lli.nrxq = adap->sge.ofldqsets;
	}
	lli.ntxq = adap->sge.ofldqsets;
	lli.nchan = adap->params.nports;
	lli.nports = adap->params.nports;
	lli.wr_cred = adap->params.ofldq_wr_cred;
	lli.adapter_type = adap->params.rev;
	lli.iscsi_iolen = MAXRXDATA_GET(t4_read_reg(adap, TP_PARA_REG2));
	lli.udb_density = 1 << QUEUESPERPAGEPF0_GET(
			t4_read_reg(adap, SGE_EGRESS_QUEUES_PER_PAGE_PF) >>
			(adap->fn * 4));
	lli.ucq_density = 1 << QUEUESPERPAGEPF0_GET(
			t4_read_reg(adap, SGE_INGRESS_QUEUES_PER_PAGE_PF) >>
			(adap->fn * 4));
	lli.gts_reg = adap->regs + MYPF_REG(SGE_PF_GTS);
	lli.db_reg = adap->regs + MYPF_REG(SGE_PF_KDOORBELL);
	lli.fw_vers = adap->params.fw_vers;

	handle = ulds[uld].add(&lli);
	if (IS_ERR(handle)) {
		dev_warn(adap->pdev_dev,
			 "could not attach to the %s driver, error %ld\n",
			 uld_str[uld], PTR_ERR(handle));
		return;
	}

	adap->uld_handle[uld] = handle;

	if (!netevent_registered) {
		register_netevent_notifier(&cxgb4_netevent_nb);
		netevent_registered = true;
	}

	if (adap->flags & FULL_INIT_DONE)
		ulds[uld].state_change(handle, CXGB4_STATE_UP);
}

static void attach_ulds(struct adapter *adap)
{
	unsigned int i;

	mutex_lock(&uld_mutex);
	list_add_tail(&adap->list_node, &adapter_list);
	for (i = 0; i < CXGB4_ULD_MAX; i++)
		if (ulds[i].add)
			uld_attach(adap, i);
	mutex_unlock(&uld_mutex);
}

static void detach_ulds(struct adapter *adap)
{
	unsigned int i;

	mutex_lock(&uld_mutex);
	list_del(&adap->list_node);
	for (i = 0; i < CXGB4_ULD_MAX; i++)
		if (adap->uld_handle[i]) {
			ulds[i].state_change(adap->uld_handle[i],
					     CXGB4_STATE_DETACH);
			adap->uld_handle[i] = NULL;
		}
	if (netevent_registered && list_empty(&adapter_list)) {
		unregister_netevent_notifier(&cxgb4_netevent_nb);
		netevent_registered = false;
	}
	mutex_unlock(&uld_mutex);
}

static void notify_ulds(struct adapter *adap, enum cxgb4_state new_state)
{
	unsigned int i;

	mutex_lock(&uld_mutex);
	for (i = 0; i < CXGB4_ULD_MAX; i++)
		if (adap->uld_handle[i])
			ulds[i].state_change(adap->uld_handle[i], new_state);
	mutex_unlock(&uld_mutex);
}

/**
 *	cxgb4_register_uld - register an upper-layer driver
 *	@type: the ULD type
 *	@p: the ULD methods
 *
 *	Registers an upper-layer driver with this driver and notifies the ULD
 *	about any presently available devices that support its type.  Returns
 *	%-EBUSY if a ULD of the same type is already registered.
 */
int cxgb4_register_uld(enum cxgb4_uld type, const struct cxgb4_uld_info *p)
{
	int ret = 0;
	struct adapter *adap;

	if (type >= CXGB4_ULD_MAX)
		return -EINVAL;
	mutex_lock(&uld_mutex);
	if (ulds[type].add) {
		ret = -EBUSY;
		goto out;
	}
	ulds[type] = *p;
	list_for_each_entry(adap, &adapter_list, list_node)
		uld_attach(adap, type);
out:	mutex_unlock(&uld_mutex);
	return ret;
}
EXPORT_SYMBOL(cxgb4_register_uld);

/**
 *	cxgb4_unregister_uld - unregister an upper-layer driver
 *	@type: the ULD type
 *
 *	Unregisters an existing upper-layer driver.
 */
int cxgb4_unregister_uld(enum cxgb4_uld type)
{
	struct adapter *adap;

	if (type >= CXGB4_ULD_MAX)
		return -EINVAL;
	mutex_lock(&uld_mutex);
	list_for_each_entry(adap, &adapter_list, list_node)
		adap->uld_handle[type] = NULL;
	ulds[type].add = NULL;
	mutex_unlock(&uld_mutex);
	return 0;
}
EXPORT_SYMBOL(cxgb4_unregister_uld);

/**
 *	cxgb_up - enable the adapter
 *	@adap: adapter being enabled
 *
 *	Called when the first port is enabled, this function performs the
 *	actions necessary to make an adapter operational, such as completing
 *	the initialization of HW modules, and enabling interrupts.
 *
 *	Must be called with the rtnl lock held.
 */
static int cxgb_up(struct adapter *adap)
{
	int err;

	err = setup_sge_queues(adap);
	if (err)
		goto out;
	err = setup_rss(adap);
	if (err)
		goto freeq;

	if (adap->flags & USING_MSIX) {
		name_msix_vecs(adap);
		err = request_irq(adap->msix_info[0].vec, t4_nondata_intr, 0,
				  adap->msix_info[0].desc, adap);
		if (err)
			goto irq_err;

		err = request_msix_queue_irqs(adap);
		if (err) {
			free_irq(adap->msix_info[0].vec, adap);
			goto irq_err;
		}
	} else {
		err = request_irq(adap->pdev->irq, t4_intr_handler(adap),
				  (adap->flags & USING_MSI) ? 0 : IRQF_SHARED,
				  adap->name, adap);
		if (err)
			goto irq_err;
	}
	enable_rx(adap);
	t4_sge_start(adap);
	t4_intr_enable(adap);
	adap->flags |= FULL_INIT_DONE;
	notify_ulds(adap, CXGB4_STATE_UP);
 out:
	return err;
 irq_err:
	dev_err(adap->pdev_dev, "request_irq failed, err %d\n", err);
 freeq:
	t4_free_sge_resources(adap);
	goto out;
}

static void cxgb_down(struct adapter *adapter)
{
	t4_intr_disable(adapter);
	cancel_work_sync(&adapter->tid_release_task);
	adapter->tid_release_task_busy = false;
	adapter->tid_release_head = NULL;

	if (adapter->flags & USING_MSIX) {
		free_msix_queue_irqs(adapter);
		free_irq(adapter->msix_info[0].vec, adapter);
	} else
		free_irq(adapter->pdev->irq, adapter);
	quiesce_rx(adapter);
	t4_sge_stop(adapter);
	t4_free_sge_resources(adapter);
	adapter->flags &= ~FULL_INIT_DONE;
}

/*
 * net_device operations
 */
static int cxgb_open(struct net_device *dev)
{
	int err;
	struct port_info *pi = netdev_priv(dev);
	struct adapter *adapter = pi->adapter;

	if (!(adapter->flags & FULL_INIT_DONE)) {
		err = cxgb_up(adapter);
		if (err < 0)
			return err;
	}

<<<<<<< HEAD
	dev->real_num_tx_queues = pi->nqsets;
=======
	netif_set_real_num_tx_queues(dev, pi->nqsets);
	err = netif_set_real_num_rx_queues(dev, pi->nqsets);
	if (err)
		return err;
>>>>>>> 45f53cc9
	err = link_start(dev);
	if (!err)
		netif_tx_start_all_queues(dev);
	return err;
}

static int cxgb_close(struct net_device *dev)
{
	struct port_info *pi = netdev_priv(dev);
	struct adapter *adapter = pi->adapter;

	netif_tx_stop_all_queues(dev);
	netif_carrier_off(dev);
	return t4_enable_vi(adapter, adapter->fn, pi->viid, false, false);
}

static struct rtnl_link_stats64 *cxgb_get_stats(struct net_device *dev,
						struct rtnl_link_stats64 *ns)
{
	struct port_stats stats;
	struct port_info *p = netdev_priv(dev);
	struct adapter *adapter = p->adapter;

	spin_lock(&adapter->stats_lock);
	t4_get_port_stats(adapter, p->tx_chan, &stats);
	spin_unlock(&adapter->stats_lock);

	ns->tx_bytes   = stats.tx_octets;
	ns->tx_packets = stats.tx_frames;
	ns->rx_bytes   = stats.rx_octets;
	ns->rx_packets = stats.rx_frames;
	ns->multicast  = stats.rx_mcast_frames;

	/* detailed rx_errors */
	ns->rx_length_errors = stats.rx_jabber + stats.rx_too_long +
			       stats.rx_runt;
	ns->rx_over_errors   = 0;
	ns->rx_crc_errors    = stats.rx_fcs_err;
	ns->rx_frame_errors  = stats.rx_symbol_err;
	ns->rx_fifo_errors   = stats.rx_ovflow0 + stats.rx_ovflow1 +
			       stats.rx_ovflow2 + stats.rx_ovflow3 +
			       stats.rx_trunc0 + stats.rx_trunc1 +
			       stats.rx_trunc2 + stats.rx_trunc3;
	ns->rx_missed_errors = 0;

	/* detailed tx_errors */
	ns->tx_aborted_errors   = 0;
	ns->tx_carrier_errors   = 0;
	ns->tx_fifo_errors      = 0;
	ns->tx_heartbeat_errors = 0;
	ns->tx_window_errors    = 0;

	ns->tx_errors = stats.tx_error_frames;
	ns->rx_errors = stats.rx_symbol_err + stats.rx_fcs_err +
		ns->rx_length_errors + stats.rx_len_err + ns->rx_fifo_errors;
	return ns;
}

static int cxgb_ioctl(struct net_device *dev, struct ifreq *req, int cmd)
{
	unsigned int mbox;
	int ret = 0, prtad, devad;
	struct port_info *pi = netdev_priv(dev);
	struct mii_ioctl_data *data = (struct mii_ioctl_data *)&req->ifr_data;

	switch (cmd) {
	case SIOCGMIIPHY:
		if (pi->mdio_addr < 0)
			return -EOPNOTSUPP;
		data->phy_id = pi->mdio_addr;
		break;
	case SIOCGMIIREG:
	case SIOCSMIIREG:
		if (mdio_phy_id_is_c45(data->phy_id)) {
			prtad = mdio_phy_id_prtad(data->phy_id);
			devad = mdio_phy_id_devad(data->phy_id);
		} else if (data->phy_id < 32) {
			prtad = data->phy_id;
			devad = 0;
			data->reg_num &= 0x1f;
		} else
			return -EINVAL;

		mbox = pi->adapter->fn;
		if (cmd == SIOCGMIIREG)
			ret = t4_mdio_rd(pi->adapter, mbox, prtad, devad,
					 data->reg_num, &data->val_out);
		else
			ret = t4_mdio_wr(pi->adapter, mbox, prtad, devad,
					 data->reg_num, data->val_in);
		break;
	default:
		return -EOPNOTSUPP;
	}
	return ret;
}

static void cxgb_set_rxmode(struct net_device *dev)
{
	/* unfortunately we can't return errors to the stack */
	set_rxmode(dev, -1, false);
}

static int cxgb_change_mtu(struct net_device *dev, int new_mtu)
{
	int ret;
	struct port_info *pi = netdev_priv(dev);

	if (new_mtu < 81 || new_mtu > MAX_MTU)         /* accommodate SACK */
		return -EINVAL;
	ret = t4_set_rxmode(pi->adapter, pi->adapter->fn, pi->viid, new_mtu, -1,
			    -1, -1, -1, true);
	if (!ret)
		dev->mtu = new_mtu;
	return ret;
}

static int cxgb_set_mac_addr(struct net_device *dev, void *p)
{
	int ret;
	struct sockaddr *addr = p;
	struct port_info *pi = netdev_priv(dev);

	if (!is_valid_ether_addr(addr->sa_data))
		return -EINVAL;

	ret = t4_change_mac(pi->adapter, pi->adapter->fn, pi->viid,
			    pi->xact_addr_filt, addr->sa_data, true, true);
	if (ret < 0)
		return ret;

	memcpy(dev->dev_addr, addr->sa_data, dev->addr_len);
	pi->xact_addr_filt = ret;
	return 0;
}

<<<<<<< HEAD
static void vlan_rx_register(struct net_device *dev, struct vlan_group *grp)
{
	struct port_info *pi = netdev_priv(dev);

	pi->vlan_grp = grp;
	t4_set_rxmode(pi->adapter, pi->adapter->fn, pi->viid, -1, -1, -1, -1,
		      grp != NULL, true);
}

=======
>>>>>>> 45f53cc9
#ifdef CONFIG_NET_POLL_CONTROLLER
static void cxgb_netpoll(struct net_device *dev)
{
	struct port_info *pi = netdev_priv(dev);
	struct adapter *adap = pi->adapter;

	if (adap->flags & USING_MSIX) {
		int i;
		struct sge_eth_rxq *rx = &adap->sge.ethrxq[pi->first_qset];

		for (i = pi->nqsets; i; i--, rx++)
			t4_sge_intr_msix(0, &rx->rspq);
	} else
		t4_intr_handler(adap)(0, adap);
}
#endif

static const struct net_device_ops cxgb4_netdev_ops = {
	.ndo_open             = cxgb_open,
	.ndo_stop             = cxgb_close,
	.ndo_start_xmit       = t4_eth_xmit,
	.ndo_get_stats64      = cxgb_get_stats,
	.ndo_set_rx_mode      = cxgb_set_rxmode,
	.ndo_set_mac_address  = cxgb_set_mac_addr,
	.ndo_validate_addr    = eth_validate_addr,
	.ndo_do_ioctl         = cxgb_ioctl,
	.ndo_change_mtu       = cxgb_change_mtu,
#ifdef CONFIG_NET_POLL_CONTROLLER
	.ndo_poll_controller  = cxgb_netpoll,
#endif
};

void t4_fatal_err(struct adapter *adap)
{
	t4_set_reg_field(adap, SGE_CONTROL, GLOBALENABLE, 0);
	t4_intr_disable(adap);
	dev_alert(adap->pdev_dev, "encountered fatal error, adapter stopped\n");
}

static void setup_memwin(struct adapter *adap)
{
	u32 bar0;

	bar0 = pci_resource_start(adap->pdev, 0);  /* truncation intentional */
	t4_write_reg(adap, PCIE_MEM_ACCESS_REG(PCIE_MEM_ACCESS_BASE_WIN, 0),
		     (bar0 + MEMWIN0_BASE) | BIR(0) |
		     WINDOW(ilog2(MEMWIN0_APERTURE) - 10));
	t4_write_reg(adap, PCIE_MEM_ACCESS_REG(PCIE_MEM_ACCESS_BASE_WIN, 1),
		     (bar0 + MEMWIN1_BASE) | BIR(0) |
		     WINDOW(ilog2(MEMWIN1_APERTURE) - 10));
	t4_write_reg(adap, PCIE_MEM_ACCESS_REG(PCIE_MEM_ACCESS_BASE_WIN, 2),
		     (bar0 + MEMWIN2_BASE) | BIR(0) |
		     WINDOW(ilog2(MEMWIN2_APERTURE) - 10));
	if (adap->vres.ocq.size) {
		unsigned int start, sz_kb;

		start = pci_resource_start(adap->pdev, 2) +
			OCQ_WIN_OFFSET(adap->pdev, &adap->vres);
		sz_kb = roundup_pow_of_two(adap->vres.ocq.size) >> 10;
		t4_write_reg(adap,
			     PCIE_MEM_ACCESS_REG(PCIE_MEM_ACCESS_BASE_WIN, 3),
			     start | BIR(1) | WINDOW(ilog2(sz_kb)));
		t4_write_reg(adap,
			     PCIE_MEM_ACCESS_REG(PCIE_MEM_ACCESS_OFFSET, 3),
			     adap->vres.ocq.start);
		t4_read_reg(adap,
			    PCIE_MEM_ACCESS_REG(PCIE_MEM_ACCESS_OFFSET, 3));
	}
}

static int adap_init1(struct adapter *adap, struct fw_caps_config_cmd *c)
{
	u32 v;
	int ret;

	/* get device capabilities */
	memset(c, 0, sizeof(*c));
	c->op_to_write = htonl(FW_CMD_OP(FW_CAPS_CONFIG_CMD) |
			       FW_CMD_REQUEST | FW_CMD_READ);
	c->retval_len16 = htonl(FW_LEN16(*c));
	ret = t4_wr_mbox(adap, adap->fn, c, sizeof(*c), c);
	if (ret < 0)
		return ret;

	/* select capabilities we'll be using */
	if (c->niccaps & htons(FW_CAPS_CONFIG_NIC_VM)) {
		if (!vf_acls)
			c->niccaps ^= htons(FW_CAPS_CONFIG_NIC_VM);
		else
			c->niccaps = htons(FW_CAPS_CONFIG_NIC_VM);
	} else if (vf_acls) {
		dev_err(adap->pdev_dev, "virtualization ACLs not supported");
		return ret;
	}
	c->op_to_write = htonl(FW_CMD_OP(FW_CAPS_CONFIG_CMD) |
			       FW_CMD_REQUEST | FW_CMD_WRITE);
	ret = t4_wr_mbox(adap, adap->fn, c, sizeof(*c), NULL);
	if (ret < 0)
		return ret;

	ret = t4_config_glbl_rss(adap, adap->fn,
				 FW_RSS_GLB_CONFIG_CMD_MODE_BASICVIRTUAL,
				 FW_RSS_GLB_CONFIG_CMD_TNLMAPEN |
				 FW_RSS_GLB_CONFIG_CMD_TNLALLLKP);
	if (ret < 0)
		return ret;

	ret = t4_cfg_pfvf(adap, adap->fn, adap->fn, 0, MAX_EGRQ, 64, MAX_INGQ,
			  0, 0, 4, 0xf, 0xf, 16, FW_CMD_CAP_PF, FW_CMD_CAP_PF);
	if (ret < 0)
		return ret;

	t4_sge_init(adap);

	/* tweak some settings */
	t4_write_reg(adap, TP_SHIFT_CNT, 0x64f8849);
	t4_write_reg(adap, ULP_RX_TDDP_PSZ, HPZ0(PAGE_SHIFT - 12));
	t4_write_reg(adap, TP_PIO_ADDR, TP_INGRESS_CONFIG);
	v = t4_read_reg(adap, TP_PIO_DATA);
	t4_write_reg(adap, TP_PIO_DATA, v & ~CSUM_HAS_PSEUDO_HDR);

	/* get basic stuff going */
	return t4_early_init(adap, adap->fn);
}

/*
 * Max # of ATIDs.  The absolute HW max is 16K but we keep it lower.
 */
#define MAX_ATIDS 8192U

/*
 * Phase 0 of initialization: contact FW, obtain config, perform basic init.
 */
static int adap_init0(struct adapter *adap)
{
	int ret;
	u32 v, port_vec;
	enum dev_state state;
	u32 params[7], val[7];
	struct fw_caps_config_cmd c;

	ret = t4_check_fw_version(adap);
	if (ret == -EINVAL || ret > 0) {
		if (upgrade_fw(adap) >= 0)             /* recache FW version */
			ret = t4_check_fw_version(adap);
	}
	if (ret < 0)
		return ret;

	/* contact FW, request master */
	ret = t4_fw_hello(adap, adap->fn, adap->fn, MASTER_MUST, &state);
	if (ret < 0) {
		dev_err(adap->pdev_dev, "could not connect to FW, error %d\n",
			ret);
		return ret;
	}

	/* reset device */
	ret = t4_fw_reset(adap, adap->fn, PIORSTMODE | PIORST);
	if (ret < 0)
		goto bye;

	for (v = 0; v < SGE_NTIMERS - 1; v++)
		adap->sge.timer_val[v] = min(intr_holdoff[v], MAX_SGE_TIMERVAL);
	adap->sge.timer_val[SGE_NTIMERS - 1] = MAX_SGE_TIMERVAL;
	adap->sge.counter_val[0] = 1;
	for (v = 1; v < SGE_NCOUNTERS; v++)
		adap->sge.counter_val[v] = min(intr_cnt[v - 1],
					       THRESHOLD_3_MASK);
#define FW_PARAM_DEV(param) \
	(FW_PARAMS_MNEM(FW_PARAMS_MNEM_DEV) | \
	 FW_PARAMS_PARAM_X(FW_PARAMS_PARAM_DEV_##param))

	params[0] = FW_PARAM_DEV(CCLK);
	ret = t4_query_params(adap, adap->fn, adap->fn, 0, 1, params, val);
	if (ret < 0)
		goto bye;
	adap->params.vpd.cclk = val[0];

	ret = adap_init1(adap, &c);
	if (ret < 0)
		goto bye;

#define FW_PARAM_PFVF(param) \
	(FW_PARAMS_MNEM(FW_PARAMS_MNEM_PFVF) | \
	 FW_PARAMS_PARAM_X(FW_PARAMS_PARAM_PFVF_##param) | \
	 FW_PARAMS_PARAM_Y(adap->fn))

	params[0] = FW_PARAM_DEV(PORTVEC);
	params[1] = FW_PARAM_PFVF(L2T_START);
	params[2] = FW_PARAM_PFVF(L2T_END);
	params[3] = FW_PARAM_PFVF(FILTER_START);
	params[4] = FW_PARAM_PFVF(FILTER_END);
<<<<<<< HEAD
	ret = t4_query_params(adap, adap->fn, adap->fn, 0, 5, params, val);
=======
	params[5] = FW_PARAM_PFVF(IQFLINT_START);
	params[6] = FW_PARAM_PFVF(EQ_START);
	ret = t4_query_params(adap, adap->fn, adap->fn, 0, 7, params, val);
>>>>>>> 45f53cc9
	if (ret < 0)
		goto bye;
	port_vec = val[0];
	adap->tids.ftid_base = val[3];
	adap->tids.nftids = val[4] - val[3] + 1;
	adap->sge.ingr_start = val[5];
	adap->sge.egr_start = val[6];

	if (c.ofldcaps) {
		/* query offload-related parameters */
		params[0] = FW_PARAM_DEV(NTID);
		params[1] = FW_PARAM_PFVF(SERVER_START);
		params[2] = FW_PARAM_PFVF(SERVER_END);
		params[3] = FW_PARAM_PFVF(TDDP_START);
		params[4] = FW_PARAM_PFVF(TDDP_END);
		params[5] = FW_PARAM_DEV(FLOWC_BUFFIFO_SZ);
		ret = t4_query_params(adap, adap->fn, adap->fn, 0, 6, params,
				      val);
		if (ret < 0)
			goto bye;
		adap->tids.ntids = val[0];
		adap->tids.natids = min(adap->tids.ntids / 2, MAX_ATIDS);
		adap->tids.stid_base = val[1];
		adap->tids.nstids = val[2] - val[1] + 1;
		adap->vres.ddp.start = val[3];
		adap->vres.ddp.size = val[4] - val[3] + 1;
		adap->params.ofldq_wr_cred = val[5];
		adap->params.offload = 1;
	}
	if (c.rdmacaps) {
		params[0] = FW_PARAM_PFVF(STAG_START);
		params[1] = FW_PARAM_PFVF(STAG_END);
		params[2] = FW_PARAM_PFVF(RQ_START);
		params[3] = FW_PARAM_PFVF(RQ_END);
		params[4] = FW_PARAM_PFVF(PBL_START);
		params[5] = FW_PARAM_PFVF(PBL_END);
		ret = t4_query_params(adap, adap->fn, adap->fn, 0, 6, params,
				      val);
		if (ret < 0)
			goto bye;
		adap->vres.stag.start = val[0];
		adap->vres.stag.size = val[1] - val[0] + 1;
		adap->vres.rq.start = val[2];
		adap->vres.rq.size = val[3] - val[2] + 1;
		adap->vres.pbl.start = val[4];
		adap->vres.pbl.size = val[5] - val[4] + 1;

		params[0] = FW_PARAM_PFVF(SQRQ_START);
		params[1] = FW_PARAM_PFVF(SQRQ_END);
		params[2] = FW_PARAM_PFVF(CQ_START);
		params[3] = FW_PARAM_PFVF(CQ_END);
		params[4] = FW_PARAM_PFVF(OCQ_START);
		params[5] = FW_PARAM_PFVF(OCQ_END);
		ret = t4_query_params(adap, adap->fn, adap->fn, 0, 6, params,
				      val);
		if (ret < 0)
			goto bye;
		adap->vres.qp.start = val[0];
		adap->vres.qp.size = val[1] - val[0] + 1;
		adap->vres.cq.start = val[2];
		adap->vres.cq.size = val[3] - val[2] + 1;
		adap->vres.ocq.start = val[4];
		adap->vres.ocq.size = val[5] - val[4] + 1;
	}
	if (c.iscsicaps) {
		params[0] = FW_PARAM_PFVF(ISCSI_START);
		params[1] = FW_PARAM_PFVF(ISCSI_END);
		ret = t4_query_params(adap, adap->fn, adap->fn, 0, 2, params,
				      val);
		if (ret < 0)
			goto bye;
		adap->vres.iscsi.start = val[0];
		adap->vres.iscsi.size = val[1] - val[0] + 1;
	}
#undef FW_PARAM_PFVF
#undef FW_PARAM_DEV

	adap->params.nports = hweight32(port_vec);
	adap->params.portvec = port_vec;
	adap->flags |= FW_OK;

	/* These are finalized by FW initialization, load their values now */
	v = t4_read_reg(adap, TP_TIMER_RESOLUTION);
	adap->params.tp.tre = TIMERRESOLUTION_GET(v);
	t4_read_mtu_tbl(adap, adap->params.mtus, NULL);
	t4_load_mtus(adap, adap->params.mtus, adap->params.a_wnd,
		     adap->params.b_wnd);

#ifdef CONFIG_PCI_IOV
	/*
	 * Provision resource limits for Virtual Functions.  We currently
	 * grant them all the same static resource limits except for the Port
	 * Access Rights Mask which we're assigning based on the PF.  All of
	 * the static provisioning stuff for both the PF and VF really needs
	 * to be managed in a persistent manner for each device which the
	 * firmware controls.
	 */
	{
		int pf, vf;

		for (pf = 0; pf < ARRAY_SIZE(num_vf); pf++) {
			if (num_vf[pf] <= 0)
				continue;

			/* VF numbering starts at 1! */
			for (vf = 1; vf <= num_vf[pf]; vf++) {
				ret = t4_cfg_pfvf(adap, adap->fn, pf, vf,
						  VFRES_NEQ, VFRES_NETHCTRL,
						  VFRES_NIQFLINT, VFRES_NIQ,
						  VFRES_TC, VFRES_NVI,
						  FW_PFVF_CMD_CMASK_MASK,
						  pfvfres_pmask(adap, pf, vf),
						  VFRES_NEXACTF,
						  VFRES_R_CAPS, VFRES_WX_CAPS);
				if (ret < 0)
					dev_warn(adap->pdev_dev, "failed to "
						 "provision pf/vf=%d/%d; "
						 "err=%d\n", pf, vf, ret);
			}
		}
	}
#endif

	setup_memwin(adap);
	return 0;

	/*
	 * If a command timed out or failed with EIO FW does not operate within
	 * its spec or something catastrophic happened to HW/FW, stop issuing
	 * commands.
	 */
bye:	if (ret != -ETIMEDOUT && ret != -EIO)
		t4_fw_bye(adap, adap->fn);
	return ret;
}

/* EEH callbacks */

static pci_ers_result_t eeh_err_detected(struct pci_dev *pdev,
					 pci_channel_state_t state)
{
	int i;
	struct adapter *adap = pci_get_drvdata(pdev);

	if (!adap)
		goto out;

	rtnl_lock();
	adap->flags &= ~FW_OK;
	notify_ulds(adap, CXGB4_STATE_START_RECOVERY);
	for_each_port(adap, i) {
		struct net_device *dev = adap->port[i];

		netif_device_detach(dev);
		netif_carrier_off(dev);
	}
	if (adap->flags & FULL_INIT_DONE)
		cxgb_down(adap);
	rtnl_unlock();
	pci_disable_device(pdev);
out:	return state == pci_channel_io_perm_failure ?
		PCI_ERS_RESULT_DISCONNECT : PCI_ERS_RESULT_NEED_RESET;
}

static pci_ers_result_t eeh_slot_reset(struct pci_dev *pdev)
{
	int i, ret;
	struct fw_caps_config_cmd c;
	struct adapter *adap = pci_get_drvdata(pdev);

	if (!adap) {
		pci_restore_state(pdev);
		pci_save_state(pdev);
		return PCI_ERS_RESULT_RECOVERED;
	}

	if (pci_enable_device(pdev)) {
		dev_err(&pdev->dev, "cannot reenable PCI device after reset\n");
		return PCI_ERS_RESULT_DISCONNECT;
	}

	pci_set_master(pdev);
	pci_restore_state(pdev);
	pci_save_state(pdev);
	pci_cleanup_aer_uncorrect_error_status(pdev);

	if (t4_wait_dev_ready(adap) < 0)
		return PCI_ERS_RESULT_DISCONNECT;
	if (t4_fw_hello(adap, adap->fn, adap->fn, MASTER_MUST, NULL))
		return PCI_ERS_RESULT_DISCONNECT;
	adap->flags |= FW_OK;
	if (adap_init1(adap, &c))
		return PCI_ERS_RESULT_DISCONNECT;

	for_each_port(adap, i) {
		struct port_info *p = adap2pinfo(adap, i);

		ret = t4_alloc_vi(adap, adap->fn, p->tx_chan, adap->fn, 0, 1,
				  NULL, NULL);
		if (ret < 0)
			return PCI_ERS_RESULT_DISCONNECT;
		p->viid = ret;
		p->xact_addr_filt = -1;
	}

	t4_load_mtus(adap, adap->params.mtus, adap->params.a_wnd,
		     adap->params.b_wnd);
	setup_memwin(adap);
	if (cxgb_up(adap))
		return PCI_ERS_RESULT_DISCONNECT;
	return PCI_ERS_RESULT_RECOVERED;
}

static void eeh_resume(struct pci_dev *pdev)
{
	int i;
	struct adapter *adap = pci_get_drvdata(pdev);

	if (!adap)
		return;

	rtnl_lock();
	for_each_port(adap, i) {
		struct net_device *dev = adap->port[i];

		if (netif_running(dev)) {
			link_start(dev);
			cxgb_set_rxmode(dev);
		}
		netif_device_attach(dev);
	}
	rtnl_unlock();
}

static struct pci_error_handlers cxgb4_eeh = {
	.error_detected = eeh_err_detected,
	.slot_reset     = eeh_slot_reset,
	.resume         = eeh_resume,
};

static inline bool is_10g_port(const struct link_config *lc)
{
	return (lc->supported & FW_PORT_CAP_SPEED_10G) != 0;
}

static inline void init_rspq(struct sge_rspq *q, u8 timer_idx, u8 pkt_cnt_idx,
			     unsigned int size, unsigned int iqe_size)
{
	q->intr_params = QINTR_TIMER_IDX(timer_idx) |
			 (pkt_cnt_idx < SGE_NCOUNTERS ? QINTR_CNT_EN : 0);
	q->pktcnt_idx = pkt_cnt_idx < SGE_NCOUNTERS ? pkt_cnt_idx : 0;
	q->iqe_len = iqe_size;
	q->size = size;
}

/*
 * Perform default configuration of DMA queues depending on the number and type
 * of ports we found and the number of available CPUs.  Most settings can be
 * modified by the admin prior to actual use.
 */
static void __devinit cfg_queues(struct adapter *adap)
{
	struct sge *s = &adap->sge;
	int i, q10g = 0, n10g = 0, qidx = 0;

	for_each_port(adap, i)
		n10g += is_10g_port(&adap2pinfo(adap, i)->link_cfg);

	/*
	 * We default to 1 queue per non-10G port and up to # of cores queues
	 * per 10G port.
	 */
	if (n10g)
		q10g = (MAX_ETH_QSETS - (adap->params.nports - n10g)) / n10g;
	if (q10g > num_online_cpus())
		q10g = num_online_cpus();

	for_each_port(adap, i) {
		struct port_info *pi = adap2pinfo(adap, i);

		pi->first_qset = qidx;
		pi->nqsets = is_10g_port(&pi->link_cfg) ? q10g : 1;
		qidx += pi->nqsets;
	}

	s->ethqsets = qidx;
	s->max_ethqsets = qidx;   /* MSI-X may lower it later */

	if (is_offload(adap)) {
		/*
		 * For offload we use 1 queue/channel if all ports are up to 1G,
		 * otherwise we divide all available queues amongst the channels
		 * capped by the number of available cores.
		 */
		if (n10g) {
			i = min_t(int, ARRAY_SIZE(s->ofldrxq),
				  num_online_cpus());
			s->ofldqsets = roundup(i, adap->params.nports);
		} else
			s->ofldqsets = adap->params.nports;
		/* For RDMA one Rx queue per channel suffices */
		s->rdmaqs = adap->params.nports;
	}

	for (i = 0; i < ARRAY_SIZE(s->ethrxq); i++) {
		struct sge_eth_rxq *r = &s->ethrxq[i];

		init_rspq(&r->rspq, 0, 0, 1024, 64);
		r->fl.size = 72;
	}

	for (i = 0; i < ARRAY_SIZE(s->ethtxq); i++)
		s->ethtxq[i].q.size = 1024;

	for (i = 0; i < ARRAY_SIZE(s->ctrlq); i++)
		s->ctrlq[i].q.size = 512;

	for (i = 0; i < ARRAY_SIZE(s->ofldtxq); i++)
		s->ofldtxq[i].q.size = 1024;

	for (i = 0; i < ARRAY_SIZE(s->ofldrxq); i++) {
		struct sge_ofld_rxq *r = &s->ofldrxq[i];

		init_rspq(&r->rspq, 0, 0, 1024, 64);
		r->rspq.uld = CXGB4_ULD_ISCSI;
		r->fl.size = 72;
	}

	for (i = 0; i < ARRAY_SIZE(s->rdmarxq); i++) {
		struct sge_ofld_rxq *r = &s->rdmarxq[i];

		init_rspq(&r->rspq, 0, 0, 511, 64);
		r->rspq.uld = CXGB4_ULD_RDMA;
		r->fl.size = 72;
	}

	init_rspq(&s->fw_evtq, 6, 0, 512, 64);
	init_rspq(&s->intrq, 6, 0, 2 * MAX_INGQ, 64);
}

/*
 * Reduce the number of Ethernet queues across all ports to at most n.
 * n provides at least one queue per port.
 */
static void __devinit reduce_ethqs(struct adapter *adap, int n)
{
	int i;
	struct port_info *pi;

	while (n < adap->sge.ethqsets)
		for_each_port(adap, i) {
			pi = adap2pinfo(adap, i);
			if (pi->nqsets > 1) {
				pi->nqsets--;
				adap->sge.ethqsets--;
				if (adap->sge.ethqsets <= n)
					break;
			}
		}

	n = 0;
	for_each_port(adap, i) {
		pi = adap2pinfo(adap, i);
		pi->first_qset = n;
		n += pi->nqsets;
	}
}

/* 2 MSI-X vectors needed for the FW queue and non-data interrupts */
#define EXTRA_VECS 2

static int __devinit enable_msix(struct adapter *adap)
{
	int ofld_need = 0;
	int i, err, want, need;
	struct sge *s = &adap->sge;
	unsigned int nchan = adap->params.nports;
	struct msix_entry entries[MAX_INGQ + 1];

	for (i = 0; i < ARRAY_SIZE(entries); ++i)
		entries[i].entry = i;

	want = s->max_ethqsets + EXTRA_VECS;
	if (is_offload(adap)) {
		want += s->rdmaqs + s->ofldqsets;
		/* need nchan for each possible ULD */
		ofld_need = 2 * nchan;
	}
	need = adap->params.nports + EXTRA_VECS + ofld_need;

	while ((err = pci_enable_msix(adap->pdev, entries, want)) >= need)
		want = err;

	if (!err) {
		/*
		 * Distribute available vectors to the various queue groups.
		 * Every group gets its minimum requirement and NIC gets top
		 * priority for leftovers.
		 */
		i = want - EXTRA_VECS - ofld_need;
		if (i < s->max_ethqsets) {
			s->max_ethqsets = i;
			if (i < s->ethqsets)
				reduce_ethqs(adap, i);
		}
		if (is_offload(adap)) {
			i = want - EXTRA_VECS - s->max_ethqsets;
			i -= ofld_need - nchan;
			s->ofldqsets = (i / nchan) * nchan;  /* round down */
		}
		for (i = 0; i < want; ++i)
			adap->msix_info[i].vec = entries[i].vector;
	} else if (err > 0)
		dev_info(adap->pdev_dev,
			 "only %d MSI-X vectors left, not using MSI-X\n", err);
	return err;
}

#undef EXTRA_VECS

static int __devinit init_rss(struct adapter *adap)
{
	unsigned int i, j;

	for_each_port(adap, i) {
		struct port_info *pi = adap2pinfo(adap, i);

		pi->rss = kcalloc(pi->rss_size, sizeof(u16), GFP_KERNEL);
		if (!pi->rss)
			return -ENOMEM;
		for (j = 0; j < pi->rss_size; j++)
			pi->rss[j] = j % pi->nqsets;
	}
	return 0;
}

static void __devinit print_port_info(struct adapter *adap)
{
	static const char *base[] = {
		"R XFI", "R XAUI", "T SGMII", "T XFI", "T XAUI", "KX4", "CX4",
		"KX", "KR", "KR SFP+", "KR FEC"
	};

	int i;
	char buf[80];
	const char *spd = "";

	if (adap->params.pci.speed == PCI_EXP_LNKSTA_CLS_2_5GB)
		spd = " 2.5 GT/s";
	else if (adap->params.pci.speed == PCI_EXP_LNKSTA_CLS_5_0GB)
		spd = " 5 GT/s";

	for_each_port(adap, i) {
		struct net_device *dev = adap->port[i];
		const struct port_info *pi = netdev_priv(dev);
		char *bufp = buf;

		if (!test_bit(i, &adap->registered_device_map))
			continue;

		if (pi->link_cfg.supported & FW_PORT_CAP_SPEED_100M)
			bufp += sprintf(bufp, "100/");
		if (pi->link_cfg.supported & FW_PORT_CAP_SPEED_1G)
			bufp += sprintf(bufp, "1000/");
		if (pi->link_cfg.supported & FW_PORT_CAP_SPEED_10G)
			bufp += sprintf(bufp, "10G/");
		if (bufp != buf)
			--bufp;
		sprintf(bufp, "BASE-%s", base[pi->port_type]);

		netdev_info(dev, "Chelsio %s rev %d %s %sNIC PCIe x%d%s%s\n",
			    adap->params.vpd.id, adap->params.rev,
			    buf, is_offload(adap) ? "R" : "",
			    adap->params.pci.width, spd,
			    (adap->flags & USING_MSIX) ? " MSI-X" :
			    (adap->flags & USING_MSI) ? " MSI" : "");
		if (adap->name == dev->name)
			netdev_info(dev, "S/N: %s, E/C: %s\n",
				    adap->params.vpd.sn, adap->params.vpd.ec);
	}
}

/*
 * Free the following resources:
 * - memory used for tables
 * - MSI/MSI-X
 * - net devices
 * - resources FW is holding for us
 */
static void free_some_resources(struct adapter *adapter)
{
	unsigned int i;

	t4_free_mem(adapter->l2t);
	t4_free_mem(adapter->tids.tid_tab);
	disable_msi(adapter);

	for_each_port(adapter, i)
		if (adapter->port[i]) {
			kfree(adap2pinfo(adapter, i)->rss);
			free_netdev(adapter->port[i]);
		}
	if (adapter->flags & FW_OK)
		t4_fw_bye(adapter, adapter->fn);
}

#define VLAN_FEAT (NETIF_F_SG | NETIF_F_IP_CSUM | TSO_FLAGS | \
		   NETIF_F_IPV6_CSUM | NETIF_F_HIGHDMA)

static int __devinit init_one(struct pci_dev *pdev,
			      const struct pci_device_id *ent)
{
	int func, i, err;
	struct port_info *pi;
	unsigned int highdma = 0;
	struct adapter *adapter = NULL;

	printk_once(KERN_INFO "%s - version %s\n", DRV_DESC, DRV_VERSION);

	err = pci_request_regions(pdev, KBUILD_MODNAME);
	if (err) {
		/* Just info, some other driver may have claimed the device. */
		dev_info(&pdev->dev, "cannot obtain PCI resources\n");
		return err;
	}

	/* We control everything through one PF */
	func = PCI_FUNC(pdev->devfn);
	if (func != ent->driver_data) {
		pci_save_state(pdev);        /* to restore SR-IOV later */
		goto sriov;
	}

	err = pci_enable_device(pdev);
	if (err) {
		dev_err(&pdev->dev, "cannot enable PCI device\n");
		goto out_release_regions;
	}

	if (!pci_set_dma_mask(pdev, DMA_BIT_MASK(64))) {
		highdma = NETIF_F_HIGHDMA;
		err = pci_set_consistent_dma_mask(pdev, DMA_BIT_MASK(64));
		if (err) {
			dev_err(&pdev->dev, "unable to obtain 64-bit DMA for "
				"coherent allocations\n");
			goto out_disable_device;
		}
	} else {
		err = pci_set_dma_mask(pdev, DMA_BIT_MASK(32));
		if (err) {
			dev_err(&pdev->dev, "no usable DMA configuration\n");
			goto out_disable_device;
		}
	}

	pci_enable_pcie_error_reporting(pdev);
	pci_set_master(pdev);
	pci_save_state(pdev);

	adapter = kzalloc(sizeof(*adapter), GFP_KERNEL);
	if (!adapter) {
		err = -ENOMEM;
		goto out_disable_device;
	}

	adapter->regs = pci_ioremap_bar(pdev, 0);
	if (!adapter->regs) {
		dev_err(&pdev->dev, "cannot map device registers\n");
		err = -ENOMEM;
		goto out_free_adapter;
	}

	adapter->pdev = pdev;
	adapter->pdev_dev = &pdev->dev;
	adapter->fn = func;
	adapter->name = pci_name(pdev);
	adapter->msg_enable = dflt_msg_enable;
	memset(adapter->chan_map, 0xff, sizeof(adapter->chan_map));

	spin_lock_init(&adapter->stats_lock);
	spin_lock_init(&adapter->tid_release_lock);

	INIT_WORK(&adapter->tid_release_task, process_tid_release_list);

	err = t4_prep_adapter(adapter);
	if (err)
		goto out_unmap_bar;
	err = adap_init0(adapter);
	if (err)
		goto out_unmap_bar;

	for_each_port(adapter, i) {
		struct net_device *netdev;

		netdev = alloc_etherdev_mq(sizeof(struct port_info),
					   MAX_ETH_QSETS);
		if (!netdev) {
			err = -ENOMEM;
			goto out_free_dev;
		}

		SET_NETDEV_DEV(netdev, &pdev->dev);

		adapter->port[i] = netdev;
		pi = netdev_priv(netdev);
		pi->adapter = adapter;
		pi->xact_addr_filt = -1;
		pi->rx_offload = RX_CSO;
		pi->port_id = i;
		netif_carrier_off(netdev);
		netdev->irq = pdev->irq;

		netdev->features |= NETIF_F_SG | TSO_FLAGS;
		netdev->features |= NETIF_F_IP_CSUM | NETIF_F_IPV6_CSUM;
		netdev->features |= NETIF_F_GRO | NETIF_F_RXHASH | highdma;
		netdev->features |= NETIF_F_HW_VLAN_TX | NETIF_F_HW_VLAN_RX;
		netdev->vlan_features = netdev->features & VLAN_FEAT;

		netdev->netdev_ops = &cxgb4_netdev_ops;
		SET_ETHTOOL_OPS(netdev, &cxgb_ethtool_ops);
	}

	pci_set_drvdata(pdev, adapter);

	if (adapter->flags & FW_OK) {
		err = t4_port_init(adapter, func, func, 0);
		if (err)
			goto out_free_dev;
	}

	/*
	 * Configure queues and allocate tables now, they can be needed as
	 * soon as the first register_netdev completes.
	 */
	cfg_queues(adapter);

	adapter->l2t = t4_init_l2t();
	if (!adapter->l2t) {
		/* We tolerate a lack of L2T, giving up some functionality */
		dev_warn(&pdev->dev, "could not allocate L2T, continuing\n");
		adapter->params.offload = 0;
	}

	if (is_offload(adapter) && tid_init(&adapter->tids) < 0) {
		dev_warn(&pdev->dev, "could not allocate TID table, "
			 "continuing\n");
		adapter->params.offload = 0;
	}

	/* See what interrupts we'll be using */
	if (msi > 1 && enable_msix(adapter) == 0)
		adapter->flags |= USING_MSIX;
	else if (msi > 0 && pci_enable_msi(pdev) == 0)
		adapter->flags |= USING_MSI;

	err = init_rss(adapter);
	if (err)
		goto out_free_dev;

	/*
	 * The card is now ready to go.  If any errors occur during device
	 * registration we do not fail the whole card but rather proceed only
	 * with the ports we manage to register successfully.  However we must
	 * register at least one net device.
	 */
	for_each_port(adapter, i) {
		err = register_netdev(adapter->port[i]);
		if (err)
			dev_warn(&pdev->dev,
				 "cannot register net device %s, skipping\n",
				 adapter->port[i]->name);
		else {
			/*
			 * Change the name we use for messages to the name of
			 * the first successfully registered interface.
			 */
			if (!adapter->registered_device_map)
				adapter->name = adapter->port[i]->name;

			__set_bit(i, &adapter->registered_device_map);
			adapter->chan_map[adap2pinfo(adapter, i)->tx_chan] = i;
			netif_tx_stop_all_queues(adapter->port[i]);
		}
	}
	if (!adapter->registered_device_map) {
		dev_err(&pdev->dev, "could not register any net devices\n");
		goto out_free_dev;
	}

	if (cxgb4_debugfs_root) {
		adapter->debugfs_root = debugfs_create_dir(pci_name(pdev),
							   cxgb4_debugfs_root);
		setup_debugfs(adapter);
	}

	if (is_offload(adapter))
		attach_ulds(adapter);

	print_port_info(adapter);

sriov:
#ifdef CONFIG_PCI_IOV
	if (func < ARRAY_SIZE(num_vf) && num_vf[func] > 0)
		if (pci_enable_sriov(pdev, num_vf[func]) == 0)
			dev_info(&pdev->dev,
				 "instantiated %u virtual functions\n",
				 num_vf[func]);
#endif
	return 0;

 out_free_dev:
	free_some_resources(adapter);
 out_unmap_bar:
	iounmap(adapter->regs);
 out_free_adapter:
	kfree(adapter);
 out_disable_device:
	pci_disable_pcie_error_reporting(pdev);
	pci_disable_device(pdev);
 out_release_regions:
	pci_release_regions(pdev);
	pci_set_drvdata(pdev, NULL);
	return err;
}

static void __devexit remove_one(struct pci_dev *pdev)
{
	struct adapter *adapter = pci_get_drvdata(pdev);

	pci_disable_sriov(pdev);

	if (adapter) {
		int i;

		if (is_offload(adapter))
			detach_ulds(adapter);

		for_each_port(adapter, i)
			if (test_bit(i, &adapter->registered_device_map))
				unregister_netdev(adapter->port[i]);

		if (adapter->debugfs_root)
			debugfs_remove_recursive(adapter->debugfs_root);

		if (adapter->flags & FULL_INIT_DONE)
			cxgb_down(adapter);

		free_some_resources(adapter);
		iounmap(adapter->regs);
		kfree(adapter);
		pci_disable_pcie_error_reporting(pdev);
		pci_disable_device(pdev);
		pci_release_regions(pdev);
		pci_set_drvdata(pdev, NULL);
	} else
		pci_release_regions(pdev);
}

static struct pci_driver cxgb4_driver = {
	.name     = KBUILD_MODNAME,
	.id_table = cxgb4_pci_tbl,
	.probe    = init_one,
	.remove   = __devexit_p(remove_one),
	.err_handler = &cxgb4_eeh,
};

static int __init cxgb4_init_module(void)
{
	int ret;

	/* Debugfs support is optional, just warn if this fails */
	cxgb4_debugfs_root = debugfs_create_dir(KBUILD_MODNAME, NULL);
	if (!cxgb4_debugfs_root)
		pr_warning("could not create debugfs entry, continuing\n");

	ret = pci_register_driver(&cxgb4_driver);
	if (ret < 0)
		debugfs_remove(cxgb4_debugfs_root);
	return ret;
}

static void __exit cxgb4_cleanup_module(void)
{
	pci_unregister_driver(&cxgb4_driver);
	debugfs_remove(cxgb4_debugfs_root);  /* NULL ok */
}

module_init(cxgb4_init_module);
module_exit(cxgb4_cleanup_module);<|MERGE_RESOLUTION|>--- conflicted
+++ resolved
@@ -175,18 +175,6 @@
 
 static DEFINE_PCI_DEVICE_TABLE(cxgb4_pci_tbl) = {
 	CH_DEVICE(0xa000, 0),  /* PE10K */
-<<<<<<< HEAD
-	CH_DEVICE(0x4001, 0),
-	CH_DEVICE(0x4002, 0),
-	CH_DEVICE(0x4003, 0),
-	CH_DEVICE(0x4004, 0),
-	CH_DEVICE(0x4005, 0),
-	CH_DEVICE(0x4006, 0),
-	CH_DEVICE(0x4007, 0),
-	CH_DEVICE(0x4008, 0),
-	CH_DEVICE(0x4009, 0),
-	CH_DEVICE(0x400a, 0),
-=======
 	CH_DEVICE(0x4001, -1),
 	CH_DEVICE(0x4002, -1),
 	CH_DEVICE(0x4003, -1),
@@ -207,7 +195,6 @@
 	CH_DEVICE(0x4408, 4),
 	CH_DEVICE(0x4409, 4),
 	CH_DEVICE(0x440a, 4),
->>>>>>> 45f53cc9
 	{ 0, }
 };
 
@@ -416,11 +403,7 @@
 	 * that step explicitly.
 	 */
 	ret = t4_set_rxmode(pi->adapter, mb, pi->viid, dev->mtu, -1, -1, -1,
-<<<<<<< HEAD
-			    pi->vlan_grp != NULL, true);
-=======
 			    !!(dev->features & NETIF_F_HW_VLAN_RX), true);
->>>>>>> 45f53cc9
 	if (ret == 0) {
 		ret = t4_change_mac(pi->adapter, mb, pi->viid,
 				    pi->xact_addr_filt, dev->dev_addr, true,
@@ -1898,11 +1881,6 @@
 
 static int set_flags(struct net_device *dev, u32 flags)
 {
-<<<<<<< HEAD
-	return ethtool_op_set_flags(dev, flags, ETH_FLAG_RXHASH);
-}
-
-=======
 	int err;
 	unsigned long old_feat = dev->features;
 
@@ -1923,7 +1901,6 @@
 	return err;
 }
 
->>>>>>> 45f53cc9
 static int get_rss_table(struct net_device *dev, struct ethtool_rxfh_indir *p)
 {
 	const struct port_info *pi = netdev_priv(dev);
@@ -1932,7 +1909,6 @@
 	p->size = pi->rss_size;
 	while (n--)
 		p->ring_index[n] = pi->rss[n];
-<<<<<<< HEAD
 	return 0;
 }
 
@@ -1954,29 +1930,6 @@
 	return 0;
 }
 
-=======
-	return 0;
-}
-
-static int set_rss_table(struct net_device *dev,
-			 const struct ethtool_rxfh_indir *p)
-{
-	unsigned int i;
-	struct port_info *pi = netdev_priv(dev);
-
-	if (p->size != pi->rss_size)
-		return -EINVAL;
-	for (i = 0; i < p->size; i++)
-		if (p->ring_index[i] >= pi->nqsets)
-			return -EINVAL;
-	for (i = 0; i < p->size; i++)
-		pi->rss[i] = p->ring_index[i];
-	if (pi->adapter->flags & FULL_INIT_DONE)
-		return write_rss(pi, pi->rss);
-	return 0;
-}
-
->>>>>>> 45f53cc9
 static int get_rxnfc(struct net_device *dev, struct ethtool_rxnfc *info,
 		     void *rules)
 {
@@ -2766,14 +2719,10 @@
 			return err;
 	}
 
-<<<<<<< HEAD
-	dev->real_num_tx_queues = pi->nqsets;
-=======
 	netif_set_real_num_tx_queues(dev, pi->nqsets);
 	err = netif_set_real_num_rx_queues(dev, pi->nqsets);
 	if (err)
 		return err;
->>>>>>> 45f53cc9
 	err = link_start(dev);
 	if (!err)
 		netif_tx_start_all_queues(dev);
@@ -2910,18 +2859,6 @@
 	return 0;
 }
 
-<<<<<<< HEAD
-static void vlan_rx_register(struct net_device *dev, struct vlan_group *grp)
-{
-	struct port_info *pi = netdev_priv(dev);
-
-	pi->vlan_grp = grp;
-	t4_set_rxmode(pi->adapter, pi->adapter->fn, pi->viid, -1, -1, -1, -1,
-		      grp != NULL, true);
-}
-
-=======
->>>>>>> 45f53cc9
 #ifdef CONFIG_NET_POLL_CONTROLLER
 static void cxgb_netpoll(struct net_device *dev)
 {
@@ -3115,13 +3052,9 @@
 	params[2] = FW_PARAM_PFVF(L2T_END);
 	params[3] = FW_PARAM_PFVF(FILTER_START);
 	params[4] = FW_PARAM_PFVF(FILTER_END);
-<<<<<<< HEAD
-	ret = t4_query_params(adap, adap->fn, adap->fn, 0, 5, params, val);
-=======
 	params[5] = FW_PARAM_PFVF(IQFLINT_START);
 	params[6] = FW_PARAM_PFVF(EQ_START);
 	ret = t4_query_params(adap, adap->fn, adap->fn, 0, 7, params, val);
->>>>>>> 45f53cc9
 	if (ret < 0)
 		goto bye;
 	port_vec = val[0];
