--- conflicted
+++ resolved
@@ -179,8 +179,6 @@
 
 	mutex_init(&dev->lock);
 	INIT_DELAYED_WORK(&dev->state_queue, phy_state_machine);
-<<<<<<< HEAD
-=======
 
 	/* Request the appropriate module unconditionally; don't
 	   bother trying to do so only if it isn't already loaded,
@@ -192,7 +190,6 @@
 	   driver will get bored and give up as soon as it finds that
 	   there's no driver _already_ loaded. */
 	request_module(MDIO_MODULE_PREFIX MDIO_ID_FMT, MDIO_ID_ARGS(phy_id));
->>>>>>> 2da30e70
 
 	return dev;
 }
