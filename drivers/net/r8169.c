--- conflicted
+++ resolved
@@ -1209,12 +1209,7 @@
 	if ((RTL_R8(ChipCmd) & CmdRxEnb) == 0)
 		return;
 
-<<<<<<< HEAD
-	counters = dma_alloc_coherent(&tp->pci_dev->dev, sizeof(*counters),
-				      &paddr, GFP_KERNEL);
-=======
 	counters = dma_alloc_coherent(d, sizeof(*counters), &paddr, GFP_KERNEL);
->>>>>>> 45f53cc9
 	if (!counters)
 		return;
 
@@ -1235,12 +1230,7 @@
 	RTL_W32(CounterAddrLow, 0);
 	RTL_W32(CounterAddrHigh, 0);
 
-<<<<<<< HEAD
-	dma_free_coherent(&tp->pci_dev->dev, sizeof(*counters), counters,
-			  paddr);
-=======
 	dma_free_coherent(d, sizeof(*counters), counters, paddr);
->>>>>>> 45f53cc9
 }
 
 static void rtl8169_get_ethtool_stats(struct net_device *dev,
@@ -3937,15 +3927,8 @@
 	dma_unmap_single(&tp->pci_dev->dev, le64_to_cpu(desc->addr), rx_buf_sz,
 			 DMA_FROM_DEVICE);
 
-<<<<<<< HEAD
-	dma_unmap_single(&pdev->dev, le64_to_cpu(desc->addr), tp->rx_buf_sz,
-			 PCI_DMA_FROMDEVICE);
-	dev_kfree_skb(*sk_buff);
-	*sk_buff = NULL;
-=======
 	kfree(*data_buff);
 	*data_buff = NULL;
->>>>>>> 45f53cc9
 	rtl8169_make_unusable_by_asic(desc);
 }
 
@@ -3964,14 +3947,7 @@
 	rtl8169_mark_to_asic(desc, rx_buf_sz);
 }
 
-<<<<<<< HEAD
-static struct sk_buff *rtl8169_alloc_rx_skb(struct pci_dev *pdev,
-					    struct net_device *dev,
-					    struct RxDesc *desc, int rx_buf_sz,
-					    unsigned int align, gfp_t gfp)
-=======
 static inline void *rtl8169_align(void *data)
->>>>>>> 45f53cc9
 {
 	return (void *)ALIGN((long)data, 16);
 }
@@ -3985,15 +3961,9 @@
 	struct net_device *dev = tp->dev;
 	int node = dev->dev.parent ? dev_to_node(dev->dev.parent) : -1;
 
-<<<<<<< HEAD
-	skb = __netdev_alloc_skb(dev, rx_buf_sz + pad, gfp);
-	if (!skb)
-		goto err_out;
-=======
 	data = kmalloc_node(rx_buf_sz, GFP_KERNEL, node);
 	if (!data)
 		return NULL;
->>>>>>> 45f53cc9
 
 	if (rtl8169_align(data) != data) {
 		kfree(data);
@@ -4002,10 +3972,6 @@
 			return NULL;
 	}
 
-<<<<<<< HEAD
-	mapping = dma_map_single(&pdev->dev, skb->data, rx_buf_sz,
-				 PCI_DMA_FROMDEVICE);
-=======
 	mapping = dma_map_single(d, rtl8169_align(data), rx_buf_sz,
 				 DMA_FROM_DEVICE);
 	if (unlikely(dma_mapping_error(d, mapping))) {
@@ -4013,7 +3979,6 @@
 			netif_err(tp, drv, tp->dev, "Failed to map RX DMA!\n");
 		goto err_out;
 	}
->>>>>>> 45f53cc9
 
 	rtl8169_map_to_asic(desc, mapping, rx_buf_sz);
 	return data;
@@ -4035,12 +4000,7 @@
 	}
 }
 
-<<<<<<< HEAD
-static u32 rtl8169_rx_fill(struct rtl8169_private *tp, struct net_device *dev,
-			   u32 start, u32 end, gfp_t gfp)
-=======
 static inline void rtl8169_mark_as_last_descriptor(struct RxDesc *desc)
->>>>>>> 45f53cc9
 {
 	desc->opts1 |= cpu_to_le32(RingEnd);
 }
@@ -4055,22 +4015,12 @@
 		if (tp->Rx_databuff[i])
 			continue;
 
-<<<<<<< HEAD
-		skb = rtl8169_alloc_rx_skb(tp->pci_dev, dev,
-					   tp->RxDescArray + i,
-					   tp->rx_buf_sz, tp->align, gfp);
-		if (!skb)
-			break;
-
-		tp->Rx_skbuff[i] = skb;
-=======
 		data = rtl8169_alloc_rx_data(tp, tp->RxDescArray + i);
 		if (!data) {
 			rtl8169_make_unusable_by_asic(tp->RxDescArray + i);
 			goto err_out;
 		}
 		tp->Rx_databuff[i] = data;
->>>>>>> 45f53cc9
 	}
 
 	rtl8169_mark_as_last_descriptor(tp->RxDescArray + NUM_RX_DESC - 1);
@@ -4093,14 +4043,7 @@
 	rtl8169_init_ring_indexes(tp);
 
 	memset(tp->tx_skb, 0x0, NUM_TX_DESC * sizeof(struct ring_info));
-<<<<<<< HEAD
-	memset(tp->Rx_skbuff, 0x0, NUM_RX_DESC * sizeof(struct sk_buff *));
-
-	if (rtl8169_rx_fill(tp, dev, 0, NUM_RX_DESC, GFP_KERNEL) != NUM_RX_DESC)
-		goto err_out;
-=======
 	memset(tp->Rx_databuff, 0x0, NUM_RX_DESC * sizeof(void *));
->>>>>>> 45f53cc9
 
 	return rtl8169_rx_fill(tp);
 }
@@ -4110,13 +4053,8 @@
 {
 	unsigned int len = tx_skb->len;
 
-<<<<<<< HEAD
-	dma_unmap_single(&pdev->dev, le64_to_cpu(desc->addr), len,
-			 PCI_DMA_TODEVICE);
-=======
 	dma_unmap_single(d, le64_to_cpu(desc->addr), len, DMA_TO_DEVICE);
 
->>>>>>> 45f53cc9
 	desc->opts1 = 0x00;
 	desc->opts2 = 0x00;
 	desc->addr = 0x00;
@@ -4267,10 +4205,6 @@
 		txd = tp->TxDescArray + entry;
 		len = frag->size;
 		addr = ((void *) page_address(frag->page)) + frag->page_offset;
-<<<<<<< HEAD
-		mapping = dma_map_single(&tp->pci_dev->dev, addr, len,
-					 PCI_DMA_TODEVICE);
-=======
 		mapping = dma_map_single(d, addr, len, DMA_TO_DEVICE);
 		if (unlikely(dma_mapping_error(d, mapping))) {
 			if (net_ratelimit())
@@ -4278,7 +4212,6 @@
 					  "Failed to map TX fragments DMA!\n");
 			goto err_out;
 		}
->>>>>>> 45f53cc9
 
 		/* anti gcc 2.95.3 bugware (sic) */
 		status = opts1 | len | (RingEnd * !((entry + 1) % NUM_TX_DESC));
@@ -4366,16 +4299,6 @@
 		tp->tx_skb[entry].skb = skb;
 	}
 
-<<<<<<< HEAD
-	mapping = dma_map_single(&tp->pci_dev->dev, skb->data, len,
-				 PCI_DMA_TODEVICE);
-
-	tp->tx_skb[entry].len = len;
-	txd->addr = cpu_to_le64(mapping);
-	txd->opts2 = cpu_to_le32(rtl8169_tx_vlan_tag(tp, skb));
-
-=======
->>>>>>> 45f53cc9
 	wmb();
 
 	/* anti gcc 2.95.3 bugware (sic) */
@@ -4540,17 +4463,7 @@
 		memcpy(skb->data, data, pkt_size);
 	dma_sync_single_for_device(d, addr, pkt_size, DMA_FROM_DEVICE);
 
-<<<<<<< HEAD
-	dma_sync_single_for_cpu(&tp->pci_dev->dev, addr, pkt_size,
-				PCI_DMA_FROMDEVICE);
-	skb_copy_from_linear_data(*sk_buff, skb->data, pkt_size);
-	*sk_buff = skb;
-	done = true;
-out:
-	return done;
-=======
 	return skb;
->>>>>>> 45f53cc9
 }
 
 /*
@@ -4612,25 +4525,12 @@
 				continue;
 			}
 
-<<<<<<< HEAD
-			rtl8169_rx_csum(skb, desc);
-
-			if (rtl8169_try_rx_copy(&skb, tp, pkt_size, addr)) {
-				dma_sync_single_for_device(&pdev->dev, addr,
-					pkt_size, PCI_DMA_FROMDEVICE);
-				rtl8169_mark_to_asic(desc, tp->rx_buf_sz);
-			} else {
-				dma_unmap_single(&pdev->dev, addr, tp->rx_buf_sz,
-						 PCI_DMA_FROMDEVICE);
-				tp->Rx_skbuff[entry] = NULL;
-=======
 			skb = rtl8169_try_rx_copy(tp->Rx_databuff[entry],
 						  tp, pkt_size, addr);
 			rtl8169_mark_to_asic(desc, rx_buf_sz);
 			if (!skb) {
 				dev->stats.rx_dropped++;
 				continue;
->>>>>>> 45f53cc9
 			}
 
 			rtl8169_rx_csum(skb, status);
@@ -4659,24 +4559,7 @@
 	count = cur_rx - tp->cur_rx;
 	tp->cur_rx = cur_rx;
 
-<<<<<<< HEAD
-	delta = rtl8169_rx_fill(tp, dev, tp->dirty_rx, tp->cur_rx, GFP_ATOMIC);
-	if (!delta && count)
-		netif_info(tp, intr, dev, "no Rx buffer allocated\n");
-	tp->dirty_rx += delta;
-
-	/*
-	 * FIXME: until there is periodic timer to try and refill the ring,
-	 * a temporary shortage may definitely kill the Rx process.
-	 * - disable the asic to try and avoid an overflow and kick it again
-	 *   after refill ?
-	 * - how do others driver handle this condition (Uh oh...).
-	 */
-	if (tp->dirty_rx + NUM_RX_DESC == tp->cur_rx)
-		netif_emerg(tp, intr, dev, "Rx buffers exhausted\n");
-=======
 	tp->dirty_rx += count;
->>>>>>> 45f53cc9
 
 	return count;
 }
