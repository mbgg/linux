--- conflicted
+++ resolved
@@ -40,179 +40,6 @@
 	writeq(val64, &vp_reg->rxmac_vcfg0);
 	val64 = readq(&vp_reg->rxmac_vcfg0);
 }
-
-static enum vxge_hw_status
-__vxge_hw_fifo_create(
-	struct __vxge_hw_vpath_handle *vpath_handle,
-	struct vxge_hw_fifo_attr *attr);
-
-static enum vxge_hw_status
-__vxge_hw_fifo_abort(
-	struct __vxge_hw_fifo *fifoh);
-
-static enum vxge_hw_status
-__vxge_hw_fifo_reset(
-	struct __vxge_hw_fifo *ringh);
-
-static enum vxge_hw_status
-__vxge_hw_fifo_delete(
-	struct __vxge_hw_vpath_handle *vpath_handle);
-
-static struct __vxge_hw_blockpool_entry *
-__vxge_hw_blockpool_block_allocate(struct __vxge_hw_device *hldev,
-			u32 size);
-
-static void
-__vxge_hw_blockpool_block_free(struct __vxge_hw_device *hldev,
-			struct __vxge_hw_blockpool_entry *entry);
-
-static void vxge_hw_blockpool_block_add(struct __vxge_hw_device *devh,
-					void *block_addr,
-					u32 length,
-					struct pci_dev *dma_h,
-					struct pci_dev *acc_handle);
-
-static enum vxge_hw_status
-__vxge_hw_blockpool_create(struct __vxge_hw_device *hldev,
-			struct __vxge_hw_blockpool  *blockpool,
-			u32 pool_size,
-			u32 pool_max);
-
-static void
-__vxge_hw_blockpool_destroy(struct __vxge_hw_blockpool  *blockpool);
-
-static void *
-__vxge_hw_blockpool_malloc(struct __vxge_hw_device *hldev,
-			u32 size,
-			struct vxge_hw_mempool_dma *dma_object);
-
-static void
-__vxge_hw_blockpool_free(struct __vxge_hw_device *hldev,
-			void *memblock,
-			u32 size,
-			struct vxge_hw_mempool_dma *dma_object);
-
-
-static struct __vxge_hw_channel*
-__vxge_hw_channel_allocate(struct __vxge_hw_vpath_handle *vph,
-			enum __vxge_hw_channel_type type, u32 length,
-			u32 per_dtr_space, void *userdata);
-
-static void
-__vxge_hw_channel_free(
-	struct __vxge_hw_channel *channel);
-
-static enum vxge_hw_status
-__vxge_hw_channel_initialize(
-	struct __vxge_hw_channel *channel);
-
-static enum vxge_hw_status
-__vxge_hw_channel_reset(
-	struct __vxge_hw_channel *channel);
-
-static enum vxge_hw_status __vxge_hw_ring_delete(struct __vxge_hw_vpath_handle *vp);
-
-static enum vxge_hw_status
-__vxge_hw_device_fifo_config_check(struct vxge_hw_fifo_config *fifo_config);
-
-static enum vxge_hw_status
-__vxge_hw_device_config_check(struct vxge_hw_device_config *new_config);
-
-static void
-__vxge_hw_device_id_get(struct __vxge_hw_device *hldev);
-
-static void
-__vxge_hw_device_host_info_get(struct __vxge_hw_device *hldev);
-
-static enum vxge_hw_status
-__vxge_hw_vpath_card_info_get(
-	u32 vp_id,
-	struct vxge_hw_vpath_reg __iomem *vpath_reg,
-	struct vxge_hw_device_hw_info *hw_info);
-
-static enum vxge_hw_status
-__vxge_hw_device_initialize(struct __vxge_hw_device *hldev);
-
-static void
-__vxge_hw_device_pci_e_init(struct __vxge_hw_device *hldev);
-
-static enum vxge_hw_status
-__vxge_hw_device_reg_addr_get(struct __vxge_hw_device *hldev);
-
-static enum vxge_hw_status
-__vxge_hw_device_register_poll(
-	void __iomem	*reg,
-	u64 mask, u32 max_millis);
-
-static inline enum vxge_hw_status
-__vxge_hw_pio_mem_write64(u64 val64, void __iomem *addr,
-			  u64 mask, u32 max_millis)
-{
-	__vxge_hw_pio_mem_write32_lower((u32)vxge_bVALn(val64, 32, 32), addr);
-	wmb();
-
-	__vxge_hw_pio_mem_write32_upper((u32)vxge_bVALn(val64, 0, 32), addr);
-	wmb();
-
-	return  __vxge_hw_device_register_poll(addr, mask, max_millis);
-}
-
-static struct vxge_hw_mempool*
-__vxge_hw_mempool_create(struct __vxge_hw_device *devh, u32 memblock_size,
-			 u32 item_size,	u32 private_size, u32 items_initial,
-			 u32 items_max,	struct vxge_hw_mempool_cbs *mp_callback,
-			 void *userdata);
-static void __vxge_hw_mempool_destroy(struct vxge_hw_mempool *mempool);
-
-static enum vxge_hw_status
-__vxge_hw_vpath_stats_get(struct __vxge_hw_virtualpath *vpath,
-			  struct vxge_hw_vpath_stats_hw_info *hw_stats);
-
-static enum vxge_hw_status
-vxge_hw_vpath_stats_enable(struct __vxge_hw_vpath_handle *vpath_handle);
-
-static enum vxge_hw_status
-__vxge_hw_legacy_swapper_set(struct vxge_hw_legacy_reg __iomem *legacy_reg);
-
-static u64
-__vxge_hw_vpath_pci_func_mode_get(u32  vp_id,
-				  struct vxge_hw_vpath_reg __iomem *vpath_reg);
-
-static u32
-__vxge_hw_vpath_func_id_get(u32 vp_id, struct vxge_hw_vpmgmt_reg __iomem *vpmgmt_reg);
-
-static enum vxge_hw_status
-__vxge_hw_vpath_addr_get(u32 vp_id, struct vxge_hw_vpath_reg __iomem *vpath_reg,
-			 u8 (macaddr)[ETH_ALEN], u8 (macaddr_mask)[ETH_ALEN]);
-
-static enum vxge_hw_status
-__vxge_hw_vpath_reset_check(struct __vxge_hw_virtualpath *vpath);
-
-
-static enum vxge_hw_status
-__vxge_hw_vpath_sw_reset(struct __vxge_hw_device *devh, u32 vp_id);
-
-static enum vxge_hw_status
-__vxge_hw_vpath_fw_ver_get(u32 vp_id, struct vxge_hw_vpath_reg __iomem *vpath_reg,
-			   struct vxge_hw_device_hw_info *hw_info);
-
-static enum vxge_hw_status
-__vxge_hw_vpath_mac_configure(struct __vxge_hw_device *devh, u32 vp_id);
-
-static void
-__vxge_hw_vp_terminate(struct __vxge_hw_device *devh, u32 vp_id);
-
-static enum vxge_hw_status
-__vxge_hw_vpath_stats_access(struct __vxge_hw_virtualpath *vpath,
-			     u32 operation, u32 offset,	u64 *stat);
-
-static enum vxge_hw_status
-__vxge_hw_vpath_xmac_tx_stats_get(struct __vxge_hw_virtualpath	*vpath,
-				  struct vxge_hw_xmac_vpath_tx_stats *vpath_tx_stats);
-
-static enum vxge_hw_status
-__vxge_hw_vpath_xmac_rx_stats_get(struct __vxge_hw_virtualpath	*vpath,
-				  struct vxge_hw_xmac_vpath_rx_stats *vpath_rx_stats);
 
 /*
  * vxge_hw_vpath_wait_receive_idle - Wait for Rx to become idle
@@ -666,8 +493,6 @@
 	pci_write_config_word(hldev->pdev, PCI_COMMAND, cmd);
 
 	pci_save_state(hldev->pdev);
-<<<<<<< HEAD
-=======
 }
 
 /* __vxge_hw_device_vpath_reset_in_prog_check - Check if vpath reset
@@ -682,7 +507,6 @@
 			VXGE_HW_VPATH_RST_IN_PROG_VPATH_RST_IN_PROG(0x1ffff),
 			VXGE_HW_DEF_DEVICE_POLL_MILLIS);
 	return status;
->>>>>>> 3cbea436
 }
 
 /*
@@ -690,11 +514,7 @@
  * Set the swapper bits appropriately for the lagacy section.
  */
 static enum vxge_hw_status
-<<<<<<< HEAD
-__vxge_hw_device_register_poll(void __iomem *reg, u64 mask, u32 max_millis)
-=======
 __vxge_hw_legacy_swapper_set(struct vxge_hw_legacy_reg __iomem *legacy_reg)
->>>>>>> 3cbea436
 {
 	u64 val64;
 	enum vxge_hw_status status = VXGE_HW_OK;
@@ -740,20 +560,6 @@
 	if (val64 != VXGE_HW_SWAPPER_INITIAL_VALUE)
 		status = VXGE_HW_ERR_SWAPPER_CTRL;
 
-<<<<<<< HEAD
- /* __vxge_hw_device_vpath_reset_in_prog_check - Check if vpath reset
- * in progress
- * This routine checks the vpath reset in progress register is turned zero
- */
-static enum vxge_hw_status
-__vxge_hw_device_vpath_reset_in_prog_check(u64 __iomem *vpath_rst_in_prog)
-{
-	enum vxge_hw_status status;
-	status = __vxge_hw_device_register_poll(vpath_rst_in_prog,
-			VXGE_HW_VPATH_RST_IN_PROG_VPATH_RST_IN_PROG(0x1ffff),
-			VXGE_HW_DEF_DEVICE_POLL_MILLIS);
-=======
->>>>>>> 3cbea436
 	return status;
 }
 
@@ -849,29 +655,6 @@
 }
 
 /*
-<<<<<<< HEAD
- * __vxge_hw_device_id_get
- * This routine returns sets the device id and revision numbers into the device
- * structure
- */
-void __vxge_hw_device_id_get(struct __vxge_hw_device *hldev)
-{
-	u64 val64;
-
-	val64 = readq(&hldev->common_reg->titan_asic_id);
-	hldev->device_id =
-		(u16)VXGE_HW_TITAN_ASIC_ID_GET_INITIAL_DEVICE_ID(val64);
-
-	hldev->major_revision =
-		(u8)VXGE_HW_TITAN_ASIC_ID_GET_INITIAL_MAJOR_REVISION(val64);
-
-	hldev->minor_revision =
-		(u8)VXGE_HW_TITAN_ASIC_ID_GET_INITIAL_MINOR_REVISION(val64);
-}
-
-/*
-=======
->>>>>>> 3cbea436
  * __vxge_hw_device_access_rights_get: Get Access Rights of the driver
  * This routine returns the Access Rights of the driver
  */
@@ -1345,19 +1128,10 @@
 			((struct __vxge_hw_blockpool_entry *)p)->memblock,
 			&((struct __vxge_hw_blockpool_entry *)p)->acc_handle);
 
-<<<<<<< HEAD
-	status = __vxge_hw_device_reg_addr_get(hldev);
-	if (status != VXGE_HW_OK) {
-		vfree(hldev);
-		goto exit;
-	}
-	__vxge_hw_device_id_get(hldev);
-=======
 		list_del(&((struct __vxge_hw_blockpool_entry *)p)->item);
 		kfree(p);
 		blockpool->pool_size--;
 	}
->>>>>>> 3cbea436
 
 	list_for_each_safe(p, n, &blockpool->free_entry_list) {
 		list_del(&((struct __vxge_hw_blockpool_entry *)p)->item);
@@ -2427,17 +2201,11 @@
  * This function allocates required memory for the channel and various arrays
  * in the channel
  */
-<<<<<<< HEAD
-static enum vxge_hw_status
-__vxge_hw_ring_create(struct __vxge_hw_vpath_handle *vp,
-		      struct vxge_hw_ring_attr *attr)
-=======
 static struct __vxge_hw_channel *
 __vxge_hw_channel_allocate(struct __vxge_hw_vpath_handle *vph,
 			   enum __vxge_hw_channel_type type,
 			   u32 length, u32 per_dtr_space,
 			   void *userdata)
->>>>>>> 3cbea436
 {
 	struct __vxge_hw_channel *channel;
 	struct __vxge_hw_device *hldev;
@@ -2534,28 +2302,11 @@
 		goto exit;
 	}
 
-<<<<<<< HEAD
-	/* Note:
-	 * Specifying rxd_init callback means two things:
-	 * 1) rxds need to be initialized by driver at channel-open time;
-	 * 2) rxds need to be posted at channel-open time
-	 *    (that's what the initial_replenish() below does)
-	 * Currently we don't have a case when the 1) is done without the 2).
-	 */
-	if (ring->rxd_init) {
-		status = vxge_hw_ring_replenish(ring);
-		if (status != VXGE_HW_OK) {
-			__vxge_hw_ring_delete(vp);
-			goto exit;
-		}
-	}
-=======
 	if (!list_empty(&blockpool->free_entry_list))
 		entry = (struct __vxge_hw_blockpool_entry *)
 			list_first_entry(&blockpool->free_entry_list,
 				struct __vxge_hw_blockpool_entry,
 				item);
->>>>>>> 3cbea436
 
 	if (entry == NULL)
 		entry =	vmalloc(sizeof(struct __vxge_hw_blockpool_entry));
@@ -2581,16 +2332,8 @@
 	return;
 }
 
-<<<<<<< HEAD
-/*
- * __vxge_hw_ring_abort - Returns the RxD
- * This function terminates the RxDs of ring
- */
-static enum vxge_hw_status __vxge_hw_ring_abort(struct __vxge_hw_ring *ring)
-=======
 static inline void
 vxge_os_dma_malloc_async(struct pci_dev *pdev, void *devh, unsigned long size)
->>>>>>> 3cbea436
 {
 	gfp_t flags;
 	void *vaddr;
@@ -2630,12 +2373,8 @@
  * Allocates a block of memory of given size, either from block pool
  * or by calling vxge_os_dma_malloc()
  */
-<<<<<<< HEAD
-static enum vxge_hw_status __vxge_hw_ring_reset(struct __vxge_hw_ring *ring)
-=======
 static void *__vxge_hw_blockpool_malloc(struct __vxge_hw_device *devh, u32 size,
 					struct vxge_hw_mempool_dma *dma_object)
->>>>>>> 3cbea436
 {
 	struct __vxge_hw_blockpool_entry *entry = NULL;
 	struct __vxge_hw_blockpool  *blockpool;
@@ -2650,14 +2389,8 @@
 						&dma_object->handle,
 						&dma_object->acc_handle);
 
-<<<<<<< HEAD
-	if (ring->rxd_init) {
-		status = vxge_hw_ring_replenish(ring);
-		if (status != VXGE_HW_OK)
-=======
 		if (memblock == NULL) {
 			status = VXGE_HW_ERR_OUT_OF_MEMORY;
->>>>>>> 3cbea436
 			goto exit;
 		}
 
@@ -2702,12 +2435,8 @@
 /*
  * __vxge_hw_blockpool_blocks_remove - Free additional blocks
  */
-<<<<<<< HEAD
-static enum vxge_hw_status __vxge_hw_ring_delete(struct __vxge_hw_vpath_handle *vp)
-=======
 static void
 __vxge_hw_blockpool_blocks_remove(struct __vxge_hw_blockpool *blockpool)
->>>>>>> 3cbea436
 {
 	struct list_head *p, *n;
 
@@ -2913,18 +2642,6 @@
  * with size enough to hold %items_initial number of items. Memory is
  * DMA-able but client must map/unmap before interoperating with the device.
  */
-<<<<<<< HEAD
-static struct vxge_hw_mempool*
-__vxge_hw_mempool_create(
-	struct __vxge_hw_device *devh,
-	u32 memblock_size,
-	u32 item_size,
-	u32 items_priv_size,
-	u32 items_initial,
-	u32 items_max,
-	struct vxge_hw_mempool_cbs *mp_callback,
-	void *userdata)
-=======
 static struct vxge_hw_mempool *
 __vxge_hw_mempool_create(struct __vxge_hw_device *devh,
 			 u32 memblock_size,
@@ -2934,7 +2651,6 @@
 			 u32 items_max,
 			 struct vxge_hw_mempool_cbs *mp_callback,
 			 void *userdata)
->>>>>>> 3cbea436
 {
 	enum vxge_hw_status status = VXGE_HW_OK;
 	u32 memblocks_to_allocate;
@@ -3031,11 +2747,7 @@
  * __vxge_hw_ring_abort - Returns the RxD
  * This function terminates the RxDs of ring
  */
-<<<<<<< HEAD
-static void __vxge_hw_mempool_destroy(struct vxge_hw_mempool *mempool)
-=======
 static enum vxge_hw_status __vxge_hw_ring_abort(struct __vxge_hw_ring *ring)
->>>>>>> 3cbea436
 {
 	void *rxdh;
 	struct __vxge_hw_channel *channel;
@@ -3092,11 +2804,7 @@
  * This function freeup the memory pool and removes the ring
  */
 static enum vxge_hw_status
-<<<<<<< HEAD
-__vxge_hw_device_vpath_config_check(struct vxge_hw_vp_config *vp_config)
-=======
 __vxge_hw_ring_delete(struct __vxge_hw_vpath_handle *vp)
->>>>>>> 3cbea436
 {
 	struct __vxge_hw_ring *ring = vp->vpath->ringh;
 
@@ -3378,64 +3086,6 @@
 }
 
 /*
-<<<<<<< HEAD
- * _hw_legacy_swapper_set - Set the swapper bits for the legacy secion.
- * Set the swapper bits appropriately for the lagacy section.
- */
-static enum vxge_hw_status
-__vxge_hw_legacy_swapper_set(struct vxge_hw_legacy_reg __iomem *legacy_reg)
-{
-	u64 val64;
-	enum vxge_hw_status status = VXGE_HW_OK;
-
-	val64 = readq(&legacy_reg->toc_swapper_fb);
-
-	wmb();
-
-	switch (val64) {
-
-	case VXGE_HW_SWAPPER_INITIAL_VALUE:
-		return status;
-
-	case VXGE_HW_SWAPPER_BYTE_SWAPPED_BIT_FLIPPED:
-		writeq(VXGE_HW_SWAPPER_READ_BYTE_SWAP_ENABLE,
-			&legacy_reg->pifm_rd_swap_en);
-		writeq(VXGE_HW_SWAPPER_READ_BIT_FLAP_ENABLE,
-			&legacy_reg->pifm_rd_flip_en);
-		writeq(VXGE_HW_SWAPPER_WRITE_BYTE_SWAP_ENABLE,
-			&legacy_reg->pifm_wr_swap_en);
-		writeq(VXGE_HW_SWAPPER_WRITE_BIT_FLAP_ENABLE,
-			&legacy_reg->pifm_wr_flip_en);
-		break;
-
-	case VXGE_HW_SWAPPER_BYTE_SWAPPED:
-		writeq(VXGE_HW_SWAPPER_READ_BYTE_SWAP_ENABLE,
-			&legacy_reg->pifm_rd_swap_en);
-		writeq(VXGE_HW_SWAPPER_WRITE_BYTE_SWAP_ENABLE,
-			&legacy_reg->pifm_wr_swap_en);
-		break;
-
-	case VXGE_HW_SWAPPER_BIT_FLIPPED:
-		writeq(VXGE_HW_SWAPPER_READ_BIT_FLAP_ENABLE,
-			&legacy_reg->pifm_rd_flip_en);
-		writeq(VXGE_HW_SWAPPER_WRITE_BIT_FLAP_ENABLE,
-			&legacy_reg->pifm_wr_flip_en);
-		break;
-	}
-
-	wmb();
-
-	val64 = readq(&legacy_reg->toc_swapper_fb);
-
-	if (val64 != VXGE_HW_SWAPPER_INITIAL_VALUE)
-		status = VXGE_HW_ERR_SWAPPER_CTRL;
-
-	return status;
-}
-
-/*
-=======
->>>>>>> 3cbea436
  * __vxge_hw_vpath_swapper_set - Set the swapper bits for the vpath.
  * Set the swapper bits appropriately for the vpath.
  */
@@ -3459,14 +3109,8 @@
  * Set the swapper bits appropriately for the vpath.
  */
 static enum vxge_hw_status
-<<<<<<< HEAD
-__vxge_hw_kdfc_swapper_set(
-	struct vxge_hw_legacy_reg __iomem *legacy_reg,
-	struct vxge_hw_vpath_reg __iomem *vpath_reg)
-=======
 __vxge_hw_kdfc_swapper_set(struct vxge_hw_legacy_reg __iomem *legacy_reg,
 			   struct vxge_hw_vpath_reg __iomem *vpath_reg)
->>>>>>> 3cbea436
 {
 	u64 val64;
 
@@ -3947,72 +3591,6 @@
  *                          in pci config space.
  * Read from the vpath pci config space.
  */
-<<<<<<< HEAD
-static enum vxge_hw_status __vxge_hw_fifo_abort(struct __vxge_hw_fifo *fifo)
-{
-	void *txdlh;
-
-	for (;;) {
-		vxge_hw_channel_dtr_try_complete(&fifo->channel, &txdlh);
-
-		if (txdlh == NULL)
-			break;
-
-		vxge_hw_channel_dtr_complete(&fifo->channel);
-
-		if (fifo->txdl_term) {
-			fifo->txdl_term(txdlh,
-			VXGE_HW_TXDL_STATE_POSTED,
-			fifo->channel.userdata);
-		}
-
-		vxge_hw_channel_dtr_free(&fifo->channel, txdlh);
-	}
-
-	return VXGE_HW_OK;
-}
-
-/*
- * __vxge_hw_fifo_reset - Resets the fifo
- * This function resets the fifo during vpath reset operation
- */
-static enum vxge_hw_status __vxge_hw_fifo_reset(struct __vxge_hw_fifo *fifo)
-{
-	enum vxge_hw_status status = VXGE_HW_OK;
-
-	__vxge_hw_fifo_abort(fifo);
-	status = __vxge_hw_channel_reset(&fifo->channel);
-
-	return status;
-}
-
-/*
- * __vxge_hw_fifo_delete - Removes the FIFO
- * This function freeup the memory pool and removes the FIFO
- */
-enum vxge_hw_status __vxge_hw_fifo_delete(struct __vxge_hw_vpath_handle *vp)
-{
-	struct __vxge_hw_fifo *fifo = vp->vpath->fifoh;
-
-	__vxge_hw_fifo_abort(fifo);
-
-	if (fifo->mempool)
-		__vxge_hw_mempool_destroy(fifo->mempool);
-
-	vp->vpath->fifoh = NULL;
-
-	__vxge_hw_channel_free(&fifo->channel);
-
-	return VXGE_HW_OK;
-}
-
-/*
- * __vxge_hw_vpath_pci_read - Read the content of given address
- *                          in pci config space.
- * Read from the vpath pci config space.
- */
-=======
->>>>>>> 3cbea436
 static enum vxge_hw_status
 __vxge_hw_vpath_pci_read(struct __vxge_hw_virtualpath *vpath,
 			 u32 phy_func_0, u32 offset, u32 *val)
@@ -4050,300 +3628,6 @@
 	return status;
 }
 
-<<<<<<< HEAD
-/*
- * __vxge_hw_vpath_func_id_get - Get the function id of the vpath.
- * Returns the function number of the vpath.
- */
-static u32
-__vxge_hw_vpath_func_id_get(u32 vp_id,
-	struct vxge_hw_vpmgmt_reg __iomem *vpmgmt_reg)
-{
-	u64 val64;
-
-	val64 = readq(&vpmgmt_reg->vpath_to_func_map_cfg1);
-
-	return
-	 (u32)VXGE_HW_VPATH_TO_FUNC_MAP_CFG1_GET_VPATH_TO_FUNC_MAP_CFG1(val64);
-}
-
-/*
- * __vxge_hw_read_rts_ds - Program RTS steering critieria
- */
-static inline void
-__vxge_hw_read_rts_ds(struct vxge_hw_vpath_reg __iomem *vpath_reg,
-		      u64 dta_struct_sel)
-{
-	writeq(0, &vpath_reg->rts_access_steer_ctrl);
-	wmb();
-	writeq(dta_struct_sel, &vpath_reg->rts_access_steer_data0);
-	writeq(0, &vpath_reg->rts_access_steer_data1);
-	wmb();
-}
-
-
-/*
- * __vxge_hw_vpath_card_info_get - Get the serial numbers,
- * part number and product description.
- */
-static enum vxge_hw_status
-__vxge_hw_vpath_card_info_get(
-	u32 vp_id,
-	struct vxge_hw_vpath_reg __iomem *vpath_reg,
-	struct vxge_hw_device_hw_info *hw_info)
-{
-	u32 i, j;
-	u64 val64;
-	u64 data1 = 0ULL;
-	u64 data2 = 0ULL;
-	enum vxge_hw_status status = VXGE_HW_OK;
-	u8 *serial_number = hw_info->serial_number;
-	u8 *part_number = hw_info->part_number;
-	u8 *product_desc = hw_info->product_desc;
-
-	__vxge_hw_read_rts_ds(vpath_reg,
-		VXGE_HW_RTS_ACCESS_STEER_DATA0_MEMO_ITEM_SERIAL_NUMBER);
-
-	val64 = VXGE_HW_RTS_ACCESS_STEER_CTRL_ACTION(
-			VXGE_HW_RTS_ACCESS_STEER_CTRL_ACTION_READ_MEMO_ENTRY) |
-		VXGE_HW_RTS_ACCESS_STEER_CTRL_DATA_STRUCT_SEL(
-			VXGE_HW_RTS_ACCESS_STEER_CTRL_DATA_STRUCT_SEL_FW_MEMO) |
-		VXGE_HW_RTS_ACCESS_STEER_CTRL_STROBE |
-		VXGE_HW_RTS_ACCESS_STEER_CTRL_OFFSET(0);
-
-	status = __vxge_hw_pio_mem_write64(val64,
-				&vpath_reg->rts_access_steer_ctrl,
-				VXGE_HW_RTS_ACCESS_STEER_CTRL_STROBE,
-				VXGE_HW_DEF_DEVICE_POLL_MILLIS);
-
-	if (status != VXGE_HW_OK)
-		return status;
-
-	val64 = readq(&vpath_reg->rts_access_steer_ctrl);
-
-	if (val64 & VXGE_HW_RTS_ACCESS_STEER_CTRL_RMACJ_STATUS) {
-		data1 = readq(&vpath_reg->rts_access_steer_data0);
-		((u64 *)serial_number)[0] = be64_to_cpu(data1);
-
-		data2 = readq(&vpath_reg->rts_access_steer_data1);
-		((u64 *)serial_number)[1] = be64_to_cpu(data2);
-		status = VXGE_HW_OK;
-	} else
-		*serial_number = 0;
-
-	__vxge_hw_read_rts_ds(vpath_reg,
-			VXGE_HW_RTS_ACCESS_STEER_DATA0_MEMO_ITEM_PART_NUMBER);
-
-	val64 = VXGE_HW_RTS_ACCESS_STEER_CTRL_ACTION(
-			VXGE_HW_RTS_ACCESS_STEER_CTRL_ACTION_READ_MEMO_ENTRY) |
-		VXGE_HW_RTS_ACCESS_STEER_CTRL_DATA_STRUCT_SEL(
-			VXGE_HW_RTS_ACCESS_STEER_CTRL_DATA_STRUCT_SEL_FW_MEMO) |
-		VXGE_HW_RTS_ACCESS_STEER_CTRL_STROBE |
-		VXGE_HW_RTS_ACCESS_STEER_CTRL_OFFSET(0);
-
-	status = __vxge_hw_pio_mem_write64(val64,
-				&vpath_reg->rts_access_steer_ctrl,
-				VXGE_HW_RTS_ACCESS_STEER_CTRL_STROBE,
-				VXGE_HW_DEF_DEVICE_POLL_MILLIS);
-
-	if (status != VXGE_HW_OK)
-		return status;
-
-	val64 = readq(&vpath_reg->rts_access_steer_ctrl);
-
-	if (val64 & VXGE_HW_RTS_ACCESS_STEER_CTRL_RMACJ_STATUS) {
-
-		data1 = readq(&vpath_reg->rts_access_steer_data0);
-		((u64 *)part_number)[0] = be64_to_cpu(data1);
-
-		data2 = readq(&vpath_reg->rts_access_steer_data1);
-		((u64 *)part_number)[1] = be64_to_cpu(data2);
-
-		status = VXGE_HW_OK;
-
-	} else
-		*part_number = 0;
-
-	j = 0;
-
-	for (i = VXGE_HW_RTS_ACCESS_STEER_DATA0_MEMO_ITEM_DESC_0;
-	     i <= VXGE_HW_RTS_ACCESS_STEER_DATA0_MEMO_ITEM_DESC_3; i++) {
-
-		__vxge_hw_read_rts_ds(vpath_reg, i);
-
-		val64 = VXGE_HW_RTS_ACCESS_STEER_CTRL_ACTION(
-			VXGE_HW_RTS_ACCESS_STEER_CTRL_ACTION_READ_MEMO_ENTRY) |
-			VXGE_HW_RTS_ACCESS_STEER_CTRL_DATA_STRUCT_SEL(
-			VXGE_HW_RTS_ACCESS_STEER_CTRL_DATA_STRUCT_SEL_FW_MEMO) |
-			VXGE_HW_RTS_ACCESS_STEER_CTRL_STROBE |
-			VXGE_HW_RTS_ACCESS_STEER_CTRL_OFFSET(0);
-
-		status = __vxge_hw_pio_mem_write64(val64,
-				&vpath_reg->rts_access_steer_ctrl,
-				VXGE_HW_RTS_ACCESS_STEER_CTRL_STROBE,
-				VXGE_HW_DEF_DEVICE_POLL_MILLIS);
-
-		if (status != VXGE_HW_OK)
-			return status;
-
-		val64 = readq(&vpath_reg->rts_access_steer_ctrl);
-
-		if (val64 & VXGE_HW_RTS_ACCESS_STEER_CTRL_RMACJ_STATUS) {
-
-			data1 = readq(&vpath_reg->rts_access_steer_data0);
-			((u64 *)product_desc)[j++] = be64_to_cpu(data1);
-
-			data2 = readq(&vpath_reg->rts_access_steer_data1);
-			((u64 *)product_desc)[j++] = be64_to_cpu(data2);
-
-			status = VXGE_HW_OK;
-		} else
-			*product_desc = 0;
-	}
-
-	return status;
-}
-
-/*
- * __vxge_hw_vpath_fw_ver_get - Get the fw version
- * Returns FW Version
- */
-static enum vxge_hw_status
-__vxge_hw_vpath_fw_ver_get(
-	u32 vp_id,
-	struct vxge_hw_vpath_reg __iomem *vpath_reg,
-	struct vxge_hw_device_hw_info *hw_info)
-{
-	u64 val64;
-	u64 data1 = 0ULL;
-	u64 data2 = 0ULL;
-	struct vxge_hw_device_version *fw_version = &hw_info->fw_version;
-	struct vxge_hw_device_date *fw_date = &hw_info->fw_date;
-	struct vxge_hw_device_version *flash_version = &hw_info->flash_version;
-	struct vxge_hw_device_date *flash_date = &hw_info->flash_date;
-	enum vxge_hw_status status = VXGE_HW_OK;
-
-	val64 = VXGE_HW_RTS_ACCESS_STEER_CTRL_ACTION(
-		VXGE_HW_RTS_ACCESS_STEER_CTRL_ACTION_READ_ENTRY) |
-		VXGE_HW_RTS_ACCESS_STEER_CTRL_DATA_STRUCT_SEL(
-		VXGE_HW_RTS_ACCESS_STEER_CTRL_DATA_STRUCT_SEL_FW_MEMO) |
-		VXGE_HW_RTS_ACCESS_STEER_CTRL_STROBE |
-		VXGE_HW_RTS_ACCESS_STEER_CTRL_OFFSET(0);
-
-	status = __vxge_hw_pio_mem_write64(val64,
-				&vpath_reg->rts_access_steer_ctrl,
-				VXGE_HW_RTS_ACCESS_STEER_CTRL_STROBE,
-				VXGE_HW_DEF_DEVICE_POLL_MILLIS);
-
-	if (status != VXGE_HW_OK)
-		goto exit;
-
-	val64 = readq(&vpath_reg->rts_access_steer_ctrl);
-
-	if (val64 & VXGE_HW_RTS_ACCESS_STEER_CTRL_RMACJ_STATUS) {
-
-		data1 = readq(&vpath_reg->rts_access_steer_data0);
-		data2 = readq(&vpath_reg->rts_access_steer_data1);
-
-		fw_date->day =
-			(u32)VXGE_HW_RTS_ACCESS_STEER_DATA0_GET_FW_VER_DAY(
-						data1);
-		fw_date->month =
-			(u32)VXGE_HW_RTS_ACCESS_STEER_DATA0_GET_FW_VER_MONTH(
-						data1);
-		fw_date->year =
-			(u32)VXGE_HW_RTS_ACCESS_STEER_DATA0_GET_FW_VER_YEAR(
-						data1);
-
-		snprintf(fw_date->date, VXGE_HW_FW_STRLEN, "%2.2d/%2.2d/%4.4d",
-			fw_date->month, fw_date->day, fw_date->year);
-
-		fw_version->major =
-		    (u32)VXGE_HW_RTS_ACCESS_STEER_DATA0_GET_FW_VER_MAJOR(data1);
-		fw_version->minor =
-		    (u32)VXGE_HW_RTS_ACCESS_STEER_DATA0_GET_FW_VER_MINOR(data1);
-		fw_version->build =
-		    (u32)VXGE_HW_RTS_ACCESS_STEER_DATA0_GET_FW_VER_BUILD(data1);
-
-		snprintf(fw_version->version, VXGE_HW_FW_STRLEN, "%d.%d.%d",
-		    fw_version->major, fw_version->minor, fw_version->build);
-
-		flash_date->day =
-		  (u32)VXGE_HW_RTS_ACCESS_STEER_DATA1_GET_FLASH_VER_DAY(data2);
-		flash_date->month =
-		 (u32)VXGE_HW_RTS_ACCESS_STEER_DATA1_GET_FLASH_VER_MONTH(data2);
-		flash_date->year =
-		 (u32)VXGE_HW_RTS_ACCESS_STEER_DATA1_GET_FLASH_VER_YEAR(data2);
-
-		snprintf(flash_date->date, VXGE_HW_FW_STRLEN,
-			"%2.2d/%2.2d/%4.4d",
-			flash_date->month, flash_date->day, flash_date->year);
-
-		flash_version->major =
-		 (u32)VXGE_HW_RTS_ACCESS_STEER_DATA1_GET_FLASH_VER_MAJOR(data2);
-		flash_version->minor =
-		 (u32)VXGE_HW_RTS_ACCESS_STEER_DATA1_GET_FLASH_VER_MINOR(data2);
-		flash_version->build =
-		 (u32)VXGE_HW_RTS_ACCESS_STEER_DATA1_GET_FLASH_VER_BUILD(data2);
-
-		snprintf(flash_version->version, VXGE_HW_FW_STRLEN, "%d.%d.%d",
-			flash_version->major, flash_version->minor,
-			flash_version->build);
-
-		status = VXGE_HW_OK;
-
-	} else
-		status = VXGE_HW_FAIL;
-exit:
-	return status;
-}
-
-/*
- * __vxge_hw_vpath_pci_func_mode_get - Get the pci mode
- * Returns pci function mode
- */
-static u64
-__vxge_hw_vpath_pci_func_mode_get(
-	u32  vp_id,
-	struct vxge_hw_vpath_reg __iomem *vpath_reg)
-{
-	u64 val64;
-	u64 data1 = 0ULL;
-	enum vxge_hw_status status = VXGE_HW_OK;
-
-	__vxge_hw_read_rts_ds(vpath_reg,
-		VXGE_HW_RTS_ACCESS_STEER_DATA0_MEMO_ITEM_PCI_MODE);
-
-	val64 = VXGE_HW_RTS_ACCESS_STEER_CTRL_ACTION(
-			VXGE_HW_RTS_ACCESS_STEER_CTRL_ACTION_READ_MEMO_ENTRY) |
-		VXGE_HW_RTS_ACCESS_STEER_CTRL_DATA_STRUCT_SEL(
-			VXGE_HW_RTS_ACCESS_STEER_CTRL_DATA_STRUCT_SEL_FW_MEMO) |
-		VXGE_HW_RTS_ACCESS_STEER_CTRL_STROBE |
-		VXGE_HW_RTS_ACCESS_STEER_CTRL_OFFSET(0);
-
-	status = __vxge_hw_pio_mem_write64(val64,
-				&vpath_reg->rts_access_steer_ctrl,
-				VXGE_HW_RTS_ACCESS_STEER_CTRL_STROBE,
-				VXGE_HW_DEF_DEVICE_POLL_MILLIS);
-
-	if (status != VXGE_HW_OK)
-		goto exit;
-
-	val64 = readq(&vpath_reg->rts_access_steer_ctrl);
-
-	if (val64 & VXGE_HW_RTS_ACCESS_STEER_CTRL_RMACJ_STATUS) {
-		data1 = readq(&vpath_reg->rts_access_steer_data0);
-		status = VXGE_HW_OK;
-	} else {
-		data1 = 0;
-		status = VXGE_HW_FAIL;
-	}
-exit:
-	return data1;
-}
-
-=======
->>>>>>> 3cbea436
 /**
  * vxge_hw_device_flick_link_led - Flick (blink) link LED.
  * @hldev: HW device.
@@ -4437,85 +3721,8 @@
 	     VXGE_HW_RTS_ACS_STEER_CTRL_DATA_STRUCT_SEL_RTH_MULTI_IT))
 		data1 = steer_data1;
 
-<<<<<<< HEAD
-	val64 = VXGE_HW_RTS_ACCESS_STEER_CTRL_ACTION(action) |
-		VXGE_HW_RTS_ACCESS_STEER_CTRL_DATA_STRUCT_SEL(rts_table) |
-		VXGE_HW_RTS_ACCESS_STEER_CTRL_STROBE |
-		VXGE_HW_RTS_ACCESS_STEER_CTRL_OFFSET(offset);
-
-	status = __vxge_hw_pio_mem_write64(val64,
-				&vp_reg->rts_access_steer_ctrl,
-				VXGE_HW_RTS_ACCESS_STEER_CTRL_STROBE,
-				vpath->hldev->config.device_poll_millis);
-
-	if (status != VXGE_HW_OK)
-		goto exit;
-
-	val64 = readq(&vp_reg->rts_access_steer_ctrl);
-
-	if (val64 & VXGE_HW_RTS_ACCESS_STEER_CTRL_RMACJ_STATUS)
-		status = VXGE_HW_OK;
-	else
-		status = VXGE_HW_FAIL;
-exit:
-	return status;
-}
-
-/*
- * __vxge_hw_vpath_addr_get - Get the hw address entry for this vpath
- *               from MAC address table.
- */
-static enum vxge_hw_status
-__vxge_hw_vpath_addr_get(
-	u32 vp_id, struct vxge_hw_vpath_reg __iomem *vpath_reg,
-	u8 (macaddr)[ETH_ALEN], u8 (macaddr_mask)[ETH_ALEN])
-{
-	u32 i;
-	u64 val64;
-	u64 data1 = 0ULL;
-	u64 data2 = 0ULL;
-	enum vxge_hw_status status = VXGE_HW_OK;
-
-	val64 = VXGE_HW_RTS_ACCESS_STEER_CTRL_ACTION(
-		VXGE_HW_RTS_ACCESS_STEER_CTRL_ACTION_LIST_FIRST_ENTRY) |
-		VXGE_HW_RTS_ACCESS_STEER_CTRL_DATA_STRUCT_SEL(
-		VXGE_HW_RTS_ACCESS_STEER_CTRL_DATA_STRUCT_SEL_DA) |
-		VXGE_HW_RTS_ACCESS_STEER_CTRL_STROBE |
-		VXGE_HW_RTS_ACCESS_STEER_CTRL_OFFSET(0);
-
-	status = __vxge_hw_pio_mem_write64(val64,
-				&vpath_reg->rts_access_steer_ctrl,
-				VXGE_HW_RTS_ACCESS_STEER_CTRL_STROBE,
-				VXGE_HW_DEF_DEVICE_POLL_MILLIS);
-
-	if (status != VXGE_HW_OK)
-		goto exit;
-
-	val64 = readq(&vpath_reg->rts_access_steer_ctrl);
-
-	if (val64 & VXGE_HW_RTS_ACCESS_STEER_CTRL_RMACJ_STATUS) {
-
-		data1 = readq(&vpath_reg->rts_access_steer_data0);
-		data2 = readq(&vpath_reg->rts_access_steer_data1);
-
-		data1 = VXGE_HW_RTS_ACCESS_STEER_DATA0_GET_DA_MAC_ADDR(data1);
-		data2 = VXGE_HW_RTS_ACCESS_STEER_DATA1_GET_DA_MAC_ADDR_MASK(
-							data2);
-
-		for (i = ETH_ALEN; i > 0; i--) {
-			macaddr[i-1] = (u8)(data1 & 0xFF);
-			data1 >>= 8;
-
-			macaddr_mask[i-1] = (u8)(data2 & 0xFF);
-			data2 >>= 8;
-		}
-		status = VXGE_HW_OK;
-	} else
-		status = VXGE_HW_FAIL;
-=======
 	status = vxge_hw_vpath_fw_api(vp->vpath, action, rts_table, offset,
 				      &data0, &data1, &steer_ctrl);
->>>>>>> 3cbea436
 exit:
 	return status;
 }
@@ -5510,32 +4717,6 @@
 }
 
 /*
-<<<<<<< HEAD
- * __vxge_hw_vp_terminate - Terminate Virtual Path structure
- * This routine closes all channels it opened and freeup memory
- */
-static void
-__vxge_hw_vp_terminate(struct __vxge_hw_device *hldev, u32 vp_id)
-{
-	struct __vxge_hw_virtualpath *vpath;
-
-	vpath = &hldev->virtual_paths[vp_id];
-
-	if (vpath->vp_open == VXGE_HW_VP_NOT_OPEN)
-		goto exit;
-
-	VXGE_HW_DEVICE_TIM_INT_MASK_RESET(vpath->hldev->tim_int_mask0,
-		vpath->hldev->tim_int_mask1, vpath->vp_id);
-	hldev->stats.hw_dev_info_stats.vpath_info[vpath->vp_id] = NULL;
-
-	memset(vpath, 0, sizeof(struct __vxge_hw_virtualpath));
-exit:
-	return;
-}
-
-/*
-=======
->>>>>>> 3cbea436
  * vxge_hw_vpath_mtu_set - Set MTU.
  * Set new MTU value. Example, to use jumbo frames:
  * vxge_hw_vpath_mtu_set(my_device, 9600);
@@ -5950,734 +5131,4 @@
 
 	__vxge_hw_pio_mem_write32_upper((u32)vxge_bVALn(val64, 0, 32),
 		&hldev->common_reg->cmn_rsthdlr_cfg1);
-<<<<<<< HEAD
-}
-
-/*
- * vxge_hw_vpath_stats_enable - Enable vpath h/wstatistics.
- * Enable the DMA vpath statistics. The function is to be called to re-enable
- * the adapter to update stats into the host memory
- */
-static enum vxge_hw_status
-vxge_hw_vpath_stats_enable(struct __vxge_hw_vpath_handle *vp)
-{
-	enum vxge_hw_status status = VXGE_HW_OK;
-	struct __vxge_hw_virtualpath *vpath;
-
-	vpath = vp->vpath;
-
-	if (vpath->vp_open == VXGE_HW_VP_NOT_OPEN) {
-		status = VXGE_HW_ERR_VPATH_NOT_OPEN;
-		goto exit;
-	}
-
-	memcpy(vpath->hw_stats_sav, vpath->hw_stats,
-			sizeof(struct vxge_hw_vpath_stats_hw_info));
-
-	status = __vxge_hw_vpath_stats_get(vpath, vpath->hw_stats);
-exit:
-	return status;
-}
-
-/*
- * __vxge_hw_vpath_stats_access - Get the statistics from the given location
- *                           and offset and perform an operation
- */
-static enum vxge_hw_status
-__vxge_hw_vpath_stats_access(struct __vxge_hw_virtualpath *vpath,
-			     u32 operation, u32 offset, u64 *stat)
-{
-	u64 val64;
-	enum vxge_hw_status status = VXGE_HW_OK;
-	struct vxge_hw_vpath_reg __iomem *vp_reg;
-
-	if (vpath->vp_open == VXGE_HW_VP_NOT_OPEN) {
-		status = VXGE_HW_ERR_VPATH_NOT_OPEN;
-		goto vpath_stats_access_exit;
-	}
-
-	vp_reg = vpath->vp_reg;
-
-	val64 =  VXGE_HW_XMAC_STATS_ACCESS_CMD_OP(operation) |
-		 VXGE_HW_XMAC_STATS_ACCESS_CMD_STROBE |
-		 VXGE_HW_XMAC_STATS_ACCESS_CMD_OFFSET_SEL(offset);
-
-	status = __vxge_hw_pio_mem_write64(val64,
-				&vp_reg->xmac_stats_access_cmd,
-				VXGE_HW_XMAC_STATS_ACCESS_CMD_STROBE,
-				vpath->hldev->config.device_poll_millis);
-
-	if ((status == VXGE_HW_OK) && (operation == VXGE_HW_STATS_OP_READ))
-		*stat = readq(&vp_reg->xmac_stats_access_data);
-	else
-		*stat = 0;
-
-vpath_stats_access_exit:
-	return status;
-}
-
-/*
- * __vxge_hw_vpath_xmac_tx_stats_get - Get the TX Statistics of a vpath
- */
-static enum vxge_hw_status
-__vxge_hw_vpath_xmac_tx_stats_get(
-	struct __vxge_hw_virtualpath *vpath,
-	struct vxge_hw_xmac_vpath_tx_stats *vpath_tx_stats)
-{
-	u64 *val64;
-	int i;
-	u32 offset = VXGE_HW_STATS_VPATH_TX_OFFSET;
-	enum vxge_hw_status status = VXGE_HW_OK;
-
-	val64 = (u64 *) vpath_tx_stats;
-
-	if (vpath->vp_open == VXGE_HW_VP_NOT_OPEN) {
-		status = VXGE_HW_ERR_VPATH_NOT_OPEN;
-		goto exit;
-	}
-
-	for (i = 0; i < sizeof(struct vxge_hw_xmac_vpath_tx_stats) / 8; i++) {
-		status = __vxge_hw_vpath_stats_access(vpath,
-					VXGE_HW_STATS_OP_READ,
-					offset, val64);
-		if (status != VXGE_HW_OK)
-			goto exit;
-		offset++;
-		val64++;
-	}
-exit:
-	return status;
-}
-
-/*
- * __vxge_hw_vpath_xmac_rx_stats_get - Get the RX Statistics of a vpath
- */
-static enum vxge_hw_status
-__vxge_hw_vpath_xmac_rx_stats_get(struct __vxge_hw_virtualpath *vpath,
-				  struct vxge_hw_xmac_vpath_rx_stats *vpath_rx_stats)
-{
-	u64 *val64;
-	enum vxge_hw_status status = VXGE_HW_OK;
-	int i;
-	u32 offset = VXGE_HW_STATS_VPATH_RX_OFFSET;
-	val64 = (u64 *) vpath_rx_stats;
-
-	if (vpath->vp_open == VXGE_HW_VP_NOT_OPEN) {
-		status = VXGE_HW_ERR_VPATH_NOT_OPEN;
-		goto exit;
-	}
-	for (i = 0; i < sizeof(struct vxge_hw_xmac_vpath_rx_stats) / 8; i++) {
-		status = __vxge_hw_vpath_stats_access(vpath,
-					VXGE_HW_STATS_OP_READ,
-					offset >> 3, val64);
-		if (status != VXGE_HW_OK)
-			goto exit;
-
-		offset += 8;
-		val64++;
-	}
-exit:
-	return status;
-}
-
-/*
- * __vxge_hw_vpath_stats_get - Get the vpath hw statistics.
- */
-static enum vxge_hw_status
-__vxge_hw_vpath_stats_get(struct __vxge_hw_virtualpath *vpath,
-			  struct vxge_hw_vpath_stats_hw_info *hw_stats)
-{
-	u64 val64;
-	enum vxge_hw_status status = VXGE_HW_OK;
-	struct vxge_hw_vpath_reg __iomem *vp_reg;
-
-	if (vpath->vp_open == VXGE_HW_VP_NOT_OPEN) {
-		status = VXGE_HW_ERR_VPATH_NOT_OPEN;
-		goto exit;
-	}
-	vp_reg = vpath->vp_reg;
-
-	val64 = readq(&vp_reg->vpath_debug_stats0);
-	hw_stats->ini_num_mwr_sent =
-		(u32)VXGE_HW_VPATH_DEBUG_STATS0_GET_INI_NUM_MWR_SENT(val64);
-
-	val64 = readq(&vp_reg->vpath_debug_stats1);
-	hw_stats->ini_num_mrd_sent =
-		(u32)VXGE_HW_VPATH_DEBUG_STATS1_GET_INI_NUM_MRD_SENT(val64);
-
-	val64 = readq(&vp_reg->vpath_debug_stats2);
-	hw_stats->ini_num_cpl_rcvd =
-		(u32)VXGE_HW_VPATH_DEBUG_STATS2_GET_INI_NUM_CPL_RCVD(val64);
-
-	val64 = readq(&vp_reg->vpath_debug_stats3);
-	hw_stats->ini_num_mwr_byte_sent =
-		VXGE_HW_VPATH_DEBUG_STATS3_GET_INI_NUM_MWR_BYTE_SENT(val64);
-
-	val64 = readq(&vp_reg->vpath_debug_stats4);
-	hw_stats->ini_num_cpl_byte_rcvd =
-		VXGE_HW_VPATH_DEBUG_STATS4_GET_INI_NUM_CPL_BYTE_RCVD(val64);
-
-	val64 = readq(&vp_reg->vpath_debug_stats5);
-	hw_stats->wrcrdtarb_xoff =
-		(u32)VXGE_HW_VPATH_DEBUG_STATS5_GET_WRCRDTARB_XOFF(val64);
-
-	val64 = readq(&vp_reg->vpath_debug_stats6);
-	hw_stats->rdcrdtarb_xoff =
-		(u32)VXGE_HW_VPATH_DEBUG_STATS6_GET_RDCRDTARB_XOFF(val64);
-
-	val64 = readq(&vp_reg->vpath_genstats_count01);
-	hw_stats->vpath_genstats_count0 =
-	(u32)VXGE_HW_VPATH_GENSTATS_COUNT01_GET_PPIF_VPATH_GENSTATS_COUNT0(
-		val64);
-
-	val64 = readq(&vp_reg->vpath_genstats_count01);
-	hw_stats->vpath_genstats_count1 =
-	(u32)VXGE_HW_VPATH_GENSTATS_COUNT01_GET_PPIF_VPATH_GENSTATS_COUNT1(
-		val64);
-
-	val64 = readq(&vp_reg->vpath_genstats_count23);
-	hw_stats->vpath_genstats_count2 =
-	(u32)VXGE_HW_VPATH_GENSTATS_COUNT23_GET_PPIF_VPATH_GENSTATS_COUNT2(
-		val64);
-
-	val64 = readq(&vp_reg->vpath_genstats_count01);
-	hw_stats->vpath_genstats_count3 =
-	(u32)VXGE_HW_VPATH_GENSTATS_COUNT23_GET_PPIF_VPATH_GENSTATS_COUNT3(
-		val64);
-
-	val64 = readq(&vp_reg->vpath_genstats_count4);
-	hw_stats->vpath_genstats_count4 =
-	(u32)VXGE_HW_VPATH_GENSTATS_COUNT4_GET_PPIF_VPATH_GENSTATS_COUNT4(
-		val64);
-
-	val64 = readq(&vp_reg->vpath_genstats_count5);
-	hw_stats->vpath_genstats_count5 =
-	(u32)VXGE_HW_VPATH_GENSTATS_COUNT5_GET_PPIF_VPATH_GENSTATS_COUNT5(
-		val64);
-
-	status = __vxge_hw_vpath_xmac_tx_stats_get(vpath, &hw_stats->tx_stats);
-	if (status != VXGE_HW_OK)
-		goto exit;
-
-	status = __vxge_hw_vpath_xmac_rx_stats_get(vpath, &hw_stats->rx_stats);
-	if (status != VXGE_HW_OK)
-		goto exit;
-
-	VXGE_HW_VPATH_STATS_PIO_READ(
-		VXGE_HW_STATS_VPATH_PROG_EVENT_VNUM0_OFFSET);
-
-	hw_stats->prog_event_vnum0 =
-			(u32)VXGE_HW_STATS_GET_VPATH_PROG_EVENT_VNUM0(val64);
-
-	hw_stats->prog_event_vnum1 =
-			(u32)VXGE_HW_STATS_GET_VPATH_PROG_EVENT_VNUM1(val64);
-
-	VXGE_HW_VPATH_STATS_PIO_READ(
-		VXGE_HW_STATS_VPATH_PROG_EVENT_VNUM2_OFFSET);
-
-	hw_stats->prog_event_vnum2 =
-			(u32)VXGE_HW_STATS_GET_VPATH_PROG_EVENT_VNUM2(val64);
-
-	hw_stats->prog_event_vnum3 =
-			(u32)VXGE_HW_STATS_GET_VPATH_PROG_EVENT_VNUM3(val64);
-
-	val64 = readq(&vp_reg->rx_multi_cast_stats);
-	hw_stats->rx_multi_cast_frame_discard =
-		(u16)VXGE_HW_RX_MULTI_CAST_STATS_GET_FRAME_DISCARD(val64);
-
-	val64 = readq(&vp_reg->rx_frm_transferred);
-	hw_stats->rx_frm_transferred =
-		(u32)VXGE_HW_RX_FRM_TRANSFERRED_GET_RX_FRM_TRANSFERRED(val64);
-
-	val64 = readq(&vp_reg->rxd_returned);
-	hw_stats->rxd_returned =
-		(u16)VXGE_HW_RXD_RETURNED_GET_RXD_RETURNED(val64);
-
-	val64 = readq(&vp_reg->dbg_stats_rx_mpa);
-	hw_stats->rx_mpa_len_fail_frms =
-		(u16)VXGE_HW_DBG_STATS_GET_RX_MPA_LEN_FAIL_FRMS(val64);
-	hw_stats->rx_mpa_mrk_fail_frms =
-		(u16)VXGE_HW_DBG_STATS_GET_RX_MPA_MRK_FAIL_FRMS(val64);
-	hw_stats->rx_mpa_crc_fail_frms =
-		(u16)VXGE_HW_DBG_STATS_GET_RX_MPA_CRC_FAIL_FRMS(val64);
-
-	val64 = readq(&vp_reg->dbg_stats_rx_fau);
-	hw_stats->rx_permitted_frms =
-		(u16)VXGE_HW_DBG_STATS_GET_RX_FAU_RX_PERMITTED_FRMS(val64);
-	hw_stats->rx_vp_reset_discarded_frms =
-	(u16)VXGE_HW_DBG_STATS_GET_RX_FAU_RX_VP_RESET_DISCARDED_FRMS(val64);
-	hw_stats->rx_wol_frms =
-		(u16)VXGE_HW_DBG_STATS_GET_RX_FAU_RX_WOL_FRMS(val64);
-
-	val64 = readq(&vp_reg->tx_vp_reset_discarded_frms);
-	hw_stats->tx_vp_reset_discarded_frms =
-	(u16)VXGE_HW_TX_VP_RESET_DISCARDED_FRMS_GET_TX_VP_RESET_DISCARDED_FRMS(
-		val64);
-exit:
-	return status;
-}
-
-
-static void vxge_os_dma_malloc_async(struct pci_dev *pdev, void *devh,
-					unsigned long size)
-{
-	gfp_t flags;
-	void *vaddr;
-
-	if (in_interrupt())
-		flags = GFP_ATOMIC | GFP_DMA;
-	else
-		flags = GFP_KERNEL | GFP_DMA;
-
-	vaddr = kmalloc((size), flags);
-
-	vxge_hw_blockpool_block_add(devh, vaddr, size, pdev, pdev);
-}
-
-static void vxge_os_dma_free(struct pci_dev *pdev, const void *vaddr,
-			     struct pci_dev **p_dma_acch)
-{
-	unsigned long misaligned = *(unsigned long *)p_dma_acch;
-	u8 *tmp = (u8 *)vaddr;
-	tmp -= misaligned;
-	kfree((void *)tmp);
-}
-
-/*
- * __vxge_hw_blockpool_create - Create block pool
- */
-
-enum vxge_hw_status
-__vxge_hw_blockpool_create(struct __vxge_hw_device *hldev,
-			   struct __vxge_hw_blockpool *blockpool,
-			   u32 pool_size,
-			   u32 pool_max)
-{
-	u32 i;
-	struct __vxge_hw_blockpool_entry *entry = NULL;
-	void *memblock;
-	dma_addr_t dma_addr;
-	struct pci_dev *dma_handle;
-	struct pci_dev *acc_handle;
-	enum vxge_hw_status status = VXGE_HW_OK;
-
-	if (blockpool == NULL) {
-		status = VXGE_HW_FAIL;
-		goto blockpool_create_exit;
-	}
-
-	blockpool->hldev = hldev;
-	blockpool->block_size = VXGE_HW_BLOCK_SIZE;
-	blockpool->pool_size = 0;
-	blockpool->pool_max = pool_max;
-	blockpool->req_out = 0;
-
-	INIT_LIST_HEAD(&blockpool->free_block_list);
-	INIT_LIST_HEAD(&blockpool->free_entry_list);
-
-	for (i = 0; i < pool_size + pool_max; i++) {
-		entry = kzalloc(sizeof(struct __vxge_hw_blockpool_entry),
-				GFP_KERNEL);
-		if (entry == NULL) {
-			__vxge_hw_blockpool_destroy(blockpool);
-			status = VXGE_HW_ERR_OUT_OF_MEMORY;
-			goto blockpool_create_exit;
-		}
-		list_add(&entry->item, &blockpool->free_entry_list);
-	}
-
-	for (i = 0; i < pool_size; i++) {
-
-		memblock = vxge_os_dma_malloc(
-				hldev->pdev,
-				VXGE_HW_BLOCK_SIZE,
-				&dma_handle,
-				&acc_handle);
-
-		if (memblock == NULL) {
-			__vxge_hw_blockpool_destroy(blockpool);
-			status = VXGE_HW_ERR_OUT_OF_MEMORY;
-			goto blockpool_create_exit;
-		}
-
-		dma_addr = pci_map_single(hldev->pdev, memblock,
-				VXGE_HW_BLOCK_SIZE, PCI_DMA_BIDIRECTIONAL);
-
-		if (unlikely(pci_dma_mapping_error(hldev->pdev,
-				dma_addr))) {
-
-			vxge_os_dma_free(hldev->pdev, memblock, &acc_handle);
-			__vxge_hw_blockpool_destroy(blockpool);
-			status = VXGE_HW_ERR_OUT_OF_MEMORY;
-			goto blockpool_create_exit;
-		}
-
-		if (!list_empty(&blockpool->free_entry_list))
-			entry = (struct __vxge_hw_blockpool_entry *)
-				list_first_entry(&blockpool->free_entry_list,
-					struct __vxge_hw_blockpool_entry,
-					item);
-
-		if (entry == NULL)
-			entry =
-			    kzalloc(sizeof(struct __vxge_hw_blockpool_entry),
-					GFP_KERNEL);
-		if (entry != NULL) {
-			list_del(&entry->item);
-			entry->length = VXGE_HW_BLOCK_SIZE;
-			entry->memblock = memblock;
-			entry->dma_addr = dma_addr;
-			entry->acc_handle = acc_handle;
-			entry->dma_handle = dma_handle;
-			list_add(&entry->item,
-					  &blockpool->free_block_list);
-			blockpool->pool_size++;
-		} else {
-			__vxge_hw_blockpool_destroy(blockpool);
-			status = VXGE_HW_ERR_OUT_OF_MEMORY;
-			goto blockpool_create_exit;
-		}
-	}
-
-blockpool_create_exit:
-	return status;
-}
-
-/*
- * __vxge_hw_blockpool_destroy - Deallocates the block pool
- */
-
-void __vxge_hw_blockpool_destroy(struct __vxge_hw_blockpool *blockpool)
-{
-
-	struct __vxge_hw_device *hldev;
-	struct list_head *p, *n;
-	u16 ret;
-
-	if (blockpool == NULL) {
-		ret = 1;
-		goto exit;
-	}
-
-	hldev = blockpool->hldev;
-
-	list_for_each_safe(p, n, &blockpool->free_block_list) {
-
-		pci_unmap_single(hldev->pdev,
-			((struct __vxge_hw_blockpool_entry *)p)->dma_addr,
-			((struct __vxge_hw_blockpool_entry *)p)->length,
-			PCI_DMA_BIDIRECTIONAL);
-
-		vxge_os_dma_free(hldev->pdev,
-			((struct __vxge_hw_blockpool_entry *)p)->memblock,
-			&((struct __vxge_hw_blockpool_entry *) p)->acc_handle);
-
-		list_del(
-			&((struct __vxge_hw_blockpool_entry *)p)->item);
-		kfree(p);
-		blockpool->pool_size--;
-	}
-
-	list_for_each_safe(p, n, &blockpool->free_entry_list) {
-		list_del(
-			&((struct __vxge_hw_blockpool_entry *)p)->item);
-		kfree((void *)p);
-	}
-	ret = 0;
-exit:
-	return;
-}
-
-/*
- * __vxge_hw_blockpool_blocks_add - Request additional blocks
- */
-static
-void __vxge_hw_blockpool_blocks_add(struct __vxge_hw_blockpool *blockpool)
-{
-	u32 nreq = 0, i;
-
-	if ((blockpool->pool_size  +  blockpool->req_out) <
-		VXGE_HW_MIN_DMA_BLOCK_POOL_SIZE) {
-		nreq = VXGE_HW_INCR_DMA_BLOCK_POOL_SIZE;
-		blockpool->req_out += nreq;
-	}
-
-	for (i = 0; i < nreq; i++)
-		vxge_os_dma_malloc_async(
-			((struct __vxge_hw_device *)blockpool->hldev)->pdev,
-			blockpool->hldev, VXGE_HW_BLOCK_SIZE);
-}
-
-/*
- * __vxge_hw_blockpool_blocks_remove - Free additional blocks
- */
-static
-void __vxge_hw_blockpool_blocks_remove(struct __vxge_hw_blockpool *blockpool)
-{
-	struct list_head *p, *n;
-
-	list_for_each_safe(p, n, &blockpool->free_block_list) {
-
-		if (blockpool->pool_size < blockpool->pool_max)
-			break;
-
-		pci_unmap_single(
-			((struct __vxge_hw_device *)blockpool->hldev)->pdev,
-			((struct __vxge_hw_blockpool_entry *)p)->dma_addr,
-			((struct __vxge_hw_blockpool_entry *)p)->length,
-			PCI_DMA_BIDIRECTIONAL);
-
-		vxge_os_dma_free(
-			((struct __vxge_hw_device *)blockpool->hldev)->pdev,
-			((struct __vxge_hw_blockpool_entry *)p)->memblock,
-			&((struct __vxge_hw_blockpool_entry *)p)->acc_handle);
-
-		list_del(&((struct __vxge_hw_blockpool_entry *)p)->item);
-
-		list_add(p, &blockpool->free_entry_list);
-
-		blockpool->pool_size--;
-
-	}
-}
-
-/*
- * vxge_hw_blockpool_block_add - callback for vxge_os_dma_malloc_async
- * Adds a block to block pool
- */
-static void vxge_hw_blockpool_block_add(struct __vxge_hw_device *devh,
-					void *block_addr,
-					u32 length,
-					struct pci_dev *dma_h,
-					struct pci_dev *acc_handle)
-{
-	struct __vxge_hw_blockpool  *blockpool;
-	struct __vxge_hw_blockpool_entry  *entry = NULL;
-	dma_addr_t dma_addr;
-	enum vxge_hw_status status = VXGE_HW_OK;
-	u32 req_out;
-
-	blockpool = &devh->block_pool;
-
-	if (block_addr == NULL) {
-		blockpool->req_out--;
-		status = VXGE_HW_FAIL;
-		goto exit;
-	}
-
-	dma_addr = pci_map_single(devh->pdev, block_addr, length,
-				PCI_DMA_BIDIRECTIONAL);
-
-	if (unlikely(pci_dma_mapping_error(devh->pdev, dma_addr))) {
-
-		vxge_os_dma_free(devh->pdev, block_addr, &acc_handle);
-		blockpool->req_out--;
-		status = VXGE_HW_FAIL;
-		goto exit;
-	}
-
-
-	if (!list_empty(&blockpool->free_entry_list))
-		entry = (struct __vxge_hw_blockpool_entry *)
-			list_first_entry(&blockpool->free_entry_list,
-				struct __vxge_hw_blockpool_entry,
-				item);
-
-	if (entry == NULL)
-		entry = (struct __vxge_hw_blockpool_entry *)
-			vmalloc(sizeof(struct __vxge_hw_blockpool_entry));
-	else
-		list_del(&entry->item);
-
-	if (entry != NULL) {
-		entry->length = length;
-		entry->memblock = block_addr;
-		entry->dma_addr = dma_addr;
-		entry->acc_handle = acc_handle;
-		entry->dma_handle = dma_h;
-		list_add(&entry->item, &blockpool->free_block_list);
-		blockpool->pool_size++;
-		status = VXGE_HW_OK;
-	} else
-		status = VXGE_HW_ERR_OUT_OF_MEMORY;
-
-	blockpool->req_out--;
-
-	req_out = blockpool->req_out;
-exit:
-	return;
-}
-
-/*
- * __vxge_hw_blockpool_malloc - Allocate a memory block from pool
- * Allocates a block of memory of given size, either from block pool
- * or by calling vxge_os_dma_malloc()
- */
-void *
-__vxge_hw_blockpool_malloc(struct __vxge_hw_device *devh, u32 size,
-				struct vxge_hw_mempool_dma *dma_object)
-{
-	struct __vxge_hw_blockpool_entry *entry = NULL;
-	struct __vxge_hw_blockpool  *blockpool;
-	void *memblock = NULL;
-	enum vxge_hw_status status = VXGE_HW_OK;
-
-	blockpool = &devh->block_pool;
-
-	if (size != blockpool->block_size) {
-
-		memblock = vxge_os_dma_malloc(devh->pdev, size,
-						&dma_object->handle,
-						&dma_object->acc_handle);
-
-		if (memblock == NULL) {
-			status = VXGE_HW_ERR_OUT_OF_MEMORY;
-			goto exit;
-		}
-
-		dma_object->addr = pci_map_single(devh->pdev, memblock, size,
-					PCI_DMA_BIDIRECTIONAL);
-
-		if (unlikely(pci_dma_mapping_error(devh->pdev,
-				dma_object->addr))) {
-			vxge_os_dma_free(devh->pdev, memblock,
-				&dma_object->acc_handle);
-			status = VXGE_HW_ERR_OUT_OF_MEMORY;
-			goto exit;
-		}
-
-	} else {
-
-		if (!list_empty(&blockpool->free_block_list))
-			entry = (struct __vxge_hw_blockpool_entry *)
-				list_first_entry(&blockpool->free_block_list,
-					struct __vxge_hw_blockpool_entry,
-					item);
-
-		if (entry != NULL) {
-			list_del(&entry->item);
-			dma_object->addr = entry->dma_addr;
-			dma_object->handle = entry->dma_handle;
-			dma_object->acc_handle = entry->acc_handle;
-			memblock = entry->memblock;
-
-			list_add(&entry->item,
-				&blockpool->free_entry_list);
-			blockpool->pool_size--;
-		}
-
-		if (memblock != NULL)
-			__vxge_hw_blockpool_blocks_add(blockpool);
-	}
-exit:
-	return memblock;
-}
-
-/*
- * __vxge_hw_blockpool_free - Frees the memory allcoated with
-				__vxge_hw_blockpool_malloc
- */
-void
-__vxge_hw_blockpool_free(struct __vxge_hw_device *devh,
-			void *memblock, u32 size,
-			struct vxge_hw_mempool_dma *dma_object)
-{
-	struct __vxge_hw_blockpool_entry *entry = NULL;
-	struct __vxge_hw_blockpool  *blockpool;
-	enum vxge_hw_status status = VXGE_HW_OK;
-
-	blockpool = &devh->block_pool;
-
-	if (size != blockpool->block_size) {
-		pci_unmap_single(devh->pdev, dma_object->addr, size,
-			PCI_DMA_BIDIRECTIONAL);
-		vxge_os_dma_free(devh->pdev, memblock, &dma_object->acc_handle);
-	} else {
-
-		if (!list_empty(&blockpool->free_entry_list))
-			entry = (struct __vxge_hw_blockpool_entry *)
-				list_first_entry(&blockpool->free_entry_list,
-					struct __vxge_hw_blockpool_entry,
-					item);
-
-		if (entry == NULL)
-			entry = (struct __vxge_hw_blockpool_entry *)
-				vmalloc(sizeof(
-					struct __vxge_hw_blockpool_entry));
-		else
-			list_del(&entry->item);
-
-		if (entry != NULL) {
-			entry->length = size;
-			entry->memblock = memblock;
-			entry->dma_addr = dma_object->addr;
-			entry->acc_handle = dma_object->acc_handle;
-			entry->dma_handle = dma_object->handle;
-			list_add(&entry->item,
-					&blockpool->free_block_list);
-			blockpool->pool_size++;
-			status = VXGE_HW_OK;
-		} else
-			status = VXGE_HW_ERR_OUT_OF_MEMORY;
-
-		if (status == VXGE_HW_OK)
-			__vxge_hw_blockpool_blocks_remove(blockpool);
-	}
-}
-
-/*
- * __vxge_hw_blockpool_block_allocate - Allocates a block from block pool
- * This function allocates a block from block pool or from the system
- */
-struct __vxge_hw_blockpool_entry *
-__vxge_hw_blockpool_block_allocate(struct __vxge_hw_device *devh, u32 size)
-{
-	struct __vxge_hw_blockpool_entry *entry = NULL;
-	struct __vxge_hw_blockpool  *blockpool;
-
-	blockpool = &devh->block_pool;
-
-	if (size == blockpool->block_size) {
-
-		if (!list_empty(&blockpool->free_block_list))
-			entry = (struct __vxge_hw_blockpool_entry *)
-				list_first_entry(&blockpool->free_block_list,
-					struct __vxge_hw_blockpool_entry,
-					item);
-
-		if (entry != NULL) {
-			list_del(&entry->item);
-			blockpool->pool_size--;
-		}
-	}
-
-	if (entry != NULL)
-		__vxge_hw_blockpool_blocks_add(blockpool);
-
-	return entry;
-}
-
-/*
- * __vxge_hw_blockpool_block_free - Frees a block from block pool
- * @devh: Hal device
- * @entry: Entry of block to be freed
- *
- * This function frees a block from block pool
- */
-void
-__vxge_hw_blockpool_block_free(struct __vxge_hw_device *devh,
-			struct __vxge_hw_blockpool_entry *entry)
-{
-	struct __vxge_hw_blockpool  *blockpool;
-
-	blockpool = &devh->block_pool;
-
-	if (entry->length == blockpool->block_size) {
-		list_add(&entry->item, &blockpool->free_block_list);
-		blockpool->pool_size++;
-	}
-
-	__vxge_hw_blockpool_blocks_remove(blockpool);
-=======
->>>>>>> 3cbea436
 }