--- conflicted
+++ resolved
@@ -313,17 +313,12 @@
 	  donauboe.
 
 config AU1000_FIR
-<<<<<<< HEAD
-	tristate "Alchemy Au1000 SIR/FIR"
-	depends on IRDA && MIPS_ALCHEMY
-=======
 	tristate "Alchemy IrDA SIR/FIR"
 	depends on IRDA && MIPS_ALCHEMY
 	help
 	  Say Y/M here to build suppor the the IrDA peripheral on the
 	  Alchemy Au1000 and Au1100 SoCs.
 	  Say M to build a module; it will be called au1k_ir.ko
->>>>>>> dcd6c922
 
 config SMC_IRCC_FIR
 	tristate "SMSC IrCC (EXPERIMENTAL)"
