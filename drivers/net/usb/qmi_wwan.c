/*
 * Copyright (c) 2012  Bjørn Mork <bjorn@mork.no>
 *
 * The probing code is heavily inspired by cdc_ether, which is:
 * Copyright (C) 2003-2005 by David Brownell
 * Copyright (C) 2006 by Ole Andre Vadla Ravnas (ActiveSync)
 *
 * This program is free software; you can redistribute it and/or
 * modify it under the terms of the GNU General Public License
 * version 2 as published by the Free Software Foundation.
 */

#include <linux/module.h>
#include <linux/sched/signal.h>
#include <linux/netdevice.h>
#include <linux/ethtool.h>
#include <linux/etherdevice.h>
#include <linux/if_arp.h>
#include <linux/mii.h>
#include <linux/rtnetlink.h>
#include <linux/usb.h>
#include <linux/usb/cdc.h>
#include <linux/usb/usbnet.h>
#include <linux/usb/cdc-wdm.h>

/* This driver supports wwan (3G/LTE/?) devices using a vendor
 * specific management protocol called Qualcomm MSM Interface (QMI) -
 * in addition to the more common AT commands over serial interface
 * management
 *
 * QMI is wrapped in CDC, using CDC encapsulated commands on the
 * control ("master") interface of a two-interface CDC Union
 * resembling standard CDC ECM.  The devices do not use the control
 * interface for any other CDC messages.  Most likely because the
 * management protocol is used in place of the standard CDC
 * notifications NOTIFY_NETWORK_CONNECTION and NOTIFY_SPEED_CHANGE
 *
 * Alternatively, control and data functions can be combined in a
 * single USB interface.
 *
 * Handling a protocol like QMI is out of the scope for any driver.
 * It is exported as a character device using the cdc-wdm driver as
 * a subdriver, enabling userspace applications ("modem managers") to
 * handle it.
 *
 * These devices may alternatively/additionally be configured using AT
 * commands on a serial interface
 */

/* driver specific data */
struct qmi_wwan_state {
	struct usb_driver *subdriver;
	atomic_t pmcount;
	unsigned long flags;
	struct usb_interface *control;
	struct usb_interface *data;
};

enum qmi_wwan_flags {
	QMI_WWAN_FLAG_RAWIP = 1 << 0,
	QMI_WWAN_FLAG_MUX = 1 << 1,
};

enum qmi_wwan_quirks {
	QMI_WWAN_QUIRK_DTR = 1 << 0,	/* needs "set DTR" request */
};

struct qmimux_hdr {
	u8 pad;
	u8 mux_id;
	__be16 pkt_len;
};

struct qmimux_priv {
	struct net_device *real_dev;
	u8 mux_id;
};

static int qmimux_open(struct net_device *dev)
{
	struct qmimux_priv *priv = netdev_priv(dev);
	struct net_device *real_dev = priv->real_dev;

	if (!(priv->real_dev->flags & IFF_UP))
		return -ENETDOWN;

	if (netif_carrier_ok(real_dev))
		netif_carrier_on(dev);
	return 0;
}

static int qmimux_stop(struct net_device *dev)
{
	netif_carrier_off(dev);
	return 0;
}

static netdev_tx_t qmimux_start_xmit(struct sk_buff *skb, struct net_device *dev)
{
	struct qmimux_priv *priv = netdev_priv(dev);
	unsigned int len = skb->len;
	struct qmimux_hdr *hdr;

	hdr = skb_push(skb, sizeof(struct qmimux_hdr));
	hdr->pad = 0;
	hdr->mux_id = priv->mux_id;
	hdr->pkt_len = cpu_to_be16(len);
	skb->dev = priv->real_dev;
	return dev_queue_xmit(skb);
}

static const struct net_device_ops qmimux_netdev_ops = {
	.ndo_open       = qmimux_open,
	.ndo_stop       = qmimux_stop,
	.ndo_start_xmit = qmimux_start_xmit,
};

static void qmimux_setup(struct net_device *dev)
{
	dev->header_ops      = NULL;  /* No header */
	dev->type            = ARPHRD_NONE;
	dev->hard_header_len = 0;
	dev->addr_len        = 0;
	dev->flags           = IFF_POINTOPOINT | IFF_NOARP | IFF_MULTICAST;
	dev->netdev_ops      = &qmimux_netdev_ops;
	dev->needs_free_netdev = true;
}

static struct net_device *qmimux_find_dev(struct usbnet *dev, u8 mux_id)
{
	struct qmimux_priv *priv;
	struct list_head *iter;
	struct net_device *ldev;

	rcu_read_lock();
	netdev_for_each_upper_dev_rcu(dev->net, ldev, iter) {
		priv = netdev_priv(ldev);
		if (priv->mux_id == mux_id) {
			rcu_read_unlock();
			return ldev;
		}
	}
	rcu_read_unlock();
	return NULL;
}

static bool qmimux_has_slaves(struct usbnet *dev)
{
	return !list_empty(&dev->net->adj_list.upper);
}

static int qmimux_rx_fixup(struct usbnet *dev, struct sk_buff *skb)
{
	unsigned int len, offset = sizeof(struct qmimux_hdr);
	struct qmimux_hdr *hdr;
	struct net_device *net;
	struct sk_buff *skbn;

	while (offset < skb->len) {
		hdr = (struct qmimux_hdr *)skb->data;
		len = be16_to_cpu(hdr->pkt_len);

		/* drop the packet, bogus length */
		if (offset + len > skb->len)
			return 0;

		/* control packet, we do not know what to do */
		if (hdr->pad & 0x80)
			goto skip;

		net = qmimux_find_dev(dev, hdr->mux_id);
		if (!net)
			goto skip;
		skbn = netdev_alloc_skb(net, len);
		if (!skbn)
			return 0;
		skbn->dev = net;

		switch (skb->data[offset] & 0xf0) {
		case 0x40:
			skbn->protocol = htons(ETH_P_IP);
			break;
		case 0x60:
			skbn->protocol = htons(ETH_P_IPV6);
			break;
		default:
			/* not ip - do not know what to do */
			goto skip;
		}

		skb_put_data(skbn, skb->data + offset, len);
		if (netif_rx(skbn) != NET_RX_SUCCESS)
			return 0;

skip:
		offset += len + sizeof(struct qmimux_hdr);
	}
	return 1;
}

static int qmimux_register_device(struct net_device *real_dev, u8 mux_id)
{
	struct net_device *new_dev;
	struct qmimux_priv *priv;
	int err;

	new_dev = alloc_netdev(sizeof(struct qmimux_priv),
			       "qmimux%d", NET_NAME_UNKNOWN, qmimux_setup);
	if (!new_dev)
		return -ENOBUFS;

	dev_net_set(new_dev, dev_net(real_dev));
	priv = netdev_priv(new_dev);
	priv->mux_id = mux_id;
	priv->real_dev = real_dev;

	err = register_netdevice(new_dev);
	if (err < 0)
		goto out_free_newdev;

	/* Account for reference in struct qmimux_priv_priv */
	dev_hold(real_dev);

	err = netdev_upper_dev_link(real_dev, new_dev, NULL);
	if (err)
		goto out_unregister_netdev;

	netif_stacked_transfer_operstate(real_dev, new_dev);

	return 0;

out_unregister_netdev:
	unregister_netdevice(new_dev);
	dev_put(real_dev);

out_free_newdev:
	free_netdev(new_dev);
	return err;
}

static void qmimux_unregister_device(struct net_device *dev)
{
	struct qmimux_priv *priv = netdev_priv(dev);
	struct net_device *real_dev = priv->real_dev;

	netdev_upper_dev_unlink(real_dev, dev);
	unregister_netdevice(dev);

	/* Get rid of the reference to real_dev */
	dev_put(real_dev);
}

static void qmi_wwan_netdev_setup(struct net_device *net)
{
	struct usbnet *dev = netdev_priv(net);
	struct qmi_wwan_state *info = (void *)&dev->data;

	if (info->flags & QMI_WWAN_FLAG_RAWIP) {
		net->header_ops      = NULL;  /* No header */
		net->type            = ARPHRD_NONE;
		net->hard_header_len = 0;
		net->addr_len        = 0;
		net->flags           = IFF_POINTOPOINT | IFF_NOARP | IFF_MULTICAST;
		set_bit(EVENT_NO_IP_ALIGN, &dev->flags);
		netdev_dbg(net, "mode: raw IP\n");
	} else if (!net->header_ops) { /* don't bother if already set */
		ether_setup(net);
		clear_bit(EVENT_NO_IP_ALIGN, &dev->flags);
		netdev_dbg(net, "mode: Ethernet\n");
	}

	/* recalculate buffers after changing hard_header_len */
	usbnet_change_mtu(net, net->mtu);
}

static ssize_t raw_ip_show(struct device *d, struct device_attribute *attr, char *buf)
{
	struct usbnet *dev = netdev_priv(to_net_dev(d));
	struct qmi_wwan_state *info = (void *)&dev->data;

	return sprintf(buf, "%c\n", info->flags & QMI_WWAN_FLAG_RAWIP ? 'Y' : 'N');
}

static ssize_t raw_ip_store(struct device *d,  struct device_attribute *attr, const char *buf, size_t len)
{
	struct usbnet *dev = netdev_priv(to_net_dev(d));
	struct qmi_wwan_state *info = (void *)&dev->data;
	bool enable;
	int ret;

	if (strtobool(buf, &enable))
		return -EINVAL;

	/* no change? */
	if (enable == (info->flags & QMI_WWAN_FLAG_RAWIP))
		return len;

	if (!rtnl_trylock())
		return restart_syscall();

	/* we don't want to modify a running netdev */
	if (netif_running(dev->net)) {
		netdev_err(dev->net, "Cannot change a running device\n");
		ret = -EBUSY;
		goto err;
	}

	/* let other drivers deny the change */
	ret = call_netdevice_notifiers(NETDEV_PRE_TYPE_CHANGE, dev->net);
	ret = notifier_to_errno(ret);
	if (ret) {
		netdev_err(dev->net, "Type change was refused\n");
		goto err;
	}

	if (enable)
		info->flags |= QMI_WWAN_FLAG_RAWIP;
	else
		info->flags &= ~QMI_WWAN_FLAG_RAWIP;
	qmi_wwan_netdev_setup(dev->net);
	call_netdevice_notifiers(NETDEV_POST_TYPE_CHANGE, dev->net);
	ret = len;
err:
	rtnl_unlock();
	return ret;
}

static ssize_t add_mux_show(struct device *d, struct device_attribute *attr, char *buf)
{
	struct net_device *dev = to_net_dev(d);
	struct qmimux_priv *priv;
	struct list_head *iter;
	struct net_device *ldev;
	ssize_t count = 0;

	rcu_read_lock();
	netdev_for_each_upper_dev_rcu(dev, ldev, iter) {
		priv = netdev_priv(ldev);
		count += scnprintf(&buf[count], PAGE_SIZE - count,
				   "0x%02x\n", priv->mux_id);
	}
	rcu_read_unlock();
	return count;
}

static ssize_t add_mux_store(struct device *d,  struct device_attribute *attr, const char *buf, size_t len)
{
	struct usbnet *dev = netdev_priv(to_net_dev(d));
	struct qmi_wwan_state *info = (void *)&dev->data;
	u8 mux_id;
	int ret;

	if (kstrtou8(buf, 0, &mux_id))
		return -EINVAL;

	/* mux_id [1 - 0x7f] range empirically found */
	if (mux_id < 1 || mux_id > 0x7f)
		return -EINVAL;

	if (!rtnl_trylock())
		return restart_syscall();

	if (qmimux_find_dev(dev, mux_id)) {
		netdev_err(dev->net, "mux_id already present\n");
		ret = -EINVAL;
		goto err;
	}

	/* we don't want to modify a running netdev */
	if (netif_running(dev->net)) {
		netdev_err(dev->net, "Cannot change a running device\n");
		ret = -EBUSY;
		goto err;
	}

	ret = qmimux_register_device(dev->net, mux_id);
	if (!ret) {
		info->flags |= QMI_WWAN_FLAG_MUX;
		ret = len;
	}
err:
	rtnl_unlock();
	return ret;
}

static ssize_t del_mux_show(struct device *d, struct device_attribute *attr, char *buf)
{
	return add_mux_show(d, attr, buf);
}

static ssize_t del_mux_store(struct device *d,  struct device_attribute *attr, const char *buf, size_t len)
{
	struct usbnet *dev = netdev_priv(to_net_dev(d));
	struct qmi_wwan_state *info = (void *)&dev->data;
	struct net_device *del_dev;
	u8 mux_id;
	int ret = 0;

	if (kstrtou8(buf, 0, &mux_id))
		return -EINVAL;

	if (!rtnl_trylock())
		return restart_syscall();

	/* we don't want to modify a running netdev */
	if (netif_running(dev->net)) {
		netdev_err(dev->net, "Cannot change a running device\n");
		ret = -EBUSY;
		goto err;
	}

	del_dev = qmimux_find_dev(dev, mux_id);
	if (!del_dev) {
		netdev_err(dev->net, "mux_id not present\n");
		ret = -EINVAL;
		goto err;
	}
	qmimux_unregister_device(del_dev);

	if (!qmimux_has_slaves(dev))
		info->flags &= ~QMI_WWAN_FLAG_MUX;
	ret = len;
err:
	rtnl_unlock();
	return ret;
}

static DEVICE_ATTR_RW(raw_ip);
static DEVICE_ATTR_RW(add_mux);
static DEVICE_ATTR_RW(del_mux);

static struct attribute *qmi_wwan_sysfs_attrs[] = {
	&dev_attr_raw_ip.attr,
	&dev_attr_add_mux.attr,
	&dev_attr_del_mux.attr,
	NULL,
};

static struct attribute_group qmi_wwan_sysfs_attr_group = {
	.name = "qmi",
	.attrs = qmi_wwan_sysfs_attrs,
};

/* default ethernet address used by the modem */
static const u8 default_modem_addr[ETH_ALEN] = {0x02, 0x50, 0xf3};

static const u8 buggy_fw_addr[ETH_ALEN] = {0x00, 0xa0, 0xc6, 0x00, 0x00, 0x00};

/* Make up an ethernet header if the packet doesn't have one.
 *
 * A firmware bug common among several devices cause them to send raw
 * IP packets under some circumstances.  There is no way for the
 * driver/host to know when this will happen.  And even when the bug
 * hits, some packets will still arrive with an intact header.
 *
 * The supported devices are only capably of sending IPv4, IPv6 and
 * ARP packets on a point-to-point link. Any packet with an ethernet
 * header will have either our address or a broadcast/multicast
 * address as destination.  ARP packets will always have a header.
 *
 * This means that this function will reliably add the appropriate
 * header iff necessary, provided our hardware address does not start
 * with 4 or 6.
 *
 * Another common firmware bug results in all packets being addressed
 * to 00:a0:c6:00:00:00 despite the host address being different.
 * This function will also fixup such packets.
 */
static int qmi_wwan_rx_fixup(struct usbnet *dev, struct sk_buff *skb)
{
	struct qmi_wwan_state *info = (void *)&dev->data;
	bool rawip = info->flags & QMI_WWAN_FLAG_RAWIP;
	__be16 proto;

	/* This check is no longer done by usbnet */
	if (skb->len < dev->net->hard_header_len)
		return 0;

	if (info->flags & QMI_WWAN_FLAG_MUX)
		return qmimux_rx_fixup(dev, skb);

	switch (skb->data[0] & 0xf0) {
	case 0x40:
		proto = htons(ETH_P_IP);
		break;
	case 0x60:
		proto = htons(ETH_P_IPV6);
		break;
	case 0x00:
		if (rawip)
			return 0;
		if (is_multicast_ether_addr(skb->data))
			return 1;
		/* possibly bogus destination - rewrite just in case */
		skb_reset_mac_header(skb);
		goto fix_dest;
	default:
		if (rawip)
			return 0;
		/* pass along other packets without modifications */
		return 1;
	}
	if (rawip) {
		skb_reset_mac_header(skb);
		skb->dev = dev->net; /* normally set by eth_type_trans */
		skb->protocol = proto;
		return 1;
	}

	if (skb_headroom(skb) < ETH_HLEN)
		return 0;
	skb_push(skb, ETH_HLEN);
	skb_reset_mac_header(skb);
	eth_hdr(skb)->h_proto = proto;
	eth_zero_addr(eth_hdr(skb)->h_source);
fix_dest:
	memcpy(eth_hdr(skb)->h_dest, dev->net->dev_addr, ETH_ALEN);
	return 1;
}

/* very simplistic detection of IPv4 or IPv6 headers */
static bool possibly_iphdr(const char *data)
{
	return (data[0] & 0xd0) == 0x40;
}

/* disallow addresses which may be confused with IP headers */
static int qmi_wwan_mac_addr(struct net_device *dev, void *p)
{
	int ret;
	struct sockaddr *addr = p;

	ret = eth_prepare_mac_addr_change(dev, p);
	if (ret < 0)
		return ret;
	if (possibly_iphdr(addr->sa_data))
		return -EADDRNOTAVAIL;
	eth_commit_mac_addr_change(dev, p);
	return 0;
}

static const struct net_device_ops qmi_wwan_netdev_ops = {
	.ndo_open		= usbnet_open,
	.ndo_stop		= usbnet_stop,
	.ndo_start_xmit		= usbnet_start_xmit,
	.ndo_tx_timeout		= usbnet_tx_timeout,
	.ndo_change_mtu		= usbnet_change_mtu,
	.ndo_get_stats64	= usbnet_get_stats64,
	.ndo_set_mac_address	= qmi_wwan_mac_addr,
	.ndo_validate_addr	= eth_validate_addr,
};

/* using a counter to merge subdriver requests with our own into a
 * combined state
 */
static int qmi_wwan_manage_power(struct usbnet *dev, int on)
{
	struct qmi_wwan_state *info = (void *)&dev->data;
	int rv;

	dev_dbg(&dev->intf->dev, "%s() pmcount=%d, on=%d\n", __func__,
		atomic_read(&info->pmcount), on);

	if ((on && atomic_add_return(1, &info->pmcount) == 1) ||
	    (!on && atomic_dec_and_test(&info->pmcount))) {
		/* need autopm_get/put here to ensure the usbcore sees
		 * the new value
		 */
		rv = usb_autopm_get_interface(dev->intf);
		dev->intf->needs_remote_wakeup = on;
		if (!rv)
			usb_autopm_put_interface(dev->intf);
	}
	return 0;
}

static int qmi_wwan_cdc_wdm_manage_power(struct usb_interface *intf, int on)
{
	struct usbnet *dev = usb_get_intfdata(intf);

	/* can be called while disconnecting */
	if (!dev)
		return 0;
	return qmi_wwan_manage_power(dev, on);
}

/* collect all three endpoints and register subdriver */
static int qmi_wwan_register_subdriver(struct usbnet *dev)
{
	int rv;
	struct usb_driver *subdriver = NULL;
	struct qmi_wwan_state *info = (void *)&dev->data;

	/* collect bulk endpoints */
	rv = usbnet_get_endpoints(dev, info->data);
	if (rv < 0)
		goto err;

	/* update status endpoint if separate control interface */
	if (info->control != info->data)
		dev->status = &info->control->cur_altsetting->endpoint[0];

	/* require interrupt endpoint for subdriver */
	if (!dev->status) {
		rv = -EINVAL;
		goto err;
	}

	/* for subdriver power management */
	atomic_set(&info->pmcount, 0);

	/* register subdriver */
	subdriver = usb_cdc_wdm_register(info->control, &dev->status->desc,
					 4096, &qmi_wwan_cdc_wdm_manage_power);
	if (IS_ERR(subdriver)) {
		dev_err(&info->control->dev, "subdriver registration failed\n");
		rv = PTR_ERR(subdriver);
		goto err;
	}

	/* prevent usbnet from using status endpoint */
	dev->status = NULL;

	/* save subdriver struct for suspend/resume wrappers */
	info->subdriver = subdriver;

err:
	return rv;
}

/* Send CDC SetControlLineState request, setting or clearing the DTR.
 * "Required for Autoconnect and 9x30 to wake up" according to the
 * GobiNet driver. The requirement has been verified on an MDM9230
 * based Sierra Wireless MC7455
 */
static int qmi_wwan_change_dtr(struct usbnet *dev, bool on)
{
	u8 intf = dev->intf->cur_altsetting->desc.bInterfaceNumber;

	return usbnet_write_cmd(dev, USB_CDC_REQ_SET_CONTROL_LINE_STATE,
				USB_DIR_OUT | USB_TYPE_CLASS | USB_RECIP_INTERFACE,
				on ? 0x01 : 0x00, intf, NULL, 0);
}

static int qmi_wwan_bind(struct usbnet *dev, struct usb_interface *intf)
{
	int status = -1;
	u8 *buf = intf->cur_altsetting->extra;
	int len = intf->cur_altsetting->extralen;
	struct usb_interface_descriptor *desc = &intf->cur_altsetting->desc;
	struct usb_cdc_union_desc *cdc_union;
	struct usb_cdc_ether_desc *cdc_ether;
	struct usb_driver *driver = driver_of(intf);
	struct qmi_wwan_state *info = (void *)&dev->data;
	struct usb_cdc_parsed_header hdr;

	BUILD_BUG_ON((sizeof(((struct usbnet *)0)->data) <
		      sizeof(struct qmi_wwan_state)));

	/* set up initial state */
	info->control = intf;
	info->data = intf;

	/* and a number of CDC descriptors */
	cdc_parse_cdc_header(&hdr, intf, buf, len);
	cdc_union = hdr.usb_cdc_union_desc;
	cdc_ether = hdr.usb_cdc_ether_desc;

	/* Use separate control and data interfaces if we found a CDC Union */
	if (cdc_union) {
		info->data = usb_ifnum_to_if(dev->udev,
					     cdc_union->bSlaveInterface0);
		if (desc->bInterfaceNumber != cdc_union->bMasterInterface0 ||
		    !info->data) {
			dev_err(&intf->dev,
				"bogus CDC Union: master=%u, slave=%u\n",
				cdc_union->bMasterInterface0,
				cdc_union->bSlaveInterface0);

			/* ignore and continue... */
			cdc_union = NULL;
			info->data = intf;
		}
	}

	/* errors aren't fatal - we can live with the dynamic address */
	if (cdc_ether && cdc_ether->wMaxSegmentSize) {
		dev->hard_mtu = le16_to_cpu(cdc_ether->wMaxSegmentSize);
		usbnet_get_ethernet_addr(dev, cdc_ether->iMACAddress);
	}

	/* claim data interface and set it up */
	if (info->control != info->data) {
		status = usb_driver_claim_interface(driver, info->data, dev);
		if (status < 0)
			goto err;
	}

	status = qmi_wwan_register_subdriver(dev);
	if (status < 0 && info->control != info->data) {
		usb_set_intfdata(info->data, NULL);
		usb_driver_release_interface(driver, info->data);
	}

	/* disabling remote wakeup on MDM9x30 devices has the same
	 * effect as clearing DTR. The device will not respond to QMI
	 * requests until we set DTR again.  This is similar to a
	 * QMI_CTL SYNC request, clearing a lot of firmware state
	 * including the client ID allocations.
	 *
	 * Our usage model allows a session to span multiple
	 * open/close events, so we must prevent the firmware from
	 * clearing out state the clients might need.
	 *
	 * MDM9x30 is the first QMI chipset with USB3 support. Abuse
	 * this fact to enable the quirk for all USB3 devices.
	 *
	 * There are also chipsets with the same "set DTR" requirement
	 * but without USB3 support.  Devices based on these chips
	 * need a quirk flag in the device ID table.
	 */
	if (dev->driver_info->data & QMI_WWAN_QUIRK_DTR ||
	    le16_to_cpu(dev->udev->descriptor.bcdUSB) >= 0x0201) {
		qmi_wwan_manage_power(dev, 1);
		qmi_wwan_change_dtr(dev, true);
	}

	/* Never use the same address on both ends of the link, even if the
	 * buggy firmware told us to. Or, if device is assigned the well-known
	 * buggy firmware MAC address, replace it with a random address,
	 */
	if (ether_addr_equal(dev->net->dev_addr, default_modem_addr) ||
	    ether_addr_equal(dev->net->dev_addr, buggy_fw_addr))
		eth_hw_addr_random(dev->net);

	/* make MAC addr easily distinguishable from an IP header */
	if (possibly_iphdr(dev->net->dev_addr)) {
		dev->net->dev_addr[0] |= 0x02;	/* set local assignment bit */
		dev->net->dev_addr[0] &= 0xbf;	/* clear "IP" bit */
	}
	dev->net->netdev_ops = &qmi_wwan_netdev_ops;
	dev->net->sysfs_groups[0] = &qmi_wwan_sysfs_attr_group;
err:
	return status;
}

static void qmi_wwan_unbind(struct usbnet *dev, struct usb_interface *intf)
{
	struct qmi_wwan_state *info = (void *)&dev->data;
	struct usb_driver *driver = driver_of(intf);
	struct usb_interface *other;

	if (info->subdriver && info->subdriver->disconnect)
		info->subdriver->disconnect(info->control);

	/* disable MDM9x30 quirk */
	if (le16_to_cpu(dev->udev->descriptor.bcdUSB) >= 0x0201) {
		qmi_wwan_change_dtr(dev, false);
		qmi_wwan_manage_power(dev, 0);
	}

	/* allow user to unbind using either control or data */
	if (intf == info->control)
		other = info->data;
	else
		other = info->control;

	/* only if not shared */
	if (other && intf != other) {
		usb_set_intfdata(other, NULL);
		usb_driver_release_interface(driver, other);
	}

	info->subdriver = NULL;
	info->data = NULL;
	info->control = NULL;
}

/* suspend/resume wrappers calling both usbnet and the cdc-wdm
 * subdriver if present.
 *
 * NOTE: cdc-wdm also supports pre/post_reset, but we cannot provide
 * wrappers for those without adding usbnet reset support first.
 */
static int qmi_wwan_suspend(struct usb_interface *intf, pm_message_t message)
{
	struct usbnet *dev = usb_get_intfdata(intf);
	struct qmi_wwan_state *info = (void *)&dev->data;
	int ret;

	/* Both usbnet_suspend() and subdriver->suspend() MUST return 0
	 * in system sleep context, otherwise, the resume callback has
	 * to recover device from previous suspend failure.
	 */
	ret = usbnet_suspend(intf, message);
	if (ret < 0)
		goto err;

	if (intf == info->control && info->subdriver &&
	    info->subdriver->suspend)
		ret = info->subdriver->suspend(intf, message);
	if (ret < 0)
		usbnet_resume(intf);
err:
	return ret;
}

static int qmi_wwan_resume(struct usb_interface *intf)
{
	struct usbnet *dev = usb_get_intfdata(intf);
	struct qmi_wwan_state *info = (void *)&dev->data;
	int ret = 0;
	bool callsub = (intf == info->control && info->subdriver &&
			info->subdriver->resume);

	if (callsub)
		ret = info->subdriver->resume(intf);
	if (ret < 0)
		goto err;
	ret = usbnet_resume(intf);
	if (ret < 0 && callsub)
		info->subdriver->suspend(intf, PMSG_SUSPEND);
err:
	return ret;
}

static const struct driver_info	qmi_wwan_info = {
	.description	= "WWAN/QMI device",
	.flags		= FLAG_WWAN | FLAG_SEND_ZLP,
	.bind		= qmi_wwan_bind,
	.unbind		= qmi_wwan_unbind,
	.manage_power	= qmi_wwan_manage_power,
	.rx_fixup       = qmi_wwan_rx_fixup,
};

static const struct driver_info	qmi_wwan_info_quirk_dtr = {
	.description	= "WWAN/QMI device",
	.flags		= FLAG_WWAN | FLAG_SEND_ZLP,
	.bind		= qmi_wwan_bind,
	.unbind		= qmi_wwan_unbind,
	.manage_power	= qmi_wwan_manage_power,
	.rx_fixup       = qmi_wwan_rx_fixup,
	.data           = QMI_WWAN_QUIRK_DTR,
};

#define HUAWEI_VENDOR_ID	0x12D1

/* map QMI/wwan function by a fixed interface number */
#define QMI_FIXED_INTF(vend, prod, num) \
	USB_DEVICE_INTERFACE_NUMBER(vend, prod, num), \
	.driver_info = (unsigned long)&qmi_wwan_info

/* devices requiring "set DTR" quirk */
#define QMI_QUIRK_SET_DTR(vend, prod, num) \
	USB_DEVICE_INTERFACE_NUMBER(vend, prod, num), \
	.driver_info = (unsigned long)&qmi_wwan_info_quirk_dtr

/* Gobi 1000 QMI/wwan interface number is 3 according to qcserial */
#define QMI_GOBI1K_DEVICE(vend, prod) \
	QMI_FIXED_INTF(vend, prod, 3)

/* Gobi 2000/3000 QMI/wwan interface number is 0 according to qcserial */
#define QMI_GOBI_DEVICE(vend, prod) \
	QMI_FIXED_INTF(vend, prod, 0)

static const struct usb_device_id products[] = {
	/* 1. CDC ECM like devices match on the control interface */
	{	/* Huawei E392, E398 and possibly others sharing both device id and more... */
		USB_VENDOR_AND_INTERFACE_INFO(HUAWEI_VENDOR_ID, USB_CLASS_VENDOR_SPEC, 1, 9),
		.driver_info        = (unsigned long)&qmi_wwan_info,
	},
	{	/* Vodafone/Huawei K5005 (12d1:14c8) and similar modems */
		USB_VENDOR_AND_INTERFACE_INFO(HUAWEI_VENDOR_ID, USB_CLASS_VENDOR_SPEC, 1, 57),
		.driver_info        = (unsigned long)&qmi_wwan_info,
	},
	{	/* HUAWEI_INTERFACE_NDIS_CONTROL_QUALCOMM */
		USB_VENDOR_AND_INTERFACE_INFO(HUAWEI_VENDOR_ID, USB_CLASS_VENDOR_SPEC, 0x01, 0x69),
		.driver_info        = (unsigned long)&qmi_wwan_info,
	},
	{	/* Motorola Mapphone devices with MDM6600 */
		USB_VENDOR_AND_INTERFACE_INFO(0x22b8, USB_CLASS_VENDOR_SPEC, 0xfb, 0xff),
		.driver_info        = (unsigned long)&qmi_wwan_info,
	},

	/* 2. Combined interface devices matching on class+protocol */
	{	/* Huawei E367 and possibly others in "Windows mode" */
		USB_VENDOR_AND_INTERFACE_INFO(HUAWEI_VENDOR_ID, USB_CLASS_VENDOR_SPEC, 1, 7),
		.driver_info        = (unsigned long)&qmi_wwan_info,
	},
	{	/* Huawei E392, E398 and possibly others in "Windows mode" */
		USB_VENDOR_AND_INTERFACE_INFO(HUAWEI_VENDOR_ID, USB_CLASS_VENDOR_SPEC, 1, 17),
		.driver_info        = (unsigned long)&qmi_wwan_info,
	},
	{	/* HUAWEI_NDIS_SINGLE_INTERFACE_VDF */
		USB_VENDOR_AND_INTERFACE_INFO(HUAWEI_VENDOR_ID, USB_CLASS_VENDOR_SPEC, 0x01, 0x37),
		.driver_info        = (unsigned long)&qmi_wwan_info,
	},
	{	/* HUAWEI_INTERFACE_NDIS_HW_QUALCOMM */
		USB_VENDOR_AND_INTERFACE_INFO(HUAWEI_VENDOR_ID, USB_CLASS_VENDOR_SPEC, 0x01, 0x67),
		.driver_info        = (unsigned long)&qmi_wwan_info,
	},
	{	/* Pantech UML290, P4200 and more */
		USB_VENDOR_AND_INTERFACE_INFO(0x106c, USB_CLASS_VENDOR_SPEC, 0xf0, 0xff),
		.driver_info        = (unsigned long)&qmi_wwan_info,
	},
	{	/* Pantech UML290 - newer firmware */
		USB_VENDOR_AND_INTERFACE_INFO(0x106c, USB_CLASS_VENDOR_SPEC, 0xf1, 0xff),
		.driver_info        = (unsigned long)&qmi_wwan_info,
	},
	{	/* Novatel USB551L and MC551 */
		USB_DEVICE_AND_INTERFACE_INFO(0x1410, 0xb001,
		                              USB_CLASS_COMM,
		                              USB_CDC_SUBCLASS_ETHERNET,
		                              USB_CDC_PROTO_NONE),
		.driver_info        = (unsigned long)&qmi_wwan_info,
	},
	{	/* Novatel E362 */
		USB_DEVICE_AND_INTERFACE_INFO(0x1410, 0x9010,
		                              USB_CLASS_COMM,
		                              USB_CDC_SUBCLASS_ETHERNET,
		                              USB_CDC_PROTO_NONE),
		.driver_info        = (unsigned long)&qmi_wwan_info,
	},
	{	/* Novatel Expedite E371 */
		USB_DEVICE_AND_INTERFACE_INFO(0x1410, 0x9011,
		                              USB_CLASS_COMM,
		                              USB_CDC_SUBCLASS_ETHERNET,
		                              USB_CDC_PROTO_NONE),
		.driver_info        = (unsigned long)&qmi_wwan_info,
	},
	{	/* Dell Wireless 5800 (Novatel E362) */
		USB_DEVICE_AND_INTERFACE_INFO(0x413C, 0x8195,
					      USB_CLASS_COMM,
					      USB_CDC_SUBCLASS_ETHERNET,
					      USB_CDC_PROTO_NONE),
		.driver_info        = (unsigned long)&qmi_wwan_info,
	},
	{	/* Dell Wireless 5800 V2 (Novatel E362) */
		USB_DEVICE_AND_INTERFACE_INFO(0x413C, 0x8196,
					      USB_CLASS_COMM,
					      USB_CDC_SUBCLASS_ETHERNET,
					      USB_CDC_PROTO_NONE),
		.driver_info        = (unsigned long)&qmi_wwan_info,
	},
	{	/* Dell Wireless 5804 (Novatel E371) */
		USB_DEVICE_AND_INTERFACE_INFO(0x413C, 0x819b,
					      USB_CLASS_COMM,
					      USB_CDC_SUBCLASS_ETHERNET,
					      USB_CDC_PROTO_NONE),
		.driver_info        = (unsigned long)&qmi_wwan_info,
	},
	{	/* ADU960S */
		USB_DEVICE_AND_INTERFACE_INFO(0x16d5, 0x650a,
					      USB_CLASS_COMM,
					      USB_CDC_SUBCLASS_ETHERNET,
					      USB_CDC_PROTO_NONE),
		.driver_info        = (unsigned long)&qmi_wwan_info,
	},
	{	/* HP lt2523 (Novatel E371) */
		USB_DEVICE_AND_INTERFACE_INFO(0x03f0, 0x421d,
					      USB_CLASS_COMM,
					      USB_CDC_SUBCLASS_ETHERNET,
					      USB_CDC_PROTO_NONE),
		.driver_info        = (unsigned long)&qmi_wwan_info,
	},
	{	/* HP lt4112 LTE/HSPA+ Gobi 4G Module (Huawei me906e) */
		USB_DEVICE_AND_INTERFACE_INFO(0x03f0, 0x581d, USB_CLASS_VENDOR_SPEC, 1, 7),
		.driver_info = (unsigned long)&qmi_wwan_info,
	},

	/* 3. Combined interface devices matching on interface number */
	{QMI_FIXED_INTF(0x0408, 0xea42, 4)},	/* Yota / Megafon M100-1 */
	{QMI_FIXED_INTF(0x05c6, 0x6001, 3)},	/* 4G LTE usb-modem U901 */
	{QMI_FIXED_INTF(0x05c6, 0x7000, 0)},
	{QMI_FIXED_INTF(0x05c6, 0x7001, 1)},
	{QMI_FIXED_INTF(0x05c6, 0x7002, 1)},
	{QMI_FIXED_INTF(0x05c6, 0x7101, 1)},
	{QMI_FIXED_INTF(0x05c6, 0x7101, 2)},
	{QMI_FIXED_INTF(0x05c6, 0x7101, 3)},
	{QMI_FIXED_INTF(0x05c6, 0x7102, 1)},
	{QMI_FIXED_INTF(0x05c6, 0x7102, 2)},
	{QMI_FIXED_INTF(0x05c6, 0x7102, 3)},
	{QMI_FIXED_INTF(0x05c6, 0x8000, 7)},
	{QMI_FIXED_INTF(0x05c6, 0x8001, 6)},
	{QMI_FIXED_INTF(0x05c6, 0x9000, 4)},
	{QMI_FIXED_INTF(0x05c6, 0x9003, 4)},
	{QMI_FIXED_INTF(0x05c6, 0x9005, 2)},
	{QMI_FIXED_INTF(0x05c6, 0x900a, 4)},
	{QMI_FIXED_INTF(0x05c6, 0x900b, 2)},
	{QMI_FIXED_INTF(0x05c6, 0x900c, 4)},
	{QMI_FIXED_INTF(0x05c6, 0x900c, 5)},
	{QMI_FIXED_INTF(0x05c6, 0x900c, 6)},
	{QMI_FIXED_INTF(0x05c6, 0x900d, 5)},
	{QMI_FIXED_INTF(0x05c6, 0x900f, 3)},
	{QMI_FIXED_INTF(0x05c6, 0x900f, 4)},
	{QMI_FIXED_INTF(0x05c6, 0x900f, 5)},
	{QMI_FIXED_INTF(0x05c6, 0x9010, 4)},
	{QMI_FIXED_INTF(0x05c6, 0x9010, 5)},
	{QMI_FIXED_INTF(0x05c6, 0x9011, 3)},
	{QMI_FIXED_INTF(0x05c6, 0x9011, 4)},
	{QMI_FIXED_INTF(0x05c6, 0x9021, 1)},
	{QMI_FIXED_INTF(0x05c6, 0x9022, 2)},
	{QMI_FIXED_INTF(0x05c6, 0x9025, 4)},	/* Alcatel-sbell ASB TL131 TDD LTE  (China Mobile) */
	{QMI_FIXED_INTF(0x05c6, 0x9026, 3)},
	{QMI_FIXED_INTF(0x05c6, 0x902e, 5)},
	{QMI_FIXED_INTF(0x05c6, 0x9031, 5)},
	{QMI_FIXED_INTF(0x05c6, 0x9032, 4)},
	{QMI_FIXED_INTF(0x05c6, 0x9033, 3)},
	{QMI_FIXED_INTF(0x05c6, 0x9033, 4)},
	{QMI_FIXED_INTF(0x05c6, 0x9033, 5)},
	{QMI_FIXED_INTF(0x05c6, 0x9033, 6)},
	{QMI_FIXED_INTF(0x05c6, 0x9034, 3)},
	{QMI_FIXED_INTF(0x05c6, 0x9034, 4)},
	{QMI_FIXED_INTF(0x05c6, 0x9034, 5)},
	{QMI_FIXED_INTF(0x05c6, 0x9034, 6)},
	{QMI_FIXED_INTF(0x05c6, 0x9034, 7)},
	{QMI_FIXED_INTF(0x05c6, 0x9035, 4)},
	{QMI_FIXED_INTF(0x05c6, 0x9036, 3)},
	{QMI_FIXED_INTF(0x05c6, 0x9037, 5)},
	{QMI_FIXED_INTF(0x05c6, 0x9038, 4)},
	{QMI_FIXED_INTF(0x05c6, 0x903b, 7)},
	{QMI_FIXED_INTF(0x05c6, 0x903c, 6)},
	{QMI_FIXED_INTF(0x05c6, 0x903d, 6)},
	{QMI_FIXED_INTF(0x05c6, 0x903e, 5)},
	{QMI_FIXED_INTF(0x05c6, 0x9043, 3)},
	{QMI_FIXED_INTF(0x05c6, 0x9046, 3)},
	{QMI_FIXED_INTF(0x05c6, 0x9046, 4)},
	{QMI_FIXED_INTF(0x05c6, 0x9046, 5)},
	{QMI_FIXED_INTF(0x05c6, 0x9047, 2)},
	{QMI_FIXED_INTF(0x05c6, 0x9047, 3)},
	{QMI_FIXED_INTF(0x05c6, 0x9047, 4)},
	{QMI_FIXED_INTF(0x05c6, 0x9048, 4)},
	{QMI_FIXED_INTF(0x05c6, 0x9048, 5)},
	{QMI_FIXED_INTF(0x05c6, 0x9048, 6)},
	{QMI_FIXED_INTF(0x05c6, 0x9048, 7)},
	{QMI_FIXED_INTF(0x05c6, 0x9048, 8)},
	{QMI_FIXED_INTF(0x05c6, 0x904c, 5)},
	{QMI_FIXED_INTF(0x05c6, 0x904c, 6)},
	{QMI_FIXED_INTF(0x05c6, 0x904c, 7)},
	{QMI_FIXED_INTF(0x05c6, 0x904c, 8)},
	{QMI_FIXED_INTF(0x05c6, 0x9050, 3)},
	{QMI_FIXED_INTF(0x05c6, 0x9052, 4)},
	{QMI_FIXED_INTF(0x05c6, 0x9053, 6)},
	{QMI_FIXED_INTF(0x05c6, 0x9053, 7)},
	{QMI_FIXED_INTF(0x05c6, 0x9054, 5)},
	{QMI_FIXED_INTF(0x05c6, 0x9054, 6)},
	{QMI_FIXED_INTF(0x05c6, 0x9055, 3)},
	{QMI_FIXED_INTF(0x05c6, 0x9055, 4)},
	{QMI_FIXED_INTF(0x05c6, 0x9055, 5)},
	{QMI_FIXED_INTF(0x05c6, 0x9055, 6)},
	{QMI_FIXED_INTF(0x05c6, 0x9055, 7)},
	{QMI_FIXED_INTF(0x05c6, 0x9056, 3)},
	{QMI_FIXED_INTF(0x05c6, 0x9062, 2)},
	{QMI_FIXED_INTF(0x05c6, 0x9062, 3)},
	{QMI_FIXED_INTF(0x05c6, 0x9062, 4)},
	{QMI_FIXED_INTF(0x05c6, 0x9062, 5)},
	{QMI_FIXED_INTF(0x05c6, 0x9062, 6)},
	{QMI_FIXED_INTF(0x05c6, 0x9062, 7)},
	{QMI_FIXED_INTF(0x05c6, 0x9062, 8)},
	{QMI_FIXED_INTF(0x05c6, 0x9062, 9)},
	{QMI_FIXED_INTF(0x05c6, 0x9064, 3)},
	{QMI_FIXED_INTF(0x05c6, 0x9065, 6)},
	{QMI_FIXED_INTF(0x05c6, 0x9065, 7)},
	{QMI_FIXED_INTF(0x05c6, 0x9066, 5)},
	{QMI_FIXED_INTF(0x05c6, 0x9066, 6)},
	{QMI_FIXED_INTF(0x05c6, 0x9067, 1)},
	{QMI_FIXED_INTF(0x05c6, 0x9068, 2)},
	{QMI_FIXED_INTF(0x05c6, 0x9068, 3)},
	{QMI_FIXED_INTF(0x05c6, 0x9068, 4)},
	{QMI_FIXED_INTF(0x05c6, 0x9068, 5)},
	{QMI_FIXED_INTF(0x05c6, 0x9068, 6)},
	{QMI_FIXED_INTF(0x05c6, 0x9068, 7)},
	{QMI_FIXED_INTF(0x05c6, 0x9069, 5)},
	{QMI_FIXED_INTF(0x05c6, 0x9069, 6)},
	{QMI_FIXED_INTF(0x05c6, 0x9069, 7)},
	{QMI_FIXED_INTF(0x05c6, 0x9069, 8)},
	{QMI_FIXED_INTF(0x05c6, 0x9070, 4)},
	{QMI_FIXED_INTF(0x05c6, 0x9070, 5)},
	{QMI_FIXED_INTF(0x05c6, 0x9075, 5)},
	{QMI_FIXED_INTF(0x05c6, 0x9076, 4)},
	{QMI_FIXED_INTF(0x05c6, 0x9076, 5)},
	{QMI_FIXED_INTF(0x05c6, 0x9076, 6)},
	{QMI_FIXED_INTF(0x05c6, 0x9076, 7)},
	{QMI_FIXED_INTF(0x05c6, 0x9076, 8)},
	{QMI_FIXED_INTF(0x05c6, 0x9077, 3)},
	{QMI_FIXED_INTF(0x05c6, 0x9077, 4)},
	{QMI_FIXED_INTF(0x05c6, 0x9077, 5)},
	{QMI_FIXED_INTF(0x05c6, 0x9077, 6)},
	{QMI_FIXED_INTF(0x05c6, 0x9078, 3)},
	{QMI_FIXED_INTF(0x05c6, 0x9079, 4)},
	{QMI_FIXED_INTF(0x05c6, 0x9079, 5)},
	{QMI_FIXED_INTF(0x05c6, 0x9079, 6)},
	{QMI_FIXED_INTF(0x05c6, 0x9079, 7)},
	{QMI_FIXED_INTF(0x05c6, 0x9079, 8)},
	{QMI_FIXED_INTF(0x05c6, 0x9080, 5)},
	{QMI_FIXED_INTF(0x05c6, 0x9080, 6)},
	{QMI_FIXED_INTF(0x05c6, 0x9080, 7)},
	{QMI_FIXED_INTF(0x05c6, 0x9080, 8)},
	{QMI_FIXED_INTF(0x05c6, 0x9083, 3)},
	{QMI_FIXED_INTF(0x05c6, 0x9084, 4)},
	{QMI_FIXED_INTF(0x05c6, 0x920d, 0)},
	{QMI_FIXED_INTF(0x05c6, 0x920d, 5)},
	{QMI_QUIRK_SET_DTR(0x05c6, 0x9625, 4)},	/* YUGA CLM920-NC5 */
	{QMI_FIXED_INTF(0x0846, 0x68a2, 8)},
	{QMI_FIXED_INTF(0x12d1, 0x140c, 1)},	/* Huawei E173 */
	{QMI_FIXED_INTF(0x12d1, 0x14ac, 1)},	/* Huawei E1820 */
	{QMI_FIXED_INTF(0x16d8, 0x6003, 0)},	/* CMOTech 6003 */
	{QMI_FIXED_INTF(0x16d8, 0x6007, 0)},	/* CMOTech CHE-628S */
	{QMI_FIXED_INTF(0x16d8, 0x6008, 0)},	/* CMOTech CMU-301 */
	{QMI_FIXED_INTF(0x16d8, 0x6280, 0)},	/* CMOTech CHU-628 */
	{QMI_FIXED_INTF(0x16d8, 0x7001, 0)},	/* CMOTech CHU-720S */
	{QMI_FIXED_INTF(0x16d8, 0x7002, 0)},	/* CMOTech 7002 */
	{QMI_FIXED_INTF(0x16d8, 0x7003, 4)},	/* CMOTech CHU-629K */
	{QMI_FIXED_INTF(0x16d8, 0x7004, 3)},	/* CMOTech 7004 */
	{QMI_FIXED_INTF(0x16d8, 0x7006, 5)},	/* CMOTech CGU-629 */
	{QMI_FIXED_INTF(0x16d8, 0x700a, 4)},	/* CMOTech CHU-629S */
	{QMI_FIXED_INTF(0x16d8, 0x7211, 0)},	/* CMOTech CHU-720I */
	{QMI_FIXED_INTF(0x16d8, 0x7212, 0)},	/* CMOTech 7212 */
	{QMI_FIXED_INTF(0x16d8, 0x7213, 0)},	/* CMOTech 7213 */
	{QMI_FIXED_INTF(0x16d8, 0x7251, 1)},	/* CMOTech 7251 */
	{QMI_FIXED_INTF(0x16d8, 0x7252, 1)},	/* CMOTech 7252 */
	{QMI_FIXED_INTF(0x16d8, 0x7253, 1)},	/* CMOTech 7253 */
	{QMI_FIXED_INTF(0x19d2, 0x0002, 1)},
	{QMI_FIXED_INTF(0x19d2, 0x0012, 1)},
	{QMI_FIXED_INTF(0x19d2, 0x0017, 3)},
	{QMI_FIXED_INTF(0x19d2, 0x0019, 3)},	/* ONDA MT689DC */
	{QMI_FIXED_INTF(0x19d2, 0x0021, 4)},
	{QMI_FIXED_INTF(0x19d2, 0x0025, 1)},
	{QMI_FIXED_INTF(0x19d2, 0x0031, 4)},
	{QMI_FIXED_INTF(0x19d2, 0x0042, 4)},
	{QMI_FIXED_INTF(0x19d2, 0x0049, 5)},
	{QMI_FIXED_INTF(0x19d2, 0x0052, 4)},
	{QMI_FIXED_INTF(0x19d2, 0x0055, 1)},	/* ZTE (Vodafone) K3520-Z */
	{QMI_FIXED_INTF(0x19d2, 0x0058, 4)},
	{QMI_FIXED_INTF(0x19d2, 0x0063, 4)},	/* ZTE (Vodafone) K3565-Z */
	{QMI_FIXED_INTF(0x19d2, 0x0104, 4)},	/* ZTE (Vodafone) K4505-Z */
	{QMI_FIXED_INTF(0x19d2, 0x0113, 5)},
	{QMI_FIXED_INTF(0x19d2, 0x0118, 5)},
	{QMI_FIXED_INTF(0x19d2, 0x0121, 5)},
	{QMI_FIXED_INTF(0x19d2, 0x0123, 4)},
	{QMI_FIXED_INTF(0x19d2, 0x0124, 5)},
	{QMI_FIXED_INTF(0x19d2, 0x0125, 6)},
	{QMI_FIXED_INTF(0x19d2, 0x0126, 5)},
	{QMI_FIXED_INTF(0x19d2, 0x0130, 1)},
	{QMI_FIXED_INTF(0x19d2, 0x0133, 3)},
	{QMI_FIXED_INTF(0x19d2, 0x0141, 5)},
	{QMI_FIXED_INTF(0x19d2, 0x0157, 5)},	/* ZTE MF683 */
	{QMI_FIXED_INTF(0x19d2, 0x0158, 3)},
	{QMI_FIXED_INTF(0x19d2, 0x0167, 4)},	/* ZTE MF820D */
	{QMI_FIXED_INTF(0x19d2, 0x0168, 4)},
	{QMI_FIXED_INTF(0x19d2, 0x0176, 3)},
	{QMI_FIXED_INTF(0x19d2, 0x0178, 3)},
	{QMI_FIXED_INTF(0x19d2, 0x0191, 4)},	/* ZTE EuFi890 */
	{QMI_FIXED_INTF(0x19d2, 0x0199, 1)},	/* ZTE MF820S */
	{QMI_FIXED_INTF(0x19d2, 0x0200, 1)},
	{QMI_FIXED_INTF(0x19d2, 0x0257, 3)},	/* ZTE MF821 */
	{QMI_FIXED_INTF(0x19d2, 0x0265, 4)},	/* ONDA MT8205 4G LTE */
	{QMI_FIXED_INTF(0x19d2, 0x0284, 4)},	/* ZTE MF880 */
	{QMI_FIXED_INTF(0x19d2, 0x0326, 4)},	/* ZTE MF821D */
	{QMI_FIXED_INTF(0x19d2, 0x0412, 4)},	/* Telewell TW-LTE 4G */
	{QMI_FIXED_INTF(0x19d2, 0x1008, 4)},	/* ZTE (Vodafone) K3570-Z */
	{QMI_FIXED_INTF(0x19d2, 0x1010, 4)},	/* ZTE (Vodafone) K3571-Z */
	{QMI_FIXED_INTF(0x19d2, 0x1012, 4)},
	{QMI_FIXED_INTF(0x19d2, 0x1018, 3)},	/* ZTE (Vodafone) K5006-Z */
	{QMI_FIXED_INTF(0x19d2, 0x1021, 2)},
	{QMI_FIXED_INTF(0x19d2, 0x1245, 4)},
	{QMI_FIXED_INTF(0x19d2, 0x1247, 4)},
	{QMI_FIXED_INTF(0x19d2, 0x1252, 4)},
	{QMI_FIXED_INTF(0x19d2, 0x1254, 4)},
	{QMI_FIXED_INTF(0x19d2, 0x1255, 3)},
	{QMI_FIXED_INTF(0x19d2, 0x1255, 4)},
	{QMI_FIXED_INTF(0x19d2, 0x1256, 4)},
	{QMI_FIXED_INTF(0x19d2, 0x1270, 5)},	/* ZTE MF667 */
	{QMI_FIXED_INTF(0x19d2, 0x1401, 2)},
	{QMI_FIXED_INTF(0x19d2, 0x1402, 2)},	/* ZTE MF60 */
	{QMI_FIXED_INTF(0x19d2, 0x1424, 2)},
	{QMI_FIXED_INTF(0x19d2, 0x1425, 2)},
	{QMI_FIXED_INTF(0x19d2, 0x1426, 2)},	/* ZTE MF91 */
	{QMI_FIXED_INTF(0x19d2, 0x1428, 2)},	/* Telewell TW-LTE 4G v2 */
	{QMI_FIXED_INTF(0x19d2, 0x2002, 4)},	/* ZTE (Vodafone) K3765-Z */
	{QMI_FIXED_INTF(0x2001, 0x7e19, 4)},	/* D-Link DWM-221 B1 */
	{QMI_FIXED_INTF(0x2001, 0x7e35, 4)},	/* D-Link DWM-222 */
	{QMI_FIXED_INTF(0x0f3d, 0x68a2, 8)},    /* Sierra Wireless MC7700 */
	{QMI_FIXED_INTF(0x114f, 0x68a2, 8)},    /* Sierra Wireless MC7750 */
	{QMI_FIXED_INTF(0x1199, 0x68a2, 8)},	/* Sierra Wireless MC7710 in QMI mode */
	{QMI_FIXED_INTF(0x1199, 0x68a2, 19)},	/* Sierra Wireless MC7710 in QMI mode */
	{QMI_FIXED_INTF(0x1199, 0x68c0, 8)},	/* Sierra Wireless MC7304/MC7354 */
	{QMI_FIXED_INTF(0x1199, 0x68c0, 10)},	/* Sierra Wireless MC7304/MC7354 */
	{QMI_FIXED_INTF(0x1199, 0x901c, 8)},    /* Sierra Wireless EM7700 */
	{QMI_FIXED_INTF(0x1199, 0x901f, 8)},    /* Sierra Wireless EM7355 */
	{QMI_FIXED_INTF(0x1199, 0x9041, 8)},	/* Sierra Wireless MC7305/MC7355 */
	{QMI_FIXED_INTF(0x1199, 0x9041, 10)},	/* Sierra Wireless MC7305/MC7355 */
	{QMI_FIXED_INTF(0x1199, 0x9051, 8)},	/* Netgear AirCard 340U */
	{QMI_FIXED_INTF(0x1199, 0x9053, 8)},	/* Sierra Wireless Modem */
	{QMI_FIXED_INTF(0x1199, 0x9054, 8)},	/* Sierra Wireless Modem */
	{QMI_FIXED_INTF(0x1199, 0x9055, 8)},	/* Netgear AirCard 341U */
	{QMI_FIXED_INTF(0x1199, 0x9056, 8)},	/* Sierra Wireless Modem */
	{QMI_FIXED_INTF(0x1199, 0x9057, 8)},
	{QMI_FIXED_INTF(0x1199, 0x9061, 8)},	/* Sierra Wireless Modem */
	{QMI_FIXED_INTF(0x1199, 0x9063, 8)},	/* Sierra Wireless EM7305 */
	{QMI_FIXED_INTF(0x1199, 0x9063, 10)},	/* Sierra Wireless EM7305 */
	{QMI_FIXED_INTF(0x1199, 0x9071, 8)},	/* Sierra Wireless MC74xx */
	{QMI_FIXED_INTF(0x1199, 0x9071, 10)},	/* Sierra Wireless MC74xx */
	{QMI_FIXED_INTF(0x1199, 0x9079, 8)},	/* Sierra Wireless EM74xx */
	{QMI_FIXED_INTF(0x1199, 0x9079, 10)},	/* Sierra Wireless EM74xx */
	{QMI_FIXED_INTF(0x1199, 0x907b, 8)},	/* Sierra Wireless EM74xx */
	{QMI_FIXED_INTF(0x1199, 0x907b, 10)},	/* Sierra Wireless EM74xx */
	{QMI_FIXED_INTF(0x1199, 0x9091, 8)},	/* Sierra Wireless EM7565 */
	{QMI_FIXED_INTF(0x1bbb, 0x011e, 4)},	/* Telekom Speedstick LTE II (Alcatel One Touch L100V LTE) */
	{QMI_FIXED_INTF(0x1bbb, 0x0203, 2)},	/* Alcatel L800MA */
	{QMI_FIXED_INTF(0x2357, 0x0201, 4)},	/* TP-LINK HSUPA Modem MA180 */
	{QMI_FIXED_INTF(0x2357, 0x9000, 4)},	/* TP-LINK MA260 */
	{QMI_QUIRK_SET_DTR(0x1bc7, 0x1040, 2)},	/* Telit LE922A */
	{QMI_FIXED_INTF(0x1bc7, 0x1100, 3)},	/* Telit ME910 */
	{QMI_FIXED_INTF(0x1bc7, 0x1101, 3)},	/* Telit ME910 dual modem */
	{QMI_FIXED_INTF(0x1bc7, 0x1200, 5)},	/* Telit LE920 */
	{QMI_QUIRK_SET_DTR(0x1bc7, 0x1201, 2)},	/* Telit LE920, LE920A4 */
	{QMI_FIXED_INTF(0x1c9e, 0x9801, 3)},	/* Telewell TW-3G HSPA+ */
	{QMI_FIXED_INTF(0x1c9e, 0x9803, 4)},	/* Telewell TW-3G HSPA+ */
	{QMI_FIXED_INTF(0x1c9e, 0x9b01, 3)},	/* XS Stick W100-2 from 4G Systems */
	{QMI_FIXED_INTF(0x0b3c, 0xc000, 4)},	/* Olivetti Olicard 100 */
	{QMI_FIXED_INTF(0x0b3c, 0xc001, 4)},	/* Olivetti Olicard 120 */
	{QMI_FIXED_INTF(0x0b3c, 0xc002, 4)},	/* Olivetti Olicard 140 */
	{QMI_FIXED_INTF(0x0b3c, 0xc004, 6)},	/* Olivetti Olicard 155 */
	{QMI_FIXED_INTF(0x0b3c, 0xc005, 6)},	/* Olivetti Olicard 200 */
	{QMI_FIXED_INTF(0x0b3c, 0xc00a, 6)},	/* Olivetti Olicard 160 */
	{QMI_FIXED_INTF(0x0b3c, 0xc00b, 4)},	/* Olivetti Olicard 500 */
	{QMI_FIXED_INTF(0x1e2d, 0x0060, 4)},	/* Cinterion PLxx */
	{QMI_FIXED_INTF(0x1e2d, 0x0053, 4)},	/* Cinterion PHxx,PXxx */
	{QMI_FIXED_INTF(0x1e2d, 0x0082, 4)},	/* Cinterion PHxx,PXxx (2 RmNet) */
	{QMI_FIXED_INTF(0x1e2d, 0x0082, 5)},	/* Cinterion PHxx,PXxx (2 RmNet) */
	{QMI_FIXED_INTF(0x1e2d, 0x0083, 4)},	/* Cinterion PHxx,PXxx (1 RmNet + USB Audio)*/
	{QMI_FIXED_INTF(0x413c, 0x81a2, 8)},	/* Dell Wireless 5806 Gobi(TM) 4G LTE Mobile Broadband Card */
	{QMI_FIXED_INTF(0x413c, 0x81a3, 8)},	/* Dell Wireless 5570 HSPA+ (42Mbps) Mobile Broadband Card */
	{QMI_FIXED_INTF(0x413c, 0x81a4, 8)},	/* Dell Wireless 5570e HSPA+ (42Mbps) Mobile Broadband Card */
	{QMI_FIXED_INTF(0x413c, 0x81a8, 8)},	/* Dell Wireless 5808 Gobi(TM) 4G LTE Mobile Broadband Card */
	{QMI_FIXED_INTF(0x413c, 0x81a9, 8)},	/* Dell Wireless 5808e Gobi(TM) 4G LTE Mobile Broadband Card */
	{QMI_FIXED_INTF(0x413c, 0x81b1, 8)},	/* Dell Wireless 5809e Gobi(TM) 4G LTE Mobile Broadband Card */
	{QMI_FIXED_INTF(0x413c, 0x81b3, 8)},	/* Dell Wireless 5809e Gobi(TM) 4G LTE Mobile Broadband Card (rev3) */
	{QMI_FIXED_INTF(0x413c, 0x81b6, 8)},	/* Dell Wireless 5811e */
	{QMI_FIXED_INTF(0x413c, 0x81b6, 10)},	/* Dell Wireless 5811e */
	{QMI_FIXED_INTF(0x03f0, 0x4e1d, 8)},	/* HP lt4111 LTE/EV-DO/HSPA+ Gobi 4G Module */
	{QMI_FIXED_INTF(0x22de, 0x9061, 3)},	/* WeTelecom WPD-600N */
	{QMI_FIXED_INTF(0x1e0e, 0x9001, 5)},	/* SIMCom 7230E */
	{QMI_QUIRK_SET_DTR(0x2c7c, 0x0125, 4)},	/* Quectel EC25, EC20 R2.0  Mini PCIe */
	{QMI_QUIRK_SET_DTR(0x2c7c, 0x0121, 4)},	/* Quectel EC21 Mini PCIe */
	{QMI_FIXED_INTF(0x2c7c, 0x0296, 4)},	/* Quectel BG96 */
<<<<<<< HEAD
=======
	{QMI_QUIRK_SET_DTR(0x2c7c, 0x0306, 4)},	/* Quectel EP06 Mini PCIe */
>>>>>>> 661e50bc

	/* 4. Gobi 1000 devices */
	{QMI_GOBI1K_DEVICE(0x05c6, 0x9212)},	/* Acer Gobi Modem Device */
	{QMI_GOBI1K_DEVICE(0x03f0, 0x1f1d)},	/* HP un2400 Gobi Modem Device */
	{QMI_GOBI1K_DEVICE(0x04da, 0x250d)},	/* Panasonic Gobi Modem device */
	{QMI_GOBI1K_DEVICE(0x413c, 0x8172)},	/* Dell Gobi Modem device */
	{QMI_GOBI1K_DEVICE(0x1410, 0xa001)},	/* Novatel/Verizon USB-1000 */
	{QMI_GOBI1K_DEVICE(0x1410, 0xa002)},	/* Novatel Gobi Modem device */
	{QMI_GOBI1K_DEVICE(0x1410, 0xa003)},	/* Novatel Gobi Modem device */
	{QMI_GOBI1K_DEVICE(0x1410, 0xa004)},	/* Novatel Gobi Modem device */
	{QMI_GOBI1K_DEVICE(0x1410, 0xa005)},	/* Novatel Gobi Modem device */
	{QMI_GOBI1K_DEVICE(0x1410, 0xa006)},	/* Novatel Gobi Modem device */
	{QMI_GOBI1K_DEVICE(0x1410, 0xa007)},	/* Novatel Gobi Modem device */
	{QMI_GOBI1K_DEVICE(0x0b05, 0x1776)},	/* Asus Gobi Modem device */
	{QMI_GOBI1K_DEVICE(0x19d2, 0xfff3)},	/* ONDA Gobi Modem device */
	{QMI_GOBI1K_DEVICE(0x05c6, 0x9001)},	/* Generic Gobi Modem device */
	{QMI_GOBI1K_DEVICE(0x05c6, 0x9002)},	/* Generic Gobi Modem device */
	{QMI_GOBI1K_DEVICE(0x05c6, 0x9202)},	/* Generic Gobi Modem device */
	{QMI_GOBI1K_DEVICE(0x05c6, 0x9203)},	/* Generic Gobi Modem device */
	{QMI_GOBI1K_DEVICE(0x05c6, 0x9222)},	/* Generic Gobi Modem device */
	{QMI_GOBI1K_DEVICE(0x05c6, 0x9009)},	/* Generic Gobi Modem device */

	/* 5. Gobi 2000 and 3000 devices */
	{QMI_GOBI_DEVICE(0x413c, 0x8186)},	/* Dell Gobi 2000 Modem device (N0218, VU936) */
	{QMI_GOBI_DEVICE(0x413c, 0x8194)},	/* Dell Gobi 3000 Composite */
	{QMI_GOBI_DEVICE(0x05c6, 0x920b)},	/* Generic Gobi 2000 Modem device */
	{QMI_GOBI_DEVICE(0x05c6, 0x9225)},	/* Sony Gobi 2000 Modem device (N0279, VU730) */
	{QMI_GOBI_DEVICE(0x05c6, 0x9245)},	/* Samsung Gobi 2000 Modem device (VL176) */
	{QMI_GOBI_DEVICE(0x03f0, 0x251d)},	/* HP Gobi 2000 Modem device (VP412) */
	{QMI_GOBI_DEVICE(0x05c6, 0x9215)},	/* Acer Gobi 2000 Modem device (VP413) */
	{QMI_FIXED_INTF(0x05c6, 0x9215, 4)},	/* Quectel EC20 Mini PCIe */
	{QMI_GOBI_DEVICE(0x05c6, 0x9265)},	/* Asus Gobi 2000 Modem device (VR305) */
	{QMI_GOBI_DEVICE(0x05c6, 0x9235)},	/* Top Global Gobi 2000 Modem device (VR306) */
	{QMI_GOBI_DEVICE(0x05c6, 0x9275)},	/* iRex Technologies Gobi 2000 Modem device (VR307) */
	{QMI_GOBI_DEVICE(0x0af0, 0x8120)},	/* Option GTM681W */
	{QMI_GOBI_DEVICE(0x1199, 0x68a5)},	/* Sierra Wireless Modem */
	{QMI_GOBI_DEVICE(0x1199, 0x68a9)},	/* Sierra Wireless Modem */
	{QMI_GOBI_DEVICE(0x1199, 0x9001)},	/* Sierra Wireless Gobi 2000 Modem device (VT773) */
	{QMI_GOBI_DEVICE(0x1199, 0x9002)},	/* Sierra Wireless Gobi 2000 Modem device (VT773) */
	{QMI_GOBI_DEVICE(0x1199, 0x9003)},	/* Sierra Wireless Gobi 2000 Modem device (VT773) */
	{QMI_GOBI_DEVICE(0x1199, 0x9004)},	/* Sierra Wireless Gobi 2000 Modem device (VT773) */
	{QMI_GOBI_DEVICE(0x1199, 0x9005)},	/* Sierra Wireless Gobi 2000 Modem device (VT773) */
	{QMI_GOBI_DEVICE(0x1199, 0x9006)},	/* Sierra Wireless Gobi 2000 Modem device (VT773) */
	{QMI_GOBI_DEVICE(0x1199, 0x9007)},	/* Sierra Wireless Gobi 2000 Modem device (VT773) */
	{QMI_GOBI_DEVICE(0x1199, 0x9008)},	/* Sierra Wireless Gobi 2000 Modem device (VT773) */
	{QMI_GOBI_DEVICE(0x1199, 0x9009)},	/* Sierra Wireless Gobi 2000 Modem device (VT773) */
	{QMI_GOBI_DEVICE(0x1199, 0x900a)},	/* Sierra Wireless Gobi 2000 Modem device (VT773) */
	{QMI_GOBI_DEVICE(0x1199, 0x9011)},	/* Sierra Wireless Gobi 2000 Modem device (MC8305) */
	{QMI_GOBI_DEVICE(0x16d8, 0x8002)},	/* CMDTech Gobi 2000 Modem device (VU922) */
	{QMI_GOBI_DEVICE(0x05c6, 0x9205)},	/* Gobi 2000 Modem device */
	{QMI_GOBI_DEVICE(0x1199, 0x9013)},	/* Sierra Wireless Gobi 3000 Modem device (MC8355) */
	{QMI_GOBI_DEVICE(0x03f0, 0x371d)},	/* HP un2430 Mobile Broadband Module */
	{QMI_GOBI_DEVICE(0x1199, 0x9015)},	/* Sierra Wireless Gobi 3000 Modem device */
	{QMI_GOBI_DEVICE(0x1199, 0x9019)},	/* Sierra Wireless Gobi 3000 Modem device */
	{QMI_GOBI_DEVICE(0x1199, 0x901b)},	/* Sierra Wireless MC7770 */
	{QMI_GOBI_DEVICE(0x12d1, 0x14f1)},	/* Sony Gobi 3000 Composite */
	{QMI_GOBI_DEVICE(0x1410, 0xa021)},	/* Foxconn Gobi 3000 Modem device (Novatel E396) */

	{ }					/* END */
};
MODULE_DEVICE_TABLE(usb, products);

static bool quectel_ec20_detected(struct usb_interface *intf)
{
	struct usb_device *dev = interface_to_usbdev(intf);

	if (dev->actconfig &&
	    le16_to_cpu(dev->descriptor.idVendor) == 0x05c6 &&
	    le16_to_cpu(dev->descriptor.idProduct) == 0x9215 &&
	    dev->actconfig->desc.bNumInterfaces == 5)
		return true;

	return false;
}

static int qmi_wwan_probe(struct usb_interface *intf,
			  const struct usb_device_id *prod)
{
	struct usb_device_id *id = (struct usb_device_id *)prod;
	struct usb_interface_descriptor *desc = &intf->cur_altsetting->desc;

	/* Workaround to enable dynamic IDs.  This disables usbnet
	 * blacklisting functionality.  Which, if required, can be
	 * reimplemented here by using a magic "blacklist" value
	 * instead of 0 in the static device id table
	 */
	if (!id->driver_info) {
		dev_dbg(&intf->dev, "setting defaults for dynamic device id\n");
		id->driver_info = (unsigned long)&qmi_wwan_info;
	}

	/* Quectel EC20 quirk where we've QMI on interface 4 instead of 0 */
	if (quectel_ec20_detected(intf) && desc->bInterfaceNumber == 0) {
		dev_dbg(&intf->dev, "Quectel EC20 quirk, skipping interface 0\n");
		return -ENODEV;
	}

	return usbnet_probe(intf, id);
}

static void qmi_wwan_disconnect(struct usb_interface *intf)
{
	struct usbnet *dev = usb_get_intfdata(intf);
	struct qmi_wwan_state *info;
	struct list_head *iter;
	struct net_device *ldev;

	/* called twice if separate control and data intf */
	if (!dev)
		return;
	info = (void *)&dev->data;
	if (info->flags & QMI_WWAN_FLAG_MUX) {
		if (!rtnl_trylock()) {
			restart_syscall();
			return;
		}
		rcu_read_lock();
		netdev_for_each_upper_dev_rcu(dev->net, ldev, iter)
			qmimux_unregister_device(ldev);
		rcu_read_unlock();
		rtnl_unlock();
		info->flags &= ~QMI_WWAN_FLAG_MUX;
	}
	usbnet_disconnect(intf);
}

static struct usb_driver qmi_wwan_driver = {
	.name		      = "qmi_wwan",
	.id_table	      = products,
	.probe		      = qmi_wwan_probe,
	.disconnect	      = qmi_wwan_disconnect,
	.suspend	      = qmi_wwan_suspend,
	.resume		      =	qmi_wwan_resume,
	.reset_resume         = qmi_wwan_resume,
	.supports_autosuspend = 1,
	.disable_hub_initiated_lpm = 1,
};

module_usb_driver(qmi_wwan_driver);

MODULE_AUTHOR("Bjørn Mork <bjorn@mork.no>");
MODULE_DESCRIPTION("Qualcomm MSM Interface (QMI) WWAN driver");
MODULE_LICENSE("GPL");<|MERGE_RESOLUTION|>--- conflicted
+++ resolved
@@ -1245,10 +1245,7 @@
 	{QMI_QUIRK_SET_DTR(0x2c7c, 0x0125, 4)},	/* Quectel EC25, EC20 R2.0  Mini PCIe */
 	{QMI_QUIRK_SET_DTR(0x2c7c, 0x0121, 4)},	/* Quectel EC21 Mini PCIe */
 	{QMI_FIXED_INTF(0x2c7c, 0x0296, 4)},	/* Quectel BG96 */
-<<<<<<< HEAD
-=======
 	{QMI_QUIRK_SET_DTR(0x2c7c, 0x0306, 4)},	/* Quectel EP06 Mini PCIe */
->>>>>>> 661e50bc
 
 	/* 4. Gobi 1000 devices */
 	{QMI_GOBI1K_DEVICE(0x05c6, 0x9212)},	/* Acer Gobi Modem Device */
