--- conflicted
+++ resolved
@@ -2012,17 +2012,10 @@
 	ret = pci_write_config_byte(pdev, addr, data);
 	if (!ret)
 		return 0;
-<<<<<<< HEAD
 
 	if (chip_id == RTL8852A || chip_id == RTL8852B || chip_id == RTL8851B)
 		ret = rtw89_dbi_write8(rtwdev, addr, data);
 
-=======
-
-	if (chip_id == RTL8852A || chip_id == RTL8852B || chip_id == RTL8851B)
-		ret = rtw89_dbi_write8(rtwdev, addr, data);
-
->>>>>>> dd66185c
 	return ret;
 }
 
