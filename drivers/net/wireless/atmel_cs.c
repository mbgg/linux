/*** -*- linux-c -*- **********************************************************

     Driver for Atmel at76c502 at76c504 and at76c506 wireless cards.

        Copyright 2000-2001 ATMEL Corporation.
        Copyright 2003 Simon Kelley.

    This code was developed from version 2.1.1 of the Atmel drivers,
    released by Atmel corp. under the GPL in December 2002. It also
    includes code from the Linux aironet drivers (C) Benjamin Reed,
    and the Linux PCMCIA package, (C) David Hinds.

    For all queries about this code, please contact the current author,
    Simon Kelley <simon@thekelleys.org.uk> and not Atmel Corporation.

    This program is free software; you can redistribute it and/or modify
    it under the terms of the GNU General Public License as published by
    the Free Software Foundation; either version 2 of the License, or
    (at your option) any later version.

    This software is distributed in the hope that it will be useful,
    but WITHOUT ANY WARRANTY; without even the implied warranty of
    MERCHANTABILITY or FITNESS FOR A PARTICULAR PURPOSE.  See the
    GNU General Public License for more details.

    You should have received a copy of the GNU General Public License
    along with Atmel wireless lan drivers; if not, write to the Free Software
    Foundation, Inc., 59 Temple Place, Suite 330, Boston, MA  02111-1307  USA

******************************************************************************/

#ifdef __IN_PCMCIA_PACKAGE__
#include <pcmcia/k_compat.h>
#endif
#include <linux/init.h>
#include <linux/kernel.h>
#include <linux/module.h>
#include <linux/ptrace.h>
#include <linux/slab.h>
#include <linux/string.h>
#include <linux/netdevice.h>
#include <linux/moduleparam.h>
#include <linux/device.h>

<<<<<<< HEAD
#include <pcmcia/cs.h>
=======
>>>>>>> 45f53cc9
#include <pcmcia/cistpl.h>
#include <pcmcia/cisreg.h>
#include <pcmcia/ds.h>
#include <pcmcia/ciscode.h>

#include <asm/io.h>
#include <asm/system.h>
#include <linux/wireless.h>

#include "atmel.h"


/*====================================================================*/

MODULE_AUTHOR("Simon Kelley");
MODULE_DESCRIPTION("Support for Atmel at76c50x 802.11 wireless ethernet cards.");
MODULE_LICENSE("GPL");
MODULE_SUPPORTED_DEVICE("Atmel at76c50x PCMCIA cards");

/*====================================================================*/

static int atmel_config(struct pcmcia_device *link);
static void atmel_release(struct pcmcia_device *link);

static void atmel_detach(struct pcmcia_device *p_dev);

typedef struct local_info_t {
	struct net_device *eth_dev;
} local_info_t;

static int atmel_probe(struct pcmcia_device *p_dev)
{
	local_info_t *local;

	dev_dbg(&p_dev->dev, "atmel_attach()\n");

	/* Allocate space for private device-specific data */
	local = kzalloc(sizeof(local_info_t), GFP_KERNEL);
	if (!local) {
		printk(KERN_ERR "atmel_cs: no memory for new device\n");
		return -ENOMEM;
	}
	p_dev->priv = local;

	return atmel_config(p_dev);
} /* atmel_attach */

static void atmel_detach(struct pcmcia_device *link)
{
	dev_dbg(&link->dev, "atmel_detach\n");

	atmel_release(link);

	kfree(link->priv);
}

/* Call-back function to interrogate PCMCIA-specific information
   about the current existance of the card */
static int card_present(void *arg)
{
	struct pcmcia_device *link = (struct pcmcia_device *)arg;

	if (pcmcia_dev_present(link))
		return 1;

	return 0;
}

static int atmel_config_check(struct pcmcia_device *p_dev, void *priv_data)
{
	if (p_dev->config_index == 0)
		return -EINVAL;

<<<<<<< HEAD
	/* Use power settings for Vcc and Vpp if present */
	/*  Note that the CIS values need to be rescaled */
	if (cfg->vpp1.present & (1<<CISTPL_POWER_VNOM))
		p_dev->conf.Vpp = cfg->vpp1.param[CISTPL_POWER_VNOM]/10000;
	else if (dflt->vpp1.present & (1<<CISTPL_POWER_VNOM))
		p_dev->conf.Vpp = dflt->vpp1.param[CISTPL_POWER_VNOM]/10000;

	p_dev->conf.Attributes |= CONF_ENABLE_IRQ;

	/* IO window settings */
	p_dev->resource[0]->end = p_dev->resource[1]->end = 0;
	if ((cfg->io.nwin > 0) || (dflt->io.nwin > 0)) {
		cistpl_io_t *io = (cfg->io.nwin) ? &cfg->io : &dflt->io;
		p_dev->resource[0]->flags &= ~IO_DATA_PATH_WIDTH;
		p_dev->resource[0]->flags |=
					pcmcia_io_cfg_data_width(io->flags);
		p_dev->resource[0]->start = io->win[0].base;
		p_dev->resource[0]->end = io->win[0].len;
		if (io->nwin > 1) {
			p_dev->resource[1]->flags = p_dev->resource[0]->flags;
			p_dev->resource[1]->start = io->win[1].base;
			p_dev->resource[1]->end = io->win[1].len;
		}
	}

	/* This reserves IO space but doesn't actually enable it */
=======
>>>>>>> 45f53cc9
	return pcmcia_request_io(p_dev);
}

static int atmel_config(struct pcmcia_device *link)
{
	local_info_t *dev;
	int ret;
	struct pcmcia_device_id *did;

	dev = link->priv;
	did = dev_get_drvdata(&link->dev);

	dev_dbg(&link->dev, "atmel_config\n");

	link->config_flags |= CONF_ENABLE_IRQ | CONF_AUTO_SET_VPP |
		CONF_AUTO_AUDIO | CONF_AUTO_SET_IO;

	if (pcmcia_loop_config(link, atmel_config_check, NULL))
		goto failed;

	if (!link->irq) {
		dev_err(&link->dev, "atmel: cannot assign IRQ: check that CONFIG_ISA is set in kernel config.");
		goto failed;
	}

	ret = pcmcia_enable_device(link);
	if (ret)
		goto failed;

	((local_info_t*)link->priv)->eth_dev =
		init_atmel_card(link->irq,
				link->resource[0]->start,
				did ? did->driver_info : ATMEL_FW_TYPE_NONE,
				&link->dev,
				card_present,
				link);
	if (!((local_info_t*)link->priv)->eth_dev)
			goto failed;


	return 0;

 failed:
	atmel_release(link);
	return -ENODEV;
}

static void atmel_release(struct pcmcia_device *link)
{
	struct net_device *dev = ((local_info_t*)link->priv)->eth_dev;

	dev_dbg(&link->dev, "atmel_release\n");

	if (dev)
		stop_atmel_card(dev);
	((local_info_t*)link->priv)->eth_dev = NULL;

	pcmcia_disable_device(link);
}

static int atmel_suspend(struct pcmcia_device *link)
{
	local_info_t *local = link->priv;

	netif_device_detach(local->eth_dev);

	return 0;
}

static int atmel_resume(struct pcmcia_device *link)
{
	local_info_t *local = link->priv;

	atmel_open(local->eth_dev);
	netif_device_attach(local->eth_dev);

	return 0;
}

/*====================================================================*/
/* We use the driver_info field to store the correct firmware type for a card. */

#define PCMCIA_DEVICE_MANF_CARD_INFO(manf, card, info) { \
	.match_flags = PCMCIA_DEV_ID_MATCH_MANF_ID| \
			PCMCIA_DEV_ID_MATCH_CARD_ID, \
	.manf_id = (manf), \
	.card_id = (card), \
        .driver_info = (kernel_ulong_t)(info), }

#define PCMCIA_DEVICE_PROD_ID12_INFO(v1, v2, vh1, vh2, info) { \
	.match_flags = PCMCIA_DEV_ID_MATCH_PROD_ID1| \
			PCMCIA_DEV_ID_MATCH_PROD_ID2, \
	.prod_id = { (v1), (v2), NULL, NULL }, \
	.prod_id_hash = { (vh1), (vh2), 0, 0 }, \
        .driver_info = (kernel_ulong_t)(info), }

static struct pcmcia_device_id atmel_ids[] = {
	PCMCIA_DEVICE_MANF_CARD_INFO(0x0101, 0x0620, ATMEL_FW_TYPE_502_3COM),
	PCMCIA_DEVICE_MANF_CARD_INFO(0x0101, 0x0696, ATMEL_FW_TYPE_502_3COM),
	PCMCIA_DEVICE_MANF_CARD_INFO(0x01bf, 0x3302, ATMEL_FW_TYPE_502E),
	PCMCIA_DEVICE_MANF_CARD_INFO(0xd601, 0x0007, ATMEL_FW_TYPE_502),
	PCMCIA_DEVICE_PROD_ID12_INFO("11WAVE", "11WP611AL-E", 0x9eb2da1f, 0xc9a0d3f9, ATMEL_FW_TYPE_502E),
	PCMCIA_DEVICE_PROD_ID12_INFO("ATMEL", "AT76C502AR", 0xabda4164, 0x41b37e1f, ATMEL_FW_TYPE_502),
	PCMCIA_DEVICE_PROD_ID12_INFO("ATMEL", "AT76C502AR_D", 0xabda4164, 0x3675d704, ATMEL_FW_TYPE_502D),
	PCMCIA_DEVICE_PROD_ID12_INFO("ATMEL", "AT76C502AR_E", 0xabda4164, 0x4172e792, ATMEL_FW_TYPE_502E),
	PCMCIA_DEVICE_PROD_ID12_INFO("ATMEL", "AT76C504_R", 0xabda4164, 0x917f3d72, ATMEL_FW_TYPE_504_2958),
	PCMCIA_DEVICE_PROD_ID12_INFO("ATMEL", "AT76C504", 0xabda4164, 0x5040670a, ATMEL_FW_TYPE_504),
	PCMCIA_DEVICE_PROD_ID12_INFO("ATMEL", "AT76C504A", 0xabda4164, 0xe15ed87f, ATMEL_FW_TYPE_504A_2958),
	PCMCIA_DEVICE_PROD_ID12_INFO("BT", "Voyager 1020 Laptop Adapter", 0xae49b86a, 0x1e957cd5, ATMEL_FW_TYPE_502),
	PCMCIA_DEVICE_PROD_ID12_INFO("CNet", "CNWLC 11Mbps Wireless PC Card V-5", 0xbc477dde, 0x502fae6b, ATMEL_FW_TYPE_502E),
	PCMCIA_DEVICE_PROD_ID12_INFO("IEEE 802.11b", "Wireless LAN PC Card", 0x5b878724, 0x122f1df6, ATMEL_FW_TYPE_502),
	PCMCIA_DEVICE_PROD_ID12_INFO("IEEE 802.11b", "Wireless LAN Card S", 0x5b878724, 0x5fba533a, ATMEL_FW_TYPE_504_2958),
	PCMCIA_DEVICE_PROD_ID12_INFO("OEM", "11Mbps Wireless LAN PC Card V-3", 0xfea54c90, 0x1c5b0f68, ATMEL_FW_TYPE_502),
	PCMCIA_DEVICE_PROD_ID12_INFO("SMC", "2632W", 0xc4f8b18b, 0x30f38774, ATMEL_FW_TYPE_502D),
	PCMCIA_DEVICE_PROD_ID12_INFO("SMC", "2632W-V2", 0xc4f8b18b, 0x172d1377, ATMEL_FW_TYPE_502),
	PCMCIA_DEVICE_PROD_ID12_INFO("Wireless", "PC_CARD", 0xa407ecdd, 0x119f6314, ATMEL_FW_TYPE_502D),
	PCMCIA_DEVICE_PROD_ID12_INFO("WLAN", "802.11b PC CARD", 0x575c516c, 0xb1f6dbc4, ATMEL_FW_TYPE_502D),
	PCMCIA_DEVICE_PROD_ID12_INFO("LG", "LW2100N", 0xb474d43a, 0x6b1fec94, ATMEL_FW_TYPE_502E),
	PCMCIA_DEVICE_NULL
};

MODULE_DEVICE_TABLE(pcmcia, atmel_ids);

static struct pcmcia_driver atmel_driver = {
	.owner		= THIS_MODULE,
	.name		= "atmel_cs",
	.probe          = atmel_probe,
	.remove		= atmel_detach,
	.id_table	= atmel_ids,
	.suspend	= atmel_suspend,
	.resume		= atmel_resume,
};

static int __init atmel_cs_init(void)
{
        return pcmcia_register_driver(&atmel_driver);
}

static void __exit atmel_cs_cleanup(void)
{
        pcmcia_unregister_driver(&atmel_driver);
}

/*
    This program is free software; you can redistribute it and/or
    modify it under the terms of the GNU General Public License
    as published by the Free Software Foundation; either version 2
    of the License, or (at your option) any later version.

    This program is distributed in the hope that it will be useful,
    but WITHOUT ANY WARRANTY; without even the implied warranty of
    MERCHANTABILITY or FITNESS FOR A PARTICULAR PURPOSE.  See the
    GNU General Public License for more details.

    In addition:

    Redistribution and use in source and binary forms, with or without
    modification, are permitted provided that the following conditions
    are met:

    1. Redistributions of source code must retain the above copyright
       notice, this list of conditions and the following disclaimer.
    2. Redistributions in binary form must reproduce the above copyright
       notice, this list of conditions and the following disclaimer in the
       documentation and/or other materials provided with the distribution.
    3. The name of the author may not be used to endorse or promote
       products derived from this software without specific prior written
       permission.

    THIS SOFTWARE IS PROVIDED BY THE AUTHOR ``AS IS'' AND ANY EXPRESS OR
    IMPLIED WARRANTIES, INCLUDING, BUT NOT LIMITED TO, THE IMPLIED
    WARRANTIES OF MERCHANTABILITY AND FITNESS FOR A PARTICULAR PURPOSE
    ARE DISCLAIMED. IN NO EVENT SHALL THE AUTHOR BE LIABLE FOR ANY DIRECT,
    INDIRECT, INCIDENTAL, SPECIAL, EXEMPLARY, OR CONSEQUENTIAL DAMAGES
    (INCLUDING, BUT NOT LIMITED TO, PROCUREMENT OF SUBSTITUTE GOODS OR
    SERVICES; LOSS OF USE, DATA, OR PROFITS; OR BUSINESS INTERRUPTION)
    HOWEVER CAUSED AND ON ANY THEORY OF LIABILITY, WHETHER IN CONTRACT,
    STRICT LIABILITY, OR TORT (INCLUDING NEGLIGENCE OR OTHERWISE) ARISING
    IN ANY WAY OUT OF THE USE OF THIS SOFTWARE, EVEN IF ADVISED OF THE
    POSSIBILITY OF SUCH DAMAGE.
*/

module_init(atmel_cs_init);
module_exit(atmel_cs_cleanup);<|MERGE_RESOLUTION|>--- conflicted
+++ resolved
@@ -42,10 +42,6 @@
 #include <linux/moduleparam.h>
 #include <linux/device.h>
 
-<<<<<<< HEAD
-#include <pcmcia/cs.h>
-=======
->>>>>>> 45f53cc9
 #include <pcmcia/cistpl.h>
 #include <pcmcia/cisreg.h>
 #include <pcmcia/ds.h>
@@ -119,35 +115,6 @@
 	if (p_dev->config_index == 0)
 		return -EINVAL;
 
-<<<<<<< HEAD
-	/* Use power settings for Vcc and Vpp if present */
-	/*  Note that the CIS values need to be rescaled */
-	if (cfg->vpp1.present & (1<<CISTPL_POWER_VNOM))
-		p_dev->conf.Vpp = cfg->vpp1.param[CISTPL_POWER_VNOM]/10000;
-	else if (dflt->vpp1.present & (1<<CISTPL_POWER_VNOM))
-		p_dev->conf.Vpp = dflt->vpp1.param[CISTPL_POWER_VNOM]/10000;
-
-	p_dev->conf.Attributes |= CONF_ENABLE_IRQ;
-
-	/* IO window settings */
-	p_dev->resource[0]->end = p_dev->resource[1]->end = 0;
-	if ((cfg->io.nwin > 0) || (dflt->io.nwin > 0)) {
-		cistpl_io_t *io = (cfg->io.nwin) ? &cfg->io : &dflt->io;
-		p_dev->resource[0]->flags &= ~IO_DATA_PATH_WIDTH;
-		p_dev->resource[0]->flags |=
-					pcmcia_io_cfg_data_width(io->flags);
-		p_dev->resource[0]->start = io->win[0].base;
-		p_dev->resource[0]->end = io->win[0].len;
-		if (io->nwin > 1) {
-			p_dev->resource[1]->flags = p_dev->resource[0]->flags;
-			p_dev->resource[1]->start = io->win[1].base;
-			p_dev->resource[1]->end = io->win[1].len;
-		}
-	}
-
-	/* This reserves IO space but doesn't actually enable it */
-=======
->>>>>>> 45f53cc9
 	return pcmcia_request_io(p_dev);
 }
 
