--- conflicted
+++ resolved
@@ -119,10 +119,7 @@
 	ATH5K_DEBUG_DUMP_RX	= 0x00000100,
 	ATH5K_DEBUG_DUMP_TX	= 0x00000200,
 	ATH5K_DEBUG_DUMPBANDS	= 0x00000400,
-<<<<<<< HEAD
-=======
 	ATH5K_DEBUG_DMA		= 0x00000800,
->>>>>>> 3cbea436
 	ATH5K_DEBUG_ANI		= 0x00002000,
 	ATH5K_DEBUG_DESC	= 0x00004000,
 	ATH5K_DEBUG_ANY		= 0xffffffff
