--- conflicted
+++ resolved
@@ -212,8 +212,6 @@
 	return ath9k_hw_private_ops(ah)->fast_chan_change(ah, chan,
 							  ini_reloaded);
 }
-<<<<<<< HEAD
-=======
 
 static inline void ath9k_hw_set_radar_params(struct ath_hw *ah)
 {
@@ -223,5 +221,4 @@
 	ath9k_hw_private_ops(ah)->set_radar_params(ah, &ah->radar_conf);
 }
 
->>>>>>> dcd6c922
 #endif /* ATH9K_HW_OPS_H */