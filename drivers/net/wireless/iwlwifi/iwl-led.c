/******************************************************************************
 *
 * Copyright(c) 2003 - 2010 Intel Corporation. All rights reserved.
 *
 * This program is free software; you can redistribute it and/or modify it
 * under the terms of version 2 of the GNU General Public License as
 * published by the Free Software Foundation.
 *
 * This program is distributed in the hope that it will be useful, but WITHOUT
 * ANY WARRANTY; without even the implied warranty of MERCHANTABILITY or
 * FITNESS FOR A PARTICULAR PURPOSE.  See the GNU General Public License for
 * more details.
 *
 * You should have received a copy of the GNU General Public License along with
 * this program; if not, write to the Free Software Foundation, Inc.,
 * 51 Franklin Street, Fifth Floor, Boston, MA 02110, USA
 *
 * The full GNU General Public License is included in this distribution in the
 * file called LICENSE.
 *
 * Contact Information:
 *  Intel Linux Wireless <ilw@linux.intel.com>
 * Intel Corporation, 5200 N.E. Elam Young Parkway, Hillsboro, OR 97124-6497
 *
 *****************************************************************************/


#include <linux/kernel.h>
#include <linux/module.h>
#include <linux/init.h>
#include <linux/pci.h>
#include <linux/dma-mapping.h>
#include <linux/delay.h>
#include <linux/skbuff.h>
#include <linux/netdevice.h>
#include <linux/wireless.h>
#include <net/mac80211.h>
#include <linux/etherdevice.h>
#include <asm/unaligned.h>

#include "iwl-dev.h"
#include "iwl-core.h"
#include "iwl-io.h"

/* default: IWL_LED_BLINK(0) using blinking index table */
static int led_mode;
module_param(led_mode, int, S_IRUGO);
<<<<<<< HEAD
MODULE_PARM_DESC(led_mode, "led mode: 0=blinking, 1=On(RF On)/Off(RF Off), "
			   "(default 0)");

=======
MODULE_PARM_DESC(led_mode, "0=system default, "
		"1=On(RF On)/Off(RF Off), 2=blinking");
>>>>>>> 3cbea436

static const struct {
	u16 tpt;	/* Mb/s */
	u8 on_time;
	u8 off_time;
} blink_tbl[] =
{
	{300, 25, 25},
	{200, 40, 40},
	{100, 55, 55},
	{70, 65, 65},
	{50, 75, 75},
	{20, 85, 85},
	{10, 95, 95},
	{5, 110, 110},
	{1, 130, 130},
	{0, 167, 167},
	/* SOLID_ON */
	{-1, IWL_LED_SOLID, 0}
};

#define IWL_1MB_RATE (128 * 1024)
#define IWL_LED_THRESHOLD (16)
#define IWL_MAX_BLINK_TBL (ARRAY_SIZE(blink_tbl) - 1) /* exclude SOLID_ON */
#define IWL_SOLID_BLINK_IDX (ARRAY_SIZE(blink_tbl) - 1)

/*
 * Adjust led blink rate to compensate on a MAC Clock difference on every HW
 * Led blink rate analysis showed an average deviation of 0% on 3945,
 * 5% on 4965 HW and 20% on 5000 series and up.
 * Need to compensate on the led on/off time per HW according to the deviation
 * to achieve the desired led frequency
 * The calculation is: (100-averageDeviation)/100 * blinkTime
 * For code efficiency the calculation will be:
 *     compensation = (100 - averageDeviation) * 64 / 100
 *     NewBlinkTime = (compensation * BlinkTime) / 64
 */
static inline u8 iwl_blink_compensation(struct iwl_priv *priv,
				    u8 time, u16 compensation)
{
	if (!compensation) {
		IWL_ERR(priv, "undefined blink compensation: "
			"use pre-defined blinking time\n");
		return time;
	}

	return (u8)((time * compensation) >> 6);
}

/* Set led pattern command */
static int iwl_led_pattern(struct iwl_priv *priv, unsigned int idx)
{
	struct iwl_led_cmd led_cmd = {
		.id = IWL_LED_LINK,
		.interval = IWL_DEF_LED_INTRVL
	};

	BUG_ON(idx > IWL_MAX_BLINK_TBL);

	IWL_DEBUG_LED(priv, "Led blink time compensation= %u\n",
			priv->cfg->base_params->led_compensation);
	led_cmd.on =
		iwl_blink_compensation(priv, blink_tbl[idx].on_time,
				priv->cfg->base_params->led_compensation);
	led_cmd.off =
		iwl_blink_compensation(priv, blink_tbl[idx].off_time,
				priv->cfg->base_params->led_compensation);

	return priv->cfg->ops->led->cmd(priv, &led_cmd);
}

int iwl_led_start(struct iwl_priv *priv)
{
	return priv->cfg->ops->led->on(priv);
}
EXPORT_SYMBOL(iwl_led_start);

int iwl_led_associate(struct iwl_priv *priv)
{
	IWL_DEBUG_LED(priv, "Associated\n");
	if (priv->cfg->led_mode == IWL_LED_BLINK)
		priv->allow_blinking = 1;
	priv->last_blink_time = jiffies;

	return 0;
}
EXPORT_SYMBOL(iwl_led_associate);

int iwl_led_disassociate(struct iwl_priv *priv)
{
	priv->allow_blinking = 0;

	return 0;
}
EXPORT_SYMBOL(iwl_led_disassociate);

/*
 * calculate blink rate according to last second Tx/Rx activities
 */
static int iwl_get_blink_rate(struct iwl_priv *priv)
{
	int i;
	/* count both tx and rx traffic to be able to
	 * handle traffic in either direction
	 */
	u64 current_tpt = priv->tx_stats.data_bytes +
			  priv->rx_stats.data_bytes;
	s64 tpt = current_tpt - priv->led_tpt;

	if (tpt < 0) /* wraparound */
		tpt = -tpt;

	IWL_DEBUG_LED(priv, "tpt %lld current_tpt %llu\n",
		(long long)tpt,
		(unsigned long long)current_tpt);
	priv->led_tpt = current_tpt;

	if (!priv->allow_blinking)
		i = IWL_MAX_BLINK_TBL;
	else
		for (i = 0; i < IWL_MAX_BLINK_TBL; i++)
			if (tpt > (blink_tbl[i].tpt * IWL_1MB_RATE))
				break;

	IWL_DEBUG_LED(priv, "LED BLINK IDX=%d\n", i);
	return i;
}

/*
 * this function called from handler. Since setting Led command can
 * happen very frequent we postpone led command to be called from
 * REPLY handler so we know ucode is up
 */
void iwl_leds_background(struct iwl_priv *priv)
{
	u8 blink_idx;

	if (test_bit(STATUS_EXIT_PENDING, &priv->status)) {
		priv->last_blink_time = 0;
		return;
	}
	if (iwl_is_rfkill(priv)) {
		priv->last_blink_time = 0;
		return;
	}

	if (!priv->allow_blinking) {
		priv->last_blink_time = 0;
		if (priv->last_blink_rate != IWL_SOLID_BLINK_IDX) {
			priv->last_blink_rate = IWL_SOLID_BLINK_IDX;
			iwl_led_pattern(priv, IWL_SOLID_BLINK_IDX);
		}
		return;
	}
	if (!priv->last_blink_time ||
	    !time_after(jiffies, priv->last_blink_time +
			msecs_to_jiffies(1000)))
		return;

	blink_idx = iwl_get_blink_rate(priv);

	/* call only if blink rate change */
	if (blink_idx != priv->last_blink_rate)
		iwl_led_pattern(priv, blink_idx);

	priv->last_blink_time = jiffies;
	priv->last_blink_rate = blink_idx;
}
EXPORT_SYMBOL(iwl_leds_background);

void iwl_leds_init(struct iwl_priv *priv)
{
	priv->last_blink_rate = 0;
	priv->last_blink_time = 0;
	priv->allow_blinking = 0;
	if (led_mode != IWL_LED_DEFAULT &&
	    led_mode != priv->cfg->led_mode)
		priv->cfg->led_mode = led_mode;
}
EXPORT_SYMBOL(iwl_leds_init);<|MERGE_RESOLUTION|>--- conflicted
+++ resolved
@@ -45,14 +45,8 @@
 /* default: IWL_LED_BLINK(0) using blinking index table */
 static int led_mode;
 module_param(led_mode, int, S_IRUGO);
-<<<<<<< HEAD
-MODULE_PARM_DESC(led_mode, "led mode: 0=blinking, 1=On(RF On)/Off(RF Off), "
-			   "(default 0)");
-
-=======
 MODULE_PARM_DESC(led_mode, "0=system default, "
 		"1=On(RF On)/Off(RF Off), 2=blinking");
->>>>>>> 3cbea436
 
 static const struct {
 	u16 tpt;	/* Mb/s */
