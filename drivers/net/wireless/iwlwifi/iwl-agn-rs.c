/******************************************************************************
 *
 * Copyright(c) 2005 - 2010 Intel Corporation. All rights reserved.
 *
 * This program is free software; you can redistribute it and/or modify it
 * under the terms of version 2 of the GNU General Public License as
 * published by the Free Software Foundation.
 *
 * This program is distributed in the hope that it will be useful, but WITHOUT
 * ANY WARRANTY; without even the implied warranty of MERCHANTABILITY or
 * FITNESS FOR A PARTICULAR PURPOSE.  See the GNU General Public License for
 * more details.
 *
 * You should have received a copy of the GNU General Public License along with
 * this program; if not, write to the Free Software Foundation, Inc.,
 * 51 Franklin Street, Fifth Floor, Boston, MA 02110, USA
 *
 * The full GNU General Public License is included in this distribution in the
 * file called LICENSE.
 *
 * Contact Information:
 *  Intel Linux Wireless <ilw@linux.intel.com>
 * Intel Corporation, 5200 N.E. Elam Young Parkway, Hillsboro, OR 97124-6497
 *
 *****************************************************************************/
#include <linux/kernel.h>
#include <linux/init.h>
#include <linux/skbuff.h>
#include <linux/slab.h>
#include <linux/wireless.h>
#include <net/mac80211.h>

#include <linux/netdevice.h>
#include <linux/etherdevice.h>
#include <linux/delay.h>

#include <linux/workqueue.h>

#include "iwl-dev.h"
#include "iwl-sta.h"
#include "iwl-core.h"
#include "iwl-agn.h"

#define RS_NAME "iwl-agn-rs"

#define NUM_TRY_BEFORE_ANT_TOGGLE 1
#define IWL_NUMBER_TRY      1
#define IWL_HT_NUMBER_TRY   3

#define IWL_RATE_MAX_WINDOW		62	/* # tx in history window */
#define IWL_RATE_MIN_FAILURE_TH		6	/* min failures to calc tpt */
#define IWL_RATE_MIN_SUCCESS_TH		8	/* min successes to calc tpt */

/* max allowed rate miss before sync LQ cmd */
#define IWL_MISSED_RATE_MAX		15
/* max time to accum history 2 seconds */
#define IWL_RATE_SCALE_FLUSH_INTVL   (3*HZ)

static u8 rs_ht_to_legacy[] = {
	IWL_RATE_6M_INDEX, IWL_RATE_6M_INDEX,
	IWL_RATE_6M_INDEX, IWL_RATE_6M_INDEX,
	IWL_RATE_6M_INDEX,
	IWL_RATE_6M_INDEX, IWL_RATE_9M_INDEX,
	IWL_RATE_12M_INDEX, IWL_RATE_18M_INDEX,
	IWL_RATE_24M_INDEX, IWL_RATE_36M_INDEX,
	IWL_RATE_48M_INDEX, IWL_RATE_54M_INDEX
};

static const u8 ant_toggle_lookup[] = {
	/*ANT_NONE -> */ ANT_NONE,
	/*ANT_A    -> */ ANT_B,
	/*ANT_B    -> */ ANT_C,
	/*ANT_AB   -> */ ANT_BC,
	/*ANT_C    -> */ ANT_A,
	/*ANT_AC   -> */ ANT_AB,
	/*ANT_BC   -> */ ANT_AC,
	/*ANT_ABC  -> */ ANT_ABC,
};

#define IWL_DECLARE_RATE_INFO(r, s, ip, in, rp, rn, pp, np)    \
	[IWL_RATE_##r##M_INDEX] = { IWL_RATE_##r##M_PLCP,      \
				    IWL_RATE_SISO_##s##M_PLCP, \
				    IWL_RATE_MIMO2_##s##M_PLCP,\
				    IWL_RATE_MIMO3_##s##M_PLCP,\
				    IWL_RATE_##r##M_IEEE,      \
				    IWL_RATE_##ip##M_INDEX,    \
				    IWL_RATE_##in##M_INDEX,    \
				    IWL_RATE_##rp##M_INDEX,    \
				    IWL_RATE_##rn##M_INDEX,    \
				    IWL_RATE_##pp##M_INDEX,    \
				    IWL_RATE_##np##M_INDEX }

/*
 * Parameter order:
 *   rate, ht rate, prev rate, next rate, prev tgg rate, next tgg rate
 *
 * If there isn't a valid next or previous rate then INV is used which
 * maps to IWL_RATE_INVALID
 *
 */
const struct iwl_rate_info iwl_rates[IWL_RATE_COUNT] = {
	IWL_DECLARE_RATE_INFO(1, INV, INV, 2, INV, 2, INV, 2),    /*  1mbps */
	IWL_DECLARE_RATE_INFO(2, INV, 1, 5, 1, 5, 1, 5),          /*  2mbps */
	IWL_DECLARE_RATE_INFO(5, INV, 2, 6, 2, 11, 2, 11),        /*5.5mbps */
	IWL_DECLARE_RATE_INFO(11, INV, 9, 12, 9, 12, 5, 18),      /* 11mbps */
	IWL_DECLARE_RATE_INFO(6, 6, 5, 9, 5, 11, 5, 11),        /*  6mbps */
	IWL_DECLARE_RATE_INFO(9, 6, 6, 11, 6, 11, 5, 11),       /*  9mbps */
	IWL_DECLARE_RATE_INFO(12, 12, 11, 18, 11, 18, 11, 18),   /* 12mbps */
	IWL_DECLARE_RATE_INFO(18, 18, 12, 24, 12, 24, 11, 24),   /* 18mbps */
	IWL_DECLARE_RATE_INFO(24, 24, 18, 36, 18, 36, 18, 36),   /* 24mbps */
	IWL_DECLARE_RATE_INFO(36, 36, 24, 48, 24, 48, 24, 48),   /* 36mbps */
	IWL_DECLARE_RATE_INFO(48, 48, 36, 54, 36, 54, 36, 54),   /* 48mbps */
	IWL_DECLARE_RATE_INFO(54, 54, 48, INV, 48, INV, 48, INV),/* 54mbps */
	IWL_DECLARE_RATE_INFO(60, 60, 48, INV, 48, INV, 48, INV),/* 60mbps */
	/* FIXME:RS:          ^^    should be INV (legacy) */
};

static int iwl_hwrate_to_plcp_idx(u32 rate_n_flags)
{
	int idx = 0;

	/* HT rate format */
	if (rate_n_flags & RATE_MCS_HT_MSK) {
		idx = (rate_n_flags & 0xff);

		if (idx >= IWL_RATE_MIMO3_6M_PLCP)
			idx = idx - IWL_RATE_MIMO3_6M_PLCP;
		else if (idx >= IWL_RATE_MIMO2_6M_PLCP)
			idx = idx - IWL_RATE_MIMO2_6M_PLCP;

		idx += IWL_FIRST_OFDM_RATE;
		/* skip 9M not supported in ht*/
		if (idx >= IWL_RATE_9M_INDEX)
			idx += 1;
		if ((idx >= IWL_FIRST_OFDM_RATE) && (idx <= IWL_LAST_OFDM_RATE))
			return idx;

	/* legacy rate format, search for match in table */
	} else {
		for (idx = 0; idx < ARRAY_SIZE(iwl_rates); idx++)
			if (iwl_rates[idx].plcp == (rate_n_flags & 0xFF))
				return idx;
	}

	return -1;
}

static void rs_rate_scale_perform(struct iwl_priv *priv,
				   struct sk_buff *skb,
				   struct ieee80211_sta *sta,
				   struct iwl_lq_sta *lq_sta);
static void rs_fill_link_cmd(struct iwl_priv *priv,
			     struct iwl_lq_sta *lq_sta, u32 rate_n_flags);
static void rs_stay_in_table(struct iwl_lq_sta *lq_sta, bool force_search);


#ifdef CONFIG_MAC80211_DEBUGFS
static void rs_dbgfs_set_mcs(struct iwl_lq_sta *lq_sta,
			     u32 *rate_n_flags, int index);
#else
static void rs_dbgfs_set_mcs(struct iwl_lq_sta *lq_sta,
			     u32 *rate_n_flags, int index)
{}
#endif

/**
 * The following tables contain the expected throughput metrics for all rates
 *
 *	1, 2, 5.5, 11, 6, 9, 12, 18, 24, 36, 48, 54, 60 MBits
 *
 * where invalid entries are zeros.
 *
 * CCK rates are only valid in legacy table and will only be used in G
 * (2.4 GHz) band.
 */

static s32 expected_tpt_legacy[IWL_RATE_COUNT] = {
	7, 13, 35, 58, 40, 57, 72, 98, 121, 154, 177, 186, 0
};

static s32 expected_tpt_siso20MHz[4][IWL_RATE_COUNT] = {
	{0, 0, 0, 0, 42, 0,  76, 102, 124, 158, 183, 193, 202}, /* Norm */
	{0, 0, 0, 0, 46, 0,  82, 110, 132, 167, 192, 202, 210}, /* SGI */
	{0, 0, 0, 0, 48, 0,  93, 135, 176, 251, 319, 351, 381}, /* AGG */
	{0, 0, 0, 0, 53, 0, 102, 149, 193, 275, 348, 381, 413}, /* AGG+SGI */
};

static s32 expected_tpt_siso40MHz[4][IWL_RATE_COUNT] = {
	{0, 0, 0, 0,  77, 0, 127, 160, 184, 220, 242, 250, 257}, /* Norm */
	{0, 0, 0, 0,  83, 0, 135, 169, 193, 229, 250, 257, 264}, /* SGI */
	{0, 0, 0, 0,  96, 0, 182, 259, 328, 451, 553, 598, 640}, /* AGG */
	{0, 0, 0, 0, 106, 0, 199, 282, 357, 487, 593, 640, 683}, /* AGG+SGI */
};

static s32 expected_tpt_mimo2_20MHz[4][IWL_RATE_COUNT] = {
	{0, 0, 0, 0,  74, 0, 123, 155, 179, 213, 235, 243, 250}, /* Norm */
	{0, 0, 0, 0,  81, 0, 131, 164, 187, 221, 242, 250, 256}, /* SGI */
	{0, 0, 0, 0,  92, 0, 175, 250, 317, 436, 534, 578, 619}, /* AGG */
	{0, 0, 0, 0, 102, 0, 192, 273, 344, 470, 573, 619, 660}, /* AGG+SGI*/
};

static s32 expected_tpt_mimo2_40MHz[4][IWL_RATE_COUNT] = {
	{0, 0, 0, 0, 123, 0, 182, 214, 235, 264, 279, 285, 289}, /* Norm */
	{0, 0, 0, 0, 131, 0, 191, 222, 242, 270, 284, 289, 293}, /* SGI */
	{0, 0, 0, 0, 180, 0, 327, 446, 545, 708, 828, 878, 922}, /* AGG */
	{0, 0, 0, 0, 197, 0, 355, 481, 584, 752, 872, 922, 966}, /* AGG+SGI */
};

static s32 expected_tpt_mimo3_20MHz[4][IWL_RATE_COUNT] = {
	{0, 0, 0, 0,  99, 0, 153, 186, 208, 239, 256, 263, 268}, /* Norm */
	{0, 0, 0, 0, 106, 0, 162, 194, 215, 246, 262, 268, 273}, /* SGI */
	{0, 0, 0, 0, 134, 0, 249, 346, 431, 574, 685, 732, 775}, /* AGG */
	{0, 0, 0, 0, 148, 0, 272, 376, 465, 614, 727, 775, 818}, /* AGG+SGI */
};

static s32 expected_tpt_mimo3_40MHz[4][IWL_RATE_COUNT] = {
	{0, 0, 0, 0, 152, 0, 211, 239, 255, 279,  290,  294,  297}, /* Norm */
	{0, 0, 0, 0, 160, 0, 219, 245, 261, 284,  294,  297,  300}, /* SGI */
	{0, 0, 0, 0, 254, 0, 443, 584, 695, 868,  984, 1030, 1070}, /* AGG */
	{0, 0, 0, 0, 277, 0, 478, 624, 737, 911, 1026, 1070, 1109}, /* AGG+SGI */
};

/* mbps, mcs */
static const struct iwl_rate_mcs_info iwl_rate_mcs[IWL_RATE_COUNT] = {
	{  "1", "BPSK DSSS"},
	{  "2", "QPSK DSSS"},
	{"5.5", "BPSK CCK"},
	{ "11", "QPSK CCK"},
	{  "6", "BPSK 1/2"},
	{  "9", "BPSK 1/2"},
	{ "12", "QPSK 1/2"},
	{ "18", "QPSK 3/4"},
	{ "24", "16QAM 1/2"},
	{ "36", "16QAM 3/4"},
	{ "48", "64QAM 2/3"},
	{ "54", "64QAM 3/4"},
	{ "60", "64QAM 5/6"},
};

#define MCS_INDEX_PER_STREAM	(8)

static inline u8 rs_extract_rate(u32 rate_n_flags)
{
	return (u8)(rate_n_flags & 0xFF);
}

static void rs_rate_scale_clear_window(struct iwl_rate_scale_data *window)
{
	window->data = 0;
	window->success_counter = 0;
	window->success_ratio = IWL_INVALID_VALUE;
	window->counter = 0;
	window->average_tpt = IWL_INVALID_VALUE;
	window->stamp = 0;
}

static inline u8 rs_is_valid_ant(u8 valid_antenna, u8 ant_type)
{
	return (ant_type & valid_antenna) == ant_type;
}

/*
 *	removes the old data from the statistics. All data that is older than
 *	TID_MAX_TIME_DIFF, will be deleted.
 */
static void rs_tl_rm_old_stats(struct iwl_traffic_load *tl, u32 curr_time)
{
	/* The oldest age we want to keep */
	u32 oldest_time = curr_time - TID_MAX_TIME_DIFF;

	while (tl->queue_count &&
	       (tl->time_stamp < oldest_time)) {
		tl->total -= tl->packet_count[tl->head];
		tl->packet_count[tl->head] = 0;
		tl->time_stamp += TID_QUEUE_CELL_SPACING;
		tl->queue_count--;
		tl->head++;
		if (tl->head >= TID_QUEUE_MAX_SIZE)
			tl->head = 0;
	}
}

/*
 *	increment traffic load value for tid and also remove
 *	any old values if passed the certain time period
 */
static u8 rs_tl_add_packet(struct iwl_lq_sta *lq_data,
			   struct ieee80211_hdr *hdr)
{
	u32 curr_time = jiffies_to_msecs(jiffies);
	u32 time_diff;
	s32 index;
	struct iwl_traffic_load *tl = NULL;
	u8 tid;

	if (ieee80211_is_data_qos(hdr->frame_control)) {
		u8 *qc = ieee80211_get_qos_ctl(hdr);
		tid = qc[0] & 0xf;
	} else
		return MAX_TID_COUNT;

	if (unlikely(tid >= TID_MAX_LOAD_COUNT))
		return MAX_TID_COUNT;

	tl = &lq_data->load[tid];

	curr_time -= curr_time % TID_ROUND_VALUE;

	/* Happens only for the first packet. Initialize the data */
	if (!(tl->queue_count)) {
		tl->total = 1;
		tl->time_stamp = curr_time;
		tl->queue_count = 1;
		tl->head = 0;
		tl->packet_count[0] = 1;
		return MAX_TID_COUNT;
	}

	time_diff = TIME_WRAP_AROUND(tl->time_stamp, curr_time);
	index = time_diff / TID_QUEUE_CELL_SPACING;

	/* The history is too long: remove data that is older than */
	/* TID_MAX_TIME_DIFF */
	if (index >= TID_QUEUE_MAX_SIZE)
		rs_tl_rm_old_stats(tl, curr_time);

	index = (tl->head + index) % TID_QUEUE_MAX_SIZE;
	tl->packet_count[index] = tl->packet_count[index] + 1;
	tl->total = tl->total + 1;

	if ((index + 1) > tl->queue_count)
		tl->queue_count = index + 1;

	return tid;
}

/*
	get the traffic load value for tid
*/
static u32 rs_tl_get_load(struct iwl_lq_sta *lq_data, u8 tid)
{
	u32 curr_time = jiffies_to_msecs(jiffies);
	u32 time_diff;
	s32 index;
	struct iwl_traffic_load *tl = NULL;

	if (tid >= TID_MAX_LOAD_COUNT)
		return 0;

	tl = &(lq_data->load[tid]);

	curr_time -= curr_time % TID_ROUND_VALUE;

	if (!(tl->queue_count))
		return 0;

	time_diff = TIME_WRAP_AROUND(tl->time_stamp, curr_time);
	index = time_diff / TID_QUEUE_CELL_SPACING;

	/* The history is too long: remove data that is older than */
	/* TID_MAX_TIME_DIFF */
	if (index >= TID_QUEUE_MAX_SIZE)
		rs_tl_rm_old_stats(tl, curr_time);

	return tl->total;
}

static int rs_tl_turn_on_agg_for_tid(struct iwl_priv *priv,
				      struct iwl_lq_sta *lq_data, u8 tid,
				      struct ieee80211_sta *sta)
{
	int ret = -EAGAIN;
<<<<<<< HEAD
	u32 load = rs_tl_get_load(lq_data, tid);

=======
	u32 load;

	/*
	 * Don't create TX aggregation sessions when in high
	 * BT traffic, as they would just be disrupted by BT.
	 */
	if (priv->bt_traffic_load >= IWL_BT_COEX_TRAFFIC_LOAD_HIGH) {
		IWL_ERR(priv, "BT traffic (%d), no aggregation allowed\n",
			priv->bt_traffic_load);
		return ret;
	}

	load = rs_tl_get_load(lq_data, tid);

>>>>>>> 45f53cc9
	if (load > IWL_AGG_LOAD_THRESHOLD) {
		IWL_DEBUG_HT(priv, "Starting Tx agg: STA: %pM tid: %d\n",
				sta->addr, tid);
		ret = ieee80211_start_tx_ba_session(sta, tid);
		if (ret == -EAGAIN) {
			/*
			 * driver and mac80211 is out of sync
			 * this might be cause by reloading firmware
			 * stop the tx ba session here
			 */
			IWL_ERR(priv, "Fail start Tx agg on tid: %d\n",
				tid);
			ieee80211_stop_tx_ba_session(sta, tid);
		}
	} else {
		IWL_ERR(priv, "Aggregation not enabled for tid %d "
			"because load = %u\n", tid, load);
	}
	return ret;
}

static void rs_tl_turn_on_agg(struct iwl_priv *priv, u8 tid,
			      struct iwl_lq_sta *lq_data,
			      struct ieee80211_sta *sta)
{
	if (tid < TID_MAX_LOAD_COUNT)
		rs_tl_turn_on_agg_for_tid(priv, lq_data, tid, sta);
	else
		IWL_ERR(priv, "tid exceeds max load count: %d/%d\n",
			tid, TID_MAX_LOAD_COUNT);
}

static inline int get_num_of_ant_from_rate(u32 rate_n_flags)
{
	return !!(rate_n_flags & RATE_MCS_ANT_A_MSK) +
	       !!(rate_n_flags & RATE_MCS_ANT_B_MSK) +
	       !!(rate_n_flags & RATE_MCS_ANT_C_MSK);
}

/*
 * Static function to get the expected throughput from an iwl_scale_tbl_info
 * that wraps a NULL pointer check
 */
static s32 get_expected_tpt(struct iwl_scale_tbl_info *tbl, int rs_index)
{
	if (tbl->expected_tpt)
		return tbl->expected_tpt[rs_index];
	return 0;
}

/**
 * rs_collect_tx_data - Update the success/failure sliding window
 *
 * We keep a sliding window of the last 62 packets transmitted
 * at this rate.  window->data contains the bitmask of successful
 * packets.
 */
static int rs_collect_tx_data(struct iwl_scale_tbl_info *tbl,
			      int scale_index, int attempts, int successes)
{
	struct iwl_rate_scale_data *window = NULL;
	static const u64 mask = (((u64)1) << (IWL_RATE_MAX_WINDOW - 1));
	s32 fail_count, tpt;

	if (scale_index < 0 || scale_index >= IWL_RATE_COUNT)
		return -EINVAL;

	/* Select window for current tx bit rate */
	window = &(tbl->win[scale_index]);

	/* Get expected throughput */
	tpt = get_expected_tpt(tbl, scale_index);

	/*
	 * Keep track of only the latest 62 tx frame attempts in this rate's
	 * history window; anything older isn't really relevant any more.
	 * If we have filled up the sliding window, drop the oldest attempt;
	 * if the oldest attempt (highest bit in bitmap) shows "success",
	 * subtract "1" from the success counter (this is the main reason
	 * we keep these bitmaps!).
	 */
	while (attempts > 0) {
		if (window->counter >= IWL_RATE_MAX_WINDOW) {

			/* remove earliest */
			window->counter = IWL_RATE_MAX_WINDOW - 1;

			if (window->data & mask) {
				window->data &= ~mask;
				window->success_counter--;
			}
		}

		/* Increment frames-attempted counter */
		window->counter++;

		/* Shift bitmap by one frame to throw away oldest history */
		window->data <<= 1;

		/* Mark the most recent #successes attempts as successful */
		if (successes > 0) {
			window->success_counter++;
			window->data |= 0x1;
			successes--;
		}

		attempts--;
	}

	/* Calculate current success ratio, avoid divide-by-0! */
	if (window->counter > 0)
		window->success_ratio = 128 * (100 * window->success_counter)
					/ window->counter;
	else
		window->success_ratio = IWL_INVALID_VALUE;

	fail_count = window->counter - window->success_counter;

	/* Calculate average throughput, if we have enough history. */
	if ((fail_count >= IWL_RATE_MIN_FAILURE_TH) ||
	    (window->success_counter >= IWL_RATE_MIN_SUCCESS_TH))
		window->average_tpt = (window->success_ratio * tpt + 64) / 128;
	else
		window->average_tpt = IWL_INVALID_VALUE;

	/* Tag this window as having been updated */
	window->stamp = jiffies;

	return 0;
}

/*
 * Fill uCode API rate_n_flags field, based on "search" or "active" table.
 */
/* FIXME:RS:remove this function and put the flags statically in the table */
static u32 rate_n_flags_from_tbl(struct iwl_priv *priv,
				 struct iwl_scale_tbl_info *tbl,
				 int index, u8 use_green)
{
	u32 rate_n_flags = 0;

	if (is_legacy(tbl->lq_type)) {
		rate_n_flags = iwl_rates[index].plcp;
		if (index >= IWL_FIRST_CCK_RATE && index <= IWL_LAST_CCK_RATE)
			rate_n_flags |= RATE_MCS_CCK_MSK;

	} else if (is_Ht(tbl->lq_type)) {
		if (index > IWL_LAST_OFDM_RATE) {
			IWL_ERR(priv, "Invalid HT rate index %d\n", index);
			index = IWL_LAST_OFDM_RATE;
		}
		rate_n_flags = RATE_MCS_HT_MSK;

		if (is_siso(tbl->lq_type))
			rate_n_flags |=	iwl_rates[index].plcp_siso;
		else if (is_mimo2(tbl->lq_type))
			rate_n_flags |=	iwl_rates[index].plcp_mimo2;
		else
			rate_n_flags |=	iwl_rates[index].plcp_mimo3;
	} else {
		IWL_ERR(priv, "Invalid tbl->lq_type %d\n", tbl->lq_type);
	}

	rate_n_flags |= ((tbl->ant_type << RATE_MCS_ANT_POS) &
						     RATE_MCS_ANT_ABC_MSK);

	if (is_Ht(tbl->lq_type)) {
		if (tbl->is_ht40) {
			if (tbl->is_dup)
				rate_n_flags |= RATE_MCS_DUP_MSK;
			else
				rate_n_flags |= RATE_MCS_HT40_MSK;
		}
		if (tbl->is_SGI)
			rate_n_flags |= RATE_MCS_SGI_MSK;

		if (use_green) {
			rate_n_flags |= RATE_MCS_GF_MSK;
			if (is_siso(tbl->lq_type) && tbl->is_SGI) {
				rate_n_flags &= ~RATE_MCS_SGI_MSK;
				IWL_ERR(priv, "GF was set with SGI:SISO\n");
			}
		}
	}
	return rate_n_flags;
}

/*
 * Interpret uCode API's rate_n_flags format,
 * fill "search" or "active" tx mode table.
 */
static int rs_get_tbl_info_from_mcs(const u32 rate_n_flags,
				    enum ieee80211_band band,
				    struct iwl_scale_tbl_info *tbl,
				    int *rate_idx)
{
	u32 ant_msk = (rate_n_flags & RATE_MCS_ANT_ABC_MSK);
	u8 num_of_ant = get_num_of_ant_from_rate(rate_n_flags);
	u8 mcs;

	memset(tbl, 0, sizeof(struct iwl_scale_tbl_info));
	*rate_idx = iwl_hwrate_to_plcp_idx(rate_n_flags);

	if (*rate_idx  == IWL_RATE_INVALID) {
		*rate_idx = -1;
		return -EINVAL;
	}
	tbl->is_SGI = 0;	/* default legacy setup */
	tbl->is_ht40 = 0;
	tbl->is_dup = 0;
	tbl->ant_type = (ant_msk >> RATE_MCS_ANT_POS);
	tbl->lq_type = LQ_NONE;
	tbl->max_search = IWL_MAX_SEARCH;

	/* legacy rate format */
	if (!(rate_n_flags & RATE_MCS_HT_MSK)) {
		if (num_of_ant == 1) {
			if (band == IEEE80211_BAND_5GHZ)
				tbl->lq_type = LQ_A;
			else
				tbl->lq_type = LQ_G;
		}
	/* HT rate format */
	} else {
		if (rate_n_flags & RATE_MCS_SGI_MSK)
			tbl->is_SGI = 1;

		if ((rate_n_flags & RATE_MCS_HT40_MSK) ||
		    (rate_n_flags & RATE_MCS_DUP_MSK))
			tbl->is_ht40 = 1;

		if (rate_n_flags & RATE_MCS_DUP_MSK)
			tbl->is_dup = 1;

		mcs = rs_extract_rate(rate_n_flags);

		/* SISO */
		if (mcs <= IWL_RATE_SISO_60M_PLCP) {
			if (num_of_ant == 1)
				tbl->lq_type = LQ_SISO; /*else NONE*/
		/* MIMO2 */
		} else if (mcs <= IWL_RATE_MIMO2_60M_PLCP) {
			if (num_of_ant == 2)
				tbl->lq_type = LQ_MIMO2;
		/* MIMO3 */
		} else {
			if (num_of_ant == 3) {
				tbl->max_search = IWL_MAX_11N_MIMO3_SEARCH;
				tbl->lq_type = LQ_MIMO3;
			}
		}
	}
	return 0;
}

/* switch to another antenna/antennas and return 1 */
/* if no other valid antenna found, return 0 */
static int rs_toggle_antenna(u32 valid_ant, u32 *rate_n_flags,
			     struct iwl_scale_tbl_info *tbl)
{
	u8 new_ant_type;

	if (!tbl->ant_type || tbl->ant_type > ANT_ABC)
		return 0;

	if (!rs_is_valid_ant(valid_ant, tbl->ant_type))
		return 0;

	new_ant_type = ant_toggle_lookup[tbl->ant_type];

	while ((new_ant_type != tbl->ant_type) &&
	       !rs_is_valid_ant(valid_ant, new_ant_type))
		new_ant_type = ant_toggle_lookup[new_ant_type];

	if (new_ant_type == tbl->ant_type)
		return 0;

	tbl->ant_type = new_ant_type;
	*rate_n_flags &= ~RATE_MCS_ANT_ABC_MSK;
	*rate_n_flags |= new_ant_type << RATE_MCS_ANT_POS;
	return 1;
}

/**
 * Green-field mode is valid if the station supports it and
 * there are no non-GF stations present in the BSS.
 */
static bool rs_use_green(struct ieee80211_sta *sta)
{
	struct iwl_station_priv *sta_priv = (void *)sta->drv_priv;
	struct iwl_rxon_context *ctx = sta_priv->common.ctx;

	return (sta->ht_cap.cap & IEEE80211_HT_CAP_GRN_FLD) &&
		!(ctx->ht.non_gf_sta_present);
}

/**
 * rs_get_supported_rates - get the available rates
 *
 * if management frame or broadcast frame only return
 * basic available rates.
 *
 */
static u16 rs_get_supported_rates(struct iwl_lq_sta *lq_sta,
				  struct ieee80211_hdr *hdr,
				  enum iwl_table_type rate_type)
{
	if (is_legacy(rate_type)) {
		return lq_sta->active_legacy_rate;
	} else {
		if (is_siso(rate_type))
			return lq_sta->active_siso_rate;
		else if (is_mimo2(rate_type))
			return lq_sta->active_mimo2_rate;
		else
			return lq_sta->active_mimo3_rate;
	}
}

static u16 rs_get_adjacent_rate(struct iwl_priv *priv, u8 index, u16 rate_mask,
				int rate_type)
{
	u8 high = IWL_RATE_INVALID;
	u8 low = IWL_RATE_INVALID;

	/* 802.11A or ht walks to the next literal adjacent rate in
	 * the rate table */
	if (is_a_band(rate_type) || !is_legacy(rate_type)) {
		int i;
		u32 mask;

		/* Find the previous rate that is in the rate mask */
		i = index - 1;
		for (mask = (1 << i); i >= 0; i--, mask >>= 1) {
			if (rate_mask & mask) {
				low = i;
				break;
			}
		}

		/* Find the next rate that is in the rate mask */
		i = index + 1;
		for (mask = (1 << i); i < IWL_RATE_COUNT; i++, mask <<= 1) {
			if (rate_mask & mask) {
				high = i;
				break;
			}
		}

		return (high << 8) | low;
	}

	low = index;
	while (low != IWL_RATE_INVALID) {
		low = iwl_rates[low].prev_rs;
		if (low == IWL_RATE_INVALID)
			break;
		if (rate_mask & (1 << low))
			break;
		IWL_DEBUG_RATE(priv, "Skipping masked lower rate: %d\n", low);
	}

	high = index;
	while (high != IWL_RATE_INVALID) {
		high = iwl_rates[high].next_rs;
		if (high == IWL_RATE_INVALID)
			break;
		if (rate_mask & (1 << high))
			break;
		IWL_DEBUG_RATE(priv, "Skipping masked higher rate: %d\n", high);
	}

	return (high << 8) | low;
}

static u32 rs_get_lower_rate(struct iwl_lq_sta *lq_sta,
			     struct iwl_scale_tbl_info *tbl,
			     u8 scale_index, u8 ht_possible)
{
	s32 low;
	u16 rate_mask;
	u16 high_low;
	u8 switch_to_legacy = 0;
	u8 is_green = lq_sta->is_green;
	struct iwl_priv *priv = lq_sta->drv;

	/* check if we need to switch from HT to legacy rates.
	 * assumption is that mandatory rates (1Mbps or 6Mbps)
	 * are always supported (spec demand) */
	if (!is_legacy(tbl->lq_type) && (!ht_possible || !scale_index)) {
		switch_to_legacy = 1;
		scale_index = rs_ht_to_legacy[scale_index];
		if (lq_sta->band == IEEE80211_BAND_5GHZ)
			tbl->lq_type = LQ_A;
		else
			tbl->lq_type = LQ_G;

		if (num_of_ant(tbl->ant_type) > 1)
			tbl->ant_type =
				first_antenna(priv->hw_params.valid_tx_ant);

		tbl->is_ht40 = 0;
		tbl->is_SGI = 0;
		tbl->max_search = IWL_MAX_SEARCH;
	}

	rate_mask = rs_get_supported_rates(lq_sta, NULL, tbl->lq_type);

	/* Mask with station rate restriction */
	if (is_legacy(tbl->lq_type)) {
		/* supp_rates has no CCK bits in A mode */
		if (lq_sta->band == IEEE80211_BAND_5GHZ)
			rate_mask  = (u16)(rate_mask &
			   (lq_sta->supp_rates << IWL_FIRST_OFDM_RATE));
		else
			rate_mask = (u16)(rate_mask & lq_sta->supp_rates);
	}

	/* If we switched from HT to legacy, check current rate */
	if (switch_to_legacy && (rate_mask & (1 << scale_index))) {
		low = scale_index;
		goto out;
	}

	high_low = rs_get_adjacent_rate(lq_sta->drv, scale_index, rate_mask,
					tbl->lq_type);
	low = high_low & 0xff;

	if (low == IWL_RATE_INVALID)
		low = scale_index;

out:
	return rate_n_flags_from_tbl(lq_sta->drv, tbl, low, is_green);
}

/*
 * Simple function to compare two rate scale table types
 */
static bool table_type_matches(struct iwl_scale_tbl_info *a,
			       struct iwl_scale_tbl_info *b)
{
	return (a->lq_type == b->lq_type) && (a->ant_type == b->ant_type) &&
		(a->is_SGI == b->is_SGI);
}

static void rs_bt_update_lq(struct iwl_priv *priv, struct iwl_rxon_context *ctx,
			    struct iwl_lq_sta *lq_sta)
{
	struct iwl_scale_tbl_info *tbl;
	bool full_concurrent;
	unsigned long flags;

	spin_lock_irqsave(&priv->lock, flags);
	if (priv->bt_ci_compliance && priv->bt_ant_couple_ok)
		full_concurrent = true;
	else
		full_concurrent = false;
	spin_unlock_irqrestore(&priv->lock, flags);

	if (priv->bt_full_concurrent != full_concurrent) {
		priv->bt_full_concurrent = full_concurrent;

		/* Update uCode's rate table. */
		tbl = &(lq_sta->lq_info[lq_sta->active_tbl]);
		rs_fill_link_cmd(priv, lq_sta, tbl->current_rate);
		iwl_send_lq_cmd(priv, ctx, &lq_sta->lq, CMD_ASYNC, false);

		queue_work(priv->workqueue, &priv->bt_full_concurrency);
	}
}

/*
 * mac80211 sends us Tx status
 */
static void rs_tx_status(void *priv_r, struct ieee80211_supported_band *sband,
			 struct ieee80211_sta *sta, void *priv_sta,
			 struct sk_buff *skb)
{
	int legacy_success;
	int retries;
	int rs_index, mac_index, i;
	struct iwl_lq_sta *lq_sta = priv_sta;
	struct iwl_link_quality_cmd *table;
	struct ieee80211_hdr *hdr = (struct ieee80211_hdr *)skb->data;
	struct iwl_priv *priv = (struct iwl_priv *)priv_r;
	struct ieee80211_tx_info *info = IEEE80211_SKB_CB(skb);
	enum mac80211_rate_control_flags mac_flags;
	u32 tx_rate;
	struct iwl_scale_tbl_info tbl_type;
	struct iwl_scale_tbl_info *curr_tbl, *other_tbl, *tmp_tbl;
	struct iwl_station_priv *sta_priv = (void *)sta->drv_priv;
	struct iwl_rxon_context *ctx = sta_priv->common.ctx;

	IWL_DEBUG_RATE_LIMIT(priv, "get frame ack response, update rate scale window\n");

	/* Treat uninitialized rate scaling data same as non-existing. */
	if (!lq_sta) {
		IWL_DEBUG_RATE(priv, "Station rate scaling not created yet.\n");
		return;
	} else if (!lq_sta->drv) {
		IWL_DEBUG_RATE(priv, "Rate scaling not initialized yet.\n");
		return;
	}

	if (!ieee80211_is_data(hdr->frame_control) ||
	    info->flags & IEEE80211_TX_CTL_NO_ACK)
		return;

	/* This packet was aggregated but doesn't carry status info */
	if ((info->flags & IEEE80211_TX_CTL_AMPDU) &&
	    !(info->flags & IEEE80211_TX_STAT_AMPDU))
		return;

	/*
	 * Ignore this Tx frame response if its initial rate doesn't match
	 * that of latest Link Quality command.  There may be stragglers
	 * from a previous Link Quality command, but we're no longer interested
	 * in those; they're either from the "active" mode while we're trying
	 * to check "search" mode, or a prior "search" mode after we've moved
	 * to a new "search" mode (which might become the new "active" mode).
	 */
	table = &lq_sta->lq;
	tx_rate = le32_to_cpu(table->rs_table[0].rate_n_flags);
	rs_get_tbl_info_from_mcs(tx_rate, priv->band, &tbl_type, &rs_index);
	if (priv->band == IEEE80211_BAND_5GHZ)
		rs_index -= IWL_FIRST_OFDM_RATE;
	mac_flags = info->status.rates[0].flags;
	mac_index = info->status.rates[0].idx;
	/* For HT packets, map MCS to PLCP */
	if (mac_flags & IEEE80211_TX_RC_MCS) {
		mac_index &= RATE_MCS_CODE_MSK;	/* Remove # of streams */
		if (mac_index >= (IWL_RATE_9M_INDEX - IWL_FIRST_OFDM_RATE))
			mac_index++;
		/*
		 * mac80211 HT index is always zero-indexed; we need to move
		 * HT OFDM rates after CCK rates in 2.4 GHz band
		 */
		if (priv->band == IEEE80211_BAND_2GHZ)
			mac_index += IWL_FIRST_OFDM_RATE;
	}
	/* Here we actually compare this rate to the latest LQ command */
	if ((mac_index < 0) ||
	    (tbl_type.is_SGI != !!(mac_flags & IEEE80211_TX_RC_SHORT_GI)) ||
	    (tbl_type.is_ht40 != !!(mac_flags & IEEE80211_TX_RC_40_MHZ_WIDTH)) ||
	    (tbl_type.is_dup != !!(mac_flags & IEEE80211_TX_RC_DUP_DATA)) ||
	    (tbl_type.ant_type != info->antenna_sel_tx) ||
	    (!!(tx_rate & RATE_MCS_HT_MSK) != !!(mac_flags & IEEE80211_TX_RC_MCS)) ||
	    (!!(tx_rate & RATE_MCS_GF_MSK) != !!(mac_flags & IEEE80211_TX_RC_GREEN_FIELD)) ||
	    (rs_index != mac_index)) {
		IWL_DEBUG_RATE(priv, "initial rate %d does not match %d (0x%x)\n", mac_index, rs_index, tx_rate);
		/*
		 * Since rates mis-match, the last LQ command may have failed.
		 * After IWL_MISSED_RATE_MAX mis-matches, resync the uCode with
		 * ... driver.
		 */
		lq_sta->missed_rate_counter++;
		if (lq_sta->missed_rate_counter > IWL_MISSED_RATE_MAX) {
			lq_sta->missed_rate_counter = 0;
			iwl_send_lq_cmd(priv, ctx, &lq_sta->lq, CMD_ASYNC, false);
		}
		/* Regardless, ignore this status info for outdated rate */
		return;
	} else
		/* Rate did match, so reset the missed_rate_counter */
		lq_sta->missed_rate_counter = 0;

	/* Figure out if rate scale algorithm is in active or search table */
	if (table_type_matches(&tbl_type,
				&(lq_sta->lq_info[lq_sta->active_tbl]))) {
		curr_tbl = &(lq_sta->lq_info[lq_sta->active_tbl]);
		other_tbl = &(lq_sta->lq_info[1 - lq_sta->active_tbl]);
	} else if (table_type_matches(&tbl_type,
				&lq_sta->lq_info[1 - lq_sta->active_tbl])) {
		curr_tbl = &(lq_sta->lq_info[1 - lq_sta->active_tbl]);
		other_tbl = &(lq_sta->lq_info[lq_sta->active_tbl]);
	} else {
		IWL_DEBUG_RATE(priv, "Neither active nor search matches tx rate\n");
		tmp_tbl = &(lq_sta->lq_info[lq_sta->active_tbl]);
		IWL_DEBUG_RATE(priv, "active- lq:%x, ant:%x, SGI:%d\n",
			tmp_tbl->lq_type, tmp_tbl->ant_type, tmp_tbl->is_SGI);
		tmp_tbl = &(lq_sta->lq_info[1 - lq_sta->active_tbl]);
		IWL_DEBUG_RATE(priv, "search- lq:%x, ant:%x, SGI:%d\n",
			tmp_tbl->lq_type, tmp_tbl->ant_type, tmp_tbl->is_SGI);
		IWL_DEBUG_RATE(priv, "actual- lq:%x, ant:%x, SGI:%d\n",
			tbl_type.lq_type, tbl_type.ant_type, tbl_type.is_SGI);
		/*
		 * no matching table found, let's by-pass the data collection
		 * and continue to perform rate scale to find the rate table
		 */
		rs_stay_in_table(lq_sta, true);
		goto done;
	}

	/*
	 * Updating the frame history depends on whether packets were
	 * aggregated.
	 *
	 * For aggregation, all packets were transmitted at the same rate, the
	 * first index into rate scale table.
	 */
	if (info->flags & IEEE80211_TX_STAT_AMPDU) {
		tx_rate = le32_to_cpu(table->rs_table[0].rate_n_flags);
		rs_get_tbl_info_from_mcs(tx_rate, priv->band, &tbl_type,
				&rs_index);
		rs_collect_tx_data(curr_tbl, rs_index,
				   info->status.ampdu_len,
				   info->status.ampdu_ack_len);

		/* Update success/fail counts if not searching for new mode */
		if (lq_sta->stay_in_tbl) {
			lq_sta->total_success += info->status.ampdu_ack_len;
			lq_sta->total_failed += (info->status.ampdu_len -
					info->status.ampdu_ack_len);
		}
	} else {
	/*
	 * For legacy, update frame history with for each Tx retry.
	 */
		retries = info->status.rates[0].count - 1;
		/* HW doesn't send more than 15 retries */
		retries = min(retries, 15);

		/* The last transmission may have been successful */
		legacy_success = !!(info->flags & IEEE80211_TX_STAT_ACK);
		/* Collect data for each rate used during failed TX attempts */
		for (i = 0; i <= retries; ++i) {
			tx_rate = le32_to_cpu(table->rs_table[i].rate_n_flags);
			rs_get_tbl_info_from_mcs(tx_rate, priv->band,
					&tbl_type, &rs_index);
			/*
			 * Only collect stats if retried rate is in the same RS
			 * table as active/search.
			 */
			if (table_type_matches(&tbl_type, curr_tbl))
				tmp_tbl = curr_tbl;
			else if (table_type_matches(&tbl_type, other_tbl))
				tmp_tbl = other_tbl;
			else
				continue;
			rs_collect_tx_data(tmp_tbl, rs_index, 1,
					   i < retries ? 0 : legacy_success);
		}

		/* Update success/fail counts if not searching for new mode */
		if (lq_sta->stay_in_tbl) {
			lq_sta->total_success += legacy_success;
			lq_sta->total_failed += retries + (1 - legacy_success);
		}
	}
	/* The last TX rate is cached in lq_sta; it's set in if/else above */
	lq_sta->last_rate_n_flags = tx_rate;
done:
	/* See if there's a better rate or modulation mode to try. */
	if (sta && sta->supp_rates[sband->band])
		rs_rate_scale_perform(priv, skb, sta, lq_sta);

	/* Is there a need to switch between full concurrency and 3-wire? */
	if (priv->bt_ant_couple_ok)
		rs_bt_update_lq(priv, ctx, lq_sta);
}

/*
 * Begin a period of staying with a selected modulation mode.
 * Set "stay_in_tbl" flag to prevent any mode switches.
 * Set frame tx success limits according to legacy vs. high-throughput,
 * and reset overall (spanning all rates) tx success history statistics.
 * These control how long we stay using same modulation mode before
 * searching for a new mode.
 */
static void rs_set_stay_in_table(struct iwl_priv *priv, u8 is_legacy,
				 struct iwl_lq_sta *lq_sta)
{
	IWL_DEBUG_RATE(priv, "we are staying in the same table\n");
	lq_sta->stay_in_tbl = 1;	/* only place this gets set */
	if (is_legacy) {
		lq_sta->table_count_limit = IWL_LEGACY_TABLE_COUNT;
		lq_sta->max_failure_limit = IWL_LEGACY_FAILURE_LIMIT;
		lq_sta->max_success_limit = IWL_LEGACY_SUCCESS_LIMIT;
	} else {
		lq_sta->table_count_limit = IWL_NONE_LEGACY_TABLE_COUNT;
		lq_sta->max_failure_limit = IWL_NONE_LEGACY_FAILURE_LIMIT;
		lq_sta->max_success_limit = IWL_NONE_LEGACY_SUCCESS_LIMIT;
	}
	lq_sta->table_count = 0;
	lq_sta->total_failed = 0;
	lq_sta->total_success = 0;
	lq_sta->flush_timer = jiffies;
	lq_sta->action_counter = 0;
}

/*
 * Find correct throughput table for given mode of modulation
 */
static void rs_set_expected_tpt_table(struct iwl_lq_sta *lq_sta,
				      struct iwl_scale_tbl_info *tbl)
{
	/* Used to choose among HT tables */
	s32 (*ht_tbl_pointer)[IWL_RATE_COUNT];

	/* Check for invalid LQ type */
	if (WARN_ON_ONCE(!is_legacy(tbl->lq_type) && !is_Ht(tbl->lq_type))) {
		tbl->expected_tpt = expected_tpt_legacy;
		return;
	}

	/* Legacy rates have only one table */
	if (is_legacy(tbl->lq_type)) {
		tbl->expected_tpt = expected_tpt_legacy;
		return;
	}

	/* Choose among many HT tables depending on number of streams
	 * (SISO/MIMO2/MIMO3), channel width (20/40), SGI, and aggregation
	 * status */
	if (is_siso(tbl->lq_type) && (!tbl->is_ht40 || lq_sta->is_dup))
		ht_tbl_pointer = expected_tpt_siso20MHz;
	else if (is_siso(tbl->lq_type))
		ht_tbl_pointer = expected_tpt_siso40MHz;
	else if (is_mimo2(tbl->lq_type) && (!tbl->is_ht40 || lq_sta->is_dup))
		ht_tbl_pointer = expected_tpt_mimo2_20MHz;
	else if (is_mimo2(tbl->lq_type))
		ht_tbl_pointer = expected_tpt_mimo2_40MHz;
	else if (is_mimo3(tbl->lq_type) && (!tbl->is_ht40 || lq_sta->is_dup))
		ht_tbl_pointer = expected_tpt_mimo3_20MHz;
	else /* if (is_mimo3(tbl->lq_type)) <-- must be true */
		ht_tbl_pointer = expected_tpt_mimo3_40MHz;

	if (!tbl->is_SGI && !lq_sta->is_agg)		/* Normal */
		tbl->expected_tpt = ht_tbl_pointer[0];
	else if (tbl->is_SGI && !lq_sta->is_agg)	/* SGI */
		tbl->expected_tpt = ht_tbl_pointer[1];
	else if (!tbl->is_SGI && lq_sta->is_agg)	/* AGG */
		tbl->expected_tpt = ht_tbl_pointer[2];
	else						/* AGG+SGI */
		tbl->expected_tpt = ht_tbl_pointer[3];
}

/*
 * Find starting rate for new "search" high-throughput mode of modulation.
 * Goal is to find lowest expected rate (under perfect conditions) that is
 * above the current measured throughput of "active" mode, to give new mode
 * a fair chance to prove itself without too many challenges.
 *
 * This gets called when transitioning to more aggressive modulation
 * (i.e. legacy to SISO or MIMO, or SISO to MIMO), as well as less aggressive
 * (i.e. MIMO to SISO).  When moving to MIMO, bit rate will typically need
 * to decrease to match "active" throughput.  When moving from MIMO to SISO,
 * bit rate will typically need to increase, but not if performance was bad.
 */
static s32 rs_get_best_rate(struct iwl_priv *priv,
			    struct iwl_lq_sta *lq_sta,
			    struct iwl_scale_tbl_info *tbl,	/* "search" */
			    u16 rate_mask, s8 index)
{
	/* "active" values */
	struct iwl_scale_tbl_info *active_tbl =
	    &(lq_sta->lq_info[lq_sta->active_tbl]);
	s32 active_sr = active_tbl->win[index].success_ratio;
	s32 active_tpt = active_tbl->expected_tpt[index];

	/* expected "search" throughput */
	s32 *tpt_tbl = tbl->expected_tpt;

	s32 new_rate, high, low, start_hi;
	u16 high_low;
	s8 rate = index;

	new_rate = high = low = start_hi = IWL_RATE_INVALID;

	for (; ;) {
		high_low = rs_get_adjacent_rate(priv, rate, rate_mask,
						tbl->lq_type);

		low = high_low & 0xff;
		high = (high_low >> 8) & 0xff;

		/*
		 * Lower the "search" bit rate, to give new "search" mode
		 * approximately the same throughput as "active" if:
		 *
		 * 1) "Active" mode has been working modestly well (but not
		 *    great), and expected "search" throughput (under perfect
		 *    conditions) at candidate rate is above the actual
		 *    measured "active" throughput (but less than expected
		 *    "active" throughput under perfect conditions).
		 * OR
		 * 2) "Active" mode has been working perfectly or very well
		 *    and expected "search" throughput (under perfect
		 *    conditions) at candidate rate is above expected
		 *    "active" throughput (under perfect conditions).
		 */
		if ((((100 * tpt_tbl[rate]) > lq_sta->last_tpt) &&
		     ((active_sr > IWL_RATE_DECREASE_TH) &&
		      (active_sr <= IWL_RATE_HIGH_TH) &&
		      (tpt_tbl[rate] <= active_tpt))) ||
		    ((active_sr >= IWL_RATE_SCALE_SWITCH) &&
		     (tpt_tbl[rate] > active_tpt))) {

			/* (2nd or later pass)
			 * If we've already tried to raise the rate, and are
			 * now trying to lower it, use the higher rate. */
			if (start_hi != IWL_RATE_INVALID) {
				new_rate = start_hi;
				break;
			}

			new_rate = rate;

			/* Loop again with lower rate */
			if (low != IWL_RATE_INVALID)
				rate = low;

			/* Lower rate not available, use the original */
			else
				break;

		/* Else try to raise the "search" rate to match "active" */
		} else {
			/* (2nd or later pass)
			 * If we've already tried to lower the rate, and are
			 * now trying to raise it, use the lower rate. */
			if (new_rate != IWL_RATE_INVALID)
				break;

			/* Loop again with higher rate */
			else if (high != IWL_RATE_INVALID) {
				start_hi = high;
				rate = high;

			/* Higher rate not available, use the original */
			} else {
				new_rate = rate;
				break;
			}
		}
	}

	return new_rate;
}

/*
 * Set up search table for MIMO2
 */
static int rs_switch_to_mimo2(struct iwl_priv *priv,
			     struct iwl_lq_sta *lq_sta,
			     struct ieee80211_conf *conf,
			     struct ieee80211_sta *sta,
			     struct iwl_scale_tbl_info *tbl, int index)
{
	u16 rate_mask;
	s32 rate;
	s8 is_green = lq_sta->is_green;
	struct iwl_station_priv *sta_priv = (void *)sta->drv_priv;
	struct iwl_rxon_context *ctx = sta_priv->common.ctx;

	if (!conf_is_ht(conf) || !sta->ht_cap.ht_supported)
		return -1;

	if (((sta->ht_cap.cap & IEEE80211_HT_CAP_SM_PS) >> 2)
						== WLAN_HT_CAP_SM_PS_STATIC)
		return -1;

	/* Need both Tx chains/antennas to support MIMO */
	if (priv->hw_params.tx_chains_num < 2)
		return -1;

	IWL_DEBUG_RATE(priv, "LQ: try to switch to MIMO2\n");

	tbl->lq_type = LQ_MIMO2;
	tbl->is_dup = lq_sta->is_dup;
	tbl->action = 0;
	tbl->max_search = IWL_MAX_SEARCH;
	rate_mask = lq_sta->active_mimo2_rate;

	if (iwl_is_ht40_tx_allowed(priv, ctx, &sta->ht_cap))
		tbl->is_ht40 = 1;
	else
		tbl->is_ht40 = 0;

	rs_set_expected_tpt_table(lq_sta, tbl);

	rate = rs_get_best_rate(priv, lq_sta, tbl, rate_mask, index);

	IWL_DEBUG_RATE(priv, "LQ: MIMO2 best rate %d mask %X\n", rate, rate_mask);
	if ((rate == IWL_RATE_INVALID) || !((1 << rate) & rate_mask)) {
		IWL_DEBUG_RATE(priv, "Can't switch with index %d rate mask %x\n",
						rate, rate_mask);
		return -1;
	}
	tbl->current_rate = rate_n_flags_from_tbl(priv, tbl, rate, is_green);

	IWL_DEBUG_RATE(priv, "LQ: Switch to new mcs %X index is green %X\n",
		     tbl->current_rate, is_green);
	return 0;
}

/*
 * Set up search table for MIMO3
 */
static int rs_switch_to_mimo3(struct iwl_priv *priv,
			     struct iwl_lq_sta *lq_sta,
			     struct ieee80211_conf *conf,
			     struct ieee80211_sta *sta,
			     struct iwl_scale_tbl_info *tbl, int index)
{
	u16 rate_mask;
	s32 rate;
	s8 is_green = lq_sta->is_green;
	struct iwl_station_priv *sta_priv = (void *)sta->drv_priv;
	struct iwl_rxon_context *ctx = sta_priv->common.ctx;

	if (!conf_is_ht(conf) || !sta->ht_cap.ht_supported)
		return -1;

	if (((sta->ht_cap.cap & IEEE80211_HT_CAP_SM_PS) >> 2)
						== WLAN_HT_CAP_SM_PS_STATIC)
		return -1;

	/* Need both Tx chains/antennas to support MIMO */
	if (priv->hw_params.tx_chains_num < 3)
		return -1;

	IWL_DEBUG_RATE(priv, "LQ: try to switch to MIMO3\n");

	tbl->lq_type = LQ_MIMO3;
	tbl->is_dup = lq_sta->is_dup;
	tbl->action = 0;
	tbl->max_search = IWL_MAX_11N_MIMO3_SEARCH;
	rate_mask = lq_sta->active_mimo3_rate;

	if (iwl_is_ht40_tx_allowed(priv, ctx, &sta->ht_cap))
		tbl->is_ht40 = 1;
	else
		tbl->is_ht40 = 0;

	rs_set_expected_tpt_table(lq_sta, tbl);

	rate = rs_get_best_rate(priv, lq_sta, tbl, rate_mask, index);

	IWL_DEBUG_RATE(priv, "LQ: MIMO3 best rate %d mask %X\n",
		rate, rate_mask);
	if ((rate == IWL_RATE_INVALID) || !((1 << rate) & rate_mask)) {
		IWL_DEBUG_RATE(priv, "Can't switch with index %d rate mask %x\n",
						rate, rate_mask);
		return -1;
	}
	tbl->current_rate = rate_n_flags_from_tbl(priv, tbl, rate, is_green);

	IWL_DEBUG_RATE(priv, "LQ: Switch to new mcs %X index is green %X\n",
		     tbl->current_rate, is_green);
	return 0;
}

/*
 * Set up search table for SISO
 */
static int rs_switch_to_siso(struct iwl_priv *priv,
			     struct iwl_lq_sta *lq_sta,
			     struct ieee80211_conf *conf,
			     struct ieee80211_sta *sta,
			     struct iwl_scale_tbl_info *tbl, int index)
{
	u16 rate_mask;
	u8 is_green = lq_sta->is_green;
	s32 rate;
	struct iwl_station_priv *sta_priv = (void *)sta->drv_priv;
	struct iwl_rxon_context *ctx = sta_priv->common.ctx;

	if (!conf_is_ht(conf) || !sta->ht_cap.ht_supported)
		return -1;

	IWL_DEBUG_RATE(priv, "LQ: try to switch to SISO\n");

	tbl->is_dup = lq_sta->is_dup;
	tbl->lq_type = LQ_SISO;
	tbl->action = 0;
	tbl->max_search = IWL_MAX_SEARCH;
	rate_mask = lq_sta->active_siso_rate;

	if (iwl_is_ht40_tx_allowed(priv, ctx, &sta->ht_cap))
		tbl->is_ht40 = 1;
	else
		tbl->is_ht40 = 0;

	if (is_green)
		tbl->is_SGI = 0; /*11n spec: no SGI in SISO+Greenfield*/

	rs_set_expected_tpt_table(lq_sta, tbl);
	rate = rs_get_best_rate(priv, lq_sta, tbl, rate_mask, index);

	IWL_DEBUG_RATE(priv, "LQ: get best rate %d mask %X\n", rate, rate_mask);
	if ((rate == IWL_RATE_INVALID) || !((1 << rate) & rate_mask)) {
		IWL_DEBUG_RATE(priv, "can not switch with index %d rate mask %x\n",
			     rate, rate_mask);
		return -1;
	}
	tbl->current_rate = rate_n_flags_from_tbl(priv, tbl, rate, is_green);
	IWL_DEBUG_RATE(priv, "LQ: Switch to new mcs %X index is green %X\n",
		     tbl->current_rate, is_green);
	return 0;
}

/*
 * Try to switch to new modulation mode from legacy
 */
static int rs_move_legacy_other(struct iwl_priv *priv,
				struct iwl_lq_sta *lq_sta,
				struct ieee80211_conf *conf,
				struct ieee80211_sta *sta,
				int index)
{
	struct iwl_scale_tbl_info *tbl = &(lq_sta->lq_info[lq_sta->active_tbl]);
	struct iwl_scale_tbl_info *search_tbl =
				&(lq_sta->lq_info[(1 - lq_sta->active_tbl)]);
	struct iwl_rate_scale_data *window = &(tbl->win[index]);
	u32 sz = (sizeof(struct iwl_scale_tbl_info) -
		  (sizeof(struct iwl_rate_scale_data) * IWL_RATE_COUNT));
	u8 start_action;
	u8 valid_tx_ant = priv->hw_params.valid_tx_ant;
	u8 tx_chains_num = priv->hw_params.tx_chains_num;
	int ret = 0;
	u8 update_search_tbl_counter = 0;

	switch (priv->bt_traffic_load) {
	case IWL_BT_COEX_TRAFFIC_LOAD_NONE:
		/* nothing */
		break;
	case IWL_BT_COEX_TRAFFIC_LOAD_LOW:
		/* avoid antenna B unless MIMO */
		valid_tx_ant = first_antenna(priv->hw_params.valid_tx_ant);
		if (tbl->action == IWL_LEGACY_SWITCH_ANTENNA2)
			tbl->action = IWL_LEGACY_SWITCH_ANTENNA1;
		break;
	case IWL_BT_COEX_TRAFFIC_LOAD_HIGH:
	case IWL_BT_COEX_TRAFFIC_LOAD_CONTINUOUS:
		/* avoid antenna B and MIMO */
		valid_tx_ant = first_antenna(priv->hw_params.valid_tx_ant);
		if (tbl->action >= IWL_LEGACY_SWITCH_ANTENNA2 &&
		    tbl->action != IWL_LEGACY_SWITCH_SISO)
			tbl->action = IWL_LEGACY_SWITCH_SISO;
		break;
	default:
		IWL_ERR(priv, "Invalid BT load %d", priv->bt_traffic_load);
		break;
	}

	if (!iwl_ht_enabled(priv))
		/* stay in Legacy */
		tbl->action = IWL_LEGACY_SWITCH_ANTENNA1;
	else if (iwl_tx_ant_restriction(priv) == IWL_ANT_OK_SINGLE &&
		   tbl->action > IWL_LEGACY_SWITCH_SISO)
		tbl->action = IWL_LEGACY_SWITCH_SISO;

	/* configure as 1x1 if bt full concurrency */
	if (priv->bt_full_concurrent) {
		if (!iwl_ht_enabled(priv))
			tbl->action = IWL_LEGACY_SWITCH_ANTENNA1;
		else if (tbl->action >= IWL_LEGACY_SWITCH_ANTENNA2)
			tbl->action = IWL_LEGACY_SWITCH_SISO;
		valid_tx_ant = first_antenna(priv->hw_params.valid_tx_ant);
	}

	start_action = tbl->action;
	for (; ;) {
		lq_sta->action_counter++;
		switch (tbl->action) {
		case IWL_LEGACY_SWITCH_ANTENNA1:
		case IWL_LEGACY_SWITCH_ANTENNA2:
			IWL_DEBUG_RATE(priv, "LQ: Legacy toggle Antenna\n");

			if ((tbl->action == IWL_LEGACY_SWITCH_ANTENNA1 &&
							tx_chains_num <= 1) ||
			    (tbl->action == IWL_LEGACY_SWITCH_ANTENNA2 &&
							tx_chains_num <= 2))
				break;

			/* Don't change antenna if success has been great */
			if (window->success_ratio >= IWL_RS_GOOD_RATIO &&
			    !priv->bt_full_concurrent &&
			    priv->bt_traffic_load ==
					IWL_BT_COEX_TRAFFIC_LOAD_NONE)
				break;

			/* Set up search table to try other antenna */
			memcpy(search_tbl, tbl, sz);

			if (rs_toggle_antenna(valid_tx_ant,
				&search_tbl->current_rate, search_tbl)) {
				update_search_tbl_counter = 1;
				rs_set_expected_tpt_table(lq_sta, search_tbl);
				goto out;
			}
			break;
		case IWL_LEGACY_SWITCH_SISO:
			IWL_DEBUG_RATE(priv, "LQ: Legacy switch to SISO\n");

			/* Set up search table to try SISO */
			memcpy(search_tbl, tbl, sz);
			search_tbl->is_SGI = 0;
			ret = rs_switch_to_siso(priv, lq_sta, conf, sta,
						 search_tbl, index);
			if (!ret) {
				lq_sta->action_counter = 0;
				goto out;
			}

			break;
		case IWL_LEGACY_SWITCH_MIMO2_AB:
		case IWL_LEGACY_SWITCH_MIMO2_AC:
		case IWL_LEGACY_SWITCH_MIMO2_BC:
			IWL_DEBUG_RATE(priv, "LQ: Legacy switch to MIMO2\n");

			/* Set up search table to try MIMO */
			memcpy(search_tbl, tbl, sz);
			search_tbl->is_SGI = 0;

			if (tbl->action == IWL_LEGACY_SWITCH_MIMO2_AB)
				search_tbl->ant_type = ANT_AB;
			else if (tbl->action == IWL_LEGACY_SWITCH_MIMO2_AC)
				search_tbl->ant_type = ANT_AC;
			else
				search_tbl->ant_type = ANT_BC;

			if (!rs_is_valid_ant(valid_tx_ant, search_tbl->ant_type))
				break;

			ret = rs_switch_to_mimo2(priv, lq_sta, conf, sta,
						 search_tbl, index);
			if (!ret) {
				lq_sta->action_counter = 0;
				goto out;
			}
			break;

		case IWL_LEGACY_SWITCH_MIMO3_ABC:
			IWL_DEBUG_RATE(priv, "LQ: Legacy switch to MIMO3\n");

			/* Set up search table to try MIMO3 */
			memcpy(search_tbl, tbl, sz);
			search_tbl->is_SGI = 0;

			search_tbl->ant_type = ANT_ABC;

			if (!rs_is_valid_ant(valid_tx_ant, search_tbl->ant_type))
				break;

			ret = rs_switch_to_mimo3(priv, lq_sta, conf, sta,
						 search_tbl, index);
			if (!ret) {
				lq_sta->action_counter = 0;
				goto out;
			}
			break;
		}
		tbl->action++;
		if (tbl->action > IWL_LEGACY_SWITCH_MIMO3_ABC)
			tbl->action = IWL_LEGACY_SWITCH_ANTENNA1;

		if (tbl->action == start_action)
			break;

	}
	search_tbl->lq_type = LQ_NONE;
	return 0;

out:
	lq_sta->search_better_tbl = 1;
	tbl->action++;
	if (tbl->action > IWL_LEGACY_SWITCH_MIMO3_ABC)
		tbl->action = IWL_LEGACY_SWITCH_ANTENNA1;
	if (update_search_tbl_counter)
		search_tbl->action = tbl->action;
	return 0;

}

/*
 * Try to switch to new modulation mode from SISO
 */
static int rs_move_siso_to_other(struct iwl_priv *priv,
				 struct iwl_lq_sta *lq_sta,
				 struct ieee80211_conf *conf,
				 struct ieee80211_sta *sta, int index)
{
	u8 is_green = lq_sta->is_green;
	struct iwl_scale_tbl_info *tbl = &(lq_sta->lq_info[lq_sta->active_tbl]);
	struct iwl_scale_tbl_info *search_tbl =
				&(lq_sta->lq_info[(1 - lq_sta->active_tbl)]);
	struct iwl_rate_scale_data *window = &(tbl->win[index]);
	struct ieee80211_sta_ht_cap *ht_cap = &sta->ht_cap;
	u32 sz = (sizeof(struct iwl_scale_tbl_info) -
		  (sizeof(struct iwl_rate_scale_data) * IWL_RATE_COUNT));
	u8 start_action;
	u8 valid_tx_ant = priv->hw_params.valid_tx_ant;
	u8 tx_chains_num = priv->hw_params.tx_chains_num;
	u8 update_search_tbl_counter = 0;
	int ret;

	switch (priv->bt_traffic_load) {
	case IWL_BT_COEX_TRAFFIC_LOAD_NONE:
		/* nothing */
		break;
	case IWL_BT_COEX_TRAFFIC_LOAD_LOW:
		/* avoid antenna B unless MIMO */
		valid_tx_ant = first_antenna(priv->hw_params.valid_tx_ant);
		if (tbl->action == IWL_SISO_SWITCH_ANTENNA2)
			tbl->action = IWL_SISO_SWITCH_ANTENNA1;
		break;
	case IWL_BT_COEX_TRAFFIC_LOAD_HIGH:
	case IWL_BT_COEX_TRAFFIC_LOAD_CONTINUOUS:
		/* avoid antenna B and MIMO */
		valid_tx_ant = first_antenna(priv->hw_params.valid_tx_ant);
		if (tbl->action != IWL_SISO_SWITCH_ANTENNA1)
			tbl->action = IWL_SISO_SWITCH_ANTENNA1;
		break;
	default:
		IWL_ERR(priv, "Invalid BT load %d", priv->bt_traffic_load);
		break;
	}

	if (iwl_tx_ant_restriction(priv) == IWL_ANT_OK_SINGLE &&
	    tbl->action > IWL_SISO_SWITCH_ANTENNA2) {
		/* stay in SISO */
		tbl->action = IWL_SISO_SWITCH_ANTENNA1;
	}

	/* configure as 1x1 if bt full concurrency */
	if (priv->bt_full_concurrent) {
		valid_tx_ant = first_antenna(priv->hw_params.valid_tx_ant);
		if (tbl->action >= IWL_LEGACY_SWITCH_ANTENNA2)
			tbl->action = IWL_SISO_SWITCH_ANTENNA1;
	}

	start_action = tbl->action;
	for (;;) {
		lq_sta->action_counter++;
		switch (tbl->action) {
		case IWL_SISO_SWITCH_ANTENNA1:
		case IWL_SISO_SWITCH_ANTENNA2:
			IWL_DEBUG_RATE(priv, "LQ: SISO toggle Antenna\n");
			if ((tbl->action == IWL_SISO_SWITCH_ANTENNA1 &&
						tx_chains_num <= 1) ||
			    (tbl->action == IWL_SISO_SWITCH_ANTENNA2 &&
						tx_chains_num <= 2))
				break;

			if (window->success_ratio >= IWL_RS_GOOD_RATIO &&
			    !priv->bt_full_concurrent &&
			    priv->bt_traffic_load ==
					IWL_BT_COEX_TRAFFIC_LOAD_NONE)
				break;

			memcpy(search_tbl, tbl, sz);
			if (rs_toggle_antenna(valid_tx_ant,
				       &search_tbl->current_rate, search_tbl)) {
				update_search_tbl_counter = 1;
				goto out;
			}
			break;
		case IWL_SISO_SWITCH_MIMO2_AB:
		case IWL_SISO_SWITCH_MIMO2_AC:
		case IWL_SISO_SWITCH_MIMO2_BC:
			IWL_DEBUG_RATE(priv, "LQ: SISO switch to MIMO2\n");
			memcpy(search_tbl, tbl, sz);
			search_tbl->is_SGI = 0;

			if (tbl->action == IWL_SISO_SWITCH_MIMO2_AB)
				search_tbl->ant_type = ANT_AB;
			else if (tbl->action == IWL_SISO_SWITCH_MIMO2_AC)
				search_tbl->ant_type = ANT_AC;
			else
				search_tbl->ant_type = ANT_BC;

			if (!rs_is_valid_ant(valid_tx_ant, search_tbl->ant_type))
				break;

			ret = rs_switch_to_mimo2(priv, lq_sta, conf, sta,
						 search_tbl, index);
			if (!ret)
				goto out;
			break;
		case IWL_SISO_SWITCH_GI:
			if (!tbl->is_ht40 && !(ht_cap->cap &
						IEEE80211_HT_CAP_SGI_20))
				break;
			if (tbl->is_ht40 && !(ht_cap->cap &
						IEEE80211_HT_CAP_SGI_40))
				break;

			IWL_DEBUG_RATE(priv, "LQ: SISO toggle SGI/NGI\n");

			memcpy(search_tbl, tbl, sz);
			if (is_green) {
				if (!tbl->is_SGI)
					break;
				else
					IWL_ERR(priv,
						"SGI was set in GF+SISO\n");
			}
			search_tbl->is_SGI = !tbl->is_SGI;
			rs_set_expected_tpt_table(lq_sta, search_tbl);
			if (tbl->is_SGI) {
				s32 tpt = lq_sta->last_tpt / 100;
				if (tpt >= search_tbl->expected_tpt[index])
					break;
			}
			search_tbl->current_rate =
				rate_n_flags_from_tbl(priv, search_tbl,
						      index, is_green);
			update_search_tbl_counter = 1;
			goto out;
		case IWL_SISO_SWITCH_MIMO3_ABC:
			IWL_DEBUG_RATE(priv, "LQ: SISO switch to MIMO3\n");
			memcpy(search_tbl, tbl, sz);
			search_tbl->is_SGI = 0;
			search_tbl->ant_type = ANT_ABC;

			if (!rs_is_valid_ant(valid_tx_ant, search_tbl->ant_type))
				break;

			ret = rs_switch_to_mimo3(priv, lq_sta, conf, sta,
						 search_tbl, index);
			if (!ret)
				goto out;
			break;
		}
		tbl->action++;
		if (tbl->action > IWL_LEGACY_SWITCH_MIMO3_ABC)
			tbl->action = IWL_SISO_SWITCH_ANTENNA1;

		if (tbl->action == start_action)
			break;
	}
	search_tbl->lq_type = LQ_NONE;
	return 0;

 out:
	lq_sta->search_better_tbl = 1;
	tbl->action++;
	if (tbl->action > IWL_SISO_SWITCH_MIMO3_ABC)
		tbl->action = IWL_SISO_SWITCH_ANTENNA1;
	if (update_search_tbl_counter)
		search_tbl->action = tbl->action;

	return 0;
}

/*
 * Try to switch to new modulation mode from MIMO2
 */
static int rs_move_mimo2_to_other(struct iwl_priv *priv,
				 struct iwl_lq_sta *lq_sta,
				 struct ieee80211_conf *conf,
				 struct ieee80211_sta *sta, int index)
{
	s8 is_green = lq_sta->is_green;
	struct iwl_scale_tbl_info *tbl = &(lq_sta->lq_info[lq_sta->active_tbl]);
	struct iwl_scale_tbl_info *search_tbl =
				&(lq_sta->lq_info[(1 - lq_sta->active_tbl)]);
	struct iwl_rate_scale_data *window = &(tbl->win[index]);
	struct ieee80211_sta_ht_cap *ht_cap = &sta->ht_cap;
	u32 sz = (sizeof(struct iwl_scale_tbl_info) -
		  (sizeof(struct iwl_rate_scale_data) * IWL_RATE_COUNT));
	u8 start_action;
	u8 valid_tx_ant = priv->hw_params.valid_tx_ant;
	u8 tx_chains_num = priv->hw_params.tx_chains_num;
	u8 update_search_tbl_counter = 0;
	int ret;

	switch (priv->bt_traffic_load) {
	case IWL_BT_COEX_TRAFFIC_LOAD_NONE:
		/* nothing */
		break;
	case IWL_BT_COEX_TRAFFIC_LOAD_HIGH:
	case IWL_BT_COEX_TRAFFIC_LOAD_CONTINUOUS:
		/* avoid antenna B and MIMO */
		if (tbl->action != IWL_MIMO2_SWITCH_SISO_A)
			tbl->action = IWL_MIMO2_SWITCH_SISO_A;
		break;
	case IWL_BT_COEX_TRAFFIC_LOAD_LOW:
		/* avoid antenna B unless MIMO */
		if (tbl->action == IWL_MIMO2_SWITCH_SISO_B ||
		    tbl->action == IWL_MIMO2_SWITCH_SISO_C)
			tbl->action = IWL_MIMO2_SWITCH_SISO_A;
		break;
	default:
		IWL_ERR(priv, "Invalid BT load %d", priv->bt_traffic_load);
		break;
	}

	if ((iwl_tx_ant_restriction(priv) == IWL_ANT_OK_SINGLE) &&
	    (tbl->action < IWL_MIMO2_SWITCH_SISO_A ||
	     tbl->action > IWL_MIMO2_SWITCH_SISO_C)) {
		/* switch in SISO */
		tbl->action = IWL_MIMO2_SWITCH_SISO_A;
	}

	/* configure as 1x1 if bt full concurrency */
	if (priv->bt_full_concurrent &&
	    (tbl->action < IWL_MIMO2_SWITCH_SISO_A ||
	     tbl->action > IWL_MIMO2_SWITCH_SISO_C))
		tbl->action = IWL_MIMO2_SWITCH_SISO_A;

	start_action = tbl->action;
	for (;;) {
		lq_sta->action_counter++;
		switch (tbl->action) {
		case IWL_MIMO2_SWITCH_ANTENNA1:
		case IWL_MIMO2_SWITCH_ANTENNA2:
			IWL_DEBUG_RATE(priv, "LQ: MIMO2 toggle Antennas\n");

			if (tx_chains_num <= 2)
				break;

			if (window->success_ratio >= IWL_RS_GOOD_RATIO)
				break;

			memcpy(search_tbl, tbl, sz);
			if (rs_toggle_antenna(valid_tx_ant,
				       &search_tbl->current_rate, search_tbl)) {
				update_search_tbl_counter = 1;
				goto out;
			}
			break;
		case IWL_MIMO2_SWITCH_SISO_A:
		case IWL_MIMO2_SWITCH_SISO_B:
		case IWL_MIMO2_SWITCH_SISO_C:
			IWL_DEBUG_RATE(priv, "LQ: MIMO2 switch to SISO\n");

			/* Set up new search table for SISO */
			memcpy(search_tbl, tbl, sz);

			if (tbl->action == IWL_MIMO2_SWITCH_SISO_A)
				search_tbl->ant_type = ANT_A;
			else if (tbl->action == IWL_MIMO2_SWITCH_SISO_B)
				search_tbl->ant_type = ANT_B;
			else
				search_tbl->ant_type = ANT_C;

			if (!rs_is_valid_ant(valid_tx_ant, search_tbl->ant_type))
				break;

			ret = rs_switch_to_siso(priv, lq_sta, conf, sta,
						 search_tbl, index);
			if (!ret)
				goto out;

			break;

		case IWL_MIMO2_SWITCH_GI:
			if (!tbl->is_ht40 && !(ht_cap->cap &
						IEEE80211_HT_CAP_SGI_20))
				break;
			if (tbl->is_ht40 && !(ht_cap->cap &
						IEEE80211_HT_CAP_SGI_40))
				break;

			IWL_DEBUG_RATE(priv, "LQ: MIMO2 toggle SGI/NGI\n");

			/* Set up new search table for MIMO2 */
			memcpy(search_tbl, tbl, sz);
			search_tbl->is_SGI = !tbl->is_SGI;
			rs_set_expected_tpt_table(lq_sta, search_tbl);
			/*
			 * If active table already uses the fastest possible
			 * modulation (dual stream with short guard interval),
			 * and it's working well, there's no need to look
			 * for a better type of modulation!
			 */
			if (tbl->is_SGI) {
				s32 tpt = lq_sta->last_tpt / 100;
				if (tpt >= search_tbl->expected_tpt[index])
					break;
			}
			search_tbl->current_rate =
				rate_n_flags_from_tbl(priv, search_tbl,
						      index, is_green);
			update_search_tbl_counter = 1;
			goto out;

		case IWL_MIMO2_SWITCH_MIMO3_ABC:
			IWL_DEBUG_RATE(priv, "LQ: MIMO2 switch to MIMO3\n");
			memcpy(search_tbl, tbl, sz);
			search_tbl->is_SGI = 0;
			search_tbl->ant_type = ANT_ABC;

			if (!rs_is_valid_ant(valid_tx_ant, search_tbl->ant_type))
				break;

			ret = rs_switch_to_mimo3(priv, lq_sta, conf, sta,
						 search_tbl, index);
			if (!ret)
				goto out;

			break;
		}
		tbl->action++;
		if (tbl->action > IWL_MIMO2_SWITCH_MIMO3_ABC)
			tbl->action = IWL_MIMO2_SWITCH_ANTENNA1;

		if (tbl->action == start_action)
			break;
	}
	search_tbl->lq_type = LQ_NONE;
	return 0;
 out:
	lq_sta->search_better_tbl = 1;
	tbl->action++;
	if (tbl->action > IWL_MIMO2_SWITCH_MIMO3_ABC)
		tbl->action = IWL_MIMO2_SWITCH_ANTENNA1;
	if (update_search_tbl_counter)
		search_tbl->action = tbl->action;

	return 0;

}

/*
 * Try to switch to new modulation mode from MIMO3
 */
static int rs_move_mimo3_to_other(struct iwl_priv *priv,
				 struct iwl_lq_sta *lq_sta,
				 struct ieee80211_conf *conf,
				 struct ieee80211_sta *sta, int index)
{
	s8 is_green = lq_sta->is_green;
	struct iwl_scale_tbl_info *tbl = &(lq_sta->lq_info[lq_sta->active_tbl]);
	struct iwl_scale_tbl_info *search_tbl =
				&(lq_sta->lq_info[(1 - lq_sta->active_tbl)]);
	struct iwl_rate_scale_data *window = &(tbl->win[index]);
	struct ieee80211_sta_ht_cap *ht_cap = &sta->ht_cap;
	u32 sz = (sizeof(struct iwl_scale_tbl_info) -
		  (sizeof(struct iwl_rate_scale_data) * IWL_RATE_COUNT));
	u8 start_action;
	u8 valid_tx_ant = priv->hw_params.valid_tx_ant;
	u8 tx_chains_num = priv->hw_params.tx_chains_num;
	int ret;
	u8 update_search_tbl_counter = 0;

	switch (priv->bt_traffic_load) {
	case IWL_BT_COEX_TRAFFIC_LOAD_NONE:
		/* nothing */
		break;
	case IWL_BT_COEX_TRAFFIC_LOAD_HIGH:
	case IWL_BT_COEX_TRAFFIC_LOAD_CONTINUOUS:
		/* avoid antenna B and MIMO */
		if (tbl->action != IWL_MIMO3_SWITCH_SISO_A)
			tbl->action = IWL_MIMO3_SWITCH_SISO_A;
		break;
	case IWL_BT_COEX_TRAFFIC_LOAD_LOW:
		/* avoid antenna B unless MIMO */
		if (tbl->action == IWL_MIMO3_SWITCH_SISO_B ||
		    tbl->action == IWL_MIMO3_SWITCH_SISO_C)
			tbl->action = IWL_MIMO3_SWITCH_SISO_A;
		break;
	default:
		IWL_ERR(priv, "Invalid BT load %d", priv->bt_traffic_load);
		break;
	}

	if ((iwl_tx_ant_restriction(priv) == IWL_ANT_OK_SINGLE) &&
	    (tbl->action < IWL_MIMO3_SWITCH_SISO_A ||
	     tbl->action > IWL_MIMO3_SWITCH_SISO_C)) {
		/* switch in SISO */
		tbl->action = IWL_MIMO3_SWITCH_SISO_A;
	}

	/* configure as 1x1 if bt full concurrency */
	if (priv->bt_full_concurrent &&
	    (tbl->action < IWL_MIMO3_SWITCH_SISO_A ||
	     tbl->action > IWL_MIMO3_SWITCH_SISO_C))
		tbl->action = IWL_MIMO3_SWITCH_SISO_A;

	start_action = tbl->action;
	for (;;) {
		lq_sta->action_counter++;
		switch (tbl->action) {
		case IWL_MIMO3_SWITCH_ANTENNA1:
		case IWL_MIMO3_SWITCH_ANTENNA2:
			IWL_DEBUG_RATE(priv, "LQ: MIMO3 toggle Antennas\n");

			if (tx_chains_num <= 3)
				break;

			if (window->success_ratio >= IWL_RS_GOOD_RATIO)
				break;

			memcpy(search_tbl, tbl, sz);
			if (rs_toggle_antenna(valid_tx_ant,
				       &search_tbl->current_rate, search_tbl))
				goto out;
			break;
		case IWL_MIMO3_SWITCH_SISO_A:
		case IWL_MIMO3_SWITCH_SISO_B:
		case IWL_MIMO3_SWITCH_SISO_C:
			IWL_DEBUG_RATE(priv, "LQ: MIMO3 switch to SISO\n");

			/* Set up new search table for SISO */
			memcpy(search_tbl, tbl, sz);

			if (tbl->action == IWL_MIMO3_SWITCH_SISO_A)
				search_tbl->ant_type = ANT_A;
			else if (tbl->action == IWL_MIMO3_SWITCH_SISO_B)
				search_tbl->ant_type = ANT_B;
			else
				search_tbl->ant_type = ANT_C;

			if (!rs_is_valid_ant(valid_tx_ant, search_tbl->ant_type))
				break;

			ret = rs_switch_to_siso(priv, lq_sta, conf, sta,
						 search_tbl, index);
			if (!ret)
				goto out;

			break;

		case IWL_MIMO3_SWITCH_MIMO2_AB:
		case IWL_MIMO3_SWITCH_MIMO2_AC:
		case IWL_MIMO3_SWITCH_MIMO2_BC:
			IWL_DEBUG_RATE(priv, "LQ: MIMO3 switch to MIMO2\n");

			memcpy(search_tbl, tbl, sz);
			search_tbl->is_SGI = 0;
			if (tbl->action == IWL_MIMO3_SWITCH_MIMO2_AB)
				search_tbl->ant_type = ANT_AB;
			else if (tbl->action == IWL_MIMO3_SWITCH_MIMO2_AC)
				search_tbl->ant_type = ANT_AC;
			else
				search_tbl->ant_type = ANT_BC;

			if (!rs_is_valid_ant(valid_tx_ant, search_tbl->ant_type))
				break;

			ret = rs_switch_to_mimo2(priv, lq_sta, conf, sta,
						 search_tbl, index);
			if (!ret)
				goto out;

			break;

		case IWL_MIMO3_SWITCH_GI:
			if (!tbl->is_ht40 && !(ht_cap->cap &
						IEEE80211_HT_CAP_SGI_20))
				break;
			if (tbl->is_ht40 && !(ht_cap->cap &
						IEEE80211_HT_CAP_SGI_40))
				break;

			IWL_DEBUG_RATE(priv, "LQ: MIMO3 toggle SGI/NGI\n");

			/* Set up new search table for MIMO */
			memcpy(search_tbl, tbl, sz);
			search_tbl->is_SGI = !tbl->is_SGI;
			rs_set_expected_tpt_table(lq_sta, search_tbl);
			/*
			 * If active table already uses the fastest possible
			 * modulation (dual stream with short guard interval),
			 * and it's working well, there's no need to look
			 * for a better type of modulation!
			 */
			if (tbl->is_SGI) {
				s32 tpt = lq_sta->last_tpt / 100;
				if (tpt >= search_tbl->expected_tpt[index])
					break;
			}
			search_tbl->current_rate =
				rate_n_flags_from_tbl(priv, search_tbl,
						      index, is_green);
			update_search_tbl_counter = 1;
			goto out;
		}
		tbl->action++;
		if (tbl->action > IWL_MIMO3_SWITCH_GI)
			tbl->action = IWL_MIMO3_SWITCH_ANTENNA1;

		if (tbl->action == start_action)
			break;
	}
	search_tbl->lq_type = LQ_NONE;
	return 0;
 out:
	lq_sta->search_better_tbl = 1;
	tbl->action++;
	if (tbl->action > IWL_MIMO3_SWITCH_GI)
		tbl->action = IWL_MIMO3_SWITCH_ANTENNA1;
	if (update_search_tbl_counter)
		search_tbl->action = tbl->action;

	return 0;

}

/*
 * Check whether we should continue using same modulation mode, or
 * begin search for a new mode, based on:
 * 1) # tx successes or failures while using this mode
 * 2) # times calling this function
 * 3) elapsed time in this mode (not used, for now)
 */
static void rs_stay_in_table(struct iwl_lq_sta *lq_sta, bool force_search)
{
	struct iwl_scale_tbl_info *tbl;
	int i;
	int active_tbl;
	int flush_interval_passed = 0;
	struct iwl_priv *priv;

	priv = lq_sta->drv;
	active_tbl = lq_sta->active_tbl;

	tbl = &(lq_sta->lq_info[active_tbl]);

	/* If we've been disallowing search, see if we should now allow it */
	if (lq_sta->stay_in_tbl) {

		/* Elapsed time using current modulation mode */
		if (lq_sta->flush_timer)
			flush_interval_passed =
			time_after(jiffies,
					(unsigned long)(lq_sta->flush_timer +
					IWL_RATE_SCALE_FLUSH_INTVL));

		/*
		 * Check if we should allow search for new modulation mode.
		 * If many frames have failed or succeeded, or we've used
		 * this same modulation for a long time, allow search, and
		 * reset history stats that keep track of whether we should
		 * allow a new search.  Also (below) reset all bitmaps and
		 * stats in active history.
		 */
		if (force_search ||
		    (lq_sta->total_failed > lq_sta->max_failure_limit) ||
		    (lq_sta->total_success > lq_sta->max_success_limit) ||
		    ((!lq_sta->search_better_tbl) && (lq_sta->flush_timer)
		     && (flush_interval_passed))) {
			IWL_DEBUG_RATE(priv, "LQ: stay is expired %d %d %d\n:",
				     lq_sta->total_failed,
				     lq_sta->total_success,
				     flush_interval_passed);

			/* Allow search for new mode */
			lq_sta->stay_in_tbl = 0;	/* only place reset */
			lq_sta->total_failed = 0;
			lq_sta->total_success = 0;
			lq_sta->flush_timer = 0;

		/*
		 * Else if we've used this modulation mode enough repetitions
		 * (regardless of elapsed time or success/failure), reset
		 * history bitmaps and rate-specific stats for all rates in
		 * active table.
		 */
		} else {
			lq_sta->table_count++;
			if (lq_sta->table_count >=
			    lq_sta->table_count_limit) {
				lq_sta->table_count = 0;

				IWL_DEBUG_RATE(priv, "LQ: stay in table clear win\n");
				for (i = 0; i < IWL_RATE_COUNT; i++)
					rs_rate_scale_clear_window(
						&(tbl->win[i]));
			}
		}

		/* If transitioning to allow "search", reset all history
		 * bitmaps and stats in active table (this will become the new
		 * "search" table). */
		if (!lq_sta->stay_in_tbl) {
			for (i = 0; i < IWL_RATE_COUNT; i++)
				rs_rate_scale_clear_window(&(tbl->win[i]));
		}
	}
}

/*
 * setup rate table in uCode
 * return rate_n_flags as used in the table
 */
static u32 rs_update_rate_tbl(struct iwl_priv *priv,
			      struct iwl_rxon_context *ctx,
				struct iwl_lq_sta *lq_sta,
				struct iwl_scale_tbl_info *tbl,
				int index, u8 is_green)
{
	u32 rate;

	/* Update uCode's rate table. */
	rate = rate_n_flags_from_tbl(priv, tbl, index, is_green);
	rs_fill_link_cmd(priv, lq_sta, rate);
	iwl_send_lq_cmd(priv, ctx, &lq_sta->lq, CMD_ASYNC, false);

	return rate;
}

/*
 * Do rate scaling and search for new modulation mode.
 */
static void rs_rate_scale_perform(struct iwl_priv *priv,
				  struct sk_buff *skb,
				  struct ieee80211_sta *sta,
				  struct iwl_lq_sta *lq_sta)
{
	struct ieee80211_hw *hw = priv->hw;
	struct ieee80211_conf *conf = &hw->conf;
	struct ieee80211_tx_info *info = IEEE80211_SKB_CB(skb);
	struct ieee80211_hdr *hdr = (struct ieee80211_hdr *)skb->data;
	int low = IWL_RATE_INVALID;
	int high = IWL_RATE_INVALID;
	int index;
	int i;
	struct iwl_rate_scale_data *window = NULL;
	int current_tpt = IWL_INVALID_VALUE;
	int low_tpt = IWL_INVALID_VALUE;
	int high_tpt = IWL_INVALID_VALUE;
	u32 fail_count;
	s8 scale_action = 0;
	u16 rate_mask;
	u8 update_lq = 0;
	struct iwl_scale_tbl_info *tbl, *tbl1;
	u16 rate_scale_index_msk = 0;
	u32 rate;
	u8 is_green = 0;
	u8 active_tbl = 0;
	u8 done_search = 0;
	u16 high_low;
	s32 sr;
	u8 tid = MAX_TID_COUNT;
	struct iwl_tid_data *tid_data;
	struct iwl_station_priv *sta_priv = (void *)sta->drv_priv;
	struct iwl_rxon_context *ctx = sta_priv->common.ctx;

	IWL_DEBUG_RATE(priv, "rate scale calculate new rate for skb\n");

	/* Send management frames and NO_ACK data using lowest rate. */
	/* TODO: this could probably be improved.. */
	if (!ieee80211_is_data(hdr->frame_control) ||
	    info->flags & IEEE80211_TX_CTL_NO_ACK)
		return;

	if (!sta || !lq_sta)
		return;

	lq_sta->supp_rates = sta->supp_rates[lq_sta->band];

	tid = rs_tl_add_packet(lq_sta, hdr);
	if ((tid != MAX_TID_COUNT) && (lq_sta->tx_agg_tid_en & (1 << tid))) {
		tid_data = &priv->stations[lq_sta->lq.sta_id].tid[tid];
		if (tid_data->agg.state == IWL_AGG_OFF)
			lq_sta->is_agg = 0;
		else
			lq_sta->is_agg = 1;
	} else
		lq_sta->is_agg = 0;

	/*
	 * Select rate-scale / modulation-mode table to work with in
	 * the rest of this function:  "search" if searching for better
	 * modulation mode, or "active" if doing rate scaling within a mode.
	 */
	if (!lq_sta->search_better_tbl)
		active_tbl = lq_sta->active_tbl;
	else
		active_tbl = 1 - lq_sta->active_tbl;

	tbl = &(lq_sta->lq_info[active_tbl]);
	if (is_legacy(tbl->lq_type))
		lq_sta->is_green = 0;
	else
		lq_sta->is_green = rs_use_green(sta);
	is_green = lq_sta->is_green;

	/* current tx rate */
	index = lq_sta->last_txrate_idx;

	IWL_DEBUG_RATE(priv, "Rate scale index %d for type %d\n", index,
		       tbl->lq_type);

	/* rates available for this association, and for modulation mode */
	rate_mask = rs_get_supported_rates(lq_sta, hdr, tbl->lq_type);

	IWL_DEBUG_RATE(priv, "mask 0x%04X\n", rate_mask);

	/* mask with station rate restriction */
	if (is_legacy(tbl->lq_type)) {
		if (lq_sta->band == IEEE80211_BAND_5GHZ)
			/* supp_rates has no CCK bits in A mode */
			rate_scale_index_msk = (u16) (rate_mask &
				(lq_sta->supp_rates << IWL_FIRST_OFDM_RATE));
		else
			rate_scale_index_msk = (u16) (rate_mask &
						      lq_sta->supp_rates);

	} else
		rate_scale_index_msk = rate_mask;

	if (!rate_scale_index_msk)
		rate_scale_index_msk = rate_mask;

	if (!((1 << index) & rate_scale_index_msk)) {
		IWL_ERR(priv, "Current Rate is not valid\n");
		if (lq_sta->search_better_tbl) {
			/* revert to active table if search table is not valid*/
			tbl->lq_type = LQ_NONE;
			lq_sta->search_better_tbl = 0;
			tbl = &(lq_sta->lq_info[lq_sta->active_tbl]);
			/* get "active" rate info */
			index = iwl_hwrate_to_plcp_idx(tbl->current_rate);
			rate = rs_update_rate_tbl(priv, ctx, lq_sta,
						  tbl, index, is_green);
		}
		return;
	}

	/* Get expected throughput table and history window for current rate */
	if (!tbl->expected_tpt) {
		IWL_ERR(priv, "tbl->expected_tpt is NULL\n");
		return;
	}

	/* force user max rate if set by user */
	if ((lq_sta->max_rate_idx != -1) &&
	    (lq_sta->max_rate_idx < index)) {
		index = lq_sta->max_rate_idx;
		update_lq = 1;
		window = &(tbl->win[index]);
		goto lq_update;
	}

	window = &(tbl->win[index]);

	/*
	 * If there is not enough history to calculate actual average
	 * throughput, keep analyzing results of more tx frames, without
	 * changing rate or mode (bypass most of the rest of this function).
	 * Set up new rate table in uCode only if old rate is not supported
	 * in current association (use new rate found above).
	 */
	fail_count = window->counter - window->success_counter;
	if ((fail_count < IWL_RATE_MIN_FAILURE_TH) &&
			(window->success_counter < IWL_RATE_MIN_SUCCESS_TH)) {
		IWL_DEBUG_RATE(priv, "LQ: still below TH. succ=%d total=%d "
			       "for index %d\n",
			       window->success_counter, window->counter, index);

		/* Can't calculate this yet; not enough history */
		window->average_tpt = IWL_INVALID_VALUE;

		/* Should we stay with this modulation mode,
		 * or search for a new one? */
		rs_stay_in_table(lq_sta, false);

		goto out;
	}
	/* Else we have enough samples; calculate estimate of
	 * actual average throughput */
	if (window->average_tpt != ((window->success_ratio *
			tbl->expected_tpt[index] + 64) / 128)) {
		IWL_ERR(priv, "expected_tpt should have been calculated by now\n");
		window->average_tpt = ((window->success_ratio *
					tbl->expected_tpt[index] + 64) / 128);
	}

	/* If we are searching for better modulation mode, check success. */
	if (lq_sta->search_better_tbl &&
	    (iwl_tx_ant_restriction(priv) == IWL_ANT_OK_MULTI)) {
		/* If good success, continue using the "search" mode;
		 * no need to send new link quality command, since we're
		 * continuing to use the setup that we've been trying. */
		if (window->average_tpt > lq_sta->last_tpt) {

			IWL_DEBUG_RATE(priv, "LQ: SWITCHING TO NEW TABLE "
					"suc=%d cur-tpt=%d old-tpt=%d\n",
					window->success_ratio,
					window->average_tpt,
					lq_sta->last_tpt);

			if (!is_legacy(tbl->lq_type))
				lq_sta->enable_counter = 1;

			/* Swap tables; "search" becomes "active" */
			lq_sta->active_tbl = active_tbl;
			current_tpt = window->average_tpt;

		/* Else poor success; go back to mode in "active" table */
		} else {

			IWL_DEBUG_RATE(priv, "LQ: GOING BACK TO THE OLD TABLE "
					"suc=%d cur-tpt=%d old-tpt=%d\n",
					window->success_ratio,
					window->average_tpt,
					lq_sta->last_tpt);

			/* Nullify "search" table */
			tbl->lq_type = LQ_NONE;

			/* Revert to "active" table */
			active_tbl = lq_sta->active_tbl;
			tbl = &(lq_sta->lq_info[active_tbl]);

			/* Revert to "active" rate and throughput info */
			index = iwl_hwrate_to_plcp_idx(tbl->current_rate);
			current_tpt = lq_sta->last_tpt;

			/* Need to set up a new rate table in uCode */
			update_lq = 1;
		}

		/* Either way, we've made a decision; modulation mode
		 * search is done, allow rate adjustment next time. */
		lq_sta->search_better_tbl = 0;
		done_search = 1;	/* Don't switch modes below! */
		goto lq_update;
	}

	/* (Else) not in search of better modulation mode, try for better
	 * starting rate, while staying in this mode. */
	high_low = rs_get_adjacent_rate(priv, index, rate_scale_index_msk,
					tbl->lq_type);
	low = high_low & 0xff;
	high = (high_low >> 8) & 0xff;

	/* If user set max rate, dont allow higher than user constrain */
	if ((lq_sta->max_rate_idx != -1) &&
	    (lq_sta->max_rate_idx < high))
		high = IWL_RATE_INVALID;

	sr = window->success_ratio;

	/* Collect measured throughputs for current and adjacent rates */
	current_tpt = window->average_tpt;
	if (low != IWL_RATE_INVALID)
		low_tpt = tbl->win[low].average_tpt;
	if (high != IWL_RATE_INVALID)
		high_tpt = tbl->win[high].average_tpt;

	scale_action = 0;

	/* Too many failures, decrease rate */
	if ((sr <= IWL_RATE_DECREASE_TH) || (current_tpt == 0)) {
		IWL_DEBUG_RATE(priv, "decrease rate because of low success_ratio\n");
		scale_action = -1;

	/* No throughput measured yet for adjacent rates; try increase. */
	} else if ((low_tpt == IWL_INVALID_VALUE) &&
		   (high_tpt == IWL_INVALID_VALUE)) {

		if (high != IWL_RATE_INVALID && sr >= IWL_RATE_INCREASE_TH)
			scale_action = 1;
		else if (low != IWL_RATE_INVALID)
			scale_action = 0;
	}

	/* Both adjacent throughputs are measured, but neither one has better
	 * throughput; we're using the best rate, don't change it! */
	else if ((low_tpt != IWL_INVALID_VALUE) &&
		 (high_tpt != IWL_INVALID_VALUE) &&
		 (low_tpt < current_tpt) &&
		 (high_tpt < current_tpt))
		scale_action = 0;

	/* At least one adjacent rate's throughput is measured,
	 * and may have better performance. */
	else {
		/* Higher adjacent rate's throughput is measured */
		if (high_tpt != IWL_INVALID_VALUE) {
			/* Higher rate has better throughput */
			if (high_tpt > current_tpt &&
					sr >= IWL_RATE_INCREASE_TH) {
				scale_action = 1;
			} else {
				scale_action = 0;
			}

		/* Lower adjacent rate's throughput is measured */
		} else if (low_tpt != IWL_INVALID_VALUE) {
			/* Lower rate has better throughput */
			if (low_tpt > current_tpt) {
				IWL_DEBUG_RATE(priv,
				    "decrease rate because of low tpt\n");
				scale_action = -1;
			} else if (sr >= IWL_RATE_INCREASE_TH) {
				scale_action = 1;
			}
		}
	}

	/* Sanity check; asked for decrease, but success rate or throughput
	 * has been good at old rate.  Don't change it. */
	if ((scale_action == -1) && (low != IWL_RATE_INVALID) &&
		    ((sr > IWL_RATE_HIGH_TH) ||
		     (current_tpt > (100 * tbl->expected_tpt[low]))))
		scale_action = 0;
	if (!iwl_ht_enabled(priv) && !is_legacy(tbl->lq_type))
		scale_action = -1;
	if (iwl_tx_ant_restriction(priv) != IWL_ANT_OK_MULTI &&
		(is_mimo2(tbl->lq_type) || is_mimo3(tbl->lq_type)))
		scale_action = -1;

	if ((priv->bt_traffic_load >= IWL_BT_COEX_TRAFFIC_LOAD_HIGH) &&
	     (is_mimo2(tbl->lq_type) || is_mimo3(tbl->lq_type))) {
		if (lq_sta->last_bt_traffic > priv->bt_traffic_load) {
			/*
			 * don't set scale_action, don't want to scale up if
			 * the rate scale doesn't otherwise think that is a
			 * good idea.
			 */
		} else if (lq_sta->last_bt_traffic <= priv->bt_traffic_load) {
			scale_action = -1;
		}
	}
	lq_sta->last_bt_traffic = priv->bt_traffic_load;

	if ((priv->bt_traffic_load >= IWL_BT_COEX_TRAFFIC_LOAD_HIGH) &&
	     (is_mimo2(tbl->lq_type) || is_mimo3(tbl->lq_type))) {
		/* search for a new modulation */
		rs_stay_in_table(lq_sta, true);
		goto lq_update;
	}

	switch (scale_action) {
	case -1:
		/* Decrease starting rate, update uCode's rate table */
		if (low != IWL_RATE_INVALID) {
			update_lq = 1;
			index = low;
		}

		break;
	case 1:
		/* Increase starting rate, update uCode's rate table */
		if (high != IWL_RATE_INVALID) {
			update_lq = 1;
			index = high;
		}

		break;
	case 0:
		/* No change */
	default:
		break;
	}

	IWL_DEBUG_RATE(priv, "choose rate scale index %d action %d low %d "
		    "high %d type %d\n",
		     index, scale_action, low, high, tbl->lq_type);

lq_update:
	/* Replace uCode's rate table for the destination station. */
	if (update_lq)
		rate = rs_update_rate_tbl(priv, ctx, lq_sta,
					  tbl, index, is_green);

	if (iwl_tx_ant_restriction(priv) == IWL_ANT_OK_MULTI) {
		/* Should we stay with this modulation mode,
		 * or search for a new one? */
	  rs_stay_in_table(lq_sta, false);
	}
	/*
	 * Search for new modulation mode if we're:
	 * 1)  Not changing rates right now
	 * 2)  Not just finishing up a search
	 * 3)  Allowing a new search
	 */
	if (!update_lq && !done_search && !lq_sta->stay_in_tbl && window->counter) {
		/* Save current throughput to compare with "search" throughput*/
		lq_sta->last_tpt = current_tpt;

		/* Select a new "search" modulation mode to try.
		 * If one is found, set up the new "search" table. */
		if (is_legacy(tbl->lq_type))
			rs_move_legacy_other(priv, lq_sta, conf, sta, index);
		else if (is_siso(tbl->lq_type))
			rs_move_siso_to_other(priv, lq_sta, conf, sta, index);
		else if (is_mimo2(tbl->lq_type))
			rs_move_mimo2_to_other(priv, lq_sta, conf, sta, index);
		else
			rs_move_mimo3_to_other(priv, lq_sta, conf, sta, index);

		/* If new "search" mode was selected, set up in uCode table */
		if (lq_sta->search_better_tbl) {
			/* Access the "search" table, clear its history. */
			tbl = &(lq_sta->lq_info[(1 - lq_sta->active_tbl)]);
			for (i = 0; i < IWL_RATE_COUNT; i++)
				rs_rate_scale_clear_window(&(tbl->win[i]));

			/* Use new "search" start rate */
			index = iwl_hwrate_to_plcp_idx(tbl->current_rate);

			IWL_DEBUG_RATE(priv, "Switch current  mcs: %X index: %d\n",
				     tbl->current_rate, index);
			rs_fill_link_cmd(priv, lq_sta, tbl->current_rate);
			iwl_send_lq_cmd(priv, ctx, &lq_sta->lq, CMD_ASYNC, false);
		} else
			done_search = 1;
	}

	if (done_search && !lq_sta->stay_in_tbl) {
		/* If the "active" (non-search) mode was legacy,
		 * and we've tried switching antennas,
		 * but we haven't been able to try HT modes (not available),
		 * stay with best antenna legacy modulation for a while
		 * before next round of mode comparisons. */
		tbl1 = &(lq_sta->lq_info[lq_sta->active_tbl]);
		if (is_legacy(tbl1->lq_type) && !conf_is_ht(conf) &&
		    lq_sta->action_counter > tbl1->max_search) {
			IWL_DEBUG_RATE(priv, "LQ: STAY in legacy table\n");
			rs_set_stay_in_table(priv, 1, lq_sta);
		}

		/* If we're in an HT mode, and all 3 mode switch actions
		 * have been tried and compared, stay in this best modulation
		 * mode for a while before next round of mode comparisons. */
		if (lq_sta->enable_counter &&
		    (lq_sta->action_counter >= tbl1->max_search) &&
		    iwl_ht_enabled(priv)) {
			if ((lq_sta->last_tpt > IWL_AGG_TPT_THREHOLD) &&
			    (lq_sta->tx_agg_tid_en & (1 << tid)) &&
			    (tid != MAX_TID_COUNT)) {
				tid_data =
				   &priv->stations[lq_sta->lq.sta_id].tid[tid];
				if (tid_data->agg.state == IWL_AGG_OFF) {
					IWL_DEBUG_RATE(priv,
						       "try to aggregate tid %d\n",
						       tid);
					rs_tl_turn_on_agg(priv, tid,
							  lq_sta, sta);
				}
			}
			rs_set_stay_in_table(priv, 0, lq_sta);
		}
	}

out:
	tbl->current_rate = rate_n_flags_from_tbl(priv, tbl, index, is_green);
	i = index;
	lq_sta->last_txrate_idx = i;
}

/**
 * rs_initialize_lq - Initialize a station's hardware rate table
 *
 * The uCode's station table contains a table of fallback rates
 * for automatic fallback during transmission.
 *
 * NOTE: This sets up a default set of values.  These will be replaced later
 *       if the driver's iwl-agn-rs rate scaling algorithm is used, instead of
 *       rc80211_simple.
 *
 * NOTE: Run REPLY_ADD_STA command to set up station table entry, before
 *       calling this function (which runs REPLY_TX_LINK_QUALITY_CMD,
 *       which requires station table entry to exist).
 */
static void rs_initialize_lq(struct iwl_priv *priv,
			     struct ieee80211_conf *conf,
			     struct ieee80211_sta *sta,
			     struct iwl_lq_sta *lq_sta)
{
	struct iwl_scale_tbl_info *tbl;
	int rate_idx;
	int i;
	u32 rate;
	u8 use_green = rs_use_green(sta);
	u8 active_tbl = 0;
	u8 valid_tx_ant;
	struct iwl_station_priv *sta_priv;
	struct iwl_rxon_context *ctx;

	if (!sta || !lq_sta)
		return;

	sta_priv = (void *)sta->drv_priv;
	ctx = sta_priv->common.ctx;

	i = lq_sta->last_txrate_idx;

	valid_tx_ant = priv->hw_params.valid_tx_ant;

	if (!lq_sta->search_better_tbl)
		active_tbl = lq_sta->active_tbl;
	else
		active_tbl = 1 - lq_sta->active_tbl;

	tbl = &(lq_sta->lq_info[active_tbl]);

	if ((i < 0) || (i >= IWL_RATE_COUNT))
		i = 0;

	rate = iwl_rates[i].plcp;
	tbl->ant_type = first_antenna(valid_tx_ant);
	rate |= tbl->ant_type << RATE_MCS_ANT_POS;

	if (i >= IWL_FIRST_CCK_RATE && i <= IWL_LAST_CCK_RATE)
		rate |= RATE_MCS_CCK_MSK;

	rs_get_tbl_info_from_mcs(rate, priv->band, tbl, &rate_idx);
	if (!rs_is_valid_ant(valid_tx_ant, tbl->ant_type))
	    rs_toggle_antenna(valid_tx_ant, &rate, tbl);

	rate = rate_n_flags_from_tbl(priv, tbl, rate_idx, use_green);
	tbl->current_rate = rate;
	rs_set_expected_tpt_table(lq_sta, tbl);
	rs_fill_link_cmd(NULL, lq_sta, rate);
	priv->stations[lq_sta->lq.sta_id].lq = &lq_sta->lq;
	iwl_send_lq_cmd(priv, ctx, &lq_sta->lq, CMD_SYNC, true);
}

static void rs_get_rate(void *priv_r, struct ieee80211_sta *sta, void *priv_sta,
			struct ieee80211_tx_rate_control *txrc)
{

	struct sk_buff *skb = txrc->skb;
	struct ieee80211_supported_band *sband = txrc->sband;
	struct iwl_priv *priv __maybe_unused = (struct iwl_priv *)priv_r;
	struct ieee80211_tx_info *info = IEEE80211_SKB_CB(skb);
	struct iwl_lq_sta *lq_sta = priv_sta;
	int rate_idx;

	IWL_DEBUG_RATE_LIMIT(priv, "rate scale calculate new rate for skb\n");

	/* Get max rate if user set max rate */
	if (lq_sta) {
		lq_sta->max_rate_idx = txrc->max_rate_idx;
		if ((sband->band == IEEE80211_BAND_5GHZ) &&
		    (lq_sta->max_rate_idx != -1))
			lq_sta->max_rate_idx += IWL_FIRST_OFDM_RATE;
		if ((lq_sta->max_rate_idx < 0) ||
		    (lq_sta->max_rate_idx >= IWL_RATE_COUNT))
			lq_sta->max_rate_idx = -1;
	}

	/* Treat uninitialized rate scaling data same as non-existing. */
	if (lq_sta && !lq_sta->drv) {
		IWL_DEBUG_RATE(priv, "Rate scaling not initialized yet.\n");
		priv_sta = NULL;
	}

	/* Send management frames and NO_ACK data using lowest rate. */
	if (rate_control_send_low(sta, priv_sta, txrc))
		return;

	rate_idx  = lq_sta->last_txrate_idx;

	if (lq_sta->last_rate_n_flags & RATE_MCS_HT_MSK) {
		rate_idx -= IWL_FIRST_OFDM_RATE;
		/* 6M and 9M shared same MCS index */
		rate_idx = (rate_idx > 0) ? (rate_idx - 1) : 0;
		if (rs_extract_rate(lq_sta->last_rate_n_flags) >=
		    IWL_RATE_MIMO3_6M_PLCP)
			rate_idx = rate_idx + (2 * MCS_INDEX_PER_STREAM);
		else if (rs_extract_rate(lq_sta->last_rate_n_flags) >=
			 IWL_RATE_MIMO2_6M_PLCP)
			rate_idx = rate_idx + MCS_INDEX_PER_STREAM;
		info->control.rates[0].flags = IEEE80211_TX_RC_MCS;
		if (lq_sta->last_rate_n_flags & RATE_MCS_SGI_MSK)
			info->control.rates[0].flags |= IEEE80211_TX_RC_SHORT_GI;
		if (lq_sta->last_rate_n_flags & RATE_MCS_DUP_MSK)
			info->control.rates[0].flags |= IEEE80211_TX_RC_DUP_DATA;
		if (lq_sta->last_rate_n_flags & RATE_MCS_HT40_MSK)
			info->control.rates[0].flags |= IEEE80211_TX_RC_40_MHZ_WIDTH;
		if (lq_sta->last_rate_n_flags & RATE_MCS_GF_MSK)
			info->control.rates[0].flags |= IEEE80211_TX_RC_GREEN_FIELD;
	} else {
		/* Check for invalid rates */
		if ((rate_idx < 0) || (rate_idx >= IWL_RATE_COUNT_LEGACY) ||
				((sband->band == IEEE80211_BAND_5GHZ) &&
				 (rate_idx < IWL_FIRST_OFDM_RATE)))
			rate_idx = rate_lowest_index(sband, sta);
		/* On valid 5 GHz rate, adjust index */
		else if (sband->band == IEEE80211_BAND_5GHZ)
			rate_idx -= IWL_FIRST_OFDM_RATE;
		info->control.rates[0].flags = 0;
	}
	info->control.rates[0].idx = rate_idx;

}

static void *rs_alloc_sta(void *priv_rate, struct ieee80211_sta *sta,
			  gfp_t gfp)
{
	struct iwl_lq_sta *lq_sta;
	struct iwl_station_priv *sta_priv = (struct iwl_station_priv *) sta->drv_priv;
	struct iwl_priv *priv;

	priv = (struct iwl_priv *)priv_rate;
	IWL_DEBUG_RATE(priv, "create station rate scale window\n");

	lq_sta = &sta_priv->lq_sta;

	return lq_sta;
}

/*
 * Called after adding a new station to initialize rate scaling
 */
void iwl_rs_rate_init(struct iwl_priv *priv, struct ieee80211_sta *sta, u8 sta_id)
{
	int i, j;
	struct ieee80211_hw *hw = priv->hw;
	struct ieee80211_conf *conf = &priv->hw->conf;
	struct ieee80211_sta_ht_cap *ht_cap = &sta->ht_cap;
	struct iwl_station_priv *sta_priv;
	struct iwl_lq_sta *lq_sta;
	struct ieee80211_supported_band *sband;

	sta_priv = (struct iwl_station_priv *) sta->drv_priv;
	lq_sta = &sta_priv->lq_sta;
	sband = hw->wiphy->bands[conf->channel->band];


	lq_sta->lq.sta_id = sta_id;

	for (j = 0; j < LQ_SIZE; j++)
		for (i = 0; i < IWL_RATE_COUNT; i++)
			rs_rate_scale_clear_window(&lq_sta->lq_info[j].win[i]);

	lq_sta->flush_timer = 0;
	lq_sta->supp_rates = sta->supp_rates[sband->band];
	for (j = 0; j < LQ_SIZE; j++)
		for (i = 0; i < IWL_RATE_COUNT; i++)
			rs_rate_scale_clear_window(&lq_sta->lq_info[j].win[i]);

	IWL_DEBUG_RATE(priv, "LQ: *** rate scale station global init for station %d ***\n",
		       sta_id);
	/* TODO: what is a good starting rate for STA? About middle? Maybe not
	 * the lowest or the highest rate.. Could consider using RSSI from
	 * previous packets? Need to have IEEE 802.1X auth succeed immediately
	 * after assoc.. */

	lq_sta->is_dup = 0;
	lq_sta->max_rate_idx = -1;
	lq_sta->missed_rate_counter = IWL_MISSED_RATE_MAX;
	lq_sta->is_green = rs_use_green(sta);
	lq_sta->active_legacy_rate = priv->active_rate & ~(0x1000);
	lq_sta->band = priv->band;
	/*
	 * active_siso_rate mask includes 9 MBits (bit 5), and CCK (bits 0-3),
	 * supp_rates[] does not; shift to convert format, force 9 MBits off.
	 */
	lq_sta->active_siso_rate = ht_cap->mcs.rx_mask[0] << 1;
	lq_sta->active_siso_rate |= ht_cap->mcs.rx_mask[0] & 0x1;
	lq_sta->active_siso_rate &= ~((u16)0x2);
	lq_sta->active_siso_rate <<= IWL_FIRST_OFDM_RATE;

	/* Same here */
	lq_sta->active_mimo2_rate = ht_cap->mcs.rx_mask[1] << 1;
	lq_sta->active_mimo2_rate |= ht_cap->mcs.rx_mask[1] & 0x1;
	lq_sta->active_mimo2_rate &= ~((u16)0x2);
	lq_sta->active_mimo2_rate <<= IWL_FIRST_OFDM_RATE;

	lq_sta->active_mimo3_rate = ht_cap->mcs.rx_mask[2] << 1;
	lq_sta->active_mimo3_rate |= ht_cap->mcs.rx_mask[2] & 0x1;
	lq_sta->active_mimo3_rate &= ~((u16)0x2);
	lq_sta->active_mimo3_rate <<= IWL_FIRST_OFDM_RATE;

	IWL_DEBUG_RATE(priv, "SISO-RATE=%X MIMO2-RATE=%X MIMO3-RATE=%X\n",
		     lq_sta->active_siso_rate,
		     lq_sta->active_mimo2_rate,
		     lq_sta->active_mimo3_rate);

	/* These values will be overridden later */
	lq_sta->lq.general_params.single_stream_ant_msk =
		first_antenna(priv->hw_params.valid_tx_ant);
	lq_sta->lq.general_params.dual_stream_ant_msk =
		priv->hw_params.valid_tx_ant &
		~first_antenna(priv->hw_params.valid_tx_ant);
	if (!lq_sta->lq.general_params.dual_stream_ant_msk) {
		lq_sta->lq.general_params.dual_stream_ant_msk = ANT_AB;
	} else if (num_of_ant(priv->hw_params.valid_tx_ant) == 2) {
		lq_sta->lq.general_params.dual_stream_ant_msk =
			priv->hw_params.valid_tx_ant;
	}

	/* as default allow aggregation for all tids */
	lq_sta->tx_agg_tid_en = IWL_AGG_ALL_TID;
	lq_sta->drv = priv;

	/* Set last_txrate_idx to lowest rate */
	lq_sta->last_txrate_idx = rate_lowest_index(sband, sta);
	if (sband->band == IEEE80211_BAND_5GHZ)
		lq_sta->last_txrate_idx += IWL_FIRST_OFDM_RATE;
	lq_sta->is_agg = 0;

	rs_initialize_lq(priv, conf, sta, lq_sta);
}

static void rs_fill_link_cmd(struct iwl_priv *priv,
			     struct iwl_lq_sta *lq_sta, u32 new_rate)
{
	struct iwl_scale_tbl_info tbl_type;
	int index = 0;
	int rate_idx;
	int repeat_rate = 0;
	u8 ant_toggle_cnt = 0;
	u8 use_ht_possible = 1;
	u8 valid_tx_ant = 0;
	struct iwl_link_quality_cmd *lq_cmd = &lq_sta->lq;

	/* Override starting rate (index 0) if needed for debug purposes */
	rs_dbgfs_set_mcs(lq_sta, &new_rate, index);

	/* Interpret new_rate (rate_n_flags) */
	rs_get_tbl_info_from_mcs(new_rate, lq_sta->band,
				  &tbl_type, &rate_idx);

	if (priv && priv->bt_full_concurrent) {
		/* 1x1 only */
		tbl_type.ant_type =
			first_antenna(priv->hw_params.valid_tx_ant);
	}

	/* How many times should we repeat the initial rate? */
	if (is_legacy(tbl_type.lq_type)) {
		ant_toggle_cnt = 1;
		repeat_rate = IWL_NUMBER_TRY;
	} else {
		repeat_rate = IWL_HT_NUMBER_TRY;
	}

	lq_cmd->general_params.mimo_delimiter =
			is_mimo(tbl_type.lq_type) ? 1 : 0;

	/* Fill 1st table entry (index 0) */
	lq_cmd->rs_table[index].rate_n_flags = cpu_to_le32(new_rate);

	if (num_of_ant(tbl_type.ant_type) == 1) {
		lq_cmd->general_params.single_stream_ant_msk =
						tbl_type.ant_type;
	} else if (num_of_ant(tbl_type.ant_type) == 2) {
		lq_cmd->general_params.dual_stream_ant_msk =
						tbl_type.ant_type;
	} /* otherwise we don't modify the existing value */

	index++;
	repeat_rate--;
	if (priv) {
		if (priv->bt_full_concurrent)
			valid_tx_ant = ANT_A;
		else
			valid_tx_ant = priv->hw_params.valid_tx_ant;
	}

	/* Fill rest of rate table */
	while (index < LINK_QUAL_MAX_RETRY_NUM) {
		/* Repeat initial/next rate.
		 * For legacy IWL_NUMBER_TRY == 1, this loop will not execute.
		 * For HT IWL_HT_NUMBER_TRY == 3, this executes twice. */
		while (repeat_rate > 0 && (index < LINK_QUAL_MAX_RETRY_NUM)) {
			if (is_legacy(tbl_type.lq_type)) {
				if (ant_toggle_cnt < NUM_TRY_BEFORE_ANT_TOGGLE)
					ant_toggle_cnt++;
				else if (priv &&
					 rs_toggle_antenna(valid_tx_ant,
							&new_rate, &tbl_type))
					ant_toggle_cnt = 1;
			}

			/* Override next rate if needed for debug purposes */
			rs_dbgfs_set_mcs(lq_sta, &new_rate, index);

			/* Fill next table entry */
			lq_cmd->rs_table[index].rate_n_flags =
					cpu_to_le32(new_rate);
			repeat_rate--;
			index++;
		}

		rs_get_tbl_info_from_mcs(new_rate, lq_sta->band, &tbl_type,
						&rate_idx);

		if (priv && priv->bt_full_concurrent) {
			/* 1x1 only */
			tbl_type.ant_type =
				first_antenna(priv->hw_params.valid_tx_ant);
		}

		/* Indicate to uCode which entries might be MIMO.
		 * If initial rate was MIMO, this will finally end up
		 * as (IWL_HT_NUMBER_TRY * 2), after 2nd pass, otherwise 0. */
		if (is_mimo(tbl_type.lq_type))
			lq_cmd->general_params.mimo_delimiter = index;

		/* Get next rate */
		new_rate = rs_get_lower_rate(lq_sta, &tbl_type, rate_idx,
					     use_ht_possible);

		/* How many times should we repeat the next rate? */
		if (is_legacy(tbl_type.lq_type)) {
			if (ant_toggle_cnt < NUM_TRY_BEFORE_ANT_TOGGLE)
				ant_toggle_cnt++;
			else if (priv &&
				 rs_toggle_antenna(valid_tx_ant,
						   &new_rate, &tbl_type))
				ant_toggle_cnt = 1;

			repeat_rate = IWL_NUMBER_TRY;
		} else {
			repeat_rate = IWL_HT_NUMBER_TRY;
		}

		/* Don't allow HT rates after next pass.
		 * rs_get_lower_rate() will change type to LQ_A or LQ_G. */
		use_ht_possible = 0;

		/* Override next rate if needed for debug purposes */
		rs_dbgfs_set_mcs(lq_sta, &new_rate, index);

		/* Fill next table entry */
		lq_cmd->rs_table[index].rate_n_flags = cpu_to_le32(new_rate);

		index++;
		repeat_rate--;
	}

	lq_cmd->agg_params.agg_frame_cnt_limit = LINK_QUAL_AGG_FRAME_LIMIT_DEF;
	lq_cmd->agg_params.agg_dis_start_th = LINK_QUAL_AGG_DISABLE_START_DEF;

	lq_cmd->agg_params.agg_time_limit =
		cpu_to_le16(LINK_QUAL_AGG_TIME_LIMIT_DEF);
	/*
	 * overwrite if needed, pass aggregation time limit
	 * to uCode in uSec
	 */
	if (priv && priv->cfg->bt_params &&
	    priv->cfg->bt_params->agg_time_limit &&
	    priv->cfg->bt_params->agg_time_limit >=
		LINK_QUAL_AGG_TIME_LIMIT_MIN &&
	    priv->cfg->bt_params->agg_time_limit <=
		 LINK_QUAL_AGG_TIME_LIMIT_MAX)
		lq_cmd->agg_params.agg_time_limit =
			cpu_to_le16(priv->cfg->bt_params->agg_time_limit);
}

static void *rs_alloc(struct ieee80211_hw *hw, struct dentry *debugfsdir)
{
	return hw->priv;
}
/* rate scale requires free function to be implemented */
static void rs_free(void *priv_rate)
{
	return;
}

static void rs_free_sta(void *priv_r, struct ieee80211_sta *sta,
			void *priv_sta)
{
	struct iwl_priv *priv __maybe_unused = priv_r;

	IWL_DEBUG_RATE(priv, "enter\n");
	IWL_DEBUG_RATE(priv, "leave\n");
}


#ifdef CONFIG_MAC80211_DEBUGFS
static int open_file_generic(struct inode *inode, struct file *file)
{
	file->private_data = inode->i_private;
	return 0;
}
static void rs_dbgfs_set_mcs(struct iwl_lq_sta *lq_sta,
			     u32 *rate_n_flags, int index)
{
	struct iwl_priv *priv;
	u8 valid_tx_ant;
	u8 ant_sel_tx;

	priv = lq_sta->drv;
	valid_tx_ant = priv->hw_params.valid_tx_ant;
	if (lq_sta->dbg_fixed_rate) {
		ant_sel_tx =
		  ((lq_sta->dbg_fixed_rate & RATE_MCS_ANT_ABC_MSK)
		  >> RATE_MCS_ANT_POS);
		if ((valid_tx_ant & ant_sel_tx) == ant_sel_tx) {
			*rate_n_flags = lq_sta->dbg_fixed_rate;
			IWL_DEBUG_RATE(priv, "Fixed rate ON\n");
		} else {
			lq_sta->dbg_fixed_rate = 0;
			IWL_ERR(priv,
			    "Invalid antenna selection 0x%X, Valid is 0x%X\n",
			    ant_sel_tx, valid_tx_ant);
			IWL_DEBUG_RATE(priv, "Fixed rate OFF\n");
		}
	} else {
		IWL_DEBUG_RATE(priv, "Fixed rate OFF\n");
	}
}

static ssize_t rs_sta_dbgfs_scale_table_write(struct file *file,
			const char __user *user_buf, size_t count, loff_t *ppos)
{
	struct iwl_lq_sta *lq_sta = file->private_data;
	struct iwl_priv *priv;
	char buf[64];
	int buf_size;
	u32 parsed_rate;
	struct iwl_station_priv *sta_priv =
		container_of(lq_sta, struct iwl_station_priv, lq_sta);
	struct iwl_rxon_context *ctx = sta_priv->common.ctx;

	priv = lq_sta->drv;
	memset(buf, 0, sizeof(buf));
	buf_size = min(count, sizeof(buf) -  1);
	if (copy_from_user(buf, user_buf, buf_size))
		return -EFAULT;

	if (sscanf(buf, "%x", &parsed_rate) == 1)
		lq_sta->dbg_fixed_rate = parsed_rate;
	else
		lq_sta->dbg_fixed_rate = 0;

	lq_sta->active_legacy_rate = 0x0FFF;	/* 1 - 54 MBits, includes CCK */
	lq_sta->active_siso_rate   = 0x1FD0;	/* 6 - 60 MBits, no 9, no CCK */
	lq_sta->active_mimo2_rate  = 0x1FD0;	/* 6 - 60 MBits, no 9, no CCK */
	lq_sta->active_mimo3_rate  = 0x1FD0;	/* 6 - 60 MBits, no 9, no CCK */

	IWL_DEBUG_RATE(priv, "sta_id %d rate 0x%X\n",
		lq_sta->lq.sta_id, lq_sta->dbg_fixed_rate);

	if (lq_sta->dbg_fixed_rate) {
		rs_fill_link_cmd(NULL, lq_sta, lq_sta->dbg_fixed_rate);
		iwl_send_lq_cmd(lq_sta->drv, ctx, &lq_sta->lq, CMD_ASYNC,
				false);
	}

	return count;
}

static ssize_t rs_sta_dbgfs_scale_table_read(struct file *file,
			char __user *user_buf, size_t count, loff_t *ppos)
{
	char *buff;
	int desc = 0;
	int i = 0;
	int index = 0;
	ssize_t ret;

	struct iwl_lq_sta *lq_sta = file->private_data;
	struct iwl_priv *priv;
	struct iwl_scale_tbl_info *tbl = &(lq_sta->lq_info[lq_sta->active_tbl]);

	priv = lq_sta->drv;
	buff = kmalloc(1024, GFP_KERNEL);
	if (!buff)
		return -ENOMEM;

	desc += sprintf(buff+desc, "sta_id %d\n", lq_sta->lq.sta_id);
	desc += sprintf(buff+desc, "failed=%d success=%d rate=0%X\n",
			lq_sta->total_failed, lq_sta->total_success,
			lq_sta->active_legacy_rate);
	desc += sprintf(buff+desc, "fixed rate 0x%X\n",
			lq_sta->dbg_fixed_rate);
	desc += sprintf(buff+desc, "valid_tx_ant %s%s%s\n",
	    (priv->hw_params.valid_tx_ant & ANT_A) ? "ANT_A," : "",
	    (priv->hw_params.valid_tx_ant & ANT_B) ? "ANT_B," : "",
	    (priv->hw_params.valid_tx_ant & ANT_C) ? "ANT_C" : "");
	desc += sprintf(buff+desc, "lq type %s\n",
	   (is_legacy(tbl->lq_type)) ? "legacy" : "HT");
	if (is_Ht(tbl->lq_type)) {
		desc += sprintf(buff+desc, " %s",
		   (is_siso(tbl->lq_type)) ? "SISO" :
		   ((is_mimo2(tbl->lq_type)) ? "MIMO2" : "MIMO3"));
		   desc += sprintf(buff+desc, " %s",
		   (tbl->is_ht40) ? "40MHz" : "20MHz");
		   desc += sprintf(buff+desc, " %s %s %s\n", (tbl->is_SGI) ? "SGI" : "",
		   (lq_sta->is_green) ? "GF enabled" : "",
		   (lq_sta->is_agg) ? "AGG on" : "");
	}
	desc += sprintf(buff+desc, "last tx rate=0x%X\n",
		lq_sta->last_rate_n_flags);
	desc += sprintf(buff+desc, "general:"
		"flags=0x%X mimo-d=%d s-ant0x%x d-ant=0x%x\n",
		lq_sta->lq.general_params.flags,
		lq_sta->lq.general_params.mimo_delimiter,
		lq_sta->lq.general_params.single_stream_ant_msk,
		lq_sta->lq.general_params.dual_stream_ant_msk);

	desc += sprintf(buff+desc, "agg:"
			"time_limit=%d dist_start_th=%d frame_cnt_limit=%d\n",
			le16_to_cpu(lq_sta->lq.agg_params.agg_time_limit),
			lq_sta->lq.agg_params.agg_dis_start_th,
			lq_sta->lq.agg_params.agg_frame_cnt_limit);

	desc += sprintf(buff+desc,
			"Start idx [0]=0x%x [1]=0x%x [2]=0x%x [3]=0x%x\n",
			lq_sta->lq.general_params.start_rate_index[0],
			lq_sta->lq.general_params.start_rate_index[1],
			lq_sta->lq.general_params.start_rate_index[2],
			lq_sta->lq.general_params.start_rate_index[3]);

	for (i = 0; i < LINK_QUAL_MAX_RETRY_NUM; i++) {
		index = iwl_hwrate_to_plcp_idx(
			le32_to_cpu(lq_sta->lq.rs_table[i].rate_n_flags));
		if (is_legacy(tbl->lq_type)) {
			desc += sprintf(buff+desc, " rate[%d] 0x%X %smbps\n",
				i, le32_to_cpu(lq_sta->lq.rs_table[i].rate_n_flags),
				iwl_rate_mcs[index].mbps);
		} else {
			desc += sprintf(buff+desc, " rate[%d] 0x%X %smbps (%s)\n",
				i, le32_to_cpu(lq_sta->lq.rs_table[i].rate_n_flags),
				iwl_rate_mcs[index].mbps, iwl_rate_mcs[index].mcs);
		}
	}

	ret = simple_read_from_buffer(user_buf, count, ppos, buff, desc);
	kfree(buff);
	return ret;
}

static const struct file_operations rs_sta_dbgfs_scale_table_ops = {
	.write = rs_sta_dbgfs_scale_table_write,
	.read = rs_sta_dbgfs_scale_table_read,
	.open = open_file_generic,
	.llseek = default_llseek,
};
static ssize_t rs_sta_dbgfs_stats_table_read(struct file *file,
			char __user *user_buf, size_t count, loff_t *ppos)
{
	char *buff;
	int desc = 0;
	int i, j;
	ssize_t ret;

	struct iwl_lq_sta *lq_sta = file->private_data;

	buff = kmalloc(1024, GFP_KERNEL);
	if (!buff)
		return -ENOMEM;

	for (i = 0; i < LQ_SIZE; i++) {
		desc += sprintf(buff+desc,
				"%s type=%d SGI=%d HT40=%d DUP=%d GF=%d\n"
				"rate=0x%X\n",
				lq_sta->active_tbl == i ? "*" : "x",
				lq_sta->lq_info[i].lq_type,
				lq_sta->lq_info[i].is_SGI,
				lq_sta->lq_info[i].is_ht40,
				lq_sta->lq_info[i].is_dup,
				lq_sta->is_green,
				lq_sta->lq_info[i].current_rate);
		for (j = 0; j < IWL_RATE_COUNT; j++) {
			desc += sprintf(buff+desc,
				"counter=%d success=%d %%=%d\n",
				lq_sta->lq_info[i].win[j].counter,
				lq_sta->lq_info[i].win[j].success_counter,
				lq_sta->lq_info[i].win[j].success_ratio);
		}
	}
	ret = simple_read_from_buffer(user_buf, count, ppos, buff, desc);
	kfree(buff);
	return ret;
}

static const struct file_operations rs_sta_dbgfs_stats_table_ops = {
	.read = rs_sta_dbgfs_stats_table_read,
	.open = open_file_generic,
	.llseek = default_llseek,
};

static ssize_t rs_sta_dbgfs_rate_scale_data_read(struct file *file,
			char __user *user_buf, size_t count, loff_t *ppos)
{
	char buff[120];
	int desc = 0;
	ssize_t ret;

	struct iwl_lq_sta *lq_sta = file->private_data;
	struct iwl_priv *priv;
	struct iwl_scale_tbl_info *tbl = &lq_sta->lq_info[lq_sta->active_tbl];

	priv = lq_sta->drv;

	if (is_Ht(tbl->lq_type))
		desc += sprintf(buff+desc,
				"Bit Rate= %d Mb/s\n",
				tbl->expected_tpt[lq_sta->last_txrate_idx]);
	else
		desc += sprintf(buff+desc,
				"Bit Rate= %d Mb/s\n",
				iwl_rates[lq_sta->last_txrate_idx].ieee >> 1);

	ret = simple_read_from_buffer(user_buf, count, ppos, buff, desc);
	return ret;
}

static const struct file_operations rs_sta_dbgfs_rate_scale_data_ops = {
	.read = rs_sta_dbgfs_rate_scale_data_read,
	.open = open_file_generic,
	.llseek = default_llseek,
};

static void rs_add_debugfs(void *priv, void *priv_sta,
					struct dentry *dir)
{
	struct iwl_lq_sta *lq_sta = priv_sta;
	lq_sta->rs_sta_dbgfs_scale_table_file =
		debugfs_create_file("rate_scale_table", S_IRUSR | S_IWUSR, dir,
				lq_sta, &rs_sta_dbgfs_scale_table_ops);
	lq_sta->rs_sta_dbgfs_stats_table_file =
		debugfs_create_file("rate_stats_table", S_IRUSR, dir,
			lq_sta, &rs_sta_dbgfs_stats_table_ops);
	lq_sta->rs_sta_dbgfs_rate_scale_data_file =
		debugfs_create_file("rate_scale_data", S_IRUSR, dir,
			lq_sta, &rs_sta_dbgfs_rate_scale_data_ops);
	lq_sta->rs_sta_dbgfs_tx_agg_tid_en_file =
		debugfs_create_u8("tx_agg_tid_enable", S_IRUSR | S_IWUSR, dir,
		&lq_sta->tx_agg_tid_en);

}

static void rs_remove_debugfs(void *priv, void *priv_sta)
{
	struct iwl_lq_sta *lq_sta = priv_sta;
	debugfs_remove(lq_sta->rs_sta_dbgfs_scale_table_file);
	debugfs_remove(lq_sta->rs_sta_dbgfs_stats_table_file);
	debugfs_remove(lq_sta->rs_sta_dbgfs_rate_scale_data_file);
	debugfs_remove(lq_sta->rs_sta_dbgfs_tx_agg_tid_en_file);
}
#endif

/*
 * Initialization of rate scaling information is done by driver after
 * the station is added. Since mac80211 calls this function before a
 * station is added we ignore it.
 */
static void rs_rate_init_stub(void *priv_r, struct ieee80211_supported_band *sband,
			 struct ieee80211_sta *sta, void *priv_sta)
{
}
static struct rate_control_ops rs_ops = {
	.module = NULL,
	.name = RS_NAME,
	.tx_status = rs_tx_status,
	.get_rate = rs_get_rate,
	.rate_init = rs_rate_init_stub,
	.alloc = rs_alloc,
	.free = rs_free,
	.alloc_sta = rs_alloc_sta,
	.free_sta = rs_free_sta,
#ifdef CONFIG_MAC80211_DEBUGFS
	.add_sta_debugfs = rs_add_debugfs,
	.remove_sta_debugfs = rs_remove_debugfs,
#endif
};

int iwlagn_rate_control_register(void)
{
	return ieee80211_rate_control_register(&rs_ops);
}

void iwlagn_rate_control_unregister(void)
{
	ieee80211_rate_control_unregister(&rs_ops);
}
<|MERGE_RESOLUTION|>--- conflicted
+++ resolved
@@ -370,10 +370,6 @@
 				      struct ieee80211_sta *sta)
 {
 	int ret = -EAGAIN;
-<<<<<<< HEAD
-	u32 load = rs_tl_get_load(lq_data, tid);
-
-=======
 	u32 load;
 
 	/*
@@ -388,7 +384,6 @@
 
 	load = rs_tl_get_load(lq_data, tid);
 
->>>>>>> 45f53cc9
 	if (load > IWL_AGG_LOAD_THRESHOLD) {
 		IWL_DEBUG_HT(priv, "Starting Tx agg: STA: %pM tid: %d\n",
 				sta->addr, tid);
