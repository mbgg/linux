--- conflicted
+++ resolved
@@ -1838,10 +1838,6 @@
 
 static inline void iwl_set_no_assoc(struct iwl_priv *priv)
 {
-<<<<<<< HEAD
-	priv->assoc_id = 0;
-=======
->>>>>>> 2da30e70
 	iwl_led_disassociate(priv);
 	/*
 	 * inform the ucode that there is no longer an
@@ -1854,10 +1850,6 @@
 	iwlcore_commit_rxon(priv);
 }
 
-<<<<<<< HEAD
-#define IWL_DELAY_NEXT_SCAN_AFTER_ASSOC (HZ*6)
-=======
->>>>>>> 2da30e70
 void iwl_bss_info_changed(struct ieee80211_hw *hw,
 			  struct ieee80211_vif *vif,
 			  struct ieee80211_bss_conf *bss_conf,
@@ -1973,11 +1965,7 @@
 			iwl_led_associate(priv);
 
 			if (!iwl_is_rfkill(priv))
-<<<<<<< HEAD
-				priv->cfg->ops->lib->post_associate(priv);
-=======
 				priv->cfg->ops->lib->post_associate(priv, vif);
->>>>>>> 2da30e70
 		} else
 			iwl_set_no_assoc(priv);
 	}
@@ -1999,11 +1987,6 @@
 			memcpy(priv->staging_rxon.bssid_addr,
 			       bss_conf->bssid, ETH_ALEN);
 			memcpy(priv->bssid, bss_conf->bssid, ETH_ALEN);
-<<<<<<< HEAD
-			iwlcore_config_ap(priv);
-		} else
-			iwl_set_no_assoc(priv);
-=======
 			iwlcore_config_ap(priv, vif);
 		} else
 			iwl_set_no_assoc(priv);
@@ -2016,7 +1999,6 @@
 			IWL_ERR(priv, "failed to %s IBSS station %pM\n",
 				bss_conf->ibss_joined ? "add" : "remove",
 				bss_conf->bssid);
->>>>>>> 2da30e70
 	}
 
 	mutex_unlock(&priv->mutex);
