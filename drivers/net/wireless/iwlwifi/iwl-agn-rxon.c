/******************************************************************************
 *
 * Copyright(c) 2003 - 2011 Intel Corporation. All rights reserved.
 *
 * This program is free software; you can redistribute it and/or modify it
 * under the terms of version 2 of the GNU General Public License as
 * published by the Free Software Foundation.
 *
 * This program is distributed in the hope that it will be useful, but WITHOUT
 * ANY WARRANTY; without even the implied warranty of MERCHANTABILITY or
 * FITNESS FOR A PARTICULAR PURPOSE.  See the GNU General Public License for
 * more details.
 *
 * You should have received a copy of the GNU General Public License along with
 * this program; if not, write to the Free Software Foundation, Inc.,
 * 51 Franklin Street, Fifth Floor, Boston, MA 02110, USA
 *
 * The full GNU General Public License is included in this distribution in the
 * file called LICENSE.
 *
 * Contact Information:
 * Intel Linux Wireless <ilw@linux.intel.com>
 * Intel Corporation, 5200 N.E. Elam Young Parkway, Hillsboro, OR 97124-6497
 *
 *****************************************************************************/

#include "iwl-dev.h"
#include "iwl-agn.h"
#include "iwl-core.h"
#include "iwl-agn-calib.h"
#include "iwl-trans.h"
#include "iwl-shared.h"

static int iwlagn_disable_bss(struct iwl_priv *priv,
			      struct iwl_rxon_context *ctx,
			      struct iwl_rxon_cmd *send)
{
	__le32 old_filter = send->filter_flags;
	int ret;

	send->filter_flags &= ~RXON_FILTER_ASSOC_MSK;
	ret = iwl_trans_send_cmd_pdu(trans(priv), ctx->rxon_cmd,
				CMD_SYNC, sizeof(*send), send);

	send->filter_flags = old_filter;

	if (ret)
		IWL_DEBUG_QUIET_RFKILL(priv,
			"Error clearing ASSOC_MSK on BSS (%d)\n", ret);

	return ret;
}

static int iwlagn_disable_pan(struct iwl_priv *priv,
			      struct iwl_rxon_context *ctx,
			      struct iwl_rxon_cmd *send)
{
	struct iwl_notification_wait disable_wait;
	__le32 old_filter = send->filter_flags;
	u8 old_dev_type = send->dev_type;
	int ret;

	iwl_init_notification_wait(priv->shrd, &disable_wait,
				      REPLY_WIPAN_DEACTIVATION_COMPLETE,
				      NULL, NULL);

	send->filter_flags &= ~RXON_FILTER_ASSOC_MSK;
	send->dev_type = RXON_DEV_TYPE_P2P;
	ret = iwl_trans_send_cmd_pdu(trans(priv), ctx->rxon_cmd,
				CMD_SYNC, sizeof(*send), send);

	send->filter_flags = old_filter;
	send->dev_type = old_dev_type;

	if (ret) {
		IWL_ERR(priv, "Error disabling PAN (%d)\n", ret);
		iwl_remove_notification(priv->shrd, &disable_wait);
	} else {
		ret = iwl_wait_notification(priv->shrd, &disable_wait, HZ);
		if (ret)
			IWL_ERR(priv, "Timed out waiting for PAN disable\n");
	}

	return ret;
}

static int iwlagn_disconn_pan(struct iwl_priv *priv,
			      struct iwl_rxon_context *ctx,
			      struct iwl_rxon_cmd *send)
{
	__le32 old_filter = send->filter_flags;
	int ret;

	send->filter_flags &= ~RXON_FILTER_ASSOC_MSK;
	ret = iwl_trans_send_cmd_pdu(trans(priv), ctx->rxon_cmd, CMD_SYNC,
				sizeof(*send), send);

	send->filter_flags = old_filter;

	return ret;
}

static void iwlagn_update_qos(struct iwl_priv *priv,
			      struct iwl_rxon_context *ctx)
{
	int ret;

	if (!ctx->is_active)
		return;

	ctx->qos_data.def_qos_parm.qos_flags = 0;

	if (ctx->qos_data.qos_active)
		ctx->qos_data.def_qos_parm.qos_flags |=
			QOS_PARAM_FLG_UPDATE_EDCA_MSK;

	if (ctx->ht.enabled)
		ctx->qos_data.def_qos_parm.qos_flags |= QOS_PARAM_FLG_TGN_MSK;

	IWL_DEBUG_INFO(priv, "send QoS cmd with Qos active=%d FLAGS=0x%X\n",
		      ctx->qos_data.qos_active,
		      ctx->qos_data.def_qos_parm.qos_flags);

	ret = iwl_trans_send_cmd_pdu(trans(priv), ctx->qos_cmd, CMD_SYNC,
			       sizeof(struct iwl_qosparam_cmd),
			       &ctx->qos_data.def_qos_parm);
	if (ret)
		IWL_DEBUG_QUIET_RFKILL(priv, "Failed to update QoS\n");
}

static int iwlagn_update_beacon(struct iwl_priv *priv,
				struct ieee80211_vif *vif)
{
	lockdep_assert_held(&priv->shrd->mutex);

	dev_kfree_skb(priv->beacon_skb);
	priv->beacon_skb = ieee80211_beacon_get(priv->hw, vif);
	if (!priv->beacon_skb)
		return -ENOMEM;
	return iwlagn_send_beacon_cmd(priv);
}

static int iwlagn_send_rxon_assoc(struct iwl_priv *priv,
			   struct iwl_rxon_context *ctx)
{
	int ret = 0;
	struct iwl_rxon_assoc_cmd rxon_assoc;
	const struct iwl_rxon_cmd *rxon1 = &ctx->staging;
	const struct iwl_rxon_cmd *rxon2 = &ctx->active;

	if ((rxon1->flags == rxon2->flags) &&
	    (rxon1->filter_flags == rxon2->filter_flags) &&
	    (rxon1->cck_basic_rates == rxon2->cck_basic_rates) &&
	    (rxon1->ofdm_ht_single_stream_basic_rates ==
	     rxon2->ofdm_ht_single_stream_basic_rates) &&
	    (rxon1->ofdm_ht_dual_stream_basic_rates ==
	     rxon2->ofdm_ht_dual_stream_basic_rates) &&
	    (rxon1->ofdm_ht_triple_stream_basic_rates ==
	     rxon2->ofdm_ht_triple_stream_basic_rates) &&
	    (rxon1->acquisition_data == rxon2->acquisition_data) &&
	    (rxon1->rx_chain == rxon2->rx_chain) &&
	    (rxon1->ofdm_basic_rates == rxon2->ofdm_basic_rates)) {
		IWL_DEBUG_INFO(priv, "Using current RXON_ASSOC.  Not resending.\n");
		return 0;
	}

	rxon_assoc.flags = ctx->staging.flags;
	rxon_assoc.filter_flags = ctx->staging.filter_flags;
	rxon_assoc.ofdm_basic_rates = ctx->staging.ofdm_basic_rates;
	rxon_assoc.cck_basic_rates = ctx->staging.cck_basic_rates;
	rxon_assoc.reserved1 = 0;
	rxon_assoc.reserved2 = 0;
	rxon_assoc.reserved3 = 0;
	rxon_assoc.ofdm_ht_single_stream_basic_rates =
	    ctx->staging.ofdm_ht_single_stream_basic_rates;
	rxon_assoc.ofdm_ht_dual_stream_basic_rates =
	    ctx->staging.ofdm_ht_dual_stream_basic_rates;
	rxon_assoc.rx_chain_select_flags = ctx->staging.rx_chain;
	rxon_assoc.ofdm_ht_triple_stream_basic_rates =
		 ctx->staging.ofdm_ht_triple_stream_basic_rates;
	rxon_assoc.acquisition_data = ctx->staging.acquisition_data;

	ret = iwl_trans_send_cmd_pdu(trans(priv), ctx->rxon_assoc_cmd,
				CMD_ASYNC, sizeof(rxon_assoc), &rxon_assoc);
	return ret;
}

static int iwlagn_rxon_disconn(struct iwl_priv *priv,
			       struct iwl_rxon_context *ctx)
{
	int ret;
	struct iwl_rxon_cmd *active = (void *)&ctx->active;

	if (ctx->ctxid == IWL_RXON_CTX_BSS) {
		ret = iwlagn_disable_bss(priv, ctx, &ctx->staging);
	} else {
		ret = iwlagn_disable_pan(priv, ctx, &ctx->staging);
		if (ret)
			return ret;
		if (ctx->vif) {
			ret = iwl_send_rxon_timing(priv, ctx);
			if (ret) {
				IWL_ERR(priv, "Failed to send timing (%d)!\n", ret);
				return ret;
			}
			ret = iwlagn_disconn_pan(priv, ctx, &ctx->staging);
		}
	}
	if (ret)
		return ret;

	/*
	 * Un-assoc RXON clears the station table and WEP
	 * keys, so we have to restore those afterwards.
	 */
	iwl_clear_ucode_stations(priv, ctx);
	/* update -- might need P2P now */
	iwl_update_bcast_station(priv, ctx);
	iwl_restore_stations(priv, ctx);
	ret = iwl_restore_default_wep_keys(priv, ctx);
	if (ret) {
		IWL_ERR(priv, "Failed to restore WEP keys (%d)\n", ret);
		return ret;
	}

	memcpy(active, &ctx->staging, sizeof(*active));
	return 0;
}

static int iwlagn_rxon_connect(struct iwl_priv *priv,
			       struct iwl_rxon_context *ctx)
{
	int ret;
	struct iwl_rxon_cmd *active = (void *)&ctx->active;

	/* RXON timing must be before associated RXON */
	if (ctx->ctxid == IWL_RXON_CTX_BSS) {
		ret = iwl_send_rxon_timing(priv, ctx);
		if (ret) {
			IWL_ERR(priv, "Failed to send timing (%d)!\n", ret);
			return ret;
		}
	}
	/* QoS info may be cleared by previous un-assoc RXON */
	iwlagn_update_qos(priv, ctx);

	/*
	 * We'll run into this code path when beaconing is
	 * enabled, but then we also need to send the beacon
	 * to the device.
	 */
	if (ctx->vif && (ctx->vif->type == NL80211_IFTYPE_AP)) {
		ret = iwlagn_update_beacon(priv, ctx->vif);
		if (ret) {
			IWL_ERR(priv,
				"Error sending required beacon (%d)!\n",
				ret);
			return ret;
		}
	}

	priv->start_calib = 0;
	/*
	 * Apply the new configuration.
	 *
	 * Associated RXON doesn't clear the station table in uCode,
	 * so we don't need to restore stations etc. after this.
	 */
	ret = iwl_trans_send_cmd_pdu(trans(priv), ctx->rxon_cmd, CMD_SYNC,
		      sizeof(struct iwl_rxon_cmd), &ctx->staging);
	if (ret) {
		IWL_ERR(priv, "Error setting new RXON (%d)\n", ret);
		return ret;
	}
	memcpy(active, &ctx->staging, sizeof(*active));

	iwl_reprogram_ap_sta(priv, ctx);

	/* IBSS beacon needs to be sent after setting assoc */
	if (ctx->vif && (ctx->vif->type == NL80211_IFTYPE_ADHOC))
		if (iwlagn_update_beacon(priv, ctx->vif))
			IWL_ERR(priv, "Error sending IBSS beacon\n");
	iwl_init_sensitivity(priv);

	/*
	 * If we issue a new RXON command which required a tune then
	 * we must send a new TXPOWER command or we won't be able to
	 * Tx any frames.
	 *
	 * It's expected we set power here if channel is changing.
	 */
	ret = iwl_set_tx_power(priv, priv->tx_power_next, true);
	if (ret) {
		IWL_ERR(priv, "Error sending TX power (%d)\n", ret);
		return ret;
	}

	if (ctx->vif && ctx->vif->type == NL80211_IFTYPE_STATION &&
<<<<<<< HEAD
	    priv->cfg->ht_params && priv->cfg->ht_params->smps_mode)
=======
	    cfg(priv)->ht_params && cfg(priv)->ht_params->smps_mode)
>>>>>>> dcd6c922
		ieee80211_request_smps(ctx->vif,
				       cfg(priv)->ht_params->smps_mode);

	return 0;
}

int iwlagn_set_pan_params(struct iwl_priv *priv)
{
	struct iwl_wipan_params_cmd cmd;
	struct iwl_rxon_context *ctx_bss, *ctx_pan;
	int slot0 = 300, slot1 = 0;
	int ret;

	if (priv->shrd->valid_contexts == BIT(IWL_RXON_CTX_BSS))
		return 0;

	BUILD_BUG_ON(NUM_IWL_RXON_CTX != 2);

	lockdep_assert_held(&priv->shrd->mutex);

	ctx_bss = &priv->contexts[IWL_RXON_CTX_BSS];
	ctx_pan = &priv->contexts[IWL_RXON_CTX_PAN];

	/*
	 * If the PAN context is inactive, then we don't need
	 * to update the PAN parameters, the last thing we'll
	 * have done before it goes inactive is making the PAN
	 * parameters be WLAN-only.
	 */
	if (!ctx_pan->is_active)
		return 0;

	memset(&cmd, 0, sizeof(cmd));

	/* only 2 slots are currently allowed */
	cmd.num_slots = 2;

	cmd.slots[0].type = 0; /* BSS */
	cmd.slots[1].type = 1; /* PAN */

	if (priv->hw_roc_setup) {
		/* both contexts must be used for this to happen */
		slot1 = IWL_MIN_SLOT_TIME;
		slot0 = 3000;
	} else if (ctx_bss->vif && ctx_pan->vif) {
		int bcnint = ctx_pan->beacon_int;
		int dtim = ctx_pan->vif->bss_conf.dtim_period ?: 1;

		/* should be set, but seems unused?? */
		cmd.flags |= cpu_to_le16(IWL_WIPAN_PARAMS_FLG_SLOTTED_MODE);

		if (ctx_pan->vif->type == NL80211_IFTYPE_AP &&
		    bcnint &&
		    bcnint != ctx_bss->beacon_int) {
			IWL_ERR(priv,
				"beacon intervals don't match (%d, %d)\n",
				ctx_bss->beacon_int, ctx_pan->beacon_int);
		} else
			bcnint = max_t(int, bcnint,
				       ctx_bss->beacon_int);
		if (!bcnint)
			bcnint = DEFAULT_BEACON_INTERVAL;
		slot0 = bcnint / 2;
		slot1 = bcnint - slot0;

		if (test_bit(STATUS_SCAN_HW, &priv->shrd->status) ||
		    (!ctx_bss->vif->bss_conf.idle &&
		     !ctx_bss->vif->bss_conf.assoc)) {
			slot0 = dtim * bcnint * 3 - IWL_MIN_SLOT_TIME;
			slot1 = IWL_MIN_SLOT_TIME;
		} else if (!ctx_pan->vif->bss_conf.idle &&
			   !ctx_pan->vif->bss_conf.assoc) {
			slot1 = dtim * bcnint * 3 - IWL_MIN_SLOT_TIME;
			slot0 = IWL_MIN_SLOT_TIME;
		}
	} else if (ctx_pan->vif) {
		slot0 = 0;
		slot1 = max_t(int, 1, ctx_pan->vif->bss_conf.dtim_period) *
					ctx_pan->beacon_int;
		slot1 = max_t(int, DEFAULT_BEACON_INTERVAL, slot1);

		if (test_bit(STATUS_SCAN_HW, &priv->shrd->status)) {
			slot0 = slot1 * 3 - IWL_MIN_SLOT_TIME;
			slot1 = IWL_MIN_SLOT_TIME;
		}
	}

	cmd.slots[0].width = cpu_to_le16(slot0);
	cmd.slots[1].width = cpu_to_le16(slot1);

	ret = iwl_trans_send_cmd_pdu(trans(priv), REPLY_WIPAN_PARAMS, CMD_SYNC,
			sizeof(cmd), &cmd);
	if (ret)
		IWL_ERR(priv, "Error setting PAN parameters (%d)\n", ret);

	return ret;
}

/**
 * iwlagn_commit_rxon - commit staging_rxon to hardware
 *
 * The RXON command in staging_rxon is committed to the hardware and
 * the active_rxon structure is updated with the new data.  This
 * function correctly transitions out of the RXON_ASSOC_MSK state if
 * a HW tune is required based on the RXON structure changes.
 *
 * The connect/disconnect flow should be as the following:
 *
 * 1. make sure send RXON command with association bit unset if not connect
 *	this should include the channel and the band for the candidate
 *	to be connected to
 * 2. Add Station before RXON association with the AP
 * 3. RXON_timing has to send before RXON for connection
 * 4. full RXON command - associated bit set
 * 5. use RXON_ASSOC command to update any flags changes
 */
int iwlagn_commit_rxon(struct iwl_priv *priv, struct iwl_rxon_context *ctx)
{
	/* cast away the const for active_rxon in this function */
	struct iwl_rxon_cmd *active = (void *)&ctx->active;
	bool new_assoc = !!(ctx->staging.filter_flags & RXON_FILTER_ASSOC_MSK);
	int ret;

	lockdep_assert_held(&priv->shrd->mutex);

	if (test_bit(STATUS_EXIT_PENDING, &priv->shrd->status))
		return -EINVAL;

	if (!iwl_is_alive(priv->shrd))
		return -EBUSY;

	/* This function hardcodes a bunch of dual-mode assumptions */
	BUILD_BUG_ON(NUM_IWL_RXON_CTX != 2);

	if (!ctx->is_active)
		return 0;

	/* override BSSID if necessary due to preauth */
	if (ctx->preauth_bssid)
		memcpy(ctx->staging.bssid_addr, ctx->bssid, ETH_ALEN);

	/* always get timestamp with Rx frame */
	ctx->staging.flags |= RXON_FLG_TSF2HOST_MSK;

	/*
	 * force CTS-to-self frames protection if RTS-CTS is not preferred
	 * one aggregation protection method
	 */
	if (!(cfg(priv)->ht_params &&
	      cfg(priv)->ht_params->use_rts_for_aggregation))
		ctx->staging.flags |= RXON_FLG_SELF_CTS_EN;

	if ((ctx->vif && ctx->vif->bss_conf.use_short_slot) ||
	    !(ctx->staging.flags & RXON_FLG_BAND_24G_MSK))
		ctx->staging.flags |= RXON_FLG_SHORT_SLOT_MSK;
	else
		ctx->staging.flags &= ~RXON_FLG_SHORT_SLOT_MSK;

	iwl_print_rx_config_cmd(priv, ctx->ctxid);
	ret = iwl_check_rxon_cmd(priv, ctx);
	if (ret) {
		IWL_ERR(priv, "Invalid RXON configuration. Not committing.\n");
		return -EINVAL;
	}

	/*
	 * receive commit_rxon request
	 * abort any previous channel switch if still in process
	 */
	if (test_bit(STATUS_CHANNEL_SWITCH_PENDING, &priv->shrd->status) &&
	    (priv->switch_channel != ctx->staging.channel)) {
		IWL_DEBUG_11H(priv, "abort channel switch on %d\n",
			      le16_to_cpu(priv->switch_channel));
		iwl_chswitch_done(priv, false);
	}

	/*
	 * If we don't need to send a full RXON, we can use
	 * iwl_rxon_assoc_cmd which is used to reconfigure filter
	 * and other flags for the current radio configuration.
	 */
	if (!iwl_full_rxon_required(priv, ctx)) {
		ret = iwlagn_send_rxon_assoc(priv, ctx);
		if (ret) {
			IWL_ERR(priv, "Error setting RXON_ASSOC (%d)\n", ret);
			return ret;
		}

		memcpy(active, &ctx->staging, sizeof(*active));
		/*
		 * We do not commit tx power settings while channel changing,
		 * do it now if after settings changed.
		 */
		iwl_set_tx_power(priv, priv->tx_power_next, false);

		/* make sure we are in the right PS state */
		iwl_power_update_mode(priv, true);

		return 0;
	}

	iwl_set_rxon_hwcrypto(priv, ctx, !iwlagn_mod_params.sw_crypto);

	IWL_DEBUG_INFO(priv,
		       "Going to commit RXON\n"
		       "  * with%s RXON_FILTER_ASSOC_MSK\n"
		       "  * channel = %d\n"
		       "  * bssid = %pM\n",
		       (new_assoc ? "" : "out"),
		       le16_to_cpu(ctx->staging.channel),
		       ctx->staging.bssid_addr);

	/*
	 * Always clear associated first, but with the correct config.
	 * This is required as for example station addition for the
	 * AP station must be done after the BSSID is set to correctly
	 * set up filters in the device.
	 */
	ret = iwlagn_rxon_disconn(priv, ctx);
	if (ret)
		return ret;

	ret = iwlagn_set_pan_params(priv);
	if (ret)
		return ret;

	if (new_assoc)
		return iwlagn_rxon_connect(priv, ctx);

	return 0;
}

void iwlagn_config_ht40(struct ieee80211_conf *conf,
	struct iwl_rxon_context *ctx)
{
	if (conf_is_ht40_minus(conf)) {
		ctx->ht.extension_chan_offset =
			IEEE80211_HT_PARAM_CHA_SEC_BELOW;
		ctx->ht.is_40mhz = true;
	} else if (conf_is_ht40_plus(conf)) {
		ctx->ht.extension_chan_offset =
			IEEE80211_HT_PARAM_CHA_SEC_ABOVE;
		ctx->ht.is_40mhz = true;
	} else {
		ctx->ht.extension_chan_offset =
			IEEE80211_HT_PARAM_CHA_SEC_NONE;
		ctx->ht.is_40mhz = false;
	}
}

int iwlagn_mac_config(struct ieee80211_hw *hw, u32 changed)
{
	struct iwl_priv *priv = hw->priv;
	struct iwl_rxon_context *ctx;
	struct ieee80211_conf *conf = &hw->conf;
	struct ieee80211_channel *channel = conf->channel;
	const struct iwl_channel_info *ch_info;
	int ret = 0;

	IWL_DEBUG_MAC80211(priv, "enter: changed %#x", changed);

	mutex_lock(&priv->shrd->mutex);

<<<<<<< HEAD
=======
	if (test_bit(STATUS_EXIT_PENDING, &priv->shrd->status))
		goto out;

>>>>>>> dcd6c922
	if (unlikely(test_bit(STATUS_SCANNING, &priv->shrd->status))) {
		IWL_DEBUG_MAC80211(priv, "leave - scanning\n");
		goto out;
	}

	if (!iwl_is_ready(priv->shrd)) {
		IWL_DEBUG_MAC80211(priv, "leave - not ready\n");
		goto out;
	}

	if (changed & (IEEE80211_CONF_CHANGE_SMPS |
		       IEEE80211_CONF_CHANGE_CHANNEL)) {
		/* mac80211 uses static for non-HT which is what we want */
		priv->current_ht_config.smps = conf->smps_mode;

		/*
		 * Recalculate chain counts.
		 *
		 * If monitor mode is enabled then mac80211 will
		 * set up the SM PS mode to OFF if an HT channel is
		 * configured.
		 */
		for_each_context(priv, ctx)
			iwlagn_set_rxon_chain(priv, ctx);
	}

	if (changed & IEEE80211_CONF_CHANGE_CHANNEL) {
		unsigned long flags;

		ch_info = iwl_get_channel_info(priv, channel->band,
					       channel->hw_value);
		if (!is_channel_valid(ch_info)) {
			IWL_DEBUG_MAC80211(priv, "leave - invalid channel\n");
			ret = -EINVAL;
			goto out;
		}

		spin_lock_irqsave(&priv->shrd->lock, flags);

		for_each_context(priv, ctx) {
			/* Configure HT40 channels */
			if (ctx->ht.enabled != conf_is_ht(conf))
				ctx->ht.enabled = conf_is_ht(conf);

			if (ctx->ht.enabled) {
				/* if HT40 is used, it should not change
				 * after associated except channel switch */
				if (!ctx->ht.is_40mhz ||
						!iwl_is_associated_ctx(ctx))
					iwlagn_config_ht40(conf, ctx);
			} else
				ctx->ht.is_40mhz = false;

			/*
			 * Default to no protection. Protection mode will
			 * later be set from BSS config in iwl_ht_conf
			 */
			ctx->ht.protection = IEEE80211_HT_OP_MODE_PROTECTION_NONE;

			/* if we are switching from ht to 2.4 clear flags
			 * from any ht related info since 2.4 does not
			 * support ht */
			if (le16_to_cpu(ctx->staging.channel) !=
			    channel->hw_value)
				ctx->staging.flags = 0;

			iwl_set_rxon_channel(priv, channel, ctx);
			iwl_set_rxon_ht(priv, &priv->current_ht_config);

			iwl_set_flags_for_band(priv, ctx, channel->band,
					       ctx->vif);
		}

		spin_unlock_irqrestore(&priv->shrd->lock, flags);

		iwl_update_bcast_stations(priv);

		/*
		 * The list of supported rates and rate mask can be different
		 * for each band; since the band may have changed, reset
		 * the rate mask to what mac80211 lists.
		 */
		iwl_set_rate(priv);
	}

	if (changed & (IEEE80211_CONF_CHANGE_PS |
			IEEE80211_CONF_CHANGE_IDLE)) {
		ret = iwl_power_update_mode(priv, false);
		if (ret)
			IWL_DEBUG_MAC80211(priv, "Error setting sleep level\n");
	}

	if (changed & IEEE80211_CONF_CHANGE_POWER) {
		IWL_DEBUG_MAC80211(priv, "TX Power old=%d new=%d\n",
			priv->tx_power_user_lmt, conf->power_level);

		iwl_set_tx_power(priv, conf->power_level, false);
	}

	for_each_context(priv, ctx) {
		if (!memcmp(&ctx->staging, &ctx->active, sizeof(ctx->staging)))
			continue;
		iwlagn_commit_rxon(priv, ctx);
	}
 out:
	mutex_unlock(&priv->shrd->mutex);
	IWL_DEBUG_MAC80211(priv, "leave\n");

	return ret;
}

static void iwlagn_check_needed_chains(struct iwl_priv *priv,
				       struct iwl_rxon_context *ctx,
				       struct ieee80211_bss_conf *bss_conf)
{
	struct ieee80211_vif *vif = ctx->vif;
	struct iwl_rxon_context *tmp;
	struct ieee80211_sta *sta;
	struct iwl_ht_config *ht_conf = &priv->current_ht_config;
	struct ieee80211_sta_ht_cap *ht_cap;
	bool need_multiple;

	lockdep_assert_held(&priv->shrd->mutex);

	switch (vif->type) {
	case NL80211_IFTYPE_STATION:
		rcu_read_lock();
		sta = ieee80211_find_sta(vif, bss_conf->bssid);
		if (!sta) {
			/*
			 * If at all, this can only happen through a race
			 * when the AP disconnects us while we're still
			 * setting up the connection, in that case mac80211
			 * will soon tell us about that.
			 */
			need_multiple = false;
			rcu_read_unlock();
			break;
		}

		ht_cap = &sta->ht_cap;

		need_multiple = true;

		/*
		 * If the peer advertises no support for receiving 2 and 3
		 * stream MCS rates, it can't be transmitting them either.
		 */
		if (ht_cap->mcs.rx_mask[1] == 0 &&
		    ht_cap->mcs.rx_mask[2] == 0) {
			need_multiple = false;
		} else if (!(ht_cap->mcs.tx_params &
						IEEE80211_HT_MCS_TX_DEFINED)) {
			/* If it can't TX MCS at all ... */
			need_multiple = false;
		} else if (ht_cap->mcs.tx_params &
						IEEE80211_HT_MCS_TX_RX_DIFF) {
			int maxstreams;

			/*
			 * But if it can receive them, it might still not
			 * be able to transmit them, which is what we need
			 * to check here -- so check the number of streams
			 * it advertises for TX (if different from RX).
			 */

			maxstreams = (ht_cap->mcs.tx_params &
				 IEEE80211_HT_MCS_TX_MAX_STREAMS_MASK);
			maxstreams >>=
				IEEE80211_HT_MCS_TX_MAX_STREAMS_SHIFT;
			maxstreams += 1;

			if (maxstreams <= 1)
				need_multiple = false;
		}

		rcu_read_unlock();
		break;
	case NL80211_IFTYPE_ADHOC:
		/* currently */
		need_multiple = false;
		break;
	default:
		/* only AP really */
		need_multiple = true;
		break;
	}

	ctx->ht_need_multiple_chains = need_multiple;

	if (!need_multiple) {
		/* check all contexts */
		for_each_context(priv, tmp) {
			if (!tmp->vif)
				continue;
			if (tmp->ht_need_multiple_chains) {
				need_multiple = true;
				break;
			}
		}
	}

	ht_conf->single_chain_sufficient = !need_multiple;
}

static void iwlagn_chain_noise_reset(struct iwl_priv *priv)
{
	struct iwl_chain_noise_data *data = &priv->chain_noise_data;
	int ret;

	if ((data->state == IWL_CHAIN_NOISE_ALIVE) &&
	    iwl_is_any_associated(priv)) {
		struct iwl_calib_chain_noise_reset_cmd cmd;

		/* clear data for chain noise calibration algorithm */
		data->chain_noise_a = 0;
		data->chain_noise_b = 0;
		data->chain_noise_c = 0;
		data->chain_signal_a = 0;
		data->chain_signal_b = 0;
		data->chain_signal_c = 0;
		data->beacon_count = 0;

		memset(&cmd, 0, sizeof(cmd));
		iwl_set_calib_hdr(&cmd.hdr,
			priv->phy_calib_chain_noise_reset_cmd);
		ret = iwl_trans_send_cmd_pdu(trans(priv),
					REPLY_PHY_CALIBRATION_CMD,
					CMD_SYNC, sizeof(cmd), &cmd);
		if (ret)
			IWL_ERR(priv,
				"Could not send REPLY_PHY_CALIBRATION_CMD\n");
		data->state = IWL_CHAIN_NOISE_ACCUMULATE;
		IWL_DEBUG_CALIB(priv, "Run chain_noise_calibrate\n");
	}
}

void iwlagn_bss_info_changed(struct ieee80211_hw *hw,
			     struct ieee80211_vif *vif,
			     struct ieee80211_bss_conf *bss_conf,
			     u32 changes)
{
	struct iwl_priv *priv = hw->priv;
	struct iwl_rxon_context *ctx = iwl_rxon_ctx_from_vif(vif);
	int ret;
	bool force = false;

	mutex_lock(&priv->shrd->mutex);

	if (unlikely(!iwl_is_ready(priv->shrd))) {
		IWL_DEBUG_MAC80211(priv, "leave - not ready\n");
		mutex_unlock(&priv->shrd->mutex);
		return;
        }

	if (unlikely(!ctx->vif)) {
		IWL_DEBUG_MAC80211(priv, "leave - vif is NULL\n");
		mutex_unlock(&priv->shrd->mutex);
		return;
	}

	if (changes & BSS_CHANGED_BEACON_INT)
		force = true;

	if (changes & BSS_CHANGED_QOS) {
		ctx->qos_data.qos_active = bss_conf->qos;
		iwlagn_update_qos(priv, ctx);
	}

	ctx->staging.assoc_id = cpu_to_le16(vif->bss_conf.aid);
	if (vif->bss_conf.use_short_preamble)
		ctx->staging.flags |= RXON_FLG_SHORT_PREAMBLE_MSK;
	else
		ctx->staging.flags &= ~RXON_FLG_SHORT_PREAMBLE_MSK;

	if (changes & BSS_CHANGED_ASSOC) {
		if (bss_conf->assoc) {
			priv->timestamp = bss_conf->timestamp;
			ctx->staging.filter_flags |= RXON_FILTER_ASSOC_MSK;
		} else {
			/*
			 * If we disassociate while there are pending
			 * frames, just wake up the queues and let the
			 * frames "escape" ... This shouldn't really
			 * be happening to start with, but we should
			 * not get stuck in this case either since it
			 * can happen if userspace gets confused.
			 */
			if (ctx->last_tx_rejected) {
				ctx->last_tx_rejected = false;
				iwl_trans_wake_any_queue(trans(priv),
<<<<<<< HEAD
							 ctx->ctxid);
=======
							 ctx->ctxid,
							 "Disassoc: flush queue");
>>>>>>> dcd6c922
			}
			ctx->staging.filter_flags &= ~RXON_FILTER_ASSOC_MSK;

			if (ctx->ctxid == IWL_RXON_CTX_BSS)
				priv->have_rekey_data = false;
		}

		iwlagn_bt_coex_rssi_monitor(priv);
	}

	if (ctx->ht.enabled) {
		ctx->ht.protection = bss_conf->ht_operation_mode &
					IEEE80211_HT_OP_MODE_PROTECTION;
		ctx->ht.non_gf_sta_present = !!(bss_conf->ht_operation_mode &
					IEEE80211_HT_OP_MODE_NON_GF_STA_PRSNT);
		iwlagn_check_needed_chains(priv, ctx, bss_conf);
		iwl_set_rxon_ht(priv, &priv->current_ht_config);
	}

	iwlagn_set_rxon_chain(priv, ctx);

	if (bss_conf->use_cts_prot && (priv->band != IEEE80211_BAND_5GHZ))
		ctx->staging.flags |= RXON_FLG_TGG_PROTECT_MSK;
	else
		ctx->staging.flags &= ~RXON_FLG_TGG_PROTECT_MSK;

	if (bss_conf->use_cts_prot)
		ctx->staging.flags |= RXON_FLG_SELF_CTS_EN;
	else
		ctx->staging.flags &= ~RXON_FLG_SELF_CTS_EN;

	memcpy(ctx->staging.bssid_addr, bss_conf->bssid, ETH_ALEN);

	if (vif->type == NL80211_IFTYPE_AP ||
	    vif->type == NL80211_IFTYPE_ADHOC) {
		if (vif->bss_conf.enable_beacon) {
			ctx->staging.filter_flags |= RXON_FILTER_ASSOC_MSK;
			priv->beacon_ctx = ctx;
		} else {
			ctx->staging.filter_flags &= ~RXON_FILTER_ASSOC_MSK;
			priv->beacon_ctx = NULL;
		}
	}

	if (force || memcmp(&ctx->staging, &ctx->active, sizeof(ctx->staging)))
		iwlagn_commit_rxon(priv, ctx);

	if (changes & BSS_CHANGED_ASSOC && bss_conf->assoc) {
		/*
		 * The chain noise calibration will enable PM upon
		 * completion. If calibration has already been run
		 * then we need to enable power management here.
		 */
		if (priv->chain_noise_data.state == IWL_CHAIN_NOISE_DONE)
			iwl_power_update_mode(priv, false);

		/* Enable RX differential gain and sensitivity calibrations */
		if (!priv->disable_chain_noise_cal)
			iwlagn_chain_noise_reset(priv);
		priv->start_calib = 1;
		WARN_ON(ctx->preauth_bssid);
	}

	if (changes & BSS_CHANGED_IBSS) {
		ret = iwlagn_manage_ibss_station(priv, vif,
						 bss_conf->ibss_joined);
		if (ret)
			IWL_ERR(priv, "failed to %s IBSS station %pM\n",
				bss_conf->ibss_joined ? "add" : "remove",
				bss_conf->bssid);
	}

	if (changes & BSS_CHANGED_BEACON && vif->type == NL80211_IFTYPE_ADHOC &&
	    priv->beacon_ctx) {
		if (iwlagn_update_beacon(priv, vif))
			IWL_ERR(priv, "Error sending IBSS beacon\n");
	}

	mutex_unlock(&priv->shrd->mutex);
}

void iwlagn_post_scan(struct iwl_priv *priv)
{
	struct iwl_rxon_context *ctx;

	/*
	 * We do not commit power settings while scan is pending,
	 * do it now if the settings changed.
	 */
	iwl_power_set_mode(priv, &priv->power_data.sleep_cmd_next, false);
	iwl_set_tx_power(priv, priv->tx_power_next, false);

	/*
	 * Since setting the RXON may have been deferred while
	 * performing the scan, fire one off if needed
	 */
	for_each_context(priv, ctx)
		if (memcmp(&ctx->staging, &ctx->active, sizeof(ctx->staging)))
			iwlagn_commit_rxon(priv, ctx);

	iwlagn_set_pan_params(priv);
}<|MERGE_RESOLUTION|>--- conflicted
+++ resolved
@@ -296,11 +296,7 @@
 	}
 
 	if (ctx->vif && ctx->vif->type == NL80211_IFTYPE_STATION &&
-<<<<<<< HEAD
-	    priv->cfg->ht_params && priv->cfg->ht_params->smps_mode)
-=======
 	    cfg(priv)->ht_params && cfg(priv)->ht_params->smps_mode)
->>>>>>> dcd6c922
 		ieee80211_request_smps(ctx->vif,
 				       cfg(priv)->ht_params->smps_mode);
 
@@ -564,12 +560,9 @@
 
 	mutex_lock(&priv->shrd->mutex);
 
-<<<<<<< HEAD
-=======
 	if (test_bit(STATUS_EXIT_PENDING, &priv->shrd->status))
 		goto out;
 
->>>>>>> dcd6c922
 	if (unlikely(test_bit(STATUS_SCANNING, &priv->shrd->status))) {
 		IWL_DEBUG_MAC80211(priv, "leave - scanning\n");
 		goto out;
@@ -861,12 +854,8 @@
 			if (ctx->last_tx_rejected) {
 				ctx->last_tx_rejected = false;
 				iwl_trans_wake_any_queue(trans(priv),
-<<<<<<< HEAD
-							 ctx->ctxid);
-=======
 							 ctx->ctxid,
 							 "Disassoc: flush queue");
->>>>>>> dcd6c922
 			}
 			ctx->staging.filter_flags &= ~RXON_FILTER_ASSOC_MSK;
 
