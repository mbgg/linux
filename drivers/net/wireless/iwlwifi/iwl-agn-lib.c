/******************************************************************************
 *
 * GPL LICENSE SUMMARY
 *
 * Copyright(c) 2008 - 2010 Intel Corporation. All rights reserved.
 *
 * This program is free software; you can redistribute it and/or modify
 * it under the terms of version 2 of the GNU General Public License as
 * published by the Free Software Foundation.
 *
 * This program is distributed in the hope that it will be useful, but
 * WITHOUT ANY WARRANTY; without even the implied warranty of
 * MERCHANTABILITY or FITNESS FOR A PARTICULAR PURPOSE.  See the GNU
 * General Public License for more details.
 *
 * You should have received a copy of the GNU General Public License
 * along with this program; if not, write to the Free Software
 * Foundation, Inc., 51 Franklin Street, Fifth Floor, Boston, MA 02110,
 * USA
 *
 * The full GNU General Public License is included in this distribution
 * in the file called LICENSE.GPL.
 *
 * Contact Information:
 *  Intel Linux Wireless <ilw@linux.intel.com>
 * Intel Corporation, 5200 N.E. Elam Young Parkway, Hillsboro, OR 97124-6497
 *
 *****************************************************************************/
#include <linux/etherdevice.h>
#include <linux/kernel.h>
#include <linux/module.h>
#include <linux/init.h>
#include <linux/sched.h>

#include "iwl-dev.h"
#include "iwl-core.h"
#include "iwl-io.h"
#include "iwl-helpers.h"
#include "iwl-agn-hw.h"
#include "iwl-agn.h"
#include "iwl-sta.h"

static inline u32 iwlagn_get_scd_ssn(struct iwlagn_tx_resp *tx_resp)
{
	return le32_to_cpup((__le32 *)&tx_resp->status +
			    tx_resp->frame_count) & MAX_SN;
}

static void iwlagn_count_tx_err_status(struct iwl_priv *priv, u16 status)
{
	status &= TX_STATUS_MSK;

	switch (status) {
	case TX_STATUS_POSTPONE_DELAY:
		priv->_agn.reply_tx_stats.pp_delay++;
		break;
	case TX_STATUS_POSTPONE_FEW_BYTES:
		priv->_agn.reply_tx_stats.pp_few_bytes++;
		break;
	case TX_STATUS_POSTPONE_BT_PRIO:
		priv->_agn.reply_tx_stats.pp_bt_prio++;
		break;
	case TX_STATUS_POSTPONE_QUIET_PERIOD:
		priv->_agn.reply_tx_stats.pp_quiet_period++;
		break;
	case TX_STATUS_POSTPONE_CALC_TTAK:
		priv->_agn.reply_tx_stats.pp_calc_ttak++;
		break;
	case TX_STATUS_FAIL_INTERNAL_CROSSED_RETRY:
		priv->_agn.reply_tx_stats.int_crossed_retry++;
		break;
	case TX_STATUS_FAIL_SHORT_LIMIT:
		priv->_agn.reply_tx_stats.short_limit++;
		break;
	case TX_STATUS_FAIL_LONG_LIMIT:
		priv->_agn.reply_tx_stats.long_limit++;
		break;
	case TX_STATUS_FAIL_FIFO_UNDERRUN:
		priv->_agn.reply_tx_stats.fifo_underrun++;
		break;
	case TX_STATUS_FAIL_DRAIN_FLOW:
		priv->_agn.reply_tx_stats.drain_flow++;
		break;
	case TX_STATUS_FAIL_RFKILL_FLUSH:
		priv->_agn.reply_tx_stats.rfkill_flush++;
		break;
	case TX_STATUS_FAIL_LIFE_EXPIRE:
		priv->_agn.reply_tx_stats.life_expire++;
		break;
	case TX_STATUS_FAIL_DEST_PS:
		priv->_agn.reply_tx_stats.dest_ps++;
		break;
	case TX_STATUS_FAIL_HOST_ABORTED:
		priv->_agn.reply_tx_stats.host_abort++;
		break;
	case TX_STATUS_FAIL_BT_RETRY:
		priv->_agn.reply_tx_stats.bt_retry++;
		break;
	case TX_STATUS_FAIL_STA_INVALID:
		priv->_agn.reply_tx_stats.sta_invalid++;
		break;
	case TX_STATUS_FAIL_FRAG_DROPPED:
		priv->_agn.reply_tx_stats.frag_drop++;
		break;
	case TX_STATUS_FAIL_TID_DISABLE:
		priv->_agn.reply_tx_stats.tid_disable++;
		break;
	case TX_STATUS_FAIL_FIFO_FLUSHED:
		priv->_agn.reply_tx_stats.fifo_flush++;
		break;
	case TX_STATUS_FAIL_INSUFFICIENT_CF_POLL:
		priv->_agn.reply_tx_stats.insuff_cf_poll++;
		break;
	case TX_STATUS_FAIL_PASSIVE_NO_RX:
		priv->_agn.reply_tx_stats.fail_hw_drop++;
		break;
	case TX_STATUS_FAIL_NO_BEACON_ON_RADAR:
		priv->_agn.reply_tx_stats.sta_color_mismatch++;
		break;
	default:
		priv->_agn.reply_tx_stats.unknown++;
		break;
	}
}

static void iwlagn_count_agg_tx_err_status(struct iwl_priv *priv, u16 status)
{
	status &= AGG_TX_STATUS_MSK;

	switch (status) {
	case AGG_TX_STATE_UNDERRUN_MSK:
		priv->_agn.reply_agg_tx_stats.underrun++;
		break;
	case AGG_TX_STATE_BT_PRIO_MSK:
		priv->_agn.reply_agg_tx_stats.bt_prio++;
		break;
	case AGG_TX_STATE_FEW_BYTES_MSK:
		priv->_agn.reply_agg_tx_stats.few_bytes++;
		break;
	case AGG_TX_STATE_ABORT_MSK:
		priv->_agn.reply_agg_tx_stats.abort++;
		break;
	case AGG_TX_STATE_LAST_SENT_TTL_MSK:
		priv->_agn.reply_agg_tx_stats.last_sent_ttl++;
		break;
	case AGG_TX_STATE_LAST_SENT_TRY_CNT_MSK:
		priv->_agn.reply_agg_tx_stats.last_sent_try++;
		break;
	case AGG_TX_STATE_LAST_SENT_BT_KILL_MSK:
		priv->_agn.reply_agg_tx_stats.last_sent_bt_kill++;
		break;
	case AGG_TX_STATE_SCD_QUERY_MSK:
		priv->_agn.reply_agg_tx_stats.scd_query++;
		break;
	case AGG_TX_STATE_TEST_BAD_CRC32_MSK:
		priv->_agn.reply_agg_tx_stats.bad_crc32++;
		break;
	case AGG_TX_STATE_RESPONSE_MSK:
		priv->_agn.reply_agg_tx_stats.response++;
		break;
	case AGG_TX_STATE_DUMP_TX_MSK:
		priv->_agn.reply_agg_tx_stats.dump_tx++;
		break;
	case AGG_TX_STATE_DELAY_TX_MSK:
		priv->_agn.reply_agg_tx_stats.delay_tx++;
		break;
	default:
		priv->_agn.reply_agg_tx_stats.unknown++;
		break;
	}
}

static void iwlagn_set_tx_status(struct iwl_priv *priv,
				 struct ieee80211_tx_info *info,
				 struct iwlagn_tx_resp *tx_resp,
				 int txq_id, bool is_agg)
{
	u16  status = le16_to_cpu(tx_resp->status.status);

	info->status.rates[0].count = tx_resp->failure_frame + 1;
	if (is_agg)
		info->flags &= ~IEEE80211_TX_CTL_AMPDU;
	info->flags |= iwl_tx_status_to_mac80211(status);
	iwlagn_hwrate_to_tx_control(priv, le32_to_cpu(tx_resp->rate_n_flags),
				    info);
	if (!iwl_is_tx_success(status))
		iwlagn_count_tx_err_status(priv, status);

	IWL_DEBUG_TX_REPLY(priv, "TXQ %d status %s (0x%08x) rate_n_flags "
			   "0x%x retries %d\n",
			   txq_id,
			   iwl_get_tx_fail_reason(status), status,
			   le32_to_cpu(tx_resp->rate_n_flags),
			   tx_resp->failure_frame);
}

#ifdef CONFIG_IWLWIFI_DEBUG
#define AGG_TX_STATE_FAIL(x) case AGG_TX_STATE_ ## x: return #x

const char *iwl_get_agg_tx_fail_reason(u16 status)
{
	status &= AGG_TX_STATUS_MSK;
	switch (status) {
	case AGG_TX_STATE_TRANSMITTED:
		return "SUCCESS";
		AGG_TX_STATE_FAIL(UNDERRUN_MSK);
		AGG_TX_STATE_FAIL(BT_PRIO_MSK);
		AGG_TX_STATE_FAIL(FEW_BYTES_MSK);
		AGG_TX_STATE_FAIL(ABORT_MSK);
		AGG_TX_STATE_FAIL(LAST_SENT_TTL_MSK);
		AGG_TX_STATE_FAIL(LAST_SENT_TRY_CNT_MSK);
		AGG_TX_STATE_FAIL(LAST_SENT_BT_KILL_MSK);
		AGG_TX_STATE_FAIL(SCD_QUERY_MSK);
		AGG_TX_STATE_FAIL(TEST_BAD_CRC32_MSK);
		AGG_TX_STATE_FAIL(RESPONSE_MSK);
		AGG_TX_STATE_FAIL(DUMP_TX_MSK);
		AGG_TX_STATE_FAIL(DELAY_TX_MSK);
	}

	return "UNKNOWN";
}
#endif /* CONFIG_IWLWIFI_DEBUG */

static int iwlagn_tx_status_reply_tx(struct iwl_priv *priv,
				      struct iwl_ht_agg *agg,
				      struct iwlagn_tx_resp *tx_resp,
				      int txq_id, u16 start_idx)
{
	u16 status;
	struct agg_tx_status *frame_status = &tx_resp->status;
	struct ieee80211_hdr *hdr = NULL;
	int i, sh, idx;
	u16 seq;

	if (agg->wait_for_ba)
		IWL_DEBUG_TX_REPLY(priv, "got tx response w/o block-ack\n");

	agg->frame_count = tx_resp->frame_count;
	agg->start_idx = start_idx;
	agg->rate_n_flags = le32_to_cpu(tx_resp->rate_n_flags);
	agg->bitmap = 0;

	/* # frames attempted by Tx command */
	if (agg->frame_count == 1) {
		/* Only one frame was attempted; no block-ack will arrive */
		idx = start_idx;

		IWL_DEBUG_TX_REPLY(priv, "FrameCnt = %d, StartIdx=%d idx=%d\n",
				   agg->frame_count, agg->start_idx, idx);
<<<<<<< HEAD

		info = IEEE80211_SKB_CB(priv->txq[txq_id].txb[idx].skb);
		info->status.rates[0].count = tx_resp->failure_frame + 1;
		info->flags &= ~IEEE80211_TX_CTL_AMPDU;
		info->flags |= iwl_tx_status_to_mac80211(status);
		iwlagn_hwrate_to_tx_control(priv, rate_n_flags, info);

		/* FIXME: code repetition end */

		IWL_DEBUG_TX_REPLY(priv, "1 Frame 0x%x failure :%d\n",
				    status & 0xff, tx_resp->failure_frame);
		IWL_DEBUG_TX_REPLY(priv, "Rate Info rate_n_flags=%x\n", rate_n_flags);

=======
		iwlagn_set_tx_status(priv,
				     IEEE80211_SKB_CB(
					priv->txq[txq_id].txb[idx].skb),
				     tx_resp, txq_id, true);
>>>>>>> 45f53cc9
		agg->wait_for_ba = 0;
	} else {
		/* Two or more frames were attempted; expect block-ack */
		u64 bitmap = 0;

		/*
		 * Start is the lowest frame sent. It may not be the first
		 * frame in the batch; we figure this out dynamically during
		 * the following loop.
		 */
		int start = agg->start_idx;

		/* Construct bit-map of pending frames within Tx window */
		for (i = 0; i < agg->frame_count; i++) {
			u16 sc;
			status = le16_to_cpu(frame_status[i].status);
			seq  = le16_to_cpu(frame_status[i].sequence);
			idx = SEQ_TO_INDEX(seq);
			txq_id = SEQ_TO_QUEUE(seq);

			if (status & AGG_TX_STATUS_MSK)
				iwlagn_count_agg_tx_err_status(priv, status);

			if (status & (AGG_TX_STATE_FEW_BYTES_MSK |
				      AGG_TX_STATE_ABORT_MSK))
				continue;

			IWL_DEBUG_TX_REPLY(priv, "FrameCnt = %d, txq_id=%d idx=%d\n",
					   agg->frame_count, txq_id, idx);
			IWL_DEBUG_TX_REPLY(priv, "status %s (0x%08x), "
					   "try-count (0x%08x)\n",
					   iwl_get_agg_tx_fail_reason(status),
					   status & AGG_TX_STATUS_MSK,
					   status & AGG_TX_TRY_MSK);

			hdr = iwl_tx_queue_get_hdr(priv, txq_id, idx);
			if (!hdr) {
				IWL_ERR(priv,
					"BUG_ON idx doesn't point to valid skb"
					" idx=%d, txq_id=%d\n", idx, txq_id);
				return -1;
			}

			sc = le16_to_cpu(hdr->seq_ctrl);
			if (idx != (SEQ_TO_SN(sc) & 0xff)) {
				IWL_ERR(priv,
					"BUG_ON idx doesn't match seq control"
					" idx=%d, seq_idx=%d, seq=%d\n",
					  idx, SEQ_TO_SN(sc),
					  hdr->seq_ctrl);
				return -1;
			}

			IWL_DEBUG_TX_REPLY(priv, "AGG Frame i=%d idx %d seq=%d\n",
					   i, idx, SEQ_TO_SN(sc));

			/*
			 * sh -> how many frames ahead of the starting frame is
			 * the current one?
			 *
			 * Note that all frames sent in the batch must be in a
			 * 64-frame window, so this number should be in [0,63].
			 * If outside of this window, then we've found a new
			 * "first" frame in the batch and need to change start.
			 */
			sh = idx - start;

			/*
			 * If >= 64, out of window. start must be at the front
			 * of the circular buffer, idx must be near the end of
			 * the buffer, and idx is the new "first" frame. Shift
			 * the indices around.
			 */
			if (sh >= 64) {
				/* Shift bitmap by start - idx, wrapped */
				sh = 0x100 - idx + start;
				bitmap = bitmap << sh;
				/* Now idx is the new start so sh = 0 */
				sh = 0;
				start = idx;
			/*
			 * If <= -64 then wraps the 256-pkt circular buffer
			 * (e.g., start = 255 and idx = 0, sh should be 1)
			 */
			} else if (sh <= -64) {
				sh  = 0x100 - start + idx;
			/*
			 * If < 0 but > -64, out of window. idx is before start
			 * but not wrapped. Shift the indices around.
			 */
			} else if (sh < 0) {
				/* Shift by how far start is ahead of idx */
				sh = start - idx;
				bitmap = bitmap << sh;
				/* Now idx is the new start so sh = 0 */
				start = idx;
				sh = 0;
			}
			/* Sequence number start + sh was sent in this batch */
			bitmap |= 1ULL << sh;
			IWL_DEBUG_TX_REPLY(priv, "start=%d bitmap=0x%llx\n",
					   start, (unsigned long long)bitmap);
		}

		/*
		 * Store the bitmap and possibly the new start, if we wrapped
		 * the buffer above
		 */
		agg->bitmap = bitmap;
		agg->start_idx = start;
		IWL_DEBUG_TX_REPLY(priv, "Frames %d start_idx=%d bitmap=0x%llx\n",
				   agg->frame_count, agg->start_idx,
				   (unsigned long long)agg->bitmap);

		if (bitmap)
			agg->wait_for_ba = 1;
	}
	return 0;
}

void iwl_check_abort_status(struct iwl_priv *priv,
			    u8 frame_count, u32 status)
{
	if (frame_count == 1 && status == TX_STATUS_FAIL_RFKILL_FLUSH) {
		IWL_ERR(priv, "Tx flush command to flush out all frames\n");
		if (!test_bit(STATUS_EXIT_PENDING, &priv->status))
			queue_work(priv->workqueue, &priv->tx_flush);
	}
}

static void iwlagn_rx_reply_tx(struct iwl_priv *priv,
				struct iwl_rx_mem_buffer *rxb)
{
	struct iwl_rx_packet *pkt = rxb_addr(rxb);
	u16 sequence = le16_to_cpu(pkt->hdr.sequence);
	int txq_id = SEQ_TO_QUEUE(sequence);
	int index = SEQ_TO_INDEX(sequence);
	struct iwl_tx_queue *txq = &priv->txq[txq_id];
	struct ieee80211_tx_info *info;
	struct iwlagn_tx_resp *tx_resp = (void *)&pkt->u.raw[0];
	u32  status = le16_to_cpu(tx_resp->status.status);
	int tid;
	int sta_id;
	int freed;
	unsigned long flags;

	if ((index >= txq->q.n_bd) || (iwl_queue_used(&txq->q, index) == 0)) {
		IWL_ERR(priv, "Read index for DMA queue txq_id (%d) index %d "
			  "is out of range [0-%d] %d %d\n", txq_id,
			  index, txq->q.n_bd, txq->q.write_ptr,
			  txq->q.read_ptr);
		return;
	}

	info = IEEE80211_SKB_CB(txq->txb[txq->q.read_ptr].skb);
	memset(&info->status, 0, sizeof(info->status));

	tid = (tx_resp->ra_tid & IWLAGN_TX_RES_TID_MSK) >>
		IWLAGN_TX_RES_TID_POS;
	sta_id = (tx_resp->ra_tid & IWLAGN_TX_RES_RA_MSK) >>
		IWLAGN_TX_RES_RA_POS;

	spin_lock_irqsave(&priv->sta_lock, flags);
	if (txq->sched_retry) {
		const u32 scd_ssn = iwlagn_get_scd_ssn(tx_resp);
		struct iwl_ht_agg *agg;

		agg = &priv->stations[sta_id].tid[tid].agg;
		/*
		 * If the BT kill count is non-zero, we'll get this
		 * notification again.
		 */
		if (tx_resp->bt_kill_count && tx_resp->frame_count == 1 &&
		    priv->cfg->bt_params &&
		    priv->cfg->bt_params->advanced_bt_coexist) {
			IWL_WARN(priv, "receive reply tx with bt_kill\n");
		}
		iwlagn_tx_status_reply_tx(priv, agg, tx_resp, txq_id, index);

		/* check if BAR is needed */
		if ((tx_resp->frame_count == 1) && !iwl_is_tx_success(status))
			info->flags |= IEEE80211_TX_STAT_AMPDU_NO_BACK;

		if (txq->q.read_ptr != (scd_ssn & 0xff)) {
			index = iwl_queue_dec_wrap(scd_ssn & 0xff, txq->q.n_bd);
			IWL_DEBUG_TX_REPLY(priv, "Retry scheduler reclaim "
					"scd_ssn=%d idx=%d txq=%d swq=%d\n",
					scd_ssn , index, txq_id, txq->swq_id);

			freed = iwlagn_tx_queue_reclaim(priv, txq_id, index);
			iwl_free_tfds_in_queue(priv, sta_id, tid, freed);

			if (priv->mac80211_registered &&
			    (iwl_queue_space(&txq->q) > txq->q.low_mark) &&
			    (agg->state != IWL_EMPTYING_HW_QUEUE_DELBA)) {
				if (agg->state == IWL_AGG_OFF)
					iwl_wake_queue(priv, txq_id);
				else
					iwl_wake_queue(priv, txq->swq_id);
			}
		}
	} else {
		BUG_ON(txq_id != txq->swq_id);
		iwlagn_set_tx_status(priv, info, tx_resp, txq_id, false);
		freed = iwlagn_tx_queue_reclaim(priv, txq_id, index);
		iwl_free_tfds_in_queue(priv, sta_id, tid, freed);

		if (priv->mac80211_registered &&
		    (iwl_queue_space(&txq->q) > txq->q.low_mark))
			iwl_wake_queue(priv, txq_id);
	}

	iwlagn_txq_check_empty(priv, sta_id, tid, txq_id);

	iwl_check_abort_status(priv, tx_resp->frame_count, status);
	spin_unlock_irqrestore(&priv->sta_lock, flags);
}

void iwlagn_rx_handler_setup(struct iwl_priv *priv)
{
	/* init calibration handlers */
	priv->rx_handlers[CALIBRATION_RES_NOTIFICATION] =
					iwlagn_rx_calib_result;
	priv->rx_handlers[CALIBRATION_COMPLETE_NOTIFICATION] =
					iwlagn_rx_calib_complete;
	priv->rx_handlers[REPLY_TX] = iwlagn_rx_reply_tx;
}

void iwlagn_setup_deferred_work(struct iwl_priv *priv)
{
	/* in agn, the tx power calibration is done in uCode */
	priv->disable_tx_power_cal = 1;
}

int iwlagn_hw_valid_rtc_data_addr(u32 addr)
{
	return (addr >= IWLAGN_RTC_DATA_LOWER_BOUND) &&
		(addr < IWLAGN_RTC_DATA_UPPER_BOUND);
}

int iwlagn_send_tx_power(struct iwl_priv *priv)
{
	struct iwlagn_tx_power_dbm_cmd tx_power_cmd;
	u8 tx_ant_cfg_cmd;

	/* half dBm need to multiply */
	tx_power_cmd.global_lmt = (s8)(2 * priv->tx_power_user_lmt);

	if (priv->tx_power_lmt_in_half_dbm &&
	    priv->tx_power_lmt_in_half_dbm < tx_power_cmd.global_lmt) {
		/*
		 * For the newer devices which using enhanced/extend tx power
		 * table in EEPROM, the format is in half dBm. driver need to
		 * convert to dBm format before report to mac80211.
		 * By doing so, there is a possibility of 1/2 dBm resolution
		 * lost. driver will perform "round-up" operation before
		 * reporting, but it will cause 1/2 dBm tx power over the
		 * regulatory limit. Perform the checking here, if the
		 * "tx_power_user_lmt" is higher than EEPROM value (in
		 * half-dBm format), lower the tx power based on EEPROM
		 */
		tx_power_cmd.global_lmt = priv->tx_power_lmt_in_half_dbm;
	}
	tx_power_cmd.flags = IWLAGN_TX_POWER_NO_CLOSED;
	tx_power_cmd.srv_chan_lmt = IWLAGN_TX_POWER_AUTO;

	if (IWL_UCODE_API(priv->ucode_ver) == 1)
		tx_ant_cfg_cmd = REPLY_TX_POWER_DBM_CMD_V1;
	else
		tx_ant_cfg_cmd = REPLY_TX_POWER_DBM_CMD;

	return  iwl_send_cmd_pdu_async(priv, tx_ant_cfg_cmd,
				       sizeof(tx_power_cmd), &tx_power_cmd,
				       NULL);
}

void iwlagn_temperature(struct iwl_priv *priv)
{
	/* store temperature from statistics (in Celsius) */
	priv->temperature =
		le32_to_cpu(priv->_agn.statistics.general.common.temperature);
	iwl_tt_handler(priv);
}

u16 iwlagn_eeprom_calib_version(struct iwl_priv *priv)
{
	struct iwl_eeprom_calib_hdr {
		u8 version;
		u8 pa_type;
		u16 voltage;
	} *hdr;

	hdr = (struct iwl_eeprom_calib_hdr *)iwl_eeprom_query_addr(priv,
							EEPROM_CALIB_ALL);
	return hdr->version;

}

/*
 * EEPROM
 */
static u32 eeprom_indirect_address(const struct iwl_priv *priv, u32 address)
{
	u16 offset = 0;

	if ((address & INDIRECT_ADDRESS) == 0)
		return address;

	switch (address & INDIRECT_TYPE_MSK) {
	case INDIRECT_HOST:
		offset = iwl_eeprom_query16(priv, EEPROM_LINK_HOST);
		break;
	case INDIRECT_GENERAL:
		offset = iwl_eeprom_query16(priv, EEPROM_LINK_GENERAL);
		break;
	case INDIRECT_REGULATORY:
		offset = iwl_eeprom_query16(priv, EEPROM_LINK_REGULATORY);
		break;
	case INDIRECT_CALIBRATION:
		offset = iwl_eeprom_query16(priv, EEPROM_LINK_CALIBRATION);
		break;
	case INDIRECT_PROCESS_ADJST:
		offset = iwl_eeprom_query16(priv, EEPROM_LINK_PROCESS_ADJST);
		break;
	case INDIRECT_OTHERS:
		offset = iwl_eeprom_query16(priv, EEPROM_LINK_OTHERS);
		break;
	default:
		IWL_ERR(priv, "illegal indirect type: 0x%X\n",
		address & INDIRECT_TYPE_MSK);
		break;
	}

	/* translate the offset from words to byte */
	return (address & ADDRESS_MSK) + (offset << 1);
}

const u8 *iwlagn_eeprom_query_addr(const struct iwl_priv *priv,
					   size_t offset)
{
	u32 address = eeprom_indirect_address(priv, offset);
	BUG_ON(address >= priv->cfg->base_params->eeprom_size);
	return &priv->eeprom[address];
}

struct iwl_mod_params iwlagn_mod_params = {
	.amsdu_size_8K = 1,
	.restart_fw = 1,
	/* the rest are 0 by default */
};

void iwlagn_rx_queue_reset(struct iwl_priv *priv, struct iwl_rx_queue *rxq)
{
	unsigned long flags;
	int i;
	spin_lock_irqsave(&rxq->lock, flags);
	INIT_LIST_HEAD(&rxq->rx_free);
	INIT_LIST_HEAD(&rxq->rx_used);
	/* Fill the rx_used queue with _all_ of the Rx buffers */
	for (i = 0; i < RX_FREE_BUFFERS + RX_QUEUE_SIZE; i++) {
		/* In the reset function, these buffers may have been allocated
		 * to an SKB, so we need to unmap and free potential storage */
		if (rxq->pool[i].page != NULL) {
			pci_unmap_page(priv->pci_dev, rxq->pool[i].page_dma,
				PAGE_SIZE << priv->hw_params.rx_page_order,
				PCI_DMA_FROMDEVICE);
			__iwl_free_pages(priv, rxq->pool[i].page);
			rxq->pool[i].page = NULL;
		}
		list_add_tail(&rxq->pool[i].list, &rxq->rx_used);
	}

	for (i = 0; i < RX_QUEUE_SIZE; i++)
		rxq->queue[i] = NULL;

	/* Set us so that we have processed and used all buffers, but have
	 * not restocked the Rx queue with fresh buffers */
	rxq->read = rxq->write = 0;
	rxq->write_actual = 0;
	rxq->free_count = 0;
	spin_unlock_irqrestore(&rxq->lock, flags);
}

int iwlagn_rx_init(struct iwl_priv *priv, struct iwl_rx_queue *rxq)
{
	u32 rb_size;
	const u32 rfdnlog = RX_QUEUE_SIZE_LOG; /* 256 RBDs */
	u32 rb_timeout = 0; /* FIXME: RX_RB_TIMEOUT for all devices? */

	if (!priv->cfg->base_params->use_isr_legacy)
		rb_timeout = RX_RB_TIMEOUT;

	if (priv->cfg->mod_params->amsdu_size_8K)
		rb_size = FH_RCSR_RX_CONFIG_REG_VAL_RB_SIZE_8K;
	else
		rb_size = FH_RCSR_RX_CONFIG_REG_VAL_RB_SIZE_4K;

	/* Stop Rx DMA */
	iwl_write_direct32(priv, FH_MEM_RCSR_CHNL0_CONFIG_REG, 0);

	/* Reset driver's Rx queue write index */
	iwl_write_direct32(priv, FH_RSCSR_CHNL0_RBDCB_WPTR_REG, 0);

	/* Tell device where to find RBD circular buffer in DRAM */
	iwl_write_direct32(priv, FH_RSCSR_CHNL0_RBDCB_BASE_REG,
			   (u32)(rxq->bd_dma >> 8));

	/* Tell device where in DRAM to update its Rx status */
	iwl_write_direct32(priv, FH_RSCSR_CHNL0_STTS_WPTR_REG,
			   rxq->rb_stts_dma >> 4);

	/* Enable Rx DMA
	 * FH_RCSR_CHNL0_RX_IGNORE_RXF_EMPTY is set because of HW bug in
	 *      the credit mechanism in 5000 HW RX FIFO
	 * Direct rx interrupts to hosts
	 * Rx buffer size 4 or 8k
	 * RB timeout 0x10
	 * 256 RBDs
	 */
	iwl_write_direct32(priv, FH_MEM_RCSR_CHNL0_CONFIG_REG,
			   FH_RCSR_RX_CONFIG_CHNL_EN_ENABLE_VAL |
			   FH_RCSR_CHNL0_RX_IGNORE_RXF_EMPTY |
			   FH_RCSR_CHNL0_RX_CONFIG_IRQ_DEST_INT_HOST_VAL |
			   FH_RCSR_CHNL0_RX_CONFIG_SINGLE_FRAME_MSK |
			   rb_size|
			   (rb_timeout << FH_RCSR_RX_CONFIG_REG_IRQ_RBTH_POS)|
			   (rfdnlog << FH_RCSR_RX_CONFIG_RBDCB_SIZE_POS));

	/* Set interrupt coalescing timer to default (2048 usecs) */
	iwl_write8(priv, CSR_INT_COALESCING, IWL_HOST_INT_TIMEOUT_DEF);

	return 0;
}

static void iwlagn_set_pwr_vmain(struct iwl_priv *priv)
{
/*
 * (for documentation purposes)
 * to set power to V_AUX, do:

		if (pci_pme_capable(priv->pci_dev, PCI_D3cold))
			iwl_set_bits_mask_prph(priv, APMG_PS_CTRL_REG,
					       APMG_PS_CTRL_VAL_PWR_SRC_VAUX,
					       ~APMG_PS_CTRL_MSK_PWR_SRC);
 */

	iwl_set_bits_mask_prph(priv, APMG_PS_CTRL_REG,
			       APMG_PS_CTRL_VAL_PWR_SRC_VMAIN,
			       ~APMG_PS_CTRL_MSK_PWR_SRC);
}

int iwlagn_hw_nic_init(struct iwl_priv *priv)
{
	unsigned long flags;
	struct iwl_rx_queue *rxq = &priv->rxq;
	int ret;

	/* nic_init */
	spin_lock_irqsave(&priv->lock, flags);
	priv->cfg->ops->lib->apm_ops.init(priv);

	/* Set interrupt coalescing calibration timer to default (512 usecs) */
	iwl_write8(priv, CSR_INT_COALESCING, IWL_HOST_INT_CALIB_TIMEOUT_DEF);

	spin_unlock_irqrestore(&priv->lock, flags);

	iwlagn_set_pwr_vmain(priv);

	priv->cfg->ops->lib->apm_ops.config(priv);

	/* Allocate the RX queue, or reset if it is already allocated */
	if (!rxq->bd) {
		ret = iwl_rx_queue_alloc(priv);
		if (ret) {
			IWL_ERR(priv, "Unable to initialize Rx queue\n");
			return -ENOMEM;
		}
	} else
		iwlagn_rx_queue_reset(priv, rxq);

	iwlagn_rx_replenish(priv);

	iwlagn_rx_init(priv, rxq);

	spin_lock_irqsave(&priv->lock, flags);

	rxq->need_update = 1;
	iwl_rx_queue_update_write_ptr(priv, rxq);

	spin_unlock_irqrestore(&priv->lock, flags);

	/* Allocate or reset and init all Tx and Command queues */
	if (!priv->txq) {
		ret = iwlagn_txq_ctx_alloc(priv);
		if (ret)
			return ret;
	} else
		iwlagn_txq_ctx_reset(priv);

	set_bit(STATUS_INIT, &priv->status);

	return 0;
}

/**
 * iwlagn_dma_addr2rbd_ptr - convert a DMA address to a uCode read buffer ptr
 */
static inline __le32 iwlagn_dma_addr2rbd_ptr(struct iwl_priv *priv,
					  dma_addr_t dma_addr)
{
	return cpu_to_le32((u32)(dma_addr >> 8));
}

/**
 * iwlagn_rx_queue_restock - refill RX queue from pre-allocated pool
 *
 * If there are slots in the RX queue that need to be restocked,
 * and we have free pre-allocated buffers, fill the ranks as much
 * as we can, pulling from rx_free.
 *
 * This moves the 'write' index forward to catch up with 'processed', and
 * also updates the memory address in the firmware to reference the new
 * target buffer.
 */
void iwlagn_rx_queue_restock(struct iwl_priv *priv)
{
	struct iwl_rx_queue *rxq = &priv->rxq;
	struct list_head *element;
	struct iwl_rx_mem_buffer *rxb;
	unsigned long flags;

	spin_lock_irqsave(&rxq->lock, flags);
	while ((iwl_rx_queue_space(rxq) > 0) && (rxq->free_count)) {
		/* The overwritten rxb must be a used one */
		rxb = rxq->queue[rxq->write];
		BUG_ON(rxb && rxb->page);

		/* Get next free Rx buffer, remove from free list */
		element = rxq->rx_free.next;
		rxb = list_entry(element, struct iwl_rx_mem_buffer, list);
		list_del(element);

		/* Point to Rx buffer via next RBD in circular buffer */
		rxq->bd[rxq->write] = iwlagn_dma_addr2rbd_ptr(priv,
							      rxb->page_dma);
		rxq->queue[rxq->write] = rxb;
		rxq->write = (rxq->write + 1) & RX_QUEUE_MASK;
		rxq->free_count--;
	}
	spin_unlock_irqrestore(&rxq->lock, flags);
	/* If the pre-allocated buffer pool is dropping low, schedule to
	 * refill it */
	if (rxq->free_count <= RX_LOW_WATERMARK)
		queue_work(priv->workqueue, &priv->rx_replenish);


	/* If we've added more space for the firmware to place data, tell it.
	 * Increment device's write pointer in multiples of 8. */
	if (rxq->write_actual != (rxq->write & ~0x7)) {
		spin_lock_irqsave(&rxq->lock, flags);
		rxq->need_update = 1;
		spin_unlock_irqrestore(&rxq->lock, flags);
		iwl_rx_queue_update_write_ptr(priv, rxq);
	}
}

/**
 * iwlagn_rx_replenish - Move all used packet from rx_used to rx_free
 *
 * When moving to rx_free an SKB is allocated for the slot.
 *
 * Also restock the Rx queue via iwl_rx_queue_restock.
 * This is called as a scheduled work item (except for during initialization)
 */
void iwlagn_rx_allocate(struct iwl_priv *priv, gfp_t priority)
{
	struct iwl_rx_queue *rxq = &priv->rxq;
	struct list_head *element;
	struct iwl_rx_mem_buffer *rxb;
	struct page *page;
	unsigned long flags;
	gfp_t gfp_mask = priority;

	while (1) {
		spin_lock_irqsave(&rxq->lock, flags);
		if (list_empty(&rxq->rx_used)) {
			spin_unlock_irqrestore(&rxq->lock, flags);
			return;
		}
		spin_unlock_irqrestore(&rxq->lock, flags);

		if (rxq->free_count > RX_LOW_WATERMARK)
			gfp_mask |= __GFP_NOWARN;

		if (priv->hw_params.rx_page_order > 0)
			gfp_mask |= __GFP_COMP;

		/* Alloc a new receive buffer */
		page = alloc_pages(gfp_mask, priv->hw_params.rx_page_order);
		if (!page) {
			if (net_ratelimit())
				IWL_DEBUG_INFO(priv, "alloc_pages failed, "
					       "order: %d\n",
					       priv->hw_params.rx_page_order);

			if ((rxq->free_count <= RX_LOW_WATERMARK) &&
			    net_ratelimit())
				IWL_CRIT(priv, "Failed to alloc_pages with %s. Only %u free buffers remaining.\n",
					 priority == GFP_ATOMIC ?  "GFP_ATOMIC" : "GFP_KERNEL",
					 rxq->free_count);
			/* We don't reschedule replenish work here -- we will
			 * call the restock method and if it still needs
			 * more buffers it will schedule replenish */
			return;
		}

		spin_lock_irqsave(&rxq->lock, flags);

		if (list_empty(&rxq->rx_used)) {
			spin_unlock_irqrestore(&rxq->lock, flags);
			__free_pages(page, priv->hw_params.rx_page_order);
			return;
		}
		element = rxq->rx_used.next;
		rxb = list_entry(element, struct iwl_rx_mem_buffer, list);
		list_del(element);

		spin_unlock_irqrestore(&rxq->lock, flags);

		BUG_ON(rxb->page);
		rxb->page = page;
		/* Get physical address of the RB */
		rxb->page_dma = pci_map_page(priv->pci_dev, page, 0,
				PAGE_SIZE << priv->hw_params.rx_page_order,
				PCI_DMA_FROMDEVICE);
		/* dma address must be no more than 36 bits */
		BUG_ON(rxb->page_dma & ~DMA_BIT_MASK(36));
		/* and also 256 byte aligned! */
		BUG_ON(rxb->page_dma & DMA_BIT_MASK(8));

		spin_lock_irqsave(&rxq->lock, flags);

		list_add_tail(&rxb->list, &rxq->rx_free);
		rxq->free_count++;
		priv->alloc_rxb_page++;

		spin_unlock_irqrestore(&rxq->lock, flags);
	}
}

void iwlagn_rx_replenish(struct iwl_priv *priv)
{
	unsigned long flags;

	iwlagn_rx_allocate(priv, GFP_KERNEL);

	spin_lock_irqsave(&priv->lock, flags);
	iwlagn_rx_queue_restock(priv);
	spin_unlock_irqrestore(&priv->lock, flags);
}

void iwlagn_rx_replenish_now(struct iwl_priv *priv)
{
	iwlagn_rx_allocate(priv, GFP_ATOMIC);

	iwlagn_rx_queue_restock(priv);
}

/* Assumes that the skb field of the buffers in 'pool' is kept accurate.
 * If an SKB has been detached, the POOL needs to have its SKB set to NULL
 * This free routine walks the list of POOL entries and if SKB is set to
 * non NULL it is unmapped and freed
 */
void iwlagn_rx_queue_free(struct iwl_priv *priv, struct iwl_rx_queue *rxq)
{
	int i;
	for (i = 0; i < RX_QUEUE_SIZE + RX_FREE_BUFFERS; i++) {
		if (rxq->pool[i].page != NULL) {
			pci_unmap_page(priv->pci_dev, rxq->pool[i].page_dma,
				PAGE_SIZE << priv->hw_params.rx_page_order,
				PCI_DMA_FROMDEVICE);
			__iwl_free_pages(priv, rxq->pool[i].page);
			rxq->pool[i].page = NULL;
		}
	}

	dma_free_coherent(&priv->pci_dev->dev, 4 * RX_QUEUE_SIZE, rxq->bd,
			  rxq->bd_dma);
	dma_free_coherent(&priv->pci_dev->dev, sizeof(struct iwl_rb_status),
			  rxq->rb_stts, rxq->rb_stts_dma);
	rxq->bd = NULL;
	rxq->rb_stts  = NULL;
}

int iwlagn_rxq_stop(struct iwl_priv *priv)
{

	/* stop Rx DMA */
	iwl_write_direct32(priv, FH_MEM_RCSR_CHNL0_CONFIG_REG, 0);
	iwl_poll_direct_bit(priv, FH_MEM_RSSR_RX_STATUS_REG,
			    FH_RSSR_CHNL0_RX_STATUS_CHNL_IDLE, 1000);

	return 0;
}

int iwlagn_hwrate_to_mac80211_idx(u32 rate_n_flags, enum ieee80211_band band)
{
	int idx = 0;
	int band_offset = 0;

	/* HT rate format: mac80211 wants an MCS number, which is just LSB */
	if (rate_n_flags & RATE_MCS_HT_MSK) {
		idx = (rate_n_flags & 0xff);
		return idx;
	/* Legacy rate format, search for match in table */
	} else {
		if (band == IEEE80211_BAND_5GHZ)
			band_offset = IWL_FIRST_OFDM_RATE;
		for (idx = band_offset; idx < IWL_RATE_COUNT_LEGACY; idx++)
			if (iwl_rates[idx].plcp == (rate_n_flags & 0xFF))
				return idx - band_offset;
	}

	return -1;
}

/* Calc max signal level (dBm) among 3 possible receivers */
static inline int iwlagn_calc_rssi(struct iwl_priv *priv,
				struct iwl_rx_phy_res *rx_resp)
{
	return priv->cfg->ops->utils->calc_rssi(priv, rx_resp);
}

static u32 iwlagn_translate_rx_status(struct iwl_priv *priv, u32 decrypt_in)
{
	u32 decrypt_out = 0;

	if ((decrypt_in & RX_RES_STATUS_STATION_FOUND) ==
					RX_RES_STATUS_STATION_FOUND)
		decrypt_out |= (RX_RES_STATUS_STATION_FOUND |
				RX_RES_STATUS_NO_STATION_INFO_MISMATCH);

	decrypt_out |= (decrypt_in & RX_RES_STATUS_SEC_TYPE_MSK);

	/* packet was not encrypted */
	if ((decrypt_in & RX_RES_STATUS_SEC_TYPE_MSK) ==
					RX_RES_STATUS_SEC_TYPE_NONE)
		return decrypt_out;

	/* packet was encrypted with unknown alg */
	if ((decrypt_in & RX_RES_STATUS_SEC_TYPE_MSK) ==
					RX_RES_STATUS_SEC_TYPE_ERR)
		return decrypt_out;

	/* decryption was not done in HW */
	if ((decrypt_in & RX_MPDU_RES_STATUS_DEC_DONE_MSK) !=
					RX_MPDU_RES_STATUS_DEC_DONE_MSK)
		return decrypt_out;

	switch (decrypt_in & RX_RES_STATUS_SEC_TYPE_MSK) {

	case RX_RES_STATUS_SEC_TYPE_CCMP:
		/* alg is CCM: check MIC only */
		if (!(decrypt_in & RX_MPDU_RES_STATUS_MIC_OK))
			/* Bad MIC */
			decrypt_out |= RX_RES_STATUS_BAD_ICV_MIC;
		else
			decrypt_out |= RX_RES_STATUS_DECRYPT_OK;

		break;

	case RX_RES_STATUS_SEC_TYPE_TKIP:
		if (!(decrypt_in & RX_MPDU_RES_STATUS_TTAK_OK)) {
			/* Bad TTAK */
			decrypt_out |= RX_RES_STATUS_BAD_KEY_TTAK;
			break;
		}
		/* fall through if TTAK OK */
	default:
		if (!(decrypt_in & RX_MPDU_RES_STATUS_ICV_OK))
			decrypt_out |= RX_RES_STATUS_BAD_ICV_MIC;
		else
			decrypt_out |= RX_RES_STATUS_DECRYPT_OK;
		break;
	}

	IWL_DEBUG_RX(priv, "decrypt_in:0x%x  decrypt_out = 0x%x\n",
					decrypt_in, decrypt_out);

	return decrypt_out;
}

static void iwlagn_pass_packet_to_mac80211(struct iwl_priv *priv,
					struct ieee80211_hdr *hdr,
					u16 len,
					u32 ampdu_status,
					struct iwl_rx_mem_buffer *rxb,
					struct ieee80211_rx_status *stats)
{
	struct sk_buff *skb;
	__le16 fc = hdr->frame_control;

	/* We only process data packets if the interface is open */
	if (unlikely(!priv->is_open)) {
		IWL_DEBUG_DROP_LIMIT(priv,
		    "Dropping packet while interface is not open.\n");
		return;
	}

	/* In case of HW accelerated crypto and bad decryption, drop */
	if (!priv->cfg->mod_params->sw_crypto &&
	    iwl_set_decrypted_flag(priv, hdr, ampdu_status, stats))
		return;

	skb = dev_alloc_skb(128);
	if (!skb) {
		IWL_ERR(priv, "dev_alloc_skb failed\n");
		return;
	}

	skb_add_rx_frag(skb, 0, rxb->page, (void *)hdr - rxb_addr(rxb), len);

	iwl_update_stats(priv, false, fc, len);
	memcpy(IEEE80211_SKB_RXCB(skb), stats, sizeof(*stats));

	ieee80211_rx(priv->hw, skb);
	priv->alloc_rxb_page--;
	rxb->page = NULL;
}

/* Called for REPLY_RX (legacy ABG frames), or
 * REPLY_RX_MPDU_CMD (HT high-throughput N frames). */
void iwlagn_rx_reply_rx(struct iwl_priv *priv,
				struct iwl_rx_mem_buffer *rxb)
{
	struct ieee80211_hdr *header;
	struct ieee80211_rx_status rx_status;
	struct iwl_rx_packet *pkt = rxb_addr(rxb);
	struct iwl_rx_phy_res *phy_res;
	__le32 rx_pkt_status;
	struct iwl_rx_mpdu_res_start *amsdu;
	u32 len;
	u32 ampdu_status;
	u32 rate_n_flags;

	/**
	 * REPLY_RX and REPLY_RX_MPDU_CMD are handled differently.
	 *	REPLY_RX: physical layer info is in this buffer
	 *	REPLY_RX_MPDU_CMD: physical layer info was sent in separate
	 *		command and cached in priv->last_phy_res
	 *
	 * Here we set up local variables depending on which command is
	 * received.
	 */
	if (pkt->hdr.cmd == REPLY_RX) {
		phy_res = (struct iwl_rx_phy_res *)pkt->u.raw;
		header = (struct ieee80211_hdr *)(pkt->u.raw + sizeof(*phy_res)
				+ phy_res->cfg_phy_cnt);

		len = le16_to_cpu(phy_res->byte_count);
		rx_pkt_status = *(__le32 *)(pkt->u.raw + sizeof(*phy_res) +
				phy_res->cfg_phy_cnt + len);
		ampdu_status = le32_to_cpu(rx_pkt_status);
	} else {
		if (!priv->_agn.last_phy_res_valid) {
			IWL_ERR(priv, "MPDU frame without cached PHY data\n");
			return;
		}
		phy_res = &priv->_agn.last_phy_res;
		amsdu = (struct iwl_rx_mpdu_res_start *)pkt->u.raw;
		header = (struct ieee80211_hdr *)(pkt->u.raw + sizeof(*amsdu));
		len = le16_to_cpu(amsdu->byte_count);
		rx_pkt_status = *(__le32 *)(pkt->u.raw + sizeof(*amsdu) + len);
		ampdu_status = iwlagn_translate_rx_status(priv,
				le32_to_cpu(rx_pkt_status));
	}

	if ((unlikely(phy_res->cfg_phy_cnt > 20))) {
		IWL_DEBUG_DROP(priv, "dsp size out of range [0,20]: %d/n",
				phy_res->cfg_phy_cnt);
		return;
	}

	if (!(rx_pkt_status & RX_RES_STATUS_NO_CRC32_ERROR) ||
	    !(rx_pkt_status & RX_RES_STATUS_NO_RXE_OVERFLOW)) {
		IWL_DEBUG_RX(priv, "Bad CRC or FIFO: 0x%08X.\n",
				le32_to_cpu(rx_pkt_status));
		return;
	}

	/* This will be used in several places later */
	rate_n_flags = le32_to_cpu(phy_res->rate_n_flags);

	/* rx_status carries information about the packet to mac80211 */
	rx_status.mactime = le64_to_cpu(phy_res->timestamp);
	rx_status.freq =
		ieee80211_channel_to_frequency(le16_to_cpu(phy_res->channel));
	rx_status.band = (phy_res->phy_flags & RX_RES_PHY_FLAGS_BAND_24_MSK) ?
				IEEE80211_BAND_2GHZ : IEEE80211_BAND_5GHZ;
	rx_status.rate_idx =
		iwlagn_hwrate_to_mac80211_idx(rate_n_flags, rx_status.band);
	rx_status.flag = 0;

	/* TSF isn't reliable. In order to allow smooth user experience,
	 * this W/A doesn't propagate it to the mac80211 */
	/*rx_status.flag |= RX_FLAG_TSFT;*/

	priv->ucode_beacon_time = le32_to_cpu(phy_res->beacon_time_stamp);

	/* Find max signal strength (dBm) among 3 antenna/receiver chains */
	rx_status.signal = iwlagn_calc_rssi(priv, phy_res);

	iwl_dbg_log_rx_data_frame(priv, len, header);
	IWL_DEBUG_STATS_LIMIT(priv, "Rssi %d, TSF %llu\n",
		rx_status.signal, (unsigned long long)rx_status.mactime);

	/*
	 * "antenna number"
	 *
	 * It seems that the antenna field in the phy flags value
	 * is actually a bit field. This is undefined by radiotap,
	 * it wants an actual antenna number but I always get "7"
	 * for most legacy frames I receive indicating that the
	 * same frame was received on all three RX chains.
	 *
	 * I think this field should be removed in favor of a
	 * new 802.11n radiotap field "RX chains" that is defined
	 * as a bitmask.
	 */
	rx_status.antenna =
		(le16_to_cpu(phy_res->phy_flags) & RX_RES_PHY_FLAGS_ANTENNA_MSK)
		>> RX_RES_PHY_FLAGS_ANTENNA_POS;

	/* set the preamble flag if appropriate */
	if (phy_res->phy_flags & RX_RES_PHY_FLAGS_SHORT_PREAMBLE_MSK)
		rx_status.flag |= RX_FLAG_SHORTPRE;

	/* Set up the HT phy flags */
	if (rate_n_flags & RATE_MCS_HT_MSK)
		rx_status.flag |= RX_FLAG_HT;
	if (rate_n_flags & RATE_MCS_HT40_MSK)
		rx_status.flag |= RX_FLAG_40MHZ;
	if (rate_n_flags & RATE_MCS_SGI_MSK)
		rx_status.flag |= RX_FLAG_SHORT_GI;

	iwlagn_pass_packet_to_mac80211(priv, header, len, ampdu_status,
				    rxb, &rx_status);
}

/* Cache phy data (Rx signal strength, etc) for HT frame (REPLY_RX_PHY_CMD).
 * This will be used later in iwl_rx_reply_rx() for REPLY_RX_MPDU_CMD. */
void iwlagn_rx_reply_rx_phy(struct iwl_priv *priv,
			    struct iwl_rx_mem_buffer *rxb)
{
	struct iwl_rx_packet *pkt = rxb_addr(rxb);
	priv->_agn.last_phy_res_valid = true;
	memcpy(&priv->_agn.last_phy_res, pkt->u.raw,
	       sizeof(struct iwl_rx_phy_res));
}

static int iwl_get_single_channel_for_scan(struct iwl_priv *priv,
					   struct ieee80211_vif *vif,
					   enum ieee80211_band band,
					   struct iwl_scan_channel *scan_ch)
{
	const struct ieee80211_supported_band *sband;
	u16 passive_dwell = 0;
	u16 active_dwell = 0;
	int added = 0;
	u16 channel = 0;

	sband = iwl_get_hw_mode(priv, band);
	if (!sband) {
		IWL_ERR(priv, "invalid band\n");
		return added;
	}

	active_dwell = iwl_get_active_dwell_time(priv, band, 0);
	passive_dwell = iwl_get_passive_dwell_time(priv, band, vif);

	if (passive_dwell <= active_dwell)
		passive_dwell = active_dwell + 1;

	channel = iwl_get_single_channel_number(priv, band);
	if (channel) {
		scan_ch->channel = cpu_to_le16(channel);
		scan_ch->type = SCAN_CHANNEL_TYPE_PASSIVE;
		scan_ch->active_dwell = cpu_to_le16(active_dwell);
		scan_ch->passive_dwell = cpu_to_le16(passive_dwell);
		/* Set txpower levels to defaults */
		scan_ch->dsp_atten = 110;
		if (band == IEEE80211_BAND_5GHZ)
			scan_ch->tx_gain = ((1 << 5) | (3 << 3)) | 3;
		else
			scan_ch->tx_gain = ((1 << 5) | (5 << 3));
		added++;
	} else
		IWL_ERR(priv, "no valid channel found\n");
	return added;
}

static int iwl_get_channels_for_scan(struct iwl_priv *priv,
				     struct ieee80211_vif *vif,
				     enum ieee80211_band band,
				     u8 is_active, u8 n_probes,
				     struct iwl_scan_channel *scan_ch)
{
	struct ieee80211_channel *chan;
	const struct ieee80211_supported_band *sband;
	const struct iwl_channel_info *ch_info;
	u16 passive_dwell = 0;
	u16 active_dwell = 0;
	int added, i;
	u16 channel;

	sband = iwl_get_hw_mode(priv, band);
	if (!sband)
		return 0;

	active_dwell = iwl_get_active_dwell_time(priv, band, n_probes);
	passive_dwell = iwl_get_passive_dwell_time(priv, band, vif);

	if (passive_dwell <= active_dwell)
		passive_dwell = active_dwell + 1;

	for (i = 0, added = 0; i < priv->scan_request->n_channels; i++) {
		chan = priv->scan_request->channels[i];

		if (chan->band != band)
			continue;

		channel = chan->hw_value;
		scan_ch->channel = cpu_to_le16(channel);

		ch_info = iwl_get_channel_info(priv, band, channel);
		if (!is_channel_valid(ch_info)) {
			IWL_DEBUG_SCAN(priv, "Channel %d is INVALID for this band.\n",
					channel);
			continue;
		}

		if (!is_active || is_channel_passive(ch_info) ||
		    (chan->flags & IEEE80211_CHAN_PASSIVE_SCAN))
			scan_ch->type = SCAN_CHANNEL_TYPE_PASSIVE;
		else
			scan_ch->type = SCAN_CHANNEL_TYPE_ACTIVE;

		if (n_probes)
			scan_ch->type |= IWL_SCAN_PROBE_MASK(n_probes);

		scan_ch->active_dwell = cpu_to_le16(active_dwell);
		scan_ch->passive_dwell = cpu_to_le16(passive_dwell);

		/* Set txpower levels to defaults */
		scan_ch->dsp_atten = 110;

		/* NOTE: if we were doing 6Mb OFDM for scans we'd use
		 * power level:
		 * scan_ch->tx_gain = ((1 << 5) | (2 << 3)) | 3;
		 */
		if (band == IEEE80211_BAND_5GHZ)
			scan_ch->tx_gain = ((1 << 5) | (3 << 3)) | 3;
		else
			scan_ch->tx_gain = ((1 << 5) | (5 << 3));

		IWL_DEBUG_SCAN(priv, "Scanning ch=%d prob=0x%X [%s %d]\n",
			       channel, le32_to_cpu(scan_ch->type),
			       (scan_ch->type & SCAN_CHANNEL_TYPE_ACTIVE) ?
				"ACTIVE" : "PASSIVE",
			       (scan_ch->type & SCAN_CHANNEL_TYPE_ACTIVE) ?
			       active_dwell : passive_dwell);

		scan_ch++;
		added++;
	}

	IWL_DEBUG_SCAN(priv, "total channels to scan %d\n", added);
	return added;
}

int iwlagn_request_scan(struct iwl_priv *priv, struct ieee80211_vif *vif)
{
	struct iwl_host_cmd cmd = {
		.id = REPLY_SCAN_CMD,
		.len = sizeof(struct iwl_scan_cmd),
		.flags = CMD_SIZE_HUGE,
	};
	struct iwl_scan_cmd *scan;
	struct iwl_rxon_context *ctx = &priv->contexts[IWL_RXON_CTX_BSS];
	u32 rate_flags = 0;
	u16 cmd_len;
	u16 rx_chain = 0;
	enum ieee80211_band band;
	u8 n_probes = 0;
	u8 rx_ant = priv->hw_params.valid_rx_ant;
	u8 rate;
	bool is_active = false;
	int  chan_mod;
	u8 active_chains;
	u8 scan_tx_antennas = priv->hw_params.valid_tx_ant;
<<<<<<< HEAD
=======
	int ret;
>>>>>>> 45f53cc9

	lockdep_assert_held(&priv->mutex);

	if (vif)
		ctx = iwl_rxon_ctx_from_vif(vif);

	if (!priv->scan_cmd) {
		priv->scan_cmd = kmalloc(sizeof(struct iwl_scan_cmd) +
					 IWL_MAX_SCAN_SIZE, GFP_KERNEL);
		if (!priv->scan_cmd) {
			IWL_DEBUG_SCAN(priv,
				       "fail to allocate memory for scan\n");
			return -ENOMEM;
		}
	}
	scan = priv->scan_cmd;
	memset(scan, 0, sizeof(struct iwl_scan_cmd) + IWL_MAX_SCAN_SIZE);

	scan->quiet_plcp_th = IWL_PLCP_QUIET_THRESH;
	scan->quiet_time = IWL_ACTIVE_QUIET_TIME;

	if (iwl_is_any_associated(priv)) {
		u16 interval = 0;
		u32 extra;
		u32 suspend_time = 100;
		u32 scan_suspend_time = 100;
		unsigned long flags;

		IWL_DEBUG_INFO(priv, "Scanning while associated...\n");
		spin_lock_irqsave(&priv->lock, flags);
		if (priv->is_internal_short_scan)
			interval = 0;
		else
			interval = vif->bss_conf.beacon_int;
		spin_unlock_irqrestore(&priv->lock, flags);

		scan->suspend_time = 0;
		scan->max_out_time = cpu_to_le32(200 * 1024);
		if (!interval)
			interval = suspend_time;

		extra = (suspend_time / interval) << 22;
		scan_suspend_time = (extra |
		    ((suspend_time % interval) * 1024));
		scan->suspend_time = cpu_to_le32(scan_suspend_time);
		IWL_DEBUG_SCAN(priv, "suspend_time 0x%X beacon interval %d\n",
			       scan_suspend_time, interval);
	}

	if (priv->is_internal_short_scan) {
		IWL_DEBUG_SCAN(priv, "Start internal passive scan.\n");
	} else if (priv->scan_request->n_ssids) {
		int i, p = 0;
		IWL_DEBUG_SCAN(priv, "Kicking off active scan\n");
		for (i = 0; i < priv->scan_request->n_ssids; i++) {
			/* always does wildcard anyway */
			if (!priv->scan_request->ssids[i].ssid_len)
				continue;
			scan->direct_scan[p].id = WLAN_EID_SSID;
			scan->direct_scan[p].len =
				priv->scan_request->ssids[i].ssid_len;
			memcpy(scan->direct_scan[p].ssid,
			       priv->scan_request->ssids[i].ssid,
			       priv->scan_request->ssids[i].ssid_len);
			n_probes++;
			p++;
		}
		is_active = true;
	} else
		IWL_DEBUG_SCAN(priv, "Start passive scan.\n");

	scan->tx_cmd.tx_flags = TX_CMD_FLG_SEQ_CTL_MSK;
	scan->tx_cmd.sta_id = ctx->bcast_sta_id;
	scan->tx_cmd.stop_time.life_time = TX_CMD_LIFE_TIME_INFINITE;

	switch (priv->scan_band) {
	case IEEE80211_BAND_2GHZ:
		scan->flags = RXON_FLG_BAND_24G_MSK | RXON_FLG_AUTO_DETECT_MSK;
		chan_mod = le32_to_cpu(
			priv->contexts[IWL_RXON_CTX_BSS].active.flags &
						RXON_FLG_CHANNEL_MODE_MSK)
				       >> RXON_FLG_CHANNEL_MODE_POS;
		if (chan_mod == CHANNEL_MODE_PURE_40) {
			rate = IWL_RATE_6M_PLCP;
		} else {
			rate = IWL_RATE_1M_PLCP;
			rate_flags = RATE_MCS_CCK_MSK;
		}
		/*
		 * Internal scans are passive, so we can indiscriminately set
		 * the BT ignore flag on 2.4 GHz since it applies to TX only.
		 */
		if (priv->cfg->bt_params &&
		    priv->cfg->bt_params->advanced_bt_coexist)
			scan->tx_cmd.tx_flags |= TX_CMD_FLG_IGNORE_BT;
		break;
	case IEEE80211_BAND_5GHZ:
		rate = IWL_RATE_6M_PLCP;
		break;
	default:
		IWL_WARN(priv, "Invalid scan band\n");
		return -EIO;
	}

	/*
	 * If active scanning is requested but a certain channel is
	 * marked passive, we can do active scanning if we detect
	 * transmissions.
	 *
	 * There is an issue with some firmware versions that triggers
	 * a sysassert on a "good CRC threshold" of zero (== disabled),
	 * on a radar channel even though this means that we should NOT
	 * send probes.
	 *
	 * The "good CRC threshold" is the number of frames that we
	 * need to receive during our dwell time on a channel before
	 * sending out probes -- setting this to a huge value will
	 * mean we never reach it, but at the same time work around
	 * the aforementioned issue. Thus use IWL_GOOD_CRC_TH_NEVER
	 * here instead of IWL_GOOD_CRC_TH_DISABLED.
	 */
	scan->good_CRC_th = is_active ? IWL_GOOD_CRC_TH_DEFAULT :
					IWL_GOOD_CRC_TH_NEVER;

	band = priv->scan_band;

	if (priv->cfg->scan_rx_antennas[band])
		rx_ant = priv->cfg->scan_rx_antennas[band];

	if (priv->cfg->scan_tx_antennas[band])
		scan_tx_antennas = priv->cfg->scan_tx_antennas[band];
<<<<<<< HEAD
=======

	if (priv->cfg->bt_params &&
	    priv->cfg->bt_params->advanced_bt_coexist &&
	    priv->bt_full_concurrent) {
		/* operated as 1x1 in full concurrency mode */
		scan_tx_antennas = first_antenna(
			priv->cfg->scan_tx_antennas[band]);
	}
>>>>>>> 45f53cc9

	priv->scan_tx_ant[band] = iwl_toggle_tx_ant(priv, priv->scan_tx_ant[band],
						    scan_tx_antennas);
	rate_flags |= iwl_ant_idx_to_flags(priv->scan_tx_ant[band]);
	scan->tx_cmd.rate_n_flags = iwl_hw_set_rate_n_flags(rate, rate_flags);

	/* In power save mode use one chain, otherwise use all chains */
	if (test_bit(STATUS_POWER_PMI, &priv->status)) {
		/* rx_ant has been set to all valid chains previously */
		active_chains = rx_ant &
				((u8)(priv->chain_noise_data.active_chains));
		if (!active_chains)
			active_chains = rx_ant;

		IWL_DEBUG_SCAN(priv, "chain_noise_data.active_chains: %u\n",
				priv->chain_noise_data.active_chains);

		rx_ant = first_antenna(active_chains);
	}
	if (priv->cfg->bt_params &&
	    priv->cfg->bt_params->advanced_bt_coexist &&
	    priv->bt_full_concurrent) {
		/* operated as 1x1 in full concurrency mode */
		rx_ant = first_antenna(rx_ant);
	}

	/* MIMO is not used here, but value is required */
	rx_chain |= priv->hw_params.valid_rx_ant << RXON_RX_CHAIN_VALID_POS;
	rx_chain |= rx_ant << RXON_RX_CHAIN_FORCE_MIMO_SEL_POS;
	rx_chain |= rx_ant << RXON_RX_CHAIN_FORCE_SEL_POS;
	rx_chain |= 0x1 << RXON_RX_CHAIN_DRIVER_FORCE_POS;
	scan->rx_chain = cpu_to_le16(rx_chain);
	if (!priv->is_internal_short_scan) {
		cmd_len = iwl_fill_probe_req(priv,
					(struct ieee80211_mgmt *)scan->data,
					vif->addr,
					priv->scan_request->ie,
					priv->scan_request->ie_len,
					IWL_MAX_SCAN_SIZE - sizeof(*scan));
	} else {
		/* use bcast addr, will not be transmitted but must be valid */
		cmd_len = iwl_fill_probe_req(priv,
					(struct ieee80211_mgmt *)scan->data,
					iwl_bcast_addr, NULL, 0,
					IWL_MAX_SCAN_SIZE - sizeof(*scan));

	}
	scan->tx_cmd.len = cpu_to_le16(cmd_len);

	scan->filter_flags |= (RXON_FILTER_ACCEPT_GRP_MSK |
			       RXON_FILTER_BCON_AWARE_MSK);

	if (priv->is_internal_short_scan) {
		scan->channel_count =
			iwl_get_single_channel_for_scan(priv, vif, band,
				(void *)&scan->data[le16_to_cpu(
				scan->tx_cmd.len)]);
	} else {
		scan->channel_count =
			iwl_get_channels_for_scan(priv, vif, band,
				is_active, n_probes,
				(void *)&scan->data[le16_to_cpu(
				scan->tx_cmd.len)]);
	}
	if (scan->channel_count == 0) {
		IWL_DEBUG_SCAN(priv, "channel count %d\n", scan->channel_count);
		return -EIO;
	}

	cmd.len += le16_to_cpu(scan->tx_cmd.len) +
	    scan->channel_count * sizeof(struct iwl_scan_channel);
	cmd.data = scan;
	scan->len = cpu_to_le16(cmd.len);

	/* set scan bit here for PAN params */
	set_bit(STATUS_SCAN_HW, &priv->status);

<<<<<<< HEAD
	queue_delayed_work(priv->workqueue, &priv->scan_check,
			   IWL_SCAN_CHECK_WATCHDOG);

	return;

 done:
	/* Cannot perform scan. Make sure we clear scanning
	* bits from status so next scan request can be performed.
	* If we don't clear scanning status bit here all next scan
	* will fail
	*/
	clear_bit(STATUS_SCAN_HW, &priv->status);
	clear_bit(STATUS_SCANNING, &priv->status);
	/* inform mac80211 scan aborted */
	queue_work(priv->workqueue, &priv->abort_scan);
=======
	if (priv->cfg->ops->hcmd->set_pan_params) {
		ret = priv->cfg->ops->hcmd->set_pan_params(priv);
		if (ret)
			return ret;
	}

	ret = iwl_send_cmd_sync(priv, &cmd);
	if (ret) {
		clear_bit(STATUS_SCAN_HW, &priv->status);
		if (priv->cfg->ops->hcmd->set_pan_params)
			priv->cfg->ops->hcmd->set_pan_params(priv);
	}

	return ret;
}

void iwlagn_post_scan(struct iwl_priv *priv)
{
	struct iwl_rxon_context *ctx;

	/*
	 * Since setting the RXON may have been deferred while
	 * performing the scan, fire one off if needed
	 */
	for_each_context(priv, ctx)
		if (memcmp(&ctx->staging, &ctx->active, sizeof(ctx->staging)))
			iwlagn_commit_rxon(priv, ctx);

	if (priv->cfg->ops->hcmd->set_pan_params)
		priv->cfg->ops->hcmd->set_pan_params(priv);
>>>>>>> 45f53cc9
}

int iwlagn_manage_ibss_station(struct iwl_priv *priv,
			       struct ieee80211_vif *vif, bool add)
{
	struct iwl_vif_priv *vif_priv = (void *)vif->drv_priv;

	if (add)
		return iwlagn_add_bssid_station(priv, vif_priv->ctx,
						vif->bss_conf.bssid,
						&vif_priv->ibss_bssid_sta_id);
	return iwl_remove_station(priv, vif_priv->ibss_bssid_sta_id,
				  vif->bss_conf.bssid);
}

void iwl_free_tfds_in_queue(struct iwl_priv *priv,
			    int sta_id, int tid, int freed)
{
	lockdep_assert_held(&priv->sta_lock);

	if (priv->stations[sta_id].tid[tid].tfds_in_queue >= freed)
		priv->stations[sta_id].tid[tid].tfds_in_queue -= freed;
	else {
		IWL_DEBUG_TX(priv, "free more than tfds_in_queue (%u:%d)\n",
			priv->stations[sta_id].tid[tid].tfds_in_queue,
			freed);
		priv->stations[sta_id].tid[tid].tfds_in_queue = 0;
	}
}

#define IWL_FLUSH_WAIT_MS	2000

int iwlagn_wait_tx_queue_empty(struct iwl_priv *priv)
{
	struct iwl_tx_queue *txq;
	struct iwl_queue *q;
	int cnt;
	unsigned long now = jiffies;
	int ret = 0;

	/* waiting for all the tx frames complete might take a while */
	for (cnt = 0; cnt < priv->hw_params.max_txq_num; cnt++) {
<<<<<<< HEAD
		if (cnt == IWL_CMD_QUEUE_NUM)
=======
		if (cnt == priv->cmd_queue)
>>>>>>> 45f53cc9
			continue;
		txq = &priv->txq[cnt];
		q = &txq->q;
		while (q->read_ptr != q->write_ptr && !time_after(jiffies,
		       now + msecs_to_jiffies(IWL_FLUSH_WAIT_MS)))
				msleep(1);

		if (q->read_ptr != q->write_ptr) {
			IWL_ERR(priv, "fail to flush all tx fifo queues\n");
			ret = -ETIMEDOUT;
			break;
		}
	}
	return ret;
}

#define IWL_TX_QUEUE_MSK	0xfffff

/**
 * iwlagn_txfifo_flush: send REPLY_TXFIFO_FLUSH command to uCode
 *
 * pre-requirements:
 *  1. acquire mutex before calling
 *  2. make sure rf is on and not in exit state
 */
int iwlagn_txfifo_flush(struct iwl_priv *priv, u16 flush_control)
{
	struct iwl_txfifo_flush_cmd flush_cmd;
	struct iwl_host_cmd cmd = {
		.id = REPLY_TXFIFO_FLUSH,
		.len = sizeof(struct iwl_txfifo_flush_cmd),
		.flags = CMD_SYNC,
		.data = &flush_cmd,
	};

	might_sleep();

	memset(&flush_cmd, 0, sizeof(flush_cmd));
	flush_cmd.fifo_control = IWL_TX_FIFO_VO_MSK | IWL_TX_FIFO_VI_MSK |
				 IWL_TX_FIFO_BE_MSK | IWL_TX_FIFO_BK_MSK;
	if (priv->cfg->sku & IWL_SKU_N)
		flush_cmd.fifo_control |= IWL_AGG_TX_QUEUE_MSK;

	IWL_DEBUG_INFO(priv, "fifo queue control: 0X%x\n",
		       flush_cmd.fifo_control);
	flush_cmd.flush_control = cpu_to_le16(flush_control);

	return iwl_send_cmd(priv, &cmd);
}

void iwlagn_dev_txfifo_flush(struct iwl_priv *priv, u16 flush_control)
{
	mutex_lock(&priv->mutex);
	ieee80211_stop_queues(priv->hw);
	if (priv->cfg->ops->lib->txfifo_flush(priv, IWL_DROP_ALL)) {
		IWL_ERR(priv, "flush request fail\n");
		goto done;
	}
	IWL_DEBUG_INFO(priv, "wait transmit/flush all frames\n");
	iwlagn_wait_tx_queue_empty(priv);
done:
	ieee80211_wake_queues(priv->hw);
	mutex_unlock(&priv->mutex);
<<<<<<< HEAD
=======
}

/*
 * BT coex
 */
/*
 * Macros to access the lookup table.
 *
 * The lookup table has 7 inputs: bt3_prio, bt3_txrx, bt_rf_act, wifi_req,
* wifi_prio, wifi_txrx and wifi_sh_ant_req.
 *
 * It has three outputs: WLAN_ACTIVE, WLAN_KILL and ANT_SWITCH
 *
 * The format is that "registers" 8 through 11 contain the WLAN_ACTIVE bits
 * one after another in 32-bit registers, and "registers" 0 through 7 contain
 * the WLAN_KILL and ANT_SWITCH bits interleaved (in that order).
 *
 * These macros encode that format.
 */
#define LUT_VALUE(bt3_prio, bt3_txrx, bt_rf_act, wifi_req, wifi_prio, \
		  wifi_txrx, wifi_sh_ant_req) \
	(bt3_prio | (bt3_txrx << 1) | (bt_rf_act << 2) | (wifi_req << 3) | \
	(wifi_prio << 4) | (wifi_txrx << 5) | (wifi_sh_ant_req << 6))

#define LUT_PTA_WLAN_ACTIVE_OP(lut, op, val) \
	lut[8 + ((val) >> 5)] op (cpu_to_le32(BIT((val) & 0x1f)))
#define LUT_TEST_PTA_WLAN_ACTIVE(lut, bt3_prio, bt3_txrx, bt_rf_act, wifi_req, \
				 wifi_prio, wifi_txrx, wifi_sh_ant_req) \
	(!!(LUT_PTA_WLAN_ACTIVE_OP(lut, &, LUT_VALUE(bt3_prio, bt3_txrx, \
				   bt_rf_act, wifi_req, wifi_prio, wifi_txrx, \
				   wifi_sh_ant_req))))
#define LUT_SET_PTA_WLAN_ACTIVE(lut, bt3_prio, bt3_txrx, bt_rf_act, wifi_req, \
				wifi_prio, wifi_txrx, wifi_sh_ant_req) \
	LUT_PTA_WLAN_ACTIVE_OP(lut, |=, LUT_VALUE(bt3_prio, bt3_txrx, \
			       bt_rf_act, wifi_req, wifi_prio, wifi_txrx, \
			       wifi_sh_ant_req))
#define LUT_CLEAR_PTA_WLAN_ACTIVE(lut, bt3_prio, bt3_txrx, bt_rf_act, \
				  wifi_req, wifi_prio, wifi_txrx, \
				  wifi_sh_ant_req) \
	LUT_PTA_WLAN_ACTIVE_OP(lut, &= ~, LUT_VALUE(bt3_prio, bt3_txrx, \
			       bt_rf_act, wifi_req, wifi_prio, wifi_txrx, \
			       wifi_sh_ant_req))

#define LUT_WLAN_KILL_OP(lut, op, val) \
	lut[(val) >> 4] op (cpu_to_le32(BIT(((val) << 1) & 0x1e)))
#define LUT_TEST_WLAN_KILL(lut, bt3_prio, bt3_txrx, bt_rf_act, wifi_req, \
			   wifi_prio, wifi_txrx, wifi_sh_ant_req) \
	(!!(LUT_WLAN_KILL_OP(lut, &, LUT_VALUE(bt3_prio, bt3_txrx, bt_rf_act, \
			     wifi_req, wifi_prio, wifi_txrx, wifi_sh_ant_req))))
#define LUT_SET_WLAN_KILL(lut, bt3_prio, bt3_txrx, bt_rf_act, wifi_req, \
			  wifi_prio, wifi_txrx, wifi_sh_ant_req) \
	LUT_WLAN_KILL_OP(lut, |=, LUT_VALUE(bt3_prio, bt3_txrx, bt_rf_act, \
			 wifi_req, wifi_prio, wifi_txrx, wifi_sh_ant_req))
#define LUT_CLEAR_WLAN_KILL(lut, bt3_prio, bt3_txrx, bt_rf_act, wifi_req, \
			    wifi_prio, wifi_txrx, wifi_sh_ant_req) \
	LUT_WLAN_KILL_OP(lut, &= ~, LUT_VALUE(bt3_prio, bt3_txrx, bt_rf_act, \
			 wifi_req, wifi_prio, wifi_txrx, wifi_sh_ant_req))

#define LUT_ANT_SWITCH_OP(lut, op, val) \
	lut[(val) >> 4] op (cpu_to_le32(BIT((((val) << 1) & 0x1e) + 1)))
#define LUT_TEST_ANT_SWITCH(lut, bt3_prio, bt3_txrx, bt_rf_act, wifi_req, \
			    wifi_prio, wifi_txrx, wifi_sh_ant_req) \
	(!!(LUT_ANT_SWITCH_OP(lut, &, LUT_VALUE(bt3_prio, bt3_txrx, bt_rf_act, \
			      wifi_req, wifi_prio, wifi_txrx, \
			      wifi_sh_ant_req))))
#define LUT_SET_ANT_SWITCH(lut, bt3_prio, bt3_txrx, bt_rf_act, wifi_req, \
			   wifi_prio, wifi_txrx, wifi_sh_ant_req) \
	LUT_ANT_SWITCH_OP(lut, |=, LUT_VALUE(bt3_prio, bt3_txrx, bt_rf_act, \
			  wifi_req, wifi_prio, wifi_txrx, wifi_sh_ant_req))
#define LUT_CLEAR_ANT_SWITCH(lut, bt3_prio, bt3_txrx, bt_rf_act, wifi_req, \
			     wifi_prio, wifi_txrx, wifi_sh_ant_req) \
	LUT_ANT_SWITCH_OP(lut, &= ~, LUT_VALUE(bt3_prio, bt3_txrx, bt_rf_act, \
			  wifi_req, wifi_prio, wifi_txrx, wifi_sh_ant_req))

static const __le32 iwlagn_def_3w_lookup[12] = {
	cpu_to_le32(0xaaaaaaaa),
	cpu_to_le32(0xaaaaaaaa),
	cpu_to_le32(0xaeaaaaaa),
	cpu_to_le32(0xaaaaaaaa),
	cpu_to_le32(0xcc00ff28),
	cpu_to_le32(0x0000aaaa),
	cpu_to_le32(0xcc00aaaa),
	cpu_to_le32(0x0000aaaa),
	cpu_to_le32(0xc0004000),
	cpu_to_le32(0x00004000),
	cpu_to_le32(0xf0005000),
	cpu_to_le32(0xf0004000),
};

static const __le32 iwlagn_concurrent_lookup[12] = {
	cpu_to_le32(0xaaaaaaaa),
	cpu_to_le32(0xaaaaaaaa),
	cpu_to_le32(0xaaaaaaaa),
	cpu_to_le32(0xaaaaaaaa),
	cpu_to_le32(0xaaaaaaaa),
	cpu_to_le32(0xaaaaaaaa),
	cpu_to_le32(0xaaaaaaaa),
	cpu_to_le32(0xaaaaaaaa),
	cpu_to_le32(0x00000000),
	cpu_to_le32(0x00000000),
	cpu_to_le32(0x00000000),
	cpu_to_le32(0x00000000),
};

void iwlagn_send_advance_bt_config(struct iwl_priv *priv)
{
	struct iwlagn_bt_cmd bt_cmd = {
		.max_kill = IWLAGN_BT_MAX_KILL_DEFAULT,
		.bt3_timer_t7_value = IWLAGN_BT3_T7_DEFAULT,
		.bt3_prio_sample_time = IWLAGN_BT3_PRIO_SAMPLE_DEFAULT,
		.bt3_timer_t2_value = IWLAGN_BT3_T2_DEFAULT,
	};

	BUILD_BUG_ON(sizeof(iwlagn_def_3w_lookup) !=
			sizeof(bt_cmd.bt3_lookup_table));

	if (priv->cfg->bt_params)
		bt_cmd.prio_boost = priv->cfg->bt_params->bt_prio_boost;
	else
		bt_cmd.prio_boost = 0;
	bt_cmd.kill_ack_mask = priv->kill_ack_mask;
	bt_cmd.kill_cts_mask = priv->kill_cts_mask;
	bt_cmd.valid = priv->bt_valid;
	bt_cmd.tx_prio_boost = 0;
	bt_cmd.rx_prio_boost = 0;

	/*
	 * Configure BT coex mode to "no coexistence" when the
	 * user disabled BT coexistence, we have no interface
	 * (might be in monitor mode), or the interface is in
	 * IBSS mode (no proper uCode support for coex then).
	 */
	if (!bt_coex_active || priv->iw_mode == NL80211_IFTYPE_ADHOC) {
		bt_cmd.flags = 0;
	} else {
		bt_cmd.flags = IWLAGN_BT_FLAG_COEX_MODE_3W <<
					IWLAGN_BT_FLAG_COEX_MODE_SHIFT;
		if (priv->bt_ch_announce)
			bt_cmd.flags |= IWLAGN_BT_FLAG_CHANNEL_INHIBITION;
		IWL_DEBUG_INFO(priv, "BT coex flag: 0X%x\n", bt_cmd.flags);
	}
	if (priv->bt_full_concurrent)
		memcpy(bt_cmd.bt3_lookup_table, iwlagn_concurrent_lookup,
			sizeof(iwlagn_concurrent_lookup));
	else
		memcpy(bt_cmd.bt3_lookup_table, iwlagn_def_3w_lookup,
			sizeof(iwlagn_def_3w_lookup));

	IWL_DEBUG_INFO(priv, "BT coex %s in %s mode\n",
		       bt_cmd.flags ? "active" : "disabled",
		       priv->bt_full_concurrent ?
		       "full concurrency" : "3-wire");

	if (iwl_send_cmd_pdu(priv, REPLY_BT_CONFIG, sizeof(bt_cmd), &bt_cmd))
		IWL_ERR(priv, "failed to send BT Coex Config\n");

	/*
	 * When we are doing a restart, need to also reconfigure BT
	 * SCO to the device. If not doing a restart, bt_sco_active
	 * will always be false, so there's no need to have an extra
	 * variable to check for it.
	 */
	if (priv->bt_sco_active) {
		struct iwlagn_bt_sco_cmd sco_cmd = { .flags = 0 };

		if (priv->bt_sco_active)
			sco_cmd.flags |= IWLAGN_BT_SCO_ACTIVE;
		if (iwl_send_cmd_pdu(priv, REPLY_BT_COEX_SCO,
				     sizeof(sco_cmd), &sco_cmd))
			IWL_ERR(priv, "failed to send BT SCO command\n");
	}
}

static void iwlagn_bt_traffic_change_work(struct work_struct *work)
{
	struct iwl_priv *priv =
		container_of(work, struct iwl_priv, bt_traffic_change_work);
	struct iwl_rxon_context *ctx;
	int smps_request = -1;

	IWL_DEBUG_INFO(priv, "BT traffic load changes: %d\n",
		       priv->bt_traffic_load);

	switch (priv->bt_traffic_load) {
	case IWL_BT_COEX_TRAFFIC_LOAD_NONE:
		smps_request = IEEE80211_SMPS_AUTOMATIC;
		break;
	case IWL_BT_COEX_TRAFFIC_LOAD_LOW:
		smps_request = IEEE80211_SMPS_DYNAMIC;
		break;
	case IWL_BT_COEX_TRAFFIC_LOAD_HIGH:
	case IWL_BT_COEX_TRAFFIC_LOAD_CONTINUOUS:
		smps_request = IEEE80211_SMPS_STATIC;
		break;
	default:
		IWL_ERR(priv, "Invalid BT traffic load: %d\n",
			priv->bt_traffic_load);
		break;
	}

	mutex_lock(&priv->mutex);

	if (priv->cfg->ops->lib->update_chain_flags)
		priv->cfg->ops->lib->update_chain_flags(priv);

	if (smps_request != -1) {
		for_each_context(priv, ctx) {
			if (ctx->vif && ctx->vif->type == NL80211_IFTYPE_STATION)
				ieee80211_request_smps(ctx->vif, smps_request);
		}
	}

	mutex_unlock(&priv->mutex);
}

static void iwlagn_print_uartmsg(struct iwl_priv *priv,
				struct iwl_bt_uart_msg *uart_msg)
{
	IWL_DEBUG_NOTIF(priv, "Message Type = 0x%X, SSN = 0x%X, "
			"Update Req = 0x%X",
		(BT_UART_MSG_FRAME1MSGTYPE_MSK & uart_msg->frame1) >>
			BT_UART_MSG_FRAME1MSGTYPE_POS,
		(BT_UART_MSG_FRAME1SSN_MSK & uart_msg->frame1) >>
			BT_UART_MSG_FRAME1SSN_POS,
		(BT_UART_MSG_FRAME1UPDATEREQ_MSK & uart_msg->frame1) >>
			BT_UART_MSG_FRAME1UPDATEREQ_POS);

	IWL_DEBUG_NOTIF(priv, "Open connections = 0x%X, Traffic load = 0x%X, "
			"Chl_SeqN = 0x%X, In band = 0x%X",
		(BT_UART_MSG_FRAME2OPENCONNECTIONS_MSK & uart_msg->frame2) >>
			BT_UART_MSG_FRAME2OPENCONNECTIONS_POS,
		(BT_UART_MSG_FRAME2TRAFFICLOAD_MSK & uart_msg->frame2) >>
			BT_UART_MSG_FRAME2TRAFFICLOAD_POS,
		(BT_UART_MSG_FRAME2CHLSEQN_MSK & uart_msg->frame2) >>
			BT_UART_MSG_FRAME2CHLSEQN_POS,
		(BT_UART_MSG_FRAME2INBAND_MSK & uart_msg->frame2) >>
			BT_UART_MSG_FRAME2INBAND_POS);

	IWL_DEBUG_NOTIF(priv, "SCO/eSCO = 0x%X, Sniff = 0x%X, A2DP = 0x%X, "
			"ACL = 0x%X, Master = 0x%X, OBEX = 0x%X",
		(BT_UART_MSG_FRAME3SCOESCO_MSK & uart_msg->frame3) >>
			BT_UART_MSG_FRAME3SCOESCO_POS,
		(BT_UART_MSG_FRAME3SNIFF_MSK & uart_msg->frame3) >>
			BT_UART_MSG_FRAME3SNIFF_POS,
		(BT_UART_MSG_FRAME3A2DP_MSK & uart_msg->frame3) >>
			BT_UART_MSG_FRAME3A2DP_POS,
		(BT_UART_MSG_FRAME3ACL_MSK & uart_msg->frame3) >>
			BT_UART_MSG_FRAME3ACL_POS,
		(BT_UART_MSG_FRAME3MASTER_MSK & uart_msg->frame3) >>
			BT_UART_MSG_FRAME3MASTER_POS,
		(BT_UART_MSG_FRAME3OBEX_MSK & uart_msg->frame3) >>
			BT_UART_MSG_FRAME3OBEX_POS);

	IWL_DEBUG_NOTIF(priv, "Idle duration = 0x%X",
		(BT_UART_MSG_FRAME4IDLEDURATION_MSK & uart_msg->frame4) >>
			BT_UART_MSG_FRAME4IDLEDURATION_POS);

	IWL_DEBUG_NOTIF(priv, "Tx Activity = 0x%X, Rx Activity = 0x%X, "
			"eSCO Retransmissions = 0x%X",
		(BT_UART_MSG_FRAME5TXACTIVITY_MSK & uart_msg->frame5) >>
			BT_UART_MSG_FRAME5TXACTIVITY_POS,
		(BT_UART_MSG_FRAME5RXACTIVITY_MSK & uart_msg->frame5) >>
			BT_UART_MSG_FRAME5RXACTIVITY_POS,
		(BT_UART_MSG_FRAME5ESCORETRANSMIT_MSK & uart_msg->frame5) >>
			BT_UART_MSG_FRAME5ESCORETRANSMIT_POS);

	IWL_DEBUG_NOTIF(priv, "Sniff Interval = 0x%X, Discoverable = 0x%X",
		(BT_UART_MSG_FRAME6SNIFFINTERVAL_MSK & uart_msg->frame6) >>
			BT_UART_MSG_FRAME6SNIFFINTERVAL_POS,
		(BT_UART_MSG_FRAME6DISCOVERABLE_MSK & uart_msg->frame6) >>
			BT_UART_MSG_FRAME6DISCOVERABLE_POS);

	IWL_DEBUG_NOTIF(priv, "Sniff Activity = 0x%X, Inquiry/Page SR Mode = "
			"0x%X, Connectable = 0x%X",
		(BT_UART_MSG_FRAME7SNIFFACTIVITY_MSK & uart_msg->frame7) >>
			BT_UART_MSG_FRAME7SNIFFACTIVITY_POS,
		(BT_UART_MSG_FRAME7INQUIRYPAGESRMODE_MSK & uart_msg->frame7) >>
			BT_UART_MSG_FRAME7INQUIRYPAGESRMODE_POS,
		(BT_UART_MSG_FRAME7CONNECTABLE_MSK & uart_msg->frame7) >>
			BT_UART_MSG_FRAME7CONNECTABLE_POS);
}

static void iwlagn_set_kill_ack_msk(struct iwl_priv *priv,
				     struct iwl_bt_uart_msg *uart_msg)
{
	u8 kill_ack_msk;
	__le32 bt_kill_ack_msg[2] = {
			cpu_to_le32(0xFFFFFFF), cpu_to_le32(0xFFFFFC00) };

	kill_ack_msk = (((BT_UART_MSG_FRAME3A2DP_MSK |
			BT_UART_MSG_FRAME3SNIFF_MSK |
			BT_UART_MSG_FRAME3SCOESCO_MSK) &
			uart_msg->frame3) == 0) ? 1 : 0;
	if (priv->kill_ack_mask != bt_kill_ack_msg[kill_ack_msk]) {
		priv->bt_valid |= IWLAGN_BT_VALID_KILL_ACK_MASK;
		priv->kill_ack_mask = bt_kill_ack_msg[kill_ack_msk];
		/* schedule to send runtime bt_config */
		queue_work(priv->workqueue, &priv->bt_runtime_config);
	}

}

void iwlagn_bt_coex_profile_notif(struct iwl_priv *priv,
					     struct iwl_rx_mem_buffer *rxb)
{
	unsigned long flags;
	struct iwl_rx_packet *pkt = rxb_addr(rxb);
	struct iwl_bt_coex_profile_notif *coex = &pkt->u.bt_coex_profile_notif;
	struct iwlagn_bt_sco_cmd sco_cmd = { .flags = 0 };
	struct iwl_bt_uart_msg *uart_msg = &coex->last_bt_uart_msg;
	u8 last_traffic_load;

	IWL_DEBUG_NOTIF(priv, "BT Coex notification:\n");
	IWL_DEBUG_NOTIF(priv, "    status: %d\n", coex->bt_status);
	IWL_DEBUG_NOTIF(priv, "    traffic load: %d\n", coex->bt_traffic_load);
	IWL_DEBUG_NOTIF(priv, "    CI compliance: %d\n",
			coex->bt_ci_compliance);
	iwlagn_print_uartmsg(priv, uart_msg);

	last_traffic_load = priv->notif_bt_traffic_load;
	priv->notif_bt_traffic_load = coex->bt_traffic_load;
	if (priv->iw_mode != NL80211_IFTYPE_ADHOC) {
		if (priv->bt_status != coex->bt_status ||
		    last_traffic_load != coex->bt_traffic_load) {
			if (coex->bt_status) {
				/* BT on */
				if (!priv->bt_ch_announce)
					priv->bt_traffic_load =
						IWL_BT_COEX_TRAFFIC_LOAD_HIGH;
				else
					priv->bt_traffic_load =
						coex->bt_traffic_load;
			} else {
				/* BT off */
				priv->bt_traffic_load =
					IWL_BT_COEX_TRAFFIC_LOAD_NONE;
			}
			priv->bt_status = coex->bt_status;
			queue_work(priv->workqueue,
				   &priv->bt_traffic_change_work);
		}
		if (priv->bt_sco_active !=
		    (uart_msg->frame3 & BT_UART_MSG_FRAME3SCOESCO_MSK)) {
			priv->bt_sco_active = uart_msg->frame3 &
				BT_UART_MSG_FRAME3SCOESCO_MSK;
			if (priv->bt_sco_active)
				sco_cmd.flags |= IWLAGN_BT_SCO_ACTIVE;
			iwl_send_cmd_pdu_async(priv, REPLY_BT_COEX_SCO,
				       sizeof(sco_cmd), &sco_cmd, NULL);
		}
	}

	iwlagn_set_kill_ack_msk(priv, uart_msg);

	/* FIXME: based on notification, adjust the prio_boost */

	spin_lock_irqsave(&priv->lock, flags);
	priv->bt_ci_compliance = coex->bt_ci_compliance;
	spin_unlock_irqrestore(&priv->lock, flags);
}

void iwlagn_bt_rx_handler_setup(struct iwl_priv *priv)
{
	iwlagn_rx_handler_setup(priv);
	priv->rx_handlers[REPLY_BT_COEX_PROFILE_NOTIF] =
		iwlagn_bt_coex_profile_notif;
}

void iwlagn_bt_setup_deferred_work(struct iwl_priv *priv)
{
	iwlagn_setup_deferred_work(priv);

	INIT_WORK(&priv->bt_traffic_change_work,
		  iwlagn_bt_traffic_change_work);
}

void iwlagn_bt_cancel_deferred_work(struct iwl_priv *priv)
{
	cancel_work_sync(&priv->bt_traffic_change_work);
}

static bool is_single_rx_stream(struct iwl_priv *priv)
{
	return priv->current_ht_config.smps == IEEE80211_SMPS_STATIC ||
	       priv->current_ht_config.single_chain_sufficient;
}

#define IWL_NUM_RX_CHAINS_MULTIPLE	3
#define IWL_NUM_RX_CHAINS_SINGLE	2
#define IWL_NUM_IDLE_CHAINS_DUAL	2
#define IWL_NUM_IDLE_CHAINS_SINGLE	1

/*
 * Determine how many receiver/antenna chains to use.
 *
 * More provides better reception via diversity.  Fewer saves power
 * at the expense of throughput, but only when not in powersave to
 * start with.
 *
 * MIMO (dual stream) requires at least 2, but works better with 3.
 * This does not determine *which* chains to use, just how many.
 */
static int iwl_get_active_rx_chain_count(struct iwl_priv *priv)
{
	if (priv->cfg->bt_params &&
	    priv->cfg->bt_params->advanced_bt_coexist &&
	    (priv->bt_full_concurrent ||
	     priv->bt_traffic_load >= IWL_BT_COEX_TRAFFIC_LOAD_HIGH)) {
		/*
		 * only use chain 'A' in bt high traffic load or
		 * full concurrency mode
		 */
		return IWL_NUM_RX_CHAINS_SINGLE;
	}
	/* # of Rx chains to use when expecting MIMO. */
	if (is_single_rx_stream(priv))
		return IWL_NUM_RX_CHAINS_SINGLE;
	else
		return IWL_NUM_RX_CHAINS_MULTIPLE;
}

/*
 * When we are in power saving mode, unless device support spatial
 * multiplexing power save, use the active count for rx chain count.
 */
static int iwl_get_idle_rx_chain_count(struct iwl_priv *priv, int active_cnt)
{
	/* # Rx chains when idling, depending on SMPS mode */
	switch (priv->current_ht_config.smps) {
	case IEEE80211_SMPS_STATIC:
	case IEEE80211_SMPS_DYNAMIC:
		return IWL_NUM_IDLE_CHAINS_SINGLE;
	case IEEE80211_SMPS_OFF:
		return active_cnt;
	default:
		WARN(1, "invalid SMPS mode %d",
		     priv->current_ht_config.smps);
		return active_cnt;
	}
}

/* up to 4 chains */
static u8 iwl_count_chain_bitmap(u32 chain_bitmap)
{
	u8 res;
	res = (chain_bitmap & BIT(0)) >> 0;
	res += (chain_bitmap & BIT(1)) >> 1;
	res += (chain_bitmap & BIT(2)) >> 2;
	res += (chain_bitmap & BIT(3)) >> 3;
	return res;
}

/**
 * iwlagn_set_rxon_chain - Set up Rx chain usage in "staging" RXON image
 *
 * Selects how many and which Rx receivers/antennas/chains to use.
 * This should not be used for scan command ... it puts data in wrong place.
 */
void iwlagn_set_rxon_chain(struct iwl_priv *priv, struct iwl_rxon_context *ctx)
{
	bool is_single = is_single_rx_stream(priv);
	bool is_cam = !test_bit(STATUS_POWER_PMI, &priv->status);
	u8 idle_rx_cnt, active_rx_cnt, valid_rx_cnt;
	u32 active_chains;
	u16 rx_chain;

	/* Tell uCode which antennas are actually connected.
	 * Before first association, we assume all antennas are connected.
	 * Just after first association, iwl_chain_noise_calibration()
	 *    checks which antennas actually *are* connected. */
	if (priv->chain_noise_data.active_chains)
		active_chains = priv->chain_noise_data.active_chains;
	else
		active_chains = priv->hw_params.valid_rx_ant;

	if (priv->cfg->bt_params &&
	    priv->cfg->bt_params->advanced_bt_coexist &&
	    (priv->bt_full_concurrent ||
	     priv->bt_traffic_load >= IWL_BT_COEX_TRAFFIC_LOAD_HIGH)) {
		/*
		 * only use chain 'A' in bt high traffic load or
		 * full concurrency mode
		 */
		active_chains = first_antenna(active_chains);
	}

	rx_chain = active_chains << RXON_RX_CHAIN_VALID_POS;

	/* How many receivers should we use? */
	active_rx_cnt = iwl_get_active_rx_chain_count(priv);
	idle_rx_cnt = iwl_get_idle_rx_chain_count(priv, active_rx_cnt);


	/* correct rx chain count according hw settings
	 * and chain noise calibration
	 */
	valid_rx_cnt = iwl_count_chain_bitmap(active_chains);
	if (valid_rx_cnt < active_rx_cnt)
		active_rx_cnt = valid_rx_cnt;

	if (valid_rx_cnt < idle_rx_cnt)
		idle_rx_cnt = valid_rx_cnt;

	rx_chain |= active_rx_cnt << RXON_RX_CHAIN_MIMO_CNT_POS;
	rx_chain |= idle_rx_cnt  << RXON_RX_CHAIN_CNT_POS;

	ctx->staging.rx_chain = cpu_to_le16(rx_chain);

	if (!is_single && (active_rx_cnt >= IWL_NUM_RX_CHAINS_SINGLE) && is_cam)
		ctx->staging.rx_chain |= RXON_RX_CHAIN_MIMO_FORCE_MSK;
	else
		ctx->staging.rx_chain &= ~RXON_RX_CHAIN_MIMO_FORCE_MSK;

	IWL_DEBUG_ASSOC(priv, "rx_chain=0x%X active=%d idle=%d\n",
			ctx->staging.rx_chain,
			active_rx_cnt, idle_rx_cnt);

	WARN_ON(active_rx_cnt == 0 || idle_rx_cnt == 0 ||
		active_rx_cnt < idle_rx_cnt);
}

u8 iwl_toggle_tx_ant(struct iwl_priv *priv, u8 ant, u8 valid)
{
	int i;
	u8 ind = ant;

	if (priv->band == IEEE80211_BAND_2GHZ &&
	    priv->bt_traffic_load >= IWL_BT_COEX_TRAFFIC_LOAD_HIGH)
		return 0;

	for (i = 0; i < RATE_ANT_NUM - 1; i++) {
		ind = (ind + 1) < RATE_ANT_NUM ?  ind + 1 : 0;
		if (valid & BIT(ind))
			return ind;
	}
	return ant;
}

static const char *get_csr_string(int cmd)
{
	switch (cmd) {
	IWL_CMD(CSR_HW_IF_CONFIG_REG);
	IWL_CMD(CSR_INT_COALESCING);
	IWL_CMD(CSR_INT);
	IWL_CMD(CSR_INT_MASK);
	IWL_CMD(CSR_FH_INT_STATUS);
	IWL_CMD(CSR_GPIO_IN);
	IWL_CMD(CSR_RESET);
	IWL_CMD(CSR_GP_CNTRL);
	IWL_CMD(CSR_HW_REV);
	IWL_CMD(CSR_EEPROM_REG);
	IWL_CMD(CSR_EEPROM_GP);
	IWL_CMD(CSR_OTP_GP_REG);
	IWL_CMD(CSR_GIO_REG);
	IWL_CMD(CSR_GP_UCODE_REG);
	IWL_CMD(CSR_GP_DRIVER_REG);
	IWL_CMD(CSR_UCODE_DRV_GP1);
	IWL_CMD(CSR_UCODE_DRV_GP2);
	IWL_CMD(CSR_LED_REG);
	IWL_CMD(CSR_DRAM_INT_TBL_REG);
	IWL_CMD(CSR_GIO_CHICKEN_BITS);
	IWL_CMD(CSR_ANA_PLL_CFG);
	IWL_CMD(CSR_HW_REV_WA_REG);
	IWL_CMD(CSR_DBG_HPET_MEM_REG);
	default:
		return "UNKNOWN";
	}
}

void iwl_dump_csr(struct iwl_priv *priv)
{
	int i;
	u32 csr_tbl[] = {
		CSR_HW_IF_CONFIG_REG,
		CSR_INT_COALESCING,
		CSR_INT,
		CSR_INT_MASK,
		CSR_FH_INT_STATUS,
		CSR_GPIO_IN,
		CSR_RESET,
		CSR_GP_CNTRL,
		CSR_HW_REV,
		CSR_EEPROM_REG,
		CSR_EEPROM_GP,
		CSR_OTP_GP_REG,
		CSR_GIO_REG,
		CSR_GP_UCODE_REG,
		CSR_GP_DRIVER_REG,
		CSR_UCODE_DRV_GP1,
		CSR_UCODE_DRV_GP2,
		CSR_LED_REG,
		CSR_DRAM_INT_TBL_REG,
		CSR_GIO_CHICKEN_BITS,
		CSR_ANA_PLL_CFG,
		CSR_HW_REV_WA_REG,
		CSR_DBG_HPET_MEM_REG
	};
	IWL_ERR(priv, "CSR values:\n");
	IWL_ERR(priv, "(2nd byte of CSR_INT_COALESCING is "
		"CSR_INT_PERIODIC_REG)\n");
	for (i = 0; i <  ARRAY_SIZE(csr_tbl); i++) {
		IWL_ERR(priv, "  %25s: 0X%08x\n",
			get_csr_string(csr_tbl[i]),
			iwl_read32(priv, csr_tbl[i]));
	}
}

static const char *get_fh_string(int cmd)
{
	switch (cmd) {
	IWL_CMD(FH_RSCSR_CHNL0_STTS_WPTR_REG);
	IWL_CMD(FH_RSCSR_CHNL0_RBDCB_BASE_REG);
	IWL_CMD(FH_RSCSR_CHNL0_WPTR);
	IWL_CMD(FH_MEM_RCSR_CHNL0_CONFIG_REG);
	IWL_CMD(FH_MEM_RSSR_SHARED_CTRL_REG);
	IWL_CMD(FH_MEM_RSSR_RX_STATUS_REG);
	IWL_CMD(FH_MEM_RSSR_RX_ENABLE_ERR_IRQ2DRV);
	IWL_CMD(FH_TSSR_TX_STATUS_REG);
	IWL_CMD(FH_TSSR_TX_ERROR_REG);
	default:
		return "UNKNOWN";
	}
}

int iwl_dump_fh(struct iwl_priv *priv, char **buf, bool display)
{
	int i;
#ifdef CONFIG_IWLWIFI_DEBUG
	int pos = 0;
	size_t bufsz = 0;
#endif
	u32 fh_tbl[] = {
		FH_RSCSR_CHNL0_STTS_WPTR_REG,
		FH_RSCSR_CHNL0_RBDCB_BASE_REG,
		FH_RSCSR_CHNL0_WPTR,
		FH_MEM_RCSR_CHNL0_CONFIG_REG,
		FH_MEM_RSSR_SHARED_CTRL_REG,
		FH_MEM_RSSR_RX_STATUS_REG,
		FH_MEM_RSSR_RX_ENABLE_ERR_IRQ2DRV,
		FH_TSSR_TX_STATUS_REG,
		FH_TSSR_TX_ERROR_REG
	};
#ifdef CONFIG_IWLWIFI_DEBUG
	if (display) {
		bufsz = ARRAY_SIZE(fh_tbl) * 48 + 40;
		*buf = kmalloc(bufsz, GFP_KERNEL);
		if (!*buf)
			return -ENOMEM;
		pos += scnprintf(*buf + pos, bufsz - pos,
				"FH register values:\n");
		for (i = 0; i < ARRAY_SIZE(fh_tbl); i++) {
			pos += scnprintf(*buf + pos, bufsz - pos,
				"  %34s: 0X%08x\n",
				get_fh_string(fh_tbl[i]),
				iwl_read_direct32(priv, fh_tbl[i]));
		}
		return pos;
	}
#endif
	IWL_ERR(priv, "FH register values:\n");
	for (i = 0; i <  ARRAY_SIZE(fh_tbl); i++) {
		IWL_ERR(priv, "  %34s: 0X%08x\n",
			get_fh_string(fh_tbl[i]),
			iwl_read_direct32(priv, fh_tbl[i]));
	}
	return 0;
>>>>>>> 45f53cc9
}<|MERGE_RESOLUTION|>--- conflicted
+++ resolved
@@ -247,26 +247,10 @@
 
 		IWL_DEBUG_TX_REPLY(priv, "FrameCnt = %d, StartIdx=%d idx=%d\n",
 				   agg->frame_count, agg->start_idx, idx);
-<<<<<<< HEAD
-
-		info = IEEE80211_SKB_CB(priv->txq[txq_id].txb[idx].skb);
-		info->status.rates[0].count = tx_resp->failure_frame + 1;
-		info->flags &= ~IEEE80211_TX_CTL_AMPDU;
-		info->flags |= iwl_tx_status_to_mac80211(status);
-		iwlagn_hwrate_to_tx_control(priv, rate_n_flags, info);
-
-		/* FIXME: code repetition end */
-
-		IWL_DEBUG_TX_REPLY(priv, "1 Frame 0x%x failure :%d\n",
-				    status & 0xff, tx_resp->failure_frame);
-		IWL_DEBUG_TX_REPLY(priv, "Rate Info rate_n_flags=%x\n", rate_n_flags);
-
-=======
 		iwlagn_set_tx_status(priv,
 				     IEEE80211_SKB_CB(
 					priv->txq[txq_id].txb[idx].skb),
 				     tx_resp, txq_id, true);
->>>>>>> 45f53cc9
 		agg->wait_for_ba = 0;
 	} else {
 		/* Two or more frames were attempted; expect block-ack */
@@ -1367,10 +1351,7 @@
 	int  chan_mod;
 	u8 active_chains;
 	u8 scan_tx_antennas = priv->hw_params.valid_tx_ant;
-<<<<<<< HEAD
-=======
 	int ret;
->>>>>>> 45f53cc9
 
 	lockdep_assert_held(&priv->mutex);
 
@@ -1502,8 +1483,6 @@
 
 	if (priv->cfg->scan_tx_antennas[band])
 		scan_tx_antennas = priv->cfg->scan_tx_antennas[band];
-<<<<<<< HEAD
-=======
 
 	if (priv->cfg->bt_params &&
 	    priv->cfg->bt_params->advanced_bt_coexist &&
@@ -1512,7 +1491,6 @@
 		scan_tx_antennas = first_antenna(
 			priv->cfg->scan_tx_antennas[band]);
 	}
->>>>>>> 45f53cc9
 
 	priv->scan_tx_ant[band] = iwl_toggle_tx_ant(priv, priv->scan_tx_ant[band],
 						    scan_tx_antennas);
@@ -1590,23 +1568,6 @@
 	/* set scan bit here for PAN params */
 	set_bit(STATUS_SCAN_HW, &priv->status);
 
-<<<<<<< HEAD
-	queue_delayed_work(priv->workqueue, &priv->scan_check,
-			   IWL_SCAN_CHECK_WATCHDOG);
-
-	return;
-
- done:
-	/* Cannot perform scan. Make sure we clear scanning
-	* bits from status so next scan request can be performed.
-	* If we don't clear scanning status bit here all next scan
-	* will fail
-	*/
-	clear_bit(STATUS_SCAN_HW, &priv->status);
-	clear_bit(STATUS_SCANNING, &priv->status);
-	/* inform mac80211 scan aborted */
-	queue_work(priv->workqueue, &priv->abort_scan);
-=======
 	if (priv->cfg->ops->hcmd->set_pan_params) {
 		ret = priv->cfg->ops->hcmd->set_pan_params(priv);
 		if (ret)
@@ -1637,7 +1598,6 @@
 
 	if (priv->cfg->ops->hcmd->set_pan_params)
 		priv->cfg->ops->hcmd->set_pan_params(priv);
->>>>>>> 45f53cc9
 }
 
 int iwlagn_manage_ibss_station(struct iwl_priv *priv,
@@ -1680,11 +1640,7 @@
 
 	/* waiting for all the tx frames complete might take a while */
 	for (cnt = 0; cnt < priv->hw_params.max_txq_num; cnt++) {
-<<<<<<< HEAD
-		if (cnt == IWL_CMD_QUEUE_NUM)
-=======
 		if (cnt == priv->cmd_queue)
->>>>>>> 45f53cc9
 			continue;
 		txq = &priv->txq[cnt];
 		q = &txq->q;
@@ -1748,8 +1704,6 @@
 done:
 	ieee80211_wake_queues(priv->hw);
 	mutex_unlock(&priv->mutex);
-<<<<<<< HEAD
-=======
 }
 
 /*
@@ -2416,5 +2370,4 @@
 			iwl_read_direct32(priv, fh_tbl[i]));
 	}
 	return 0;
->>>>>>> 45f53cc9
 }