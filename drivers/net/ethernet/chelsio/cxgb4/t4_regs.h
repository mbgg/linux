/*
 * This file is part of the Chelsio T4 Ethernet driver for Linux.
 *
 * Copyright (c) 2003-2014 Chelsio Communications, Inc. All rights reserved.
 *
 * This software is available to you under a choice of one of two
 * licenses.  You may choose to be licensed under the terms of the GNU
 * General Public License (GPL) Version 2, available from the file
 * COPYING in the main directory of this source tree, or the
 * OpenIB.org BSD license below:
 *
 *     Redistribution and use in source and binary forms, with or
 *     without modification, are permitted provided that the following
 *     conditions are met:
 *
 *      - Redistributions of source code must retain the above
 *        copyright notice, this list of conditions and the following
 *        disclaimer.
 *
 *      - Redistributions in binary form must reproduce the above
 *        copyright notice, this list of conditions and the following
 *        disclaimer in the documentation and/or other materials
 *        provided with the distribution.
 *
 * THE SOFTWARE IS PROVIDED "AS IS", WITHOUT WARRANTY OF ANY KIND,
 * EXPRESS OR IMPLIED, INCLUDING BUT NOT LIMITED TO THE WARRANTIES OF
 * MERCHANTABILITY, FITNESS FOR A PARTICULAR PURPOSE AND
 * NONINFRINGEMENT. IN NO EVENT SHALL THE AUTHORS OR COPYRIGHT HOLDERS
 * BE LIABLE FOR ANY CLAIM, DAMAGES OR OTHER LIABILITY, WHETHER IN AN
 * ACTION OF CONTRACT, TORT OR OTHERWISE, ARISING FROM, OUT OF OR IN
 * CONNECTION WITH THE SOFTWARE OR THE USE OR OTHER DEALINGS IN THE
 * SOFTWARE.
 */

#ifndef __T4_REGS_H
#define __T4_REGS_H

#define MYPF_BASE 0x1b000
#define MYPF_REG(reg_addr) (MYPF_BASE + (reg_addr))

#define PF0_BASE 0x1e000
#define PF0_REG(reg_addr) (PF0_BASE + (reg_addr))

#define PF_STRIDE 0x400
#define PF_BASE(idx) (PF0_BASE + (idx) * PF_STRIDE)
#define PF_REG(idx, reg) (PF_BASE(idx) + (reg))

#define MYPORT_BASE 0x1c000
#define MYPORT_REG(reg_addr) (MYPORT_BASE + (reg_addr))

#define PORT0_BASE 0x20000
#define PORT0_REG(reg_addr) (PORT0_BASE + (reg_addr))

#define PORT_STRIDE 0x2000
#define PORT_BASE(idx) (PORT0_BASE + (idx) * PORT_STRIDE)
#define PORT_REG(idx, reg) (PORT_BASE(idx) + (reg))

#define EDC_STRIDE (EDC_1_BASE_ADDR - EDC_0_BASE_ADDR)
#define EDC_REG(reg, idx) (reg + EDC_STRIDE * idx)

#define PCIE_MEM_ACCESS_REG(reg_addr, idx) ((reg_addr) + (idx) * 8)
#define PCIE_MAILBOX_REG(reg_addr, idx) ((reg_addr) + (idx) * 8)
#define MC_BIST_STATUS_REG(reg_addr, idx) ((reg_addr) + (idx) * 4)
#define EDC_BIST_STATUS_REG(reg_addr, idx) ((reg_addr) + (idx) * 4)

<<<<<<< HEAD
=======
#define PCIE_FW_REG(reg_addr, idx) ((reg_addr) + (idx) * 4)

>>>>>>> 007760cf
#define SGE_PF_KDOORBELL_A 0x0

#define QID_S    15
#define QID_V(x) ((x) << QID_S)

#define DBPRIO_S    14
#define DBPRIO_V(x) ((x) << DBPRIO_S)
#define DBPRIO_F    DBPRIO_V(1U)

#define PIDX_S    0
#define PIDX_V(x) ((x) << PIDX_S)

#define SGE_VF_KDOORBELL_A 0x0

#define DBTYPE_S    13
#define DBTYPE_V(x) ((x) << DBTYPE_S)
#define DBTYPE_F    DBTYPE_V(1U)

#define PIDX_T5_S    0
#define PIDX_T5_M    0x1fffU
#define PIDX_T5_V(x) ((x) << PIDX_T5_S)
#define PIDX_T5_G(x) (((x) >> PIDX_T5_S) & PIDX_T5_M)

#define SGE_PF_GTS_A 0x4

#define INGRESSQID_S    16
#define INGRESSQID_V(x) ((x) << INGRESSQID_S)

#define TIMERREG_S    13
#define TIMERREG_V(x) ((x) << TIMERREG_S)

#define SEINTARM_S    12
#define SEINTARM_V(x) ((x) << SEINTARM_S)

#define CIDXINC_S    0
#define CIDXINC_M    0xfffU
#define CIDXINC_V(x) ((x) << CIDXINC_S)

#define SGE_CONTROL_A	0x1008
#define SGE_CONTROL2_A	0x1124

#define RXPKTCPLMODE_S    18
#define RXPKTCPLMODE_V(x) ((x) << RXPKTCPLMODE_S)
#define RXPKTCPLMODE_F    RXPKTCPLMODE_V(1U)

#define EGRSTATUSPAGESIZE_S    17
#define EGRSTATUSPAGESIZE_V(x) ((x) << EGRSTATUSPAGESIZE_S)
#define EGRSTATUSPAGESIZE_F    EGRSTATUSPAGESIZE_V(1U)

#define PKTSHIFT_S    10
#define PKTSHIFT_M    0x7U
#define PKTSHIFT_V(x) ((x) << PKTSHIFT_S)
#define PKTSHIFT_G(x) (((x) >> PKTSHIFT_S) & PKTSHIFT_M)

#define INGPCIEBOUNDARY_S    7
#define INGPCIEBOUNDARY_V(x) ((x) << INGPCIEBOUNDARY_S)

#define INGPADBOUNDARY_S    4
#define INGPADBOUNDARY_M    0x7U
#define INGPADBOUNDARY_V(x) ((x) << INGPADBOUNDARY_S)
#define INGPADBOUNDARY_G(x) (((x) >> INGPADBOUNDARY_S) & INGPADBOUNDARY_M)

#define EGRPCIEBOUNDARY_S    1
#define EGRPCIEBOUNDARY_V(x) ((x) << EGRPCIEBOUNDARY_S)

#define  INGPACKBOUNDARY_S	16
#define  INGPACKBOUNDARY_M	0x7U
#define  INGPACKBOUNDARY_V(x)	((x) << INGPACKBOUNDARY_S)
#define  INGPACKBOUNDARY_G(x)	(((x) >> INGPACKBOUNDARY_S) \
				 & INGPACKBOUNDARY_M)

#define GLOBALENABLE_S    0
#define GLOBALENABLE_V(x) ((x) << GLOBALENABLE_S)
#define GLOBALENABLE_F    GLOBALENABLE_V(1U)

#define SGE_HOST_PAGE_SIZE_A 0x100c

#define HOSTPAGESIZEPF7_S    28
#define HOSTPAGESIZEPF7_M    0xfU
#define HOSTPAGESIZEPF7_V(x) ((x) << HOSTPAGESIZEPF7_S)
#define HOSTPAGESIZEPF7_G(x) (((x) >> HOSTPAGESIZEPF7_S) & HOSTPAGESIZEPF7_M)

#define HOSTPAGESIZEPF6_S    24
#define HOSTPAGESIZEPF6_M    0xfU
#define HOSTPAGESIZEPF6_V(x) ((x) << HOSTPAGESIZEPF6_S)
#define HOSTPAGESIZEPF6_G(x) (((x) >> HOSTPAGESIZEPF6_S) & HOSTPAGESIZEPF6_M)

#define HOSTPAGESIZEPF5_S    20
#define HOSTPAGESIZEPF5_M    0xfU
#define HOSTPAGESIZEPF5_V(x) ((x) << HOSTPAGESIZEPF5_S)
#define HOSTPAGESIZEPF5_G(x) (((x) >> HOSTPAGESIZEPF5_S) & HOSTPAGESIZEPF5_M)

#define HOSTPAGESIZEPF4_S    16
#define HOSTPAGESIZEPF4_M    0xfU
#define HOSTPAGESIZEPF4_V(x) ((x) << HOSTPAGESIZEPF4_S)
#define HOSTPAGESIZEPF4_G(x) (((x) >> HOSTPAGESIZEPF4_S) & HOSTPAGESIZEPF4_M)

#define HOSTPAGESIZEPF3_S    12
#define HOSTPAGESIZEPF3_M    0xfU
#define HOSTPAGESIZEPF3_V(x) ((x) << HOSTPAGESIZEPF3_S)
#define HOSTPAGESIZEPF3_G(x) (((x) >> HOSTPAGESIZEPF3_S) & HOSTPAGESIZEPF3_M)

#define HOSTPAGESIZEPF2_S    8
#define HOSTPAGESIZEPF2_M    0xfU
#define HOSTPAGESIZEPF2_V(x) ((x) << HOSTPAGESIZEPF2_S)
#define HOSTPAGESIZEPF2_G(x) (((x) >> HOSTPAGESIZEPF2_S) & HOSTPAGESIZEPF2_M)

#define HOSTPAGESIZEPF1_S    4
#define HOSTPAGESIZEPF1_M    0xfU
#define HOSTPAGESIZEPF1_V(x) ((x) << HOSTPAGESIZEPF1_S)
#define HOSTPAGESIZEPF1_G(x) (((x) >> HOSTPAGESIZEPF1_S) & HOSTPAGESIZEPF1_M)

#define HOSTPAGESIZEPF0_S    0
#define HOSTPAGESIZEPF0_M    0xfU
#define HOSTPAGESIZEPF0_V(x) ((x) << HOSTPAGESIZEPF0_S)
#define HOSTPAGESIZEPF0_G(x) (((x) >> HOSTPAGESIZEPF0_S) & HOSTPAGESIZEPF0_M)

#define SGE_EGRESS_QUEUES_PER_PAGE_PF_A 0x1010
#define SGE_EGRESS_QUEUES_PER_PAGE_VF_A 0x1014

#define QUEUESPERPAGEPF1_S    4

#define QUEUESPERPAGEPF0_S    0
#define QUEUESPERPAGEPF0_M    0xfU
#define QUEUESPERPAGEPF0_V(x) ((x) << QUEUESPERPAGEPF0_S)
#define QUEUESPERPAGEPF0_G(x) (((x) >> QUEUESPERPAGEPF0_S) & QUEUESPERPAGEPF0_M)

#define SGE_INT_CAUSE1_A	0x1024
#define SGE_INT_CAUSE2_A	0x1030
#define SGE_INT_CAUSE3_A	0x103c

#define ERR_FLM_DBP_S    31
#define ERR_FLM_DBP_V(x) ((x) << ERR_FLM_DBP_S)
#define ERR_FLM_DBP_F    ERR_FLM_DBP_V(1U)

#define ERR_FLM_IDMA1_S    30
#define ERR_FLM_IDMA1_V(x) ((x) << ERR_FLM_IDMA1_S)
#define ERR_FLM_IDMA1_F    ERR_FLM_IDMA1_V(1U)

#define ERR_FLM_IDMA0_S    29
#define ERR_FLM_IDMA0_V(x) ((x) << ERR_FLM_IDMA0_S)
#define ERR_FLM_IDMA0_F    ERR_FLM_IDMA0_V(1U)

#define ERR_FLM_HINT_S    28
#define ERR_FLM_HINT_V(x) ((x) << ERR_FLM_HINT_S)
#define ERR_FLM_HINT_F    ERR_FLM_HINT_V(1U)

#define ERR_PCIE_ERROR3_S    27
#define ERR_PCIE_ERROR3_V(x) ((x) << ERR_PCIE_ERROR3_S)
#define ERR_PCIE_ERROR3_F    ERR_PCIE_ERROR3_V(1U)

#define ERR_PCIE_ERROR2_S    26
#define ERR_PCIE_ERROR2_V(x) ((x) << ERR_PCIE_ERROR2_S)
#define ERR_PCIE_ERROR2_F    ERR_PCIE_ERROR2_V(1U)

#define ERR_PCIE_ERROR1_S    25
#define ERR_PCIE_ERROR1_V(x) ((x) << ERR_PCIE_ERROR1_S)
#define ERR_PCIE_ERROR1_F    ERR_PCIE_ERROR1_V(1U)

#define ERR_PCIE_ERROR0_S    24
#define ERR_PCIE_ERROR0_V(x) ((x) << ERR_PCIE_ERROR0_S)
#define ERR_PCIE_ERROR0_F    ERR_PCIE_ERROR0_V(1U)

#define ERR_CPL_EXCEED_IQE_SIZE_S    22
#define ERR_CPL_EXCEED_IQE_SIZE_V(x) ((x) << ERR_CPL_EXCEED_IQE_SIZE_S)
#define ERR_CPL_EXCEED_IQE_SIZE_F    ERR_CPL_EXCEED_IQE_SIZE_V(1U)

#define ERR_INVALID_CIDX_INC_S    21
#define ERR_INVALID_CIDX_INC_V(x) ((x) << ERR_INVALID_CIDX_INC_S)
#define ERR_INVALID_CIDX_INC_F    ERR_INVALID_CIDX_INC_V(1U)

#define ERR_CPL_OPCODE_0_S    19
#define ERR_CPL_OPCODE_0_V(x) ((x) << ERR_CPL_OPCODE_0_S)
#define ERR_CPL_OPCODE_0_F    ERR_CPL_OPCODE_0_V(1U)

#define ERR_DROPPED_DB_S    18
#define ERR_DROPPED_DB_V(x) ((x) << ERR_DROPPED_DB_S)
#define ERR_DROPPED_DB_F    ERR_DROPPED_DB_V(1U)

#define ERR_DATA_CPL_ON_HIGH_QID1_S    17
#define ERR_DATA_CPL_ON_HIGH_QID1_V(x) ((x) << ERR_DATA_CPL_ON_HIGH_QID1_S)
#define ERR_DATA_CPL_ON_HIGH_QID1_F    ERR_DATA_CPL_ON_HIGH_QID1_V(1U)

#define ERR_DATA_CPL_ON_HIGH_QID0_S    16
#define ERR_DATA_CPL_ON_HIGH_QID0_V(x) ((x) << ERR_DATA_CPL_ON_HIGH_QID0_S)
#define ERR_DATA_CPL_ON_HIGH_QID0_F    ERR_DATA_CPL_ON_HIGH_QID0_V(1U)

#define ERR_BAD_DB_PIDX3_S    15
#define ERR_BAD_DB_PIDX3_V(x) ((x) << ERR_BAD_DB_PIDX3_S)
#define ERR_BAD_DB_PIDX3_F    ERR_BAD_DB_PIDX3_V(1U)

#define ERR_BAD_DB_PIDX2_S    14
#define ERR_BAD_DB_PIDX2_V(x) ((x) << ERR_BAD_DB_PIDX2_S)
#define ERR_BAD_DB_PIDX2_F    ERR_BAD_DB_PIDX2_V(1U)

#define ERR_BAD_DB_PIDX1_S    13
#define ERR_BAD_DB_PIDX1_V(x) ((x) << ERR_BAD_DB_PIDX1_S)
#define ERR_BAD_DB_PIDX1_F    ERR_BAD_DB_PIDX1_V(1U)

#define ERR_BAD_DB_PIDX0_S    12
#define ERR_BAD_DB_PIDX0_V(x) ((x) << ERR_BAD_DB_PIDX0_S)
#define ERR_BAD_DB_PIDX0_F    ERR_BAD_DB_PIDX0_V(1U)

#define ERR_ING_CTXT_PRIO_S    10
#define ERR_ING_CTXT_PRIO_V(x) ((x) << ERR_ING_CTXT_PRIO_S)
#define ERR_ING_CTXT_PRIO_F    ERR_ING_CTXT_PRIO_V(1U)

#define ERR_EGR_CTXT_PRIO_S    9
#define ERR_EGR_CTXT_PRIO_V(x) ((x) << ERR_EGR_CTXT_PRIO_S)
#define ERR_EGR_CTXT_PRIO_F    ERR_EGR_CTXT_PRIO_V(1U)

#define DBFIFO_HP_INT_S    8
#define DBFIFO_HP_INT_V(x) ((x) << DBFIFO_HP_INT_S)
#define DBFIFO_HP_INT_F    DBFIFO_HP_INT_V(1U)

#define DBFIFO_LP_INT_S    7
#define DBFIFO_LP_INT_V(x) ((x) << DBFIFO_LP_INT_S)
#define DBFIFO_LP_INT_F    DBFIFO_LP_INT_V(1U)

#define INGRESS_SIZE_ERR_S    5
#define INGRESS_SIZE_ERR_V(x) ((x) << INGRESS_SIZE_ERR_S)
#define INGRESS_SIZE_ERR_F    INGRESS_SIZE_ERR_V(1U)

#define EGRESS_SIZE_ERR_S    4
#define EGRESS_SIZE_ERR_V(x) ((x) << EGRESS_SIZE_ERR_S)
#define EGRESS_SIZE_ERR_F    EGRESS_SIZE_ERR_V(1U)

#define SGE_INT_ENABLE3_A 0x1040
#define SGE_FL_BUFFER_SIZE0_A 0x1044
#define SGE_FL_BUFFER_SIZE1_A 0x1048
#define SGE_FL_BUFFER_SIZE2_A 0x104c
#define SGE_FL_BUFFER_SIZE3_A 0x1050
#define SGE_FL_BUFFER_SIZE4_A 0x1054
#define SGE_FL_BUFFER_SIZE5_A 0x1058
#define SGE_FL_BUFFER_SIZE6_A 0x105c
#define SGE_FL_BUFFER_SIZE7_A 0x1060
#define SGE_FL_BUFFER_SIZE8_A 0x1064

#define SGE_INGRESS_RX_THRESHOLD_A 0x10a0

#define THRESHOLD_0_S    24
#define THRESHOLD_0_M    0x3fU
#define THRESHOLD_0_V(x) ((x) << THRESHOLD_0_S)
#define THRESHOLD_0_G(x) (((x) >> THRESHOLD_0_S) & THRESHOLD_0_M)

#define THRESHOLD_1_S    16
#define THRESHOLD_1_M    0x3fU
#define THRESHOLD_1_V(x) ((x) << THRESHOLD_1_S)
#define THRESHOLD_1_G(x) (((x) >> THRESHOLD_1_S) & THRESHOLD_1_M)

#define THRESHOLD_2_S    8
#define THRESHOLD_2_M    0x3fU
#define THRESHOLD_2_V(x) ((x) << THRESHOLD_2_S)
#define THRESHOLD_2_G(x) (((x) >> THRESHOLD_2_S) & THRESHOLD_2_M)

#define THRESHOLD_3_S    0
#define THRESHOLD_3_M    0x3fU
#define THRESHOLD_3_V(x) ((x) << THRESHOLD_3_S)
#define THRESHOLD_3_G(x) (((x) >> THRESHOLD_3_S) & THRESHOLD_3_M)

#define SGE_CONM_CTRL_A 0x1094

#define EGRTHRESHOLD_S    8
#define EGRTHRESHOLD_M    0x3fU
#define EGRTHRESHOLD_V(x) ((x) << EGRTHRESHOLD_S)
#define EGRTHRESHOLD_G(x) (((x) >> EGRTHRESHOLD_S) & EGRTHRESHOLD_M)

#define EGRTHRESHOLDPACKING_S    14
#define EGRTHRESHOLDPACKING_M    0x3fU
#define EGRTHRESHOLDPACKING_V(x) ((x) << EGRTHRESHOLDPACKING_S)
#define EGRTHRESHOLDPACKING_G(x) \
	(((x) >> EGRTHRESHOLDPACKING_S) & EGRTHRESHOLDPACKING_M)

#define SGE_TIMESTAMP_LO_A 0x1098
#define SGE_TIMESTAMP_HI_A 0x109c

#define TSOP_S    28
#define TSOP_M    0x3U
#define TSOP_V(x) ((x) << TSOP_S)
#define TSOP_G(x) (((x) >> TSOP_S) & TSOP_M)

#define TSVAL_S    0
#define TSVAL_M    0xfffffffU
#define TSVAL_V(x) ((x) << TSVAL_S)
#define TSVAL_G(x) (((x) >> TSVAL_S) & TSVAL_M)

#define SGE_DBFIFO_STATUS_A 0x10a4

#define HP_INT_THRESH_S    28
#define HP_INT_THRESH_M    0xfU
#define HP_INT_THRESH_V(x) ((x) << HP_INT_THRESH_S)

#define LP_INT_THRESH_S    12
#define LP_INT_THRESH_M    0xfU
#define LP_INT_THRESH_V(x) ((x) << LP_INT_THRESH_S)

#define SGE_DOORBELL_CONTROL_A 0x10a8

#define NOCOALESCE_S    26
#define NOCOALESCE_V(x) ((x) << NOCOALESCE_S)
#define NOCOALESCE_F    NOCOALESCE_V(1U)

#define ENABLE_DROP_S    13
#define ENABLE_DROP_V(x) ((x) << ENABLE_DROP_S)
#define ENABLE_DROP_F    ENABLE_DROP_V(1U)

#define SGE_TIMER_VALUE_0_AND_1_A 0x10b8

#define TIMERVALUE0_S    16
#define TIMERVALUE0_M    0xffffU
#define TIMERVALUE0_V(x) ((x) << TIMERVALUE0_S)
#define TIMERVALUE0_G(x) (((x) >> TIMERVALUE0_S) & TIMERVALUE0_M)

#define TIMERVALUE1_S    0
#define TIMERVALUE1_M    0xffffU
#define TIMERVALUE1_V(x) ((x) << TIMERVALUE1_S)
#define TIMERVALUE1_G(x) (((x) >> TIMERVALUE1_S) & TIMERVALUE1_M)

#define SGE_TIMER_VALUE_2_AND_3_A 0x10bc

#define TIMERVALUE2_S    16
#define TIMERVALUE2_M    0xffffU
#define TIMERVALUE2_V(x) ((x) << TIMERVALUE2_S)
#define TIMERVALUE2_G(x) (((x) >> TIMERVALUE2_S) & TIMERVALUE2_M)

#define TIMERVALUE3_S    0
#define TIMERVALUE3_M    0xffffU
#define TIMERVALUE3_V(x) ((x) << TIMERVALUE3_S)
#define TIMERVALUE3_G(x) (((x) >> TIMERVALUE3_S) & TIMERVALUE3_M)

#define SGE_TIMER_VALUE_4_AND_5_A 0x10c0

#define TIMERVALUE4_S    16
#define TIMERVALUE4_M    0xffffU
#define TIMERVALUE4_V(x) ((x) << TIMERVALUE4_S)
#define TIMERVALUE4_G(x) (((x) >> TIMERVALUE4_S) & TIMERVALUE4_M)

#define TIMERVALUE5_S    0
#define TIMERVALUE5_M    0xffffU
#define TIMERVALUE5_V(x) ((x) << TIMERVALUE5_S)
#define TIMERVALUE5_G(x) (((x) >> TIMERVALUE5_S) & TIMERVALUE5_M)

#define SGE_DEBUG_INDEX_A 0x10cc
#define SGE_DEBUG_DATA_HIGH_A 0x10d0
#define SGE_DEBUG_DATA_LOW_A 0x10d4

#define SGE_DEBUG_DATA_LOW_INDEX_2_A	0x12c8
#define SGE_DEBUG_DATA_LOW_INDEX_3_A	0x12cc
#define SGE_DEBUG_DATA_HIGH_INDEX_10_A	0x12a8

#define SGE_INGRESS_QUEUES_PER_PAGE_PF_A 0x10f4
#define SGE_INGRESS_QUEUES_PER_PAGE_VF_A 0x10f8

#define HP_INT_THRESH_S    28
#define HP_INT_THRESH_M    0xfU
#define HP_INT_THRESH_V(x) ((x) << HP_INT_THRESH_S)

#define HP_COUNT_S    16
#define HP_COUNT_M    0x7ffU
#define HP_COUNT_G(x) (((x) >> HP_COUNT_S) & HP_COUNT_M)

#define LP_INT_THRESH_S    12
#define LP_INT_THRESH_M    0xfU
#define LP_INT_THRESH_V(x) ((x) << LP_INT_THRESH_S)

#define LP_COUNT_S    0
#define LP_COUNT_M    0x7ffU
#define LP_COUNT_G(x) (((x) >> LP_COUNT_S) & LP_COUNT_M)

#define LP_INT_THRESH_T5_S    18
#define LP_INT_THRESH_T5_M    0xfffU
#define LP_INT_THRESH_T5_V(x) ((x) << LP_INT_THRESH_T5_S)

#define LP_COUNT_T5_S    0
#define LP_COUNT_T5_M    0x3ffffU
#define LP_COUNT_T5_G(x) (((x) >> LP_COUNT_T5_S) & LP_COUNT_T5_M)

#define SGE_DOORBELL_CONTROL_A 0x10a8

#define SGE_STAT_TOTAL_A	0x10e4
#define SGE_STAT_MATCH_A	0x10e8
#define SGE_STAT_CFG_A		0x10ec

#define STATSOURCE_T5_S    9
#define STATSOURCE_T5_V(x) ((x) << STATSOURCE_T5_S)

#define SGE_DBFIFO_STATUS2_A 0x1118

#define HP_INT_THRESH_T5_S    10
#define HP_INT_THRESH_T5_M    0xfU
#define HP_INT_THRESH_T5_V(x) ((x) << HP_INT_THRESH_T5_S)

#define HP_COUNT_T5_S    0
#define HP_COUNT_T5_M    0x3ffU
#define HP_COUNT_T5_G(x) (((x) >> HP_COUNT_T5_S) & HP_COUNT_T5_M)

#define ENABLE_DROP_S    13
#define ENABLE_DROP_V(x) ((x) << ENABLE_DROP_S)
#define ENABLE_DROP_F    ENABLE_DROP_V(1U)

#define DROPPED_DB_S    0
#define DROPPED_DB_V(x) ((x) << DROPPED_DB_S)
#define DROPPED_DB_F    DROPPED_DB_V(1U)

#define SGE_CTXT_CMD_A 0x11fc
#define SGE_DBQ_CTXT_BADDR_A 0x1084

/* registers for module PCIE */
#define PCIE_PF_CFG_A	0x40

#define AIVEC_S    4
#define AIVEC_M    0x3ffU
#define AIVEC_V(x) ((x) << AIVEC_S)

#define PCIE_PF_CLI_A	0x44
#define PCIE_INT_CAUSE_A	0x3004

#define UNXSPLCPLERR_S    29
#define UNXSPLCPLERR_V(x) ((x) << UNXSPLCPLERR_S)
#define UNXSPLCPLERR_F    UNXSPLCPLERR_V(1U)

#define PCIEPINT_S    28
#define PCIEPINT_V(x) ((x) << PCIEPINT_S)
#define PCIEPINT_F    PCIEPINT_V(1U)

#define PCIESINT_S    27
#define PCIESINT_V(x) ((x) << PCIESINT_S)
#define PCIESINT_F    PCIESINT_V(1U)

#define RPLPERR_S    26
#define RPLPERR_V(x) ((x) << RPLPERR_S)
#define RPLPERR_F    RPLPERR_V(1U)

#define RXWRPERR_S    25
#define RXWRPERR_V(x) ((x) << RXWRPERR_S)
#define RXWRPERR_F    RXWRPERR_V(1U)

#define RXCPLPERR_S    24
#define RXCPLPERR_V(x) ((x) << RXCPLPERR_S)
#define RXCPLPERR_F    RXCPLPERR_V(1U)

#define PIOTAGPERR_S    23
#define PIOTAGPERR_V(x) ((x) << PIOTAGPERR_S)
#define PIOTAGPERR_F    PIOTAGPERR_V(1U)

#define MATAGPERR_S    22
#define MATAGPERR_V(x) ((x) << MATAGPERR_S)
#define MATAGPERR_F    MATAGPERR_V(1U)

#define INTXCLRPERR_S    21
#define INTXCLRPERR_V(x) ((x) << INTXCLRPERR_S)
#define INTXCLRPERR_F    INTXCLRPERR_V(1U)

#define FIDPERR_S    20
#define FIDPERR_V(x) ((x) << FIDPERR_S)
#define FIDPERR_F    FIDPERR_V(1U)

#define CFGSNPPERR_S    19
#define CFGSNPPERR_V(x) ((x) << CFGSNPPERR_S)
#define CFGSNPPERR_F    CFGSNPPERR_V(1U)

#define HRSPPERR_S    18
#define HRSPPERR_V(x) ((x) << HRSPPERR_S)
#define HRSPPERR_F    HRSPPERR_V(1U)

#define HREQPERR_S    17
#define HREQPERR_V(x) ((x) << HREQPERR_S)
#define HREQPERR_F    HREQPERR_V(1U)

#define HCNTPERR_S    16
#define HCNTPERR_V(x) ((x) << HCNTPERR_S)
#define HCNTPERR_F    HCNTPERR_V(1U)

#define DRSPPERR_S    15
#define DRSPPERR_V(x) ((x) << DRSPPERR_S)
#define DRSPPERR_F    DRSPPERR_V(1U)

#define DREQPERR_S    14
#define DREQPERR_V(x) ((x) << DREQPERR_S)
#define DREQPERR_F    DREQPERR_V(1U)

#define DCNTPERR_S    13
#define DCNTPERR_V(x) ((x) << DCNTPERR_S)
#define DCNTPERR_F    DCNTPERR_V(1U)

#define CRSPPERR_S    12
#define CRSPPERR_V(x) ((x) << CRSPPERR_S)
#define CRSPPERR_F    CRSPPERR_V(1U)

#define CREQPERR_S    11
#define CREQPERR_V(x) ((x) << CREQPERR_S)
#define CREQPERR_F    CREQPERR_V(1U)

#define CCNTPERR_S    10
#define CCNTPERR_V(x) ((x) << CCNTPERR_S)
#define CCNTPERR_F    CCNTPERR_V(1U)

#define TARTAGPERR_S    9
#define TARTAGPERR_V(x) ((x) << TARTAGPERR_S)
#define TARTAGPERR_F    TARTAGPERR_V(1U)

#define PIOREQPERR_S    8
#define PIOREQPERR_V(x) ((x) << PIOREQPERR_S)
#define PIOREQPERR_F    PIOREQPERR_V(1U)

#define PIOCPLPERR_S    7
#define PIOCPLPERR_V(x) ((x) << PIOCPLPERR_S)
#define PIOCPLPERR_F    PIOCPLPERR_V(1U)

#define MSIXDIPERR_S    6
#define MSIXDIPERR_V(x) ((x) << MSIXDIPERR_S)
#define MSIXDIPERR_F    MSIXDIPERR_V(1U)

#define MSIXDATAPERR_S    5
#define MSIXDATAPERR_V(x) ((x) << MSIXDATAPERR_S)
#define MSIXDATAPERR_F    MSIXDATAPERR_V(1U)

#define MSIXADDRHPERR_S    4
#define MSIXADDRHPERR_V(x) ((x) << MSIXADDRHPERR_S)
#define MSIXADDRHPERR_F    MSIXADDRHPERR_V(1U)

#define MSIXADDRLPERR_S    3
#define MSIXADDRLPERR_V(x) ((x) << MSIXADDRLPERR_S)
#define MSIXADDRLPERR_F    MSIXADDRLPERR_V(1U)

#define MSIDATAPERR_S    2
#define MSIDATAPERR_V(x) ((x) << MSIDATAPERR_S)
#define MSIDATAPERR_F    MSIDATAPERR_V(1U)

#define MSIADDRHPERR_S    1
#define MSIADDRHPERR_V(x) ((x) << MSIADDRHPERR_S)
#define MSIADDRHPERR_F    MSIADDRHPERR_V(1U)

#define MSIADDRLPERR_S    0
#define MSIADDRLPERR_V(x) ((x) << MSIADDRLPERR_S)
#define MSIADDRLPERR_F    MSIADDRLPERR_V(1U)

#define READRSPERR_S    29
#define READRSPERR_V(x) ((x) << READRSPERR_S)
#define READRSPERR_F    READRSPERR_V(1U)

#define TRGT1GRPPERR_S    28
#define TRGT1GRPPERR_V(x) ((x) << TRGT1GRPPERR_S)
#define TRGT1GRPPERR_F    TRGT1GRPPERR_V(1U)

#define IPSOTPERR_S    27
#define IPSOTPERR_V(x) ((x) << IPSOTPERR_S)
#define IPSOTPERR_F    IPSOTPERR_V(1U)

#define IPRETRYPERR_S    26
#define IPRETRYPERR_V(x) ((x) << IPRETRYPERR_S)
#define IPRETRYPERR_F    IPRETRYPERR_V(1U)

#define IPRXDATAGRPPERR_S    25
#define IPRXDATAGRPPERR_V(x) ((x) << IPRXDATAGRPPERR_S)
#define IPRXDATAGRPPERR_F    IPRXDATAGRPPERR_V(1U)

#define IPRXHDRGRPPERR_S    24
#define IPRXHDRGRPPERR_V(x) ((x) << IPRXHDRGRPPERR_S)
#define IPRXHDRGRPPERR_F    IPRXHDRGRPPERR_V(1U)

#define MAGRPPERR_S    22
#define MAGRPPERR_V(x) ((x) << MAGRPPERR_S)
#define MAGRPPERR_F    MAGRPPERR_V(1U)

#define VFIDPERR_S    21
#define VFIDPERR_V(x) ((x) << VFIDPERR_S)
#define VFIDPERR_F    VFIDPERR_V(1U)

#define HREQWRPERR_S    16
#define HREQWRPERR_V(x) ((x) << HREQWRPERR_S)
#define HREQWRPERR_F    HREQWRPERR_V(1U)

#define DREQWRPERR_S    13
#define DREQWRPERR_V(x) ((x) << DREQWRPERR_S)
#define DREQWRPERR_F    DREQWRPERR_V(1U)

#define CREQRDPERR_S    11
#define CREQRDPERR_V(x) ((x) << CREQRDPERR_S)
#define CREQRDPERR_F    CREQRDPERR_V(1U)

#define MSTTAGQPERR_S    10
#define MSTTAGQPERR_V(x) ((x) << MSTTAGQPERR_S)
#define MSTTAGQPERR_F    MSTTAGQPERR_V(1U)

#define PIOREQGRPPERR_S    8
#define PIOREQGRPPERR_V(x) ((x) << PIOREQGRPPERR_S)
#define PIOREQGRPPERR_F    PIOREQGRPPERR_V(1U)

#define PIOCPLGRPPERR_S    7
#define PIOCPLGRPPERR_V(x) ((x) << PIOCPLGRPPERR_S)
#define PIOCPLGRPPERR_F    PIOCPLGRPPERR_V(1U)

#define MSIXSTIPERR_S    2
#define MSIXSTIPERR_V(x) ((x) << MSIXSTIPERR_S)
#define MSIXSTIPERR_F    MSIXSTIPERR_V(1U)

#define MSTTIMEOUTPERR_S    1
#define MSTTIMEOUTPERR_V(x) ((x) << MSTTIMEOUTPERR_S)
#define MSTTIMEOUTPERR_F    MSTTIMEOUTPERR_V(1U)

#define MSTGRPPERR_S    0
#define MSTGRPPERR_V(x) ((x) << MSTGRPPERR_S)
#define MSTGRPPERR_F    MSTGRPPERR_V(1U)

#define PCIE_NONFAT_ERR_A	0x3010
#define PCIE_CFG_SPACE_REQ_A	0x3060
#define PCIE_CFG_SPACE_DATA_A	0x3064
#define PCIE_MEM_ACCESS_BASE_WIN_A 0x3068

#define PCIEOFST_S    10
#define PCIEOFST_M    0x3fffffU
#define PCIEOFST_G(x) (((x) >> PCIEOFST_S) & PCIEOFST_M)

#define BIR_S    8
#define BIR_M    0x3U
#define BIR_V(x) ((x) << BIR_S)
#define BIR_G(x) (((x) >> BIR_S) & BIR_M)

#define WINDOW_S    0
#define WINDOW_M    0xffU
#define WINDOW_V(x) ((x) << WINDOW_S)
#define WINDOW_G(x) (((x) >> WINDOW_S) & WINDOW_M)

#define PCIE_MEM_ACCESS_OFFSET_A 0x306c

#define ENABLE_S    30
#define ENABLE_V(x) ((x) << ENABLE_S)
#define ENABLE_F    ENABLE_V(1U)

#define LOCALCFG_S    28
#define LOCALCFG_V(x) ((x) << LOCALCFG_S)
#define LOCALCFG_F    LOCALCFG_V(1U)

#define FUNCTION_S    12
#define FUNCTION_V(x) ((x) << FUNCTION_S)

#define REGISTER_S    0
#define REGISTER_V(x) ((x) << REGISTER_S)

#define PFNUM_S    0
#define PFNUM_V(x) ((x) << PFNUM_S)

#define PCIE_FW_A 0x30b8
<<<<<<< HEAD
=======
#define PCIE_FW_PF_A 0x30bc
>>>>>>> 007760cf

#define PCIE_CORE_UTL_SYSTEM_BUS_AGENT_STATUS_A 0x5908

#define RNPP_S    31
#define RNPP_V(x) ((x) << RNPP_S)
#define RNPP_F    RNPP_V(1U)

#define RPCP_S    29
#define RPCP_V(x) ((x) << RPCP_S)
#define RPCP_F    RPCP_V(1U)

#define RCIP_S    27
#define RCIP_V(x) ((x) << RCIP_S)
#define RCIP_F    RCIP_V(1U)

#define RCCP_S    26
#define RCCP_V(x) ((x) << RCCP_S)
#define RCCP_F    RCCP_V(1U)

#define RFTP_S    23
#define RFTP_V(x) ((x) << RFTP_S)
#define RFTP_F    RFTP_V(1U)
<<<<<<< HEAD

#define PTRP_S    20
#define PTRP_V(x) ((x) << PTRP_S)
#define PTRP_F    PTRP_V(1U)

#define PCIE_CORE_UTL_PCI_EXPRESS_PORT_STATUS_A 0x59a4

=======

#define PTRP_S    20
#define PTRP_V(x) ((x) << PTRP_S)
#define PTRP_F    PTRP_V(1U)

#define PCIE_CORE_UTL_PCI_EXPRESS_PORT_STATUS_A 0x59a4

>>>>>>> 007760cf
#define TPCP_S    30
#define TPCP_V(x) ((x) << TPCP_S)
#define TPCP_F    TPCP_V(1U)

#define TNPP_S    29
#define TNPP_V(x) ((x) << TNPP_S)
#define TNPP_F    TNPP_V(1U)

#define TFTP_S    28
#define TFTP_V(x) ((x) << TFTP_S)
#define TFTP_F    TFTP_V(1U)

#define TCAP_S    27
#define TCAP_V(x) ((x) << TCAP_S)
#define TCAP_F    TCAP_V(1U)

#define TCIP_S    26
#define TCIP_V(x) ((x) << TCIP_S)
#define TCIP_F    TCIP_V(1U)

#define RCAP_S    25
#define RCAP_V(x) ((x) << RCAP_S)
#define RCAP_F    RCAP_V(1U)

#define PLUP_S    23
#define PLUP_V(x) ((x) << PLUP_S)
#define PLUP_F    PLUP_V(1U)

#define PLDN_S    22
#define PLDN_V(x) ((x) << PLDN_S)
#define PLDN_F    PLDN_V(1U)

#define OTDD_S    21
#define OTDD_V(x) ((x) << OTDD_S)
#define OTDD_F    OTDD_V(1U)

#define GTRP_S    20
#define GTRP_V(x) ((x) << GTRP_S)
#define GTRP_F    GTRP_V(1U)

#define RDPE_S    18
#define RDPE_V(x) ((x) << RDPE_S)
#define RDPE_F    RDPE_V(1U)

#define TDCE_S    17
#define TDCE_V(x) ((x) << TDCE_S)
#define TDCE_F    TDCE_V(1U)

#define TDUE_S    16
#define TDUE_V(x) ((x) << TDUE_S)
#define TDUE_F    TDUE_V(1U)

/* registers for module MC */
#define MC_INT_CAUSE_A		0x7518
#define MC_P_INT_CAUSE_A	0x41318

#define ECC_UE_INT_CAUSE_S    2
#define ECC_UE_INT_CAUSE_V(x) ((x) << ECC_UE_INT_CAUSE_S)
#define ECC_UE_INT_CAUSE_F    ECC_UE_INT_CAUSE_V(1U)

#define ECC_CE_INT_CAUSE_S    1
#define ECC_CE_INT_CAUSE_V(x) ((x) << ECC_CE_INT_CAUSE_S)
#define ECC_CE_INT_CAUSE_F    ECC_CE_INT_CAUSE_V(1U)

#define PERR_INT_CAUSE_S    0
#define PERR_INT_CAUSE_V(x) ((x) << PERR_INT_CAUSE_S)
#define PERR_INT_CAUSE_F    PERR_INT_CAUSE_V(1U)

#define MC_ECC_STATUS_A		0x751c
#define MC_P_ECC_STATUS_A	0x4131c

#define ECC_CECNT_S    16
#define ECC_CECNT_M    0xffffU
#define ECC_CECNT_V(x) ((x) << ECC_CECNT_S)
#define ECC_CECNT_G(x) (((x) >> ECC_CECNT_S) & ECC_CECNT_M)

#define ECC_UECNT_S    0
#define ECC_UECNT_M    0xffffU
#define ECC_UECNT_V(x) ((x) << ECC_UECNT_S)
#define ECC_UECNT_G(x) (((x) >> ECC_UECNT_S) & ECC_UECNT_M)

#define MC_BIST_CMD_A 0x7600

#define START_BIST_S    31
#define START_BIST_V(x) ((x) << START_BIST_S)
#define START_BIST_F    START_BIST_V(1U)

#define BIST_CMD_GAP_S    8
#define BIST_CMD_GAP_V(x) ((x) << BIST_CMD_GAP_S)

#define BIST_OPCODE_S    0
#define BIST_OPCODE_V(x) ((x) << BIST_OPCODE_S)

#define MC_BIST_CMD_ADDR_A 0x7604
#define MC_BIST_CMD_LEN_A 0x7608
#define MC_BIST_DATA_PATTERN_A 0x760c

#define MC_BIST_STATUS_RDATA_A 0x7688

/* registers for module MA */
#define MA_EDRAM0_BAR_A 0x77c0

#define EDRAM0_SIZE_S    0
#define EDRAM0_SIZE_M    0xfffU
#define EDRAM0_SIZE_V(x) ((x) << EDRAM0_SIZE_S)
#define EDRAM0_SIZE_G(x) (((x) >> EDRAM0_SIZE_S) & EDRAM0_SIZE_M)

#define MA_EDRAM1_BAR_A 0x77c4

#define EDRAM1_SIZE_S    0
#define EDRAM1_SIZE_M    0xfffU
#define EDRAM1_SIZE_V(x) ((x) << EDRAM1_SIZE_S)
#define EDRAM1_SIZE_G(x) (((x) >> EDRAM1_SIZE_S) & EDRAM1_SIZE_M)

#define MA_EXT_MEMORY_BAR_A 0x77c8

#define EXT_MEM_SIZE_S    0
#define EXT_MEM_SIZE_M    0xfffU
#define EXT_MEM_SIZE_V(x) ((x) << EXT_MEM_SIZE_S)
#define EXT_MEM_SIZE_G(x) (((x) >> EXT_MEM_SIZE_S) & EXT_MEM_SIZE_M)

#define MA_EXT_MEMORY1_BAR_A 0x7808

#define EXT_MEM1_SIZE_S    0
#define EXT_MEM1_SIZE_M    0xfffU
#define EXT_MEM1_SIZE_V(x) ((x) << EXT_MEM1_SIZE_S)
#define EXT_MEM1_SIZE_G(x) (((x) >> EXT_MEM1_SIZE_S) & EXT_MEM1_SIZE_M)

#define MA_EXT_MEMORY0_BAR_A 0x77c8

#define EXT_MEM0_SIZE_S    0
#define EXT_MEM0_SIZE_M    0xfffU
#define EXT_MEM0_SIZE_V(x) ((x) << EXT_MEM0_SIZE_S)
#define EXT_MEM0_SIZE_G(x) (((x) >> EXT_MEM0_SIZE_S) & EXT_MEM0_SIZE_M)

#define MA_TARGET_MEM_ENABLE_A 0x77d8

#define EXT_MEM_ENABLE_S    2
#define EXT_MEM_ENABLE_V(x) ((x) << EXT_MEM_ENABLE_S)
#define EXT_MEM_ENABLE_F    EXT_MEM_ENABLE_V(1U)

#define EDRAM1_ENABLE_S    1
#define EDRAM1_ENABLE_V(x) ((x) << EDRAM1_ENABLE_S)
#define EDRAM1_ENABLE_F    EDRAM1_ENABLE_V(1U)

#define EDRAM0_ENABLE_S    0
#define EDRAM0_ENABLE_V(x) ((x) << EDRAM0_ENABLE_S)
#define EDRAM0_ENABLE_F    EDRAM0_ENABLE_V(1U)

#define EXT_MEM1_ENABLE_S    4
#define EXT_MEM1_ENABLE_V(x) ((x) << EXT_MEM1_ENABLE_S)
#define EXT_MEM1_ENABLE_F    EXT_MEM1_ENABLE_V(1U)

#define EXT_MEM0_ENABLE_S    2
#define EXT_MEM0_ENABLE_V(x) ((x) << EXT_MEM0_ENABLE_S)
#define EXT_MEM0_ENABLE_F    EXT_MEM0_ENABLE_V(1U)

#define MA_INT_CAUSE_A	0x77e0

#define MEM_PERR_INT_CAUSE_S    1
#define MEM_PERR_INT_CAUSE_V(x) ((x) << MEM_PERR_INT_CAUSE_S)
#define MEM_PERR_INT_CAUSE_F    MEM_PERR_INT_CAUSE_V(1U)

#define MEM_WRAP_INT_CAUSE_S    0
#define MEM_WRAP_INT_CAUSE_V(x) ((x) << MEM_WRAP_INT_CAUSE_S)
#define MEM_WRAP_INT_CAUSE_F    MEM_WRAP_INT_CAUSE_V(1U)

#define MA_INT_WRAP_STATUS_A	0x77e4

#define MEM_WRAP_ADDRESS_S    4
#define MEM_WRAP_ADDRESS_M    0xfffffffU
#define MEM_WRAP_ADDRESS_G(x) (((x) >> MEM_WRAP_ADDRESS_S) & MEM_WRAP_ADDRESS_M)

#define MEM_WRAP_CLIENT_NUM_S    0
#define MEM_WRAP_CLIENT_NUM_M    0xfU
#define MEM_WRAP_CLIENT_NUM_G(x) \
	(((x) >> MEM_WRAP_CLIENT_NUM_S) & MEM_WRAP_CLIENT_NUM_M)

#define MA_PARITY_ERROR_STATUS_A	0x77f4
#define MA_PARITY_ERROR_STATUS1_A	0x77f4
#define MA_PARITY_ERROR_STATUS2_A	0x7804

/* registers for module EDC_0 */
#define EDC_0_BASE_ADDR		0x7900

#define EDC_BIST_CMD_A		0x7904
#define EDC_BIST_CMD_ADDR_A	0x7908
#define EDC_BIST_CMD_LEN_A	0x790c
#define EDC_BIST_DATA_PATTERN_A 0x7910
#define EDC_BIST_STATUS_RDATA_A	0x7928
#define EDC_INT_CAUSE_A		0x7978

#define ECC_UE_PAR_S    5
#define ECC_UE_PAR_V(x) ((x) << ECC_UE_PAR_S)
#define ECC_UE_PAR_F    ECC_UE_PAR_V(1U)

#define ECC_CE_PAR_S    4
#define ECC_CE_PAR_V(x) ((x) << ECC_CE_PAR_S)
#define ECC_CE_PAR_F    ECC_CE_PAR_V(1U)

#define PERR_PAR_CAUSE_S    3
#define PERR_PAR_CAUSE_V(x) ((x) << PERR_PAR_CAUSE_S)
#define PERR_PAR_CAUSE_F    PERR_PAR_CAUSE_V(1U)

#define EDC_ECC_STATUS_A	0x797c

/* registers for module EDC_1 */
#define EDC_1_BASE_ADDR	0x7980

/* registers for module CIM */
#define CIM_BOOT_CFG_A 0x7b00
#define CIM_PF_MAILBOX_CTRL_SHADOW_COPY_A 0x290

#define  BOOTADDR_M	0xffffff00U

#define UPCRST_S    0
#define UPCRST_V(x) ((x) << UPCRST_S)
#define UPCRST_F    UPCRST_V(1U)

#define CIM_PF_MAILBOX_DATA_A 0x240
#define CIM_PF_MAILBOX_CTRL_A 0x280

#define MBMSGVALID_S    3
#define MBMSGVALID_V(x) ((x) << MBMSGVALID_S)
#define MBMSGVALID_F    MBMSGVALID_V(1U)

#define MBINTREQ_S    2
#define MBINTREQ_V(x) ((x) << MBINTREQ_S)
#define MBINTREQ_F    MBINTREQ_V(1U)

#define MBOWNER_S    0
#define MBOWNER_M    0x3U
#define MBOWNER_V(x) ((x) << MBOWNER_S)
#define MBOWNER_G(x) (((x) >> MBOWNER_S) & MBOWNER_M)

#define CIM_PF_HOST_INT_ENABLE_A 0x288

#define MBMSGRDYINTEN_S    19
#define MBMSGRDYINTEN_V(x) ((x) << MBMSGRDYINTEN_S)
#define MBMSGRDYINTEN_F    MBMSGRDYINTEN_V(1U)

#define CIM_PF_HOST_INT_CAUSE_A 0x28c

#define MBMSGRDYINT_S    19
#define MBMSGRDYINT_V(x) ((x) << MBMSGRDYINT_S)
#define MBMSGRDYINT_F    MBMSGRDYINT_V(1U)

#define CIM_HOST_INT_CAUSE_A 0x7b2c

#define TIEQOUTPARERRINT_S    20
#define TIEQOUTPARERRINT_V(x) ((x) << TIEQOUTPARERRINT_S)
#define TIEQOUTPARERRINT_F    TIEQOUTPARERRINT_V(1U)

#define TIEQINPARERRINT_S    19
#define TIEQINPARERRINT_V(x) ((x) << TIEQINPARERRINT_S)
#define TIEQINPARERRINT_F    TIEQINPARERRINT_V(1U)

#define PREFDROPINT_S    1
#define PREFDROPINT_V(x) ((x) << PREFDROPINT_S)
#define PREFDROPINT_F    PREFDROPINT_V(1U)

#define UPACCNONZERO_S    0
#define UPACCNONZERO_V(x) ((x) << UPACCNONZERO_S)
#define UPACCNONZERO_F    UPACCNONZERO_V(1U)

#define MBHOSTPARERR_S    18
#define MBHOSTPARERR_V(x) ((x) << MBHOSTPARERR_S)
#define MBHOSTPARERR_F    MBHOSTPARERR_V(1U)

#define MBUPPARERR_S    17
#define MBUPPARERR_V(x) ((x) << MBUPPARERR_S)
#define MBUPPARERR_F    MBUPPARERR_V(1U)

#define IBQTP0PARERR_S    16
#define IBQTP0PARERR_V(x) ((x) << IBQTP0PARERR_S)
#define IBQTP0PARERR_F    IBQTP0PARERR_V(1U)

#define IBQTP1PARERR_S    15
#define IBQTP1PARERR_V(x) ((x) << IBQTP1PARERR_S)
#define IBQTP1PARERR_F    IBQTP1PARERR_V(1U)

#define IBQULPPARERR_S    14
#define IBQULPPARERR_V(x) ((x) << IBQULPPARERR_S)
#define IBQULPPARERR_F    IBQULPPARERR_V(1U)

#define IBQSGELOPARERR_S    13
#define IBQSGELOPARERR_V(x) ((x) << IBQSGELOPARERR_S)
#define IBQSGELOPARERR_F    IBQSGELOPARERR_V(1U)

#define IBQSGEHIPARERR_S    12
#define IBQSGEHIPARERR_V(x) ((x) << IBQSGEHIPARERR_S)
#define IBQSGEHIPARERR_F    IBQSGEHIPARERR_V(1U)

#define IBQNCSIPARERR_S    11
#define IBQNCSIPARERR_V(x) ((x) << IBQNCSIPARERR_S)
#define IBQNCSIPARERR_F    IBQNCSIPARERR_V(1U)

#define OBQULP0PARERR_S    10
#define OBQULP0PARERR_V(x) ((x) << OBQULP0PARERR_S)
#define OBQULP0PARERR_F    OBQULP0PARERR_V(1U)

#define OBQULP1PARERR_S    9
#define OBQULP1PARERR_V(x) ((x) << OBQULP1PARERR_S)
#define OBQULP1PARERR_F    OBQULP1PARERR_V(1U)

#define OBQULP2PARERR_S    8
#define OBQULP2PARERR_V(x) ((x) << OBQULP2PARERR_S)
#define OBQULP2PARERR_F    OBQULP2PARERR_V(1U)

#define OBQULP3PARERR_S    7
#define OBQULP3PARERR_V(x) ((x) << OBQULP3PARERR_S)
#define OBQULP3PARERR_F    OBQULP3PARERR_V(1U)

#define OBQSGEPARERR_S    6
#define OBQSGEPARERR_V(x) ((x) << OBQSGEPARERR_S)
#define OBQSGEPARERR_F    OBQSGEPARERR_V(1U)

#define OBQNCSIPARERR_S    5
#define OBQNCSIPARERR_V(x) ((x) << OBQNCSIPARERR_S)
#define OBQNCSIPARERR_F    OBQNCSIPARERR_V(1U)

#define CIM_HOST_UPACC_INT_CAUSE_A 0x7b34

#define EEPROMWRINT_S    30
#define EEPROMWRINT_V(x) ((x) << EEPROMWRINT_S)
#define EEPROMWRINT_F    EEPROMWRINT_V(1U)

#define TIMEOUTMAINT_S    29
#define TIMEOUTMAINT_V(x) ((x) << TIMEOUTMAINT_S)
#define TIMEOUTMAINT_F    TIMEOUTMAINT_V(1U)

#define TIMEOUTINT_S    28
#define TIMEOUTINT_V(x) ((x) << TIMEOUTINT_S)
#define TIMEOUTINT_F    TIMEOUTINT_V(1U)

#define RSPOVRLOOKUPINT_S    27
#define RSPOVRLOOKUPINT_V(x) ((x) << RSPOVRLOOKUPINT_S)
#define RSPOVRLOOKUPINT_F    RSPOVRLOOKUPINT_V(1U)

#define REQOVRLOOKUPINT_S    26
#define REQOVRLOOKUPINT_V(x) ((x) << REQOVRLOOKUPINT_S)
#define REQOVRLOOKUPINT_F    REQOVRLOOKUPINT_V(1U)

#define BLKWRPLINT_S    25
#define BLKWRPLINT_V(x) ((x) << BLKWRPLINT_S)
#define BLKWRPLINT_F    BLKWRPLINT_V(1U)

#define BLKRDPLINT_S    24
#define BLKRDPLINT_V(x) ((x) << BLKRDPLINT_S)
#define BLKRDPLINT_F    BLKRDPLINT_V(1U)

#define SGLWRPLINT_S    23
#define SGLWRPLINT_V(x) ((x) << SGLWRPLINT_S)
#define SGLWRPLINT_F    SGLWRPLINT_V(1U)

#define SGLRDPLINT_S    22
#define SGLRDPLINT_V(x) ((x) << SGLRDPLINT_S)
#define SGLRDPLINT_F    SGLRDPLINT_V(1U)

#define BLKWRCTLINT_S    21
#define BLKWRCTLINT_V(x) ((x) << BLKWRCTLINT_S)
#define BLKWRCTLINT_F    BLKWRCTLINT_V(1U)

#define BLKRDCTLINT_S    20
#define BLKRDCTLINT_V(x) ((x) << BLKRDCTLINT_S)
#define BLKRDCTLINT_F    BLKRDCTLINT_V(1U)

#define SGLWRCTLINT_S    19
#define SGLWRCTLINT_V(x) ((x) << SGLWRCTLINT_S)
#define SGLWRCTLINT_F    SGLWRCTLINT_V(1U)

#define SGLRDCTLINT_S    18
#define SGLRDCTLINT_V(x) ((x) << SGLRDCTLINT_S)
#define SGLRDCTLINT_F    SGLRDCTLINT_V(1U)

#define BLKWREEPROMINT_S    17
#define BLKWREEPROMINT_V(x) ((x) << BLKWREEPROMINT_S)
#define BLKWREEPROMINT_F    BLKWREEPROMINT_V(1U)

#define BLKRDEEPROMINT_S    16
#define BLKRDEEPROMINT_V(x) ((x) << BLKRDEEPROMINT_S)
#define BLKRDEEPROMINT_F    BLKRDEEPROMINT_V(1U)

#define SGLWREEPROMINT_S    15
#define SGLWREEPROMINT_V(x) ((x) << SGLWREEPROMINT_S)
#define SGLWREEPROMINT_F    SGLWREEPROMINT_V(1U)

#define SGLRDEEPROMINT_S    14
#define SGLRDEEPROMINT_V(x) ((x) << SGLRDEEPROMINT_S)
#define SGLRDEEPROMINT_F    SGLRDEEPROMINT_V(1U)

#define BLKWRFLASHINT_S    13
#define BLKWRFLASHINT_V(x) ((x) << BLKWRFLASHINT_S)
#define BLKWRFLASHINT_F    BLKWRFLASHINT_V(1U)

#define BLKRDFLASHINT_S    12
#define BLKRDFLASHINT_V(x) ((x) << BLKRDFLASHINT_S)
#define BLKRDFLASHINT_F    BLKRDFLASHINT_V(1U)

#define SGLWRFLASHINT_S    11
#define SGLWRFLASHINT_V(x) ((x) << SGLWRFLASHINT_S)
#define SGLWRFLASHINT_F    SGLWRFLASHINT_V(1U)

#define SGLRDFLASHINT_S    10
#define SGLRDFLASHINT_V(x) ((x) << SGLRDFLASHINT_S)
#define SGLRDFLASHINT_F    SGLRDFLASHINT_V(1U)

#define BLKWRBOOTINT_S    9
#define BLKWRBOOTINT_V(x) ((x) << BLKWRBOOTINT_S)
#define BLKWRBOOTINT_F    BLKWRBOOTINT_V(1U)

#define BLKRDBOOTINT_S    8
#define BLKRDBOOTINT_V(x) ((x) << BLKRDBOOTINT_S)
#define BLKRDBOOTINT_F    BLKRDBOOTINT_V(1U)

#define SGLWRBOOTINT_S    7
#define SGLWRBOOTINT_V(x) ((x) << SGLWRBOOTINT_S)
#define SGLWRBOOTINT_F    SGLWRBOOTINT_V(1U)

#define SGLRDBOOTINT_S    6
#define SGLRDBOOTINT_V(x) ((x) << SGLRDBOOTINT_S)
#define SGLRDBOOTINT_F    SGLRDBOOTINT_V(1U)

#define ILLWRBEINT_S    5
#define ILLWRBEINT_V(x) ((x) << ILLWRBEINT_S)
#define ILLWRBEINT_F    ILLWRBEINT_V(1U)

#define ILLRDBEINT_S    4
#define ILLRDBEINT_V(x) ((x) << ILLRDBEINT_S)
#define ILLRDBEINT_F    ILLRDBEINT_V(1U)

#define ILLRDINT_S    3
#define ILLRDINT_V(x) ((x) << ILLRDINT_S)
#define ILLRDINT_F    ILLRDINT_V(1U)

#define ILLWRINT_S    2
#define ILLWRINT_V(x) ((x) << ILLWRINT_S)
#define ILLWRINT_F    ILLWRINT_V(1U)

#define ILLTRANSINT_S    1
#define ILLTRANSINT_V(x) ((x) << ILLTRANSINT_S)
#define ILLTRANSINT_F    ILLTRANSINT_V(1U)

#define RSVDSPACEINT_S    0
#define RSVDSPACEINT_V(x) ((x) << RSVDSPACEINT_S)
#define RSVDSPACEINT_F    RSVDSPACEINT_V(1U)

/* registers for module TP */
#define DBGLAWHLF_S    23
#define DBGLAWHLF_V(x) ((x) << DBGLAWHLF_S)
#define DBGLAWHLF_F    DBGLAWHLF_V(1U)

#define DBGLAWPTR_S    16
#define DBGLAWPTR_M    0x7fU
#define DBGLAWPTR_G(x) (((x) >> DBGLAWPTR_S) & DBGLAWPTR_M)

#define DBGLAENABLE_S    12
#define DBGLAENABLE_V(x) ((x) << DBGLAENABLE_S)
#define DBGLAENABLE_F    DBGLAENABLE_V(1U)

#define DBGLARPTR_S    0
#define DBGLARPTR_M    0x7fU
#define DBGLARPTR_V(x) ((x) << DBGLARPTR_S)

#define TP_DBG_LA_DATAL_A	0x7ed8
#define TP_DBG_LA_CONFIG_A	0x7ed4
#define TP_OUT_CONFIG_A		0x7d04
#define TP_GLOBAL_CONFIG_A	0x7d08

#define DBGLAMODE_S	14
#define DBGLAMODE_M	0x3U
#define DBGLAMODE_G(x)	(((x) >> DBGLAMODE_S) & DBGLAMODE_M)

#define FIVETUPLELOOKUP_S    17
#define FIVETUPLELOOKUP_M    0x3U
#define FIVETUPLELOOKUP_V(x) ((x) << FIVETUPLELOOKUP_S)
#define FIVETUPLELOOKUP_G(x) (((x) >> FIVETUPLELOOKUP_S) & FIVETUPLELOOKUP_M)

#define TP_PARA_REG2_A 0x7d68

#define MAXRXDATA_S    16
#define MAXRXDATA_M    0xffffU
#define MAXRXDATA_G(x) (((x) >> MAXRXDATA_S) & MAXRXDATA_M)

#define TP_TIMER_RESOLUTION_A 0x7d90

#define TIMERRESOLUTION_S    16
#define TIMERRESOLUTION_M    0xffU
#define TIMERRESOLUTION_G(x) (((x) >> TIMERRESOLUTION_S) & TIMERRESOLUTION_M)

#define TIMESTAMPRESOLUTION_S    8
#define TIMESTAMPRESOLUTION_M    0xffU
#define TIMESTAMPRESOLUTION_G(x) \
	(((x) >> TIMESTAMPRESOLUTION_S) & TIMESTAMPRESOLUTION_M)

#define DELAYEDACKRESOLUTION_S    0
#define DELAYEDACKRESOLUTION_M    0xffU
#define DELAYEDACKRESOLUTION_G(x) \
	(((x) >> DELAYEDACKRESOLUTION_S) & DELAYEDACKRESOLUTION_M)

#define TP_SHIFT_CNT_A 0x7dc0
#define TP_RXT_MIN_A 0x7d98
#define TP_RXT_MAX_A 0x7d9c
#define TP_PERS_MIN_A 0x7da0
#define TP_PERS_MAX_A 0x7da4
#define TP_KEEP_IDLE_A 0x7da8
#define TP_KEEP_INTVL_A 0x7dac
#define TP_INIT_SRTT_A 0x7db0
#define TP_DACK_TIMER_A 0x7db4
#define TP_FINWAIT2_TIMER_A 0x7db8

#define INITSRTT_S    0
#define INITSRTT_M    0xffffU
#define INITSRTT_G(x) (((x) >> INITSRTT_S) & INITSRTT_M)

#define PERSMAX_S    0
#define PERSMAX_M    0x3fffffffU
#define PERSMAX_V(x) ((x) << PERSMAX_S)
#define PERSMAX_G(x) (((x) >> PERSMAX_S) & PERSMAX_M)

#define SYNSHIFTMAX_S    24
#define SYNSHIFTMAX_M    0xffU
#define SYNSHIFTMAX_V(x) ((x) << SYNSHIFTMAX_S)
#define SYNSHIFTMAX_G(x) (((x) >> SYNSHIFTMAX_S) & SYNSHIFTMAX_M)

#define RXTSHIFTMAXR1_S    20
#define RXTSHIFTMAXR1_M    0xfU
#define RXTSHIFTMAXR1_V(x) ((x) << RXTSHIFTMAXR1_S)
#define RXTSHIFTMAXR1_G(x) (((x) >> RXTSHIFTMAXR1_S) & RXTSHIFTMAXR1_M)

#define RXTSHIFTMAXR2_S    16
#define RXTSHIFTMAXR2_M    0xfU
#define RXTSHIFTMAXR2_V(x) ((x) << RXTSHIFTMAXR2_S)
#define RXTSHIFTMAXR2_G(x) (((x) >> RXTSHIFTMAXR2_S) & RXTSHIFTMAXR2_M)

#define PERSHIFTBACKOFFMAX_S    12
#define PERSHIFTBACKOFFMAX_M    0xfU
#define PERSHIFTBACKOFFMAX_V(x) ((x) << PERSHIFTBACKOFFMAX_S)
#define PERSHIFTBACKOFFMAX_G(x) \
	(((x) >> PERSHIFTBACKOFFMAX_S) & PERSHIFTBACKOFFMAX_M)

#define PERSHIFTMAX_S    8
#define PERSHIFTMAX_M    0xfU
#define PERSHIFTMAX_V(x) ((x) << PERSHIFTMAX_S)
#define PERSHIFTMAX_G(x) (((x) >> PERSHIFTMAX_S) & PERSHIFTMAX_M)

#define KEEPALIVEMAXR1_S    4
#define KEEPALIVEMAXR1_M    0xfU
#define KEEPALIVEMAXR1_V(x) ((x) << KEEPALIVEMAXR1_S)
#define KEEPALIVEMAXR1_G(x) (((x) >> KEEPALIVEMAXR1_S) & KEEPALIVEMAXR1_M)

#define KEEPALIVEMAXR2_S    0
#define KEEPALIVEMAXR2_M    0xfU
#define KEEPALIVEMAXR2_V(x) ((x) << KEEPALIVEMAXR2_S)
#define KEEPALIVEMAXR2_G(x) (((x) >> KEEPALIVEMAXR2_S) & KEEPALIVEMAXR2_M)

#define ROWINDEX_S    16
#define ROWINDEX_V(x) ((x) << ROWINDEX_S)

#define TP_CCTRL_TABLE_A	0x7ddc
#define TP_MTU_TABLE_A		0x7de4

#define MTUINDEX_S    24
#define MTUINDEX_V(x) ((x) << MTUINDEX_S)

#define MTUWIDTH_S    16
#define MTUWIDTH_M    0xfU
#define MTUWIDTH_V(x) ((x) << MTUWIDTH_S)
#define MTUWIDTH_G(x) (((x) >> MTUWIDTH_S) & MTUWIDTH_M)

#define MTUVALUE_S    0
#define MTUVALUE_M    0x3fffU
#define MTUVALUE_V(x) ((x) << MTUVALUE_S)
#define MTUVALUE_G(x) (((x) >> MTUVALUE_S) & MTUVALUE_M)

#define TP_RSS_LKP_TABLE_A	0x7dec

#define LKPTBLROWVLD_S    31
#define LKPTBLROWVLD_V(x) ((x) << LKPTBLROWVLD_S)
#define LKPTBLROWVLD_F    LKPTBLROWVLD_V(1U)

#define LKPTBLQUEUE1_S    10
#define LKPTBLQUEUE1_M    0x3ffU
#define LKPTBLQUEUE1_G(x) (((x) >> LKPTBLQUEUE1_S) & LKPTBLQUEUE1_M)

#define LKPTBLQUEUE0_S    0
#define LKPTBLQUEUE0_M    0x3ffU
#define LKPTBLQUEUE0_G(x) (((x) >> LKPTBLQUEUE0_S) & LKPTBLQUEUE0_M)

#define TP_PIO_ADDR_A	0x7e40
#define TP_PIO_DATA_A	0x7e44
#define TP_MIB_INDEX_A	0x7e50
#define TP_MIB_DATA_A	0x7e54
#define TP_INT_CAUSE_A	0x7e74

#define FLMTXFLSTEMPTY_S    30
#define FLMTXFLSTEMPTY_V(x) ((x) << FLMTXFLSTEMPTY_S)
#define FLMTXFLSTEMPTY_F    FLMTXFLSTEMPTY_V(1U)

#define TP_VLAN_PRI_MAP_A 0x140

#define FRAGMENTATION_S    9
#define FRAGMENTATION_V(x) ((x) << FRAGMENTATION_S)
#define FRAGMENTATION_F    FRAGMENTATION_V(1U)

#define MPSHITTYPE_S    8
#define MPSHITTYPE_V(x) ((x) << MPSHITTYPE_S)
#define MPSHITTYPE_F    MPSHITTYPE_V(1U)

#define MACMATCH_S    7
#define MACMATCH_V(x) ((x) << MACMATCH_S)
#define MACMATCH_F    MACMATCH_V(1U)

#define ETHERTYPE_S    6
#define ETHERTYPE_V(x) ((x) << ETHERTYPE_S)
#define ETHERTYPE_F    ETHERTYPE_V(1U)

#define PROTOCOL_S    5
#define PROTOCOL_V(x) ((x) << PROTOCOL_S)
#define PROTOCOL_F    PROTOCOL_V(1U)

#define TOS_S    4
#define TOS_V(x) ((x) << TOS_S)
#define TOS_F    TOS_V(1U)

#define VLAN_S    3
#define VLAN_V(x) ((x) << VLAN_S)
#define VLAN_F    VLAN_V(1U)

#define VNIC_ID_S    2
#define VNIC_ID_V(x) ((x) << VNIC_ID_S)
#define VNIC_ID_F    VNIC_ID_V(1U)

#define PORT_S    1
#define PORT_V(x) ((x) << PORT_S)
#define PORT_F    PORT_V(1U)

#define FCOE_S    0
#define FCOE_V(x) ((x) << FCOE_S)
#define FCOE_F    FCOE_V(1U)

#define FILTERMODE_S    15
#define FILTERMODE_V(x) ((x) << FILTERMODE_S)
#define FILTERMODE_F    FILTERMODE_V(1U)

#define FCOEMASK_S    14
#define FCOEMASK_V(x) ((x) << FCOEMASK_S)
#define FCOEMASK_F    FCOEMASK_V(1U)

#define TP_INGRESS_CONFIG_A	0x141

#define VNIC_S    11
#define VNIC_V(x) ((x) << VNIC_S)
#define VNIC_F    VNIC_V(1U)

#define CSUM_HAS_PSEUDO_HDR_S    10
#define CSUM_HAS_PSEUDO_HDR_V(x) ((x) << CSUM_HAS_PSEUDO_HDR_S)
#define CSUM_HAS_PSEUDO_HDR_F    CSUM_HAS_PSEUDO_HDR_V(1U)

#define TP_MIB_MAC_IN_ERR_0_A	0x0
#define TP_MIB_TCP_OUT_RST_A	0xc
#define TP_MIB_TCP_IN_SEG_HI_A	0x10
#define TP_MIB_TCP_IN_SEG_LO_A	0x11
#define TP_MIB_TCP_OUT_SEG_HI_A	0x12
#define TP_MIB_TCP_OUT_SEG_LO_A 0x13
#define TP_MIB_TCP_RXT_SEG_HI_A	0x14
#define TP_MIB_TCP_RXT_SEG_LO_A	0x15
#define TP_MIB_TNL_CNG_DROP_0_A 0x18
#define TP_MIB_TCP_V6IN_ERR_0_A 0x28
#define TP_MIB_TCP_V6OUT_RST_A	0x2c
#define TP_MIB_OFD_ARP_DROP_A	0x36
#define TP_MIB_TNL_DROP_0_A	0x44
#define TP_MIB_OFD_VLN_DROP_0_A	0x58

#define ULP_TX_INT_CAUSE_A	0x8dcc

#define PBL_BOUND_ERR_CH3_S    31
#define PBL_BOUND_ERR_CH3_V(x) ((x) << PBL_BOUND_ERR_CH3_S)
#define PBL_BOUND_ERR_CH3_F    PBL_BOUND_ERR_CH3_V(1U)

#define PBL_BOUND_ERR_CH2_S    30
#define PBL_BOUND_ERR_CH2_V(x) ((x) << PBL_BOUND_ERR_CH2_S)
#define PBL_BOUND_ERR_CH2_F    PBL_BOUND_ERR_CH2_V(1U)

#define PBL_BOUND_ERR_CH1_S    29
#define PBL_BOUND_ERR_CH1_V(x) ((x) << PBL_BOUND_ERR_CH1_S)
#define PBL_BOUND_ERR_CH1_F    PBL_BOUND_ERR_CH1_V(1U)

#define PBL_BOUND_ERR_CH0_S    28
#define PBL_BOUND_ERR_CH0_V(x) ((x) << PBL_BOUND_ERR_CH0_S)
#define PBL_BOUND_ERR_CH0_F    PBL_BOUND_ERR_CH0_V(1U)

#define PM_RX_INT_CAUSE_A	0x8fdc
#define PM_RX_STAT_CONFIG_A 0x8fc8
#define PM_RX_STAT_COUNT_A 0x8fcc
#define PM_RX_STAT_LSB_A 0x8fd0
#define PM_RX_DBG_CTRL_A 0x8fd0
#define PM_RX_DBG_DATA_A 0x8fd4
#define PM_RX_DBG_STAT_MSB_A 0x10013

#define PMRX_FRAMING_ERROR_F	0x003ffff0U

#define ZERO_E_CMD_ERROR_S    22
#define ZERO_E_CMD_ERROR_V(x) ((x) << ZERO_E_CMD_ERROR_S)
#define ZERO_E_CMD_ERROR_F    ZERO_E_CMD_ERROR_V(1U)

#define OCSPI_PAR_ERROR_S    3
#define OCSPI_PAR_ERROR_V(x) ((x) << OCSPI_PAR_ERROR_S)
#define OCSPI_PAR_ERROR_F    OCSPI_PAR_ERROR_V(1U)

#define DB_OPTIONS_PAR_ERROR_S    2
#define DB_OPTIONS_PAR_ERROR_V(x) ((x) << DB_OPTIONS_PAR_ERROR_S)
#define DB_OPTIONS_PAR_ERROR_F    DB_OPTIONS_PAR_ERROR_V(1U)

#define IESPI_PAR_ERROR_S    1
#define IESPI_PAR_ERROR_V(x) ((x) << IESPI_PAR_ERROR_S)
#define IESPI_PAR_ERROR_F    IESPI_PAR_ERROR_V(1U)

#define PMRX_E_PCMD_PAR_ERROR_S    0
#define PMRX_E_PCMD_PAR_ERROR_V(x) ((x) << PMRX_E_PCMD_PAR_ERROR_S)
#define PMRX_E_PCMD_PAR_ERROR_F    PMRX_E_PCMD_PAR_ERROR_V(1U)

#define PM_TX_INT_CAUSE_A	0x8ffc
#define PM_TX_STAT_CONFIG_A 0x8fe8
#define PM_TX_STAT_COUNT_A 0x8fec
#define PM_TX_STAT_LSB_A 0x8ff0
#define PM_TX_DBG_CTRL_A 0x8ff0
#define PM_TX_DBG_DATA_A 0x8ff4
#define PM_TX_DBG_STAT_MSB_A 0x1001a

#define PCMD_LEN_OVFL0_S    31
#define PCMD_LEN_OVFL0_V(x) ((x) << PCMD_LEN_OVFL0_S)
#define PCMD_LEN_OVFL0_F    PCMD_LEN_OVFL0_V(1U)

#define PCMD_LEN_OVFL1_S    30
#define PCMD_LEN_OVFL1_V(x) ((x) << PCMD_LEN_OVFL1_S)
#define PCMD_LEN_OVFL1_F    PCMD_LEN_OVFL1_V(1U)

#define PCMD_LEN_OVFL2_S    29
#define PCMD_LEN_OVFL2_V(x) ((x) << PCMD_LEN_OVFL2_S)
#define PCMD_LEN_OVFL2_F    PCMD_LEN_OVFL2_V(1U)

#define ZERO_C_CMD_ERROR_S    28
#define ZERO_C_CMD_ERROR_V(x) ((x) << ZERO_C_CMD_ERROR_S)
#define ZERO_C_CMD_ERROR_F    ZERO_C_CMD_ERROR_V(1U)

#define  PMTX_FRAMING_ERROR_F 0x0ffffff0U

#define OESPI_PAR_ERROR_S    3
#define OESPI_PAR_ERROR_V(x) ((x) << OESPI_PAR_ERROR_S)
#define OESPI_PAR_ERROR_F    OESPI_PAR_ERROR_V(1U)

#define ICSPI_PAR_ERROR_S    1
#define ICSPI_PAR_ERROR_V(x) ((x) << ICSPI_PAR_ERROR_S)
#define ICSPI_PAR_ERROR_F    ICSPI_PAR_ERROR_V(1U)

#define PMTX_C_PCMD_PAR_ERROR_S    0
#define PMTX_C_PCMD_PAR_ERROR_V(x) ((x) << PMTX_C_PCMD_PAR_ERROR_S)
#define PMTX_C_PCMD_PAR_ERROR_F    PMTX_C_PCMD_PAR_ERROR_V(1U)

#define MPS_PORT_STAT_TX_PORT_BYTES_L 0x400
#define MPS_PORT_STAT_TX_PORT_BYTES_H 0x404
#define MPS_PORT_STAT_TX_PORT_FRAMES_L 0x408
#define MPS_PORT_STAT_TX_PORT_FRAMES_H 0x40c
#define MPS_PORT_STAT_TX_PORT_BCAST_L 0x410
#define MPS_PORT_STAT_TX_PORT_BCAST_H 0x414
#define MPS_PORT_STAT_TX_PORT_MCAST_L 0x418
#define MPS_PORT_STAT_TX_PORT_MCAST_H 0x41c
#define MPS_PORT_STAT_TX_PORT_UCAST_L 0x420
#define MPS_PORT_STAT_TX_PORT_UCAST_H 0x424
#define MPS_PORT_STAT_TX_PORT_ERROR_L 0x428
#define MPS_PORT_STAT_TX_PORT_ERROR_H 0x42c
#define MPS_PORT_STAT_TX_PORT_64B_L 0x430
#define MPS_PORT_STAT_TX_PORT_64B_H 0x434
#define MPS_PORT_STAT_TX_PORT_65B_127B_L 0x438
#define MPS_PORT_STAT_TX_PORT_65B_127B_H 0x43c
#define MPS_PORT_STAT_TX_PORT_128B_255B_L 0x440
#define MPS_PORT_STAT_TX_PORT_128B_255B_H 0x444
#define MPS_PORT_STAT_TX_PORT_256B_511B_L 0x448
#define MPS_PORT_STAT_TX_PORT_256B_511B_H 0x44c
#define MPS_PORT_STAT_TX_PORT_512B_1023B_L 0x450
#define MPS_PORT_STAT_TX_PORT_512B_1023B_H 0x454
#define MPS_PORT_STAT_TX_PORT_1024B_1518B_L 0x458
#define MPS_PORT_STAT_TX_PORT_1024B_1518B_H 0x45c
#define MPS_PORT_STAT_TX_PORT_1519B_MAX_L 0x460
#define MPS_PORT_STAT_TX_PORT_1519B_MAX_H 0x464
#define MPS_PORT_STAT_TX_PORT_DROP_L 0x468
#define MPS_PORT_STAT_TX_PORT_DROP_H 0x46c
#define MPS_PORT_STAT_TX_PORT_PAUSE_L 0x470
#define MPS_PORT_STAT_TX_PORT_PAUSE_H 0x474
#define MPS_PORT_STAT_TX_PORT_PPP0_L 0x478
#define MPS_PORT_STAT_TX_PORT_PPP0_H 0x47c
#define MPS_PORT_STAT_TX_PORT_PPP1_L 0x480
#define MPS_PORT_STAT_TX_PORT_PPP1_H 0x484
#define MPS_PORT_STAT_TX_PORT_PPP2_L 0x488
#define MPS_PORT_STAT_TX_PORT_PPP2_H 0x48c
#define MPS_PORT_STAT_TX_PORT_PPP3_L 0x490
#define MPS_PORT_STAT_TX_PORT_PPP3_H 0x494
#define MPS_PORT_STAT_TX_PORT_PPP4_L 0x498
#define MPS_PORT_STAT_TX_PORT_PPP4_H 0x49c
#define MPS_PORT_STAT_TX_PORT_PPP5_L 0x4a0
#define MPS_PORT_STAT_TX_PORT_PPP5_H 0x4a4
#define MPS_PORT_STAT_TX_PORT_PPP6_L 0x4a8
#define MPS_PORT_STAT_TX_PORT_PPP6_H 0x4ac
#define MPS_PORT_STAT_TX_PORT_PPP7_L 0x4b0
#define MPS_PORT_STAT_TX_PORT_PPP7_H 0x4b4
#define MPS_PORT_STAT_LB_PORT_BYTES_L 0x4c0
#define MPS_PORT_STAT_LB_PORT_BYTES_H 0x4c4
#define MPS_PORT_STAT_LB_PORT_FRAMES_L 0x4c8
#define MPS_PORT_STAT_LB_PORT_FRAMES_H 0x4cc
#define MPS_PORT_STAT_LB_PORT_BCAST_L 0x4d0
#define MPS_PORT_STAT_LB_PORT_BCAST_H 0x4d4
#define MPS_PORT_STAT_LB_PORT_MCAST_L 0x4d8
#define MPS_PORT_STAT_LB_PORT_MCAST_H 0x4dc
#define MPS_PORT_STAT_LB_PORT_UCAST_L 0x4e0
#define MPS_PORT_STAT_LB_PORT_UCAST_H 0x4e4
#define MPS_PORT_STAT_LB_PORT_ERROR_L 0x4e8
#define MPS_PORT_STAT_LB_PORT_ERROR_H 0x4ec
#define MPS_PORT_STAT_LB_PORT_64B_L 0x4f0
#define MPS_PORT_STAT_LB_PORT_64B_H 0x4f4
#define MPS_PORT_STAT_LB_PORT_65B_127B_L 0x4f8
#define MPS_PORT_STAT_LB_PORT_65B_127B_H 0x4fc
#define MPS_PORT_STAT_LB_PORT_128B_255B_L 0x500
#define MPS_PORT_STAT_LB_PORT_128B_255B_H 0x504
#define MPS_PORT_STAT_LB_PORT_256B_511B_L 0x508
#define MPS_PORT_STAT_LB_PORT_256B_511B_H 0x50c
#define MPS_PORT_STAT_LB_PORT_512B_1023B_L 0x510
#define MPS_PORT_STAT_LB_PORT_512B_1023B_H 0x514
#define MPS_PORT_STAT_LB_PORT_1024B_1518B_L 0x518
#define MPS_PORT_STAT_LB_PORT_1024B_1518B_H 0x51c
#define MPS_PORT_STAT_LB_PORT_1519B_MAX_L 0x520
#define MPS_PORT_STAT_LB_PORT_1519B_MAX_H 0x524
#define MPS_PORT_STAT_LB_PORT_DROP_FRAMES 0x528
#define MPS_PORT_STAT_RX_PORT_BYTES_L 0x540
#define MPS_PORT_STAT_RX_PORT_BYTES_H 0x544
#define MPS_PORT_STAT_RX_PORT_FRAMES_L 0x548
#define MPS_PORT_STAT_RX_PORT_FRAMES_H 0x54c
#define MPS_PORT_STAT_RX_PORT_BCAST_L 0x550
#define MPS_PORT_STAT_RX_PORT_BCAST_H 0x554
#define MPS_PORT_STAT_RX_PORT_MCAST_L 0x558
#define MPS_PORT_STAT_RX_PORT_MCAST_H 0x55c
#define MPS_PORT_STAT_RX_PORT_UCAST_L 0x560
#define MPS_PORT_STAT_RX_PORT_UCAST_H 0x564
#define MPS_PORT_STAT_RX_PORT_MTU_ERROR_L 0x568
#define MPS_PORT_STAT_RX_PORT_MTU_ERROR_H 0x56c
#define MPS_PORT_STAT_RX_PORT_MTU_CRC_ERROR_L 0x570
#define MPS_PORT_STAT_RX_PORT_MTU_CRC_ERROR_H 0x574
#define MPS_PORT_STAT_RX_PORT_CRC_ERROR_L 0x578
#define MPS_PORT_STAT_RX_PORT_CRC_ERROR_H 0x57c
#define MPS_PORT_STAT_RX_PORT_LEN_ERROR_L 0x580
#define MPS_PORT_STAT_RX_PORT_LEN_ERROR_H 0x584
#define MPS_PORT_STAT_RX_PORT_SYM_ERROR_L 0x588
#define MPS_PORT_STAT_RX_PORT_SYM_ERROR_H 0x58c
#define MPS_PORT_STAT_RX_PORT_64B_L 0x590
#define MPS_PORT_STAT_RX_PORT_64B_H 0x594
#define MPS_PORT_STAT_RX_PORT_65B_127B_L 0x598
#define MPS_PORT_STAT_RX_PORT_65B_127B_H 0x59c
#define MPS_PORT_STAT_RX_PORT_128B_255B_L 0x5a0
#define MPS_PORT_STAT_RX_PORT_128B_255B_H 0x5a4
#define MPS_PORT_STAT_RX_PORT_256B_511B_L 0x5a8
#define MPS_PORT_STAT_RX_PORT_256B_511B_H 0x5ac
#define MPS_PORT_STAT_RX_PORT_512B_1023B_L 0x5b0
#define MPS_PORT_STAT_RX_PORT_512B_1023B_H 0x5b4
#define MPS_PORT_STAT_RX_PORT_1024B_1518B_L 0x5b8
#define MPS_PORT_STAT_RX_PORT_1024B_1518B_H 0x5bc
#define MPS_PORT_STAT_RX_PORT_1519B_MAX_L 0x5c0
#define MPS_PORT_STAT_RX_PORT_1519B_MAX_H 0x5c4
#define MPS_PORT_STAT_RX_PORT_PAUSE_L 0x5c8
#define MPS_PORT_STAT_RX_PORT_PAUSE_H 0x5cc
#define MPS_PORT_STAT_RX_PORT_PPP0_L 0x5d0
#define MPS_PORT_STAT_RX_PORT_PPP0_H 0x5d4
#define MPS_PORT_STAT_RX_PORT_PPP1_L 0x5d8
#define MPS_PORT_STAT_RX_PORT_PPP1_H 0x5dc
#define MPS_PORT_STAT_RX_PORT_PPP2_L 0x5e0
#define MPS_PORT_STAT_RX_PORT_PPP2_H 0x5e4
#define MPS_PORT_STAT_RX_PORT_PPP3_L 0x5e8
#define MPS_PORT_STAT_RX_PORT_PPP3_H 0x5ec
#define MPS_PORT_STAT_RX_PORT_PPP4_L 0x5f0
#define MPS_PORT_STAT_RX_PORT_PPP4_H 0x5f4
#define MPS_PORT_STAT_RX_PORT_PPP5_L 0x5f8
#define MPS_PORT_STAT_RX_PORT_PPP5_H 0x5fc
#define MPS_PORT_STAT_RX_PORT_PPP6_L 0x600
#define MPS_PORT_STAT_RX_PORT_PPP6_H 0x604
#define MPS_PORT_STAT_RX_PORT_PPP7_L 0x608
#define MPS_PORT_STAT_RX_PORT_PPP7_H 0x60c
#define MPS_PORT_STAT_RX_PORT_LESS_64B_L 0x610
#define MPS_PORT_STAT_RX_PORT_LESS_64B_H 0x614
#define MAC_PORT_MAGIC_MACID_LO 0x824
#define MAC_PORT_MAGIC_MACID_HI 0x828

#define MAC_PORT_EPIO_DATA0_A 0x8c0
#define MAC_PORT_EPIO_DATA1_A 0x8c4
#define MAC_PORT_EPIO_DATA2_A 0x8c8
#define MAC_PORT_EPIO_DATA3_A 0x8cc
#define MAC_PORT_EPIO_OP_A 0x8d0

#define MAC_PORT_CFG2_A 0x818

#define MPS_CMN_CTL_A	0x9000

#define NUMPORTS_S    0
#define NUMPORTS_M    0x3U
#define NUMPORTS_G(x) (((x) >> NUMPORTS_S) & NUMPORTS_M)

#define MPS_INT_CAUSE_A 0x9008
#define MPS_TX_INT_CAUSE_A 0x9408

#define FRMERR_S    15
#define FRMERR_V(x) ((x) << FRMERR_S)
#define FRMERR_F    FRMERR_V(1U)

#define SECNTERR_S    14
#define SECNTERR_V(x) ((x) << SECNTERR_S)
#define SECNTERR_F    SECNTERR_V(1U)

#define BUBBLE_S    13
#define BUBBLE_V(x) ((x) << BUBBLE_S)
#define BUBBLE_F    BUBBLE_V(1U)

#define TXDESCFIFO_S    9
#define TXDESCFIFO_M    0xfU
#define TXDESCFIFO_V(x) ((x) << TXDESCFIFO_S)

#define TXDATAFIFO_S    5
#define TXDATAFIFO_M    0xfU
#define TXDATAFIFO_V(x) ((x) << TXDATAFIFO_S)

#define NCSIFIFO_S    4
#define NCSIFIFO_V(x) ((x) << NCSIFIFO_S)
#define NCSIFIFO_F    NCSIFIFO_V(1U)

#define TPFIFO_S    0
#define TPFIFO_M    0xfU
#define TPFIFO_V(x) ((x) << TPFIFO_S)

#define MPS_STAT_PERR_INT_CAUSE_SRAM_A		0x9614
#define MPS_STAT_PERR_INT_CAUSE_TX_FIFO_A	0x9620
#define MPS_STAT_PERR_INT_CAUSE_RX_FIFO_A	0x962c

#define MPS_STAT_RX_BG_0_MAC_DROP_FRAME_L 0x9640
#define MPS_STAT_RX_BG_0_MAC_DROP_FRAME_H 0x9644
#define MPS_STAT_RX_BG_1_MAC_DROP_FRAME_L 0x9648
#define MPS_STAT_RX_BG_1_MAC_DROP_FRAME_H 0x964c
#define MPS_STAT_RX_BG_2_MAC_DROP_FRAME_L 0x9650
#define MPS_STAT_RX_BG_2_MAC_DROP_FRAME_H 0x9654
#define MPS_STAT_RX_BG_3_MAC_DROP_FRAME_L 0x9658
#define MPS_STAT_RX_BG_3_MAC_DROP_FRAME_H 0x965c
#define MPS_STAT_RX_BG_0_LB_DROP_FRAME_L 0x9660
#define MPS_STAT_RX_BG_0_LB_DROP_FRAME_H 0x9664
#define MPS_STAT_RX_BG_1_LB_DROP_FRAME_L 0x9668
#define MPS_STAT_RX_BG_1_LB_DROP_FRAME_H 0x966c
#define MPS_STAT_RX_BG_2_LB_DROP_FRAME_L 0x9670
#define MPS_STAT_RX_BG_2_LB_DROP_FRAME_H 0x9674
#define MPS_STAT_RX_BG_3_LB_DROP_FRAME_L 0x9678
#define MPS_STAT_RX_BG_3_LB_DROP_FRAME_H 0x967c
#define MPS_STAT_RX_BG_0_MAC_TRUNC_FRAME_L 0x9680
#define MPS_STAT_RX_BG_0_MAC_TRUNC_FRAME_H 0x9684
#define MPS_STAT_RX_BG_1_MAC_TRUNC_FRAME_L 0x9688
#define MPS_STAT_RX_BG_1_MAC_TRUNC_FRAME_H 0x968c
#define MPS_STAT_RX_BG_2_MAC_TRUNC_FRAME_L 0x9690
#define MPS_STAT_RX_BG_2_MAC_TRUNC_FRAME_H 0x9694
#define MPS_STAT_RX_BG_3_MAC_TRUNC_FRAME_L 0x9698
#define MPS_STAT_RX_BG_3_MAC_TRUNC_FRAME_H 0x969c
#define MPS_STAT_RX_BG_0_LB_TRUNC_FRAME_L 0x96a0
#define MPS_STAT_RX_BG_0_LB_TRUNC_FRAME_H 0x96a4
#define MPS_STAT_RX_BG_1_LB_TRUNC_FRAME_L 0x96a8
#define MPS_STAT_RX_BG_1_LB_TRUNC_FRAME_H 0x96ac
#define MPS_STAT_RX_BG_2_LB_TRUNC_FRAME_L 0x96b0
#define MPS_STAT_RX_BG_2_LB_TRUNC_FRAME_H 0x96b4
#define MPS_STAT_RX_BG_3_LB_TRUNC_FRAME_L 0x96b8
#define MPS_STAT_RX_BG_3_LB_TRUNC_FRAME_H 0x96bc

#define MPS_TRC_CFG_A 0x9800

#define TRCFIFOEMPTY_S    4
#define TRCFIFOEMPTY_V(x) ((x) << TRCFIFOEMPTY_S)
#define TRCFIFOEMPTY_F    TRCFIFOEMPTY_V(1U)

#define TRCIGNOREDROPINPUT_S    3
#define TRCIGNOREDROPINPUT_V(x) ((x) << TRCIGNOREDROPINPUT_S)
#define TRCIGNOREDROPINPUT_F    TRCIGNOREDROPINPUT_V(1U)

#define TRCKEEPDUPLICATES_S    2
#define TRCKEEPDUPLICATES_V(x) ((x) << TRCKEEPDUPLICATES_S)
#define TRCKEEPDUPLICATES_F    TRCKEEPDUPLICATES_V(1U)

#define TRCEN_S    1
#define TRCEN_V(x) ((x) << TRCEN_S)
#define TRCEN_F    TRCEN_V(1U)

#define TRCMULTIFILTER_S    0
#define TRCMULTIFILTER_V(x) ((x) << TRCMULTIFILTER_S)
#define TRCMULTIFILTER_F    TRCMULTIFILTER_V(1U)

#define MPS_TRC_RSS_CONTROL_A		0x9808
#define MPS_T5_TRC_RSS_CONTROL_A	0xa00c

#define RSSCONTROL_S    16
#define RSSCONTROL_V(x) ((x) << RSSCONTROL_S)

#define QUEUENUMBER_S    0
#define QUEUENUMBER_V(x) ((x) << QUEUENUMBER_S)

#define TP_RSS_CONFIG_A 0x7df0

#define TNL4TUPENIPV6_S    31
#define TNL4TUPENIPV6_V(x) ((x) << TNL4TUPENIPV6_S)
#define TNL4TUPENIPV6_F    TNL4TUPENIPV6_V(1U)

#define TNL2TUPENIPV6_S    30
#define TNL2TUPENIPV6_V(x) ((x) << TNL2TUPENIPV6_S)
#define TNL2TUPENIPV6_F    TNL2TUPENIPV6_V(1U)

#define TNL4TUPENIPV4_S    29
#define TNL4TUPENIPV4_V(x) ((x) << TNL4TUPENIPV4_S)
#define TNL4TUPENIPV4_F    TNL4TUPENIPV4_V(1U)

#define TNL2TUPENIPV4_S    28
#define TNL2TUPENIPV4_V(x) ((x) << TNL2TUPENIPV4_S)
#define TNL2TUPENIPV4_F    TNL2TUPENIPV4_V(1U)

#define TNLTCPSEL_S    27
#define TNLTCPSEL_V(x) ((x) << TNLTCPSEL_S)
#define TNLTCPSEL_F    TNLTCPSEL_V(1U)

#define TNLIP6SEL_S    26
#define TNLIP6SEL_V(x) ((x) << TNLIP6SEL_S)
#define TNLIP6SEL_F    TNLIP6SEL_V(1U)

#define TNLVRTSEL_S    25
#define TNLVRTSEL_V(x) ((x) << TNLVRTSEL_S)
#define TNLVRTSEL_F    TNLVRTSEL_V(1U)

#define TNLMAPEN_S    24
#define TNLMAPEN_V(x) ((x) << TNLMAPEN_S)
#define TNLMAPEN_F    TNLMAPEN_V(1U)

#define OFDHASHSAVE_S    19
#define OFDHASHSAVE_V(x) ((x) << OFDHASHSAVE_S)
#define OFDHASHSAVE_F    OFDHASHSAVE_V(1U)

#define OFDVRTSEL_S    18
#define OFDVRTSEL_V(x) ((x) << OFDVRTSEL_S)
#define OFDVRTSEL_F    OFDVRTSEL_V(1U)

#define OFDMAPEN_S    17
#define OFDMAPEN_V(x) ((x) << OFDMAPEN_S)
#define OFDMAPEN_F    OFDMAPEN_V(1U)

#define OFDLKPEN_S    16
#define OFDLKPEN_V(x) ((x) << OFDLKPEN_S)
#define OFDLKPEN_F    OFDLKPEN_V(1U)

#define SYN4TUPENIPV6_S    15
#define SYN4TUPENIPV6_V(x) ((x) << SYN4TUPENIPV6_S)
#define SYN4TUPENIPV6_F    SYN4TUPENIPV6_V(1U)

#define SYN2TUPENIPV6_S    14
#define SYN2TUPENIPV6_V(x) ((x) << SYN2TUPENIPV6_S)
#define SYN2TUPENIPV6_F    SYN2TUPENIPV6_V(1U)

#define SYN4TUPENIPV4_S    13
#define SYN4TUPENIPV4_V(x) ((x) << SYN4TUPENIPV4_S)
#define SYN4TUPENIPV4_F    SYN4TUPENIPV4_V(1U)

#define SYN2TUPENIPV4_S    12
#define SYN2TUPENIPV4_V(x) ((x) << SYN2TUPENIPV4_S)
#define SYN2TUPENIPV4_F    SYN2TUPENIPV4_V(1U)

#define SYNIP6SEL_S    11
#define SYNIP6SEL_V(x) ((x) << SYNIP6SEL_S)
#define SYNIP6SEL_F    SYNIP6SEL_V(1U)

#define SYNVRTSEL_S    10
#define SYNVRTSEL_V(x) ((x) << SYNVRTSEL_S)
#define SYNVRTSEL_F    SYNVRTSEL_V(1U)

#define SYNMAPEN_S    9
#define SYNMAPEN_V(x) ((x) << SYNMAPEN_S)
#define SYNMAPEN_F    SYNMAPEN_V(1U)

#define SYNLKPEN_S    8
#define SYNLKPEN_V(x) ((x) << SYNLKPEN_S)
#define SYNLKPEN_F    SYNLKPEN_V(1U)

#define CHANNELENABLE_S    7
#define CHANNELENABLE_V(x) ((x) << CHANNELENABLE_S)
#define CHANNELENABLE_F    CHANNELENABLE_V(1U)

#define PORTENABLE_S    6
#define PORTENABLE_V(x) ((x) << PORTENABLE_S)
#define PORTENABLE_F    PORTENABLE_V(1U)

#define TNLALLLOOKUP_S    5
#define TNLALLLOOKUP_V(x) ((x) << TNLALLLOOKUP_S)
#define TNLALLLOOKUP_F    TNLALLLOOKUP_V(1U)

#define VIRTENABLE_S    4
#define VIRTENABLE_V(x) ((x) << VIRTENABLE_S)
#define VIRTENABLE_F    VIRTENABLE_V(1U)

#define CONGESTIONENABLE_S    3
#define CONGESTIONENABLE_V(x) ((x) << CONGESTIONENABLE_S)
#define CONGESTIONENABLE_F    CONGESTIONENABLE_V(1U)

#define HASHTOEPLITZ_S    2
#define HASHTOEPLITZ_V(x) ((x) << HASHTOEPLITZ_S)
#define HASHTOEPLITZ_F    HASHTOEPLITZ_V(1U)

#define UDPENABLE_S    1
#define UDPENABLE_V(x) ((x) << UDPENABLE_S)
#define UDPENABLE_F    UDPENABLE_V(1U)

#define DISABLE_S    0
#define DISABLE_V(x) ((x) << DISABLE_S)
#define DISABLE_F    DISABLE_V(1U)

#define TP_RSS_CONFIG_TNL_A 0x7df4

#define MASKSIZE_S    28
#define MASKSIZE_M    0xfU
#define MASKSIZE_V(x) ((x) << MASKSIZE_S)
#define MASKSIZE_G(x) (((x) >> MASKSIZE_S) & MASKSIZE_M)

#define MASKFILTER_S    16
#define MASKFILTER_M    0x7ffU
#define MASKFILTER_V(x) ((x) << MASKFILTER_S)
#define MASKFILTER_G(x) (((x) >> MASKFILTER_S) & MASKFILTER_M)

#define USEWIRECH_S    0
#define USEWIRECH_V(x) ((x) << USEWIRECH_S)
#define USEWIRECH_F    USEWIRECH_V(1U)

#define HASHALL_S    2
#define HASHALL_V(x) ((x) << HASHALL_S)
#define HASHALL_F    HASHALL_V(1U)

#define HASHETH_S    1
#define HASHETH_V(x) ((x) << HASHETH_S)
#define HASHETH_F    HASHETH_V(1U)

#define TP_RSS_CONFIG_OFD_A 0x7df8

#define RRCPLMAPEN_S    20
#define RRCPLMAPEN_V(x) ((x) << RRCPLMAPEN_S)
#define RRCPLMAPEN_F    RRCPLMAPEN_V(1U)

#define RRCPLQUEWIDTH_S    16
#define RRCPLQUEWIDTH_M    0xfU
#define RRCPLQUEWIDTH_V(x) ((x) << RRCPLQUEWIDTH_S)
#define RRCPLQUEWIDTH_G(x) (((x) >> RRCPLQUEWIDTH_S) & RRCPLQUEWIDTH_M)

#define TP_RSS_CONFIG_SYN_A 0x7dfc
#define TP_RSS_CONFIG_VRT_A 0x7e00

#define VFRDRG_S    25
#define VFRDRG_V(x) ((x) << VFRDRG_S)
#define VFRDRG_F    VFRDRG_V(1U)

#define VFRDEN_S    24
#define VFRDEN_V(x) ((x) << VFRDEN_S)
#define VFRDEN_F    VFRDEN_V(1U)

#define VFPERREN_S    23
#define VFPERREN_V(x) ((x) << VFPERREN_S)
#define VFPERREN_F    VFPERREN_V(1U)

#define KEYPERREN_S    22
#define KEYPERREN_V(x) ((x) << KEYPERREN_S)
#define KEYPERREN_F    KEYPERREN_V(1U)

#define DISABLEVLAN_S    21
#define DISABLEVLAN_V(x) ((x) << DISABLEVLAN_S)
#define DISABLEVLAN_F    DISABLEVLAN_V(1U)

#define ENABLEUP0_S    20
#define ENABLEUP0_V(x) ((x) << ENABLEUP0_S)
#define ENABLEUP0_F    ENABLEUP0_V(1U)

#define HASHDELAY_S    16
#define HASHDELAY_M    0xfU
#define HASHDELAY_V(x) ((x) << HASHDELAY_S)
#define HASHDELAY_G(x) (((x) >> HASHDELAY_S) & HASHDELAY_M)

#define VFWRADDR_S    8
#define VFWRADDR_M    0x7fU
#define VFWRADDR_V(x) ((x) << VFWRADDR_S)
#define VFWRADDR_G(x) (((x) >> VFWRADDR_S) & VFWRADDR_M)

#define KEYMODE_S    6
#define KEYMODE_M    0x3U
#define KEYMODE_V(x) ((x) << KEYMODE_S)
#define KEYMODE_G(x) (((x) >> KEYMODE_S) & KEYMODE_M)

#define VFWREN_S    5
#define VFWREN_V(x) ((x) << VFWREN_S)
#define VFWREN_F    VFWREN_V(1U)

#define KEYWREN_S    4
#define KEYWREN_V(x) ((x) << KEYWREN_S)
#define KEYWREN_F    KEYWREN_V(1U)

#define KEYWRADDR_S    0
#define KEYWRADDR_M    0xfU
#define KEYWRADDR_V(x) ((x) << KEYWRADDR_S)
#define KEYWRADDR_G(x) (((x) >> KEYWRADDR_S) & KEYWRADDR_M)

#define KEYWRADDRX_S    30
#define KEYWRADDRX_M    0x3U
#define KEYWRADDRX_V(x) ((x) << KEYWRADDRX_S)
#define KEYWRADDRX_G(x) (((x) >> KEYWRADDRX_S) & KEYWRADDRX_M)

#define KEYEXTEND_S    26
#define KEYEXTEND_V(x) ((x) << KEYEXTEND_S)
#define KEYEXTEND_F    KEYEXTEND_V(1U)

#define LKPIDXSIZE_S    24
#define LKPIDXSIZE_M    0x3U
#define LKPIDXSIZE_V(x) ((x) << LKPIDXSIZE_S)
#define LKPIDXSIZE_G(x) (((x) >> LKPIDXSIZE_S) & LKPIDXSIZE_M)

#define TP_RSS_VFL_CONFIG_A 0x3a
#define TP_RSS_VFH_CONFIG_A 0x3b

#define ENABLEUDPHASH_S    31
#define ENABLEUDPHASH_V(x) ((x) << ENABLEUDPHASH_S)
#define ENABLEUDPHASH_F    ENABLEUDPHASH_V(1U)

#define VFUPEN_S    30
#define VFUPEN_V(x) ((x) << VFUPEN_S)
#define VFUPEN_F    VFUPEN_V(1U)

#define VFVLNEX_S    28
#define VFVLNEX_V(x) ((x) << VFVLNEX_S)
#define VFVLNEX_F    VFVLNEX_V(1U)

#define VFPRTEN_S    27
#define VFPRTEN_V(x) ((x) << VFPRTEN_S)
#define VFPRTEN_F    VFPRTEN_V(1U)

#define VFCHNEN_S    26
#define VFCHNEN_V(x) ((x) << VFCHNEN_S)
#define VFCHNEN_F    VFCHNEN_V(1U)

#define DEFAULTQUEUE_S    16
#define DEFAULTQUEUE_M    0x3ffU
#define DEFAULTQUEUE_G(x) (((x) >> DEFAULTQUEUE_S) & DEFAULTQUEUE_M)

#define VFIP6TWOTUPEN_S    6
#define VFIP6TWOTUPEN_V(x) ((x) << VFIP6TWOTUPEN_S)
#define VFIP6TWOTUPEN_F    VFIP6TWOTUPEN_V(1U)

#define VFIP4FOURTUPEN_S    5
#define VFIP4FOURTUPEN_V(x) ((x) << VFIP4FOURTUPEN_S)
#define VFIP4FOURTUPEN_F    VFIP4FOURTUPEN_V(1U)

#define VFIP4TWOTUPEN_S    4
#define VFIP4TWOTUPEN_V(x) ((x) << VFIP4TWOTUPEN_S)
#define VFIP4TWOTUPEN_F    VFIP4TWOTUPEN_V(1U)

#define KEYINDEX_S    0
#define KEYINDEX_M    0xfU
#define KEYINDEX_G(x) (((x) >> KEYINDEX_S) & KEYINDEX_M)

#define MAPENABLE_S    31
#define MAPENABLE_V(x) ((x) << MAPENABLE_S)
#define MAPENABLE_F    MAPENABLE_V(1U)

#define CHNENABLE_S    30
#define CHNENABLE_V(x) ((x) << CHNENABLE_S)
#define CHNENABLE_F    CHNENABLE_V(1U)

#define PRTENABLE_S    29
#define PRTENABLE_V(x) ((x) << PRTENABLE_S)
#define PRTENABLE_F    PRTENABLE_V(1U)

#define UDPFOURTUPEN_S    28
#define UDPFOURTUPEN_V(x) ((x) << UDPFOURTUPEN_S)
#define UDPFOURTUPEN_F    UDPFOURTUPEN_V(1U)

#define IP6FOURTUPEN_S    27
#define IP6FOURTUPEN_V(x) ((x) << IP6FOURTUPEN_S)
#define IP6FOURTUPEN_F    IP6FOURTUPEN_V(1U)

#define IP6TWOTUPEN_S    26
#define IP6TWOTUPEN_V(x) ((x) << IP6TWOTUPEN_S)
#define IP6TWOTUPEN_F    IP6TWOTUPEN_V(1U)

#define IP4FOURTUPEN_S    25
#define IP4FOURTUPEN_V(x) ((x) << IP4FOURTUPEN_S)
#define IP4FOURTUPEN_F    IP4FOURTUPEN_V(1U)

#define IP4TWOTUPEN_S    24
#define IP4TWOTUPEN_V(x) ((x) << IP4TWOTUPEN_S)
#define IP4TWOTUPEN_F    IP4TWOTUPEN_V(1U)

#define IVFWIDTH_S    20
#define IVFWIDTH_M    0xfU
#define IVFWIDTH_V(x) ((x) << IVFWIDTH_S)
#define IVFWIDTH_G(x) (((x) >> IVFWIDTH_S) & IVFWIDTH_M)

#define CH1DEFAULTQUEUE_S    10
#define CH1DEFAULTQUEUE_M    0x3ffU
#define CH1DEFAULTQUEUE_V(x) ((x) << CH1DEFAULTQUEUE_S)
#define CH1DEFAULTQUEUE_G(x) (((x) >> CH1DEFAULTQUEUE_S) & CH1DEFAULTQUEUE_M)

#define CH0DEFAULTQUEUE_S    0
#define CH0DEFAULTQUEUE_M    0x3ffU
#define CH0DEFAULTQUEUE_V(x) ((x) << CH0DEFAULTQUEUE_S)
#define CH0DEFAULTQUEUE_G(x) (((x) >> CH0DEFAULTQUEUE_S) & CH0DEFAULTQUEUE_M)

#define VFLKPIDX_S    8
#define VFLKPIDX_M    0xffU
#define VFLKPIDX_G(x) (((x) >> VFLKPIDX_S) & VFLKPIDX_M)

#define TP_RSS_CONFIG_CNG_A 0x7e04
#define TP_RSS_SECRET_KEY0_A 0x40
#define TP_RSS_PF0_CONFIG_A 0x30
#define TP_RSS_PF_MAP_A 0x38
#define TP_RSS_PF_MSK_A 0x39

#define PF1LKPIDX_S    3

#define PF0LKPIDX_M    0x7U

#define PF1MSKSIZE_S    4
#define PF1MSKSIZE_M    0xfU

#define CHNCOUNT3_S    31
#define CHNCOUNT3_V(x) ((x) << CHNCOUNT3_S)
#define CHNCOUNT3_F    CHNCOUNT3_V(1U)

#define CHNCOUNT2_S    30
#define CHNCOUNT2_V(x) ((x) << CHNCOUNT2_S)
#define CHNCOUNT2_F    CHNCOUNT2_V(1U)

#define CHNCOUNT1_S    29
#define CHNCOUNT1_V(x) ((x) << CHNCOUNT1_S)
#define CHNCOUNT1_F    CHNCOUNT1_V(1U)

#define CHNCOUNT0_S    28
#define CHNCOUNT0_V(x) ((x) << CHNCOUNT0_S)
#define CHNCOUNT0_F    CHNCOUNT0_V(1U)

#define CHNUNDFLOW3_S    27
#define CHNUNDFLOW3_V(x) ((x) << CHNUNDFLOW3_S)
#define CHNUNDFLOW3_F    CHNUNDFLOW3_V(1U)

#define CHNUNDFLOW2_S    26
#define CHNUNDFLOW2_V(x) ((x) << CHNUNDFLOW2_S)
#define CHNUNDFLOW2_F    CHNUNDFLOW2_V(1U)

#define CHNUNDFLOW1_S    25
#define CHNUNDFLOW1_V(x) ((x) << CHNUNDFLOW1_S)
#define CHNUNDFLOW1_F    CHNUNDFLOW1_V(1U)

#define CHNUNDFLOW0_S    24
#define CHNUNDFLOW0_V(x) ((x) << CHNUNDFLOW0_S)
#define CHNUNDFLOW0_F    CHNUNDFLOW0_V(1U)

#define RSTCHN3_S    19
#define RSTCHN3_V(x) ((x) << RSTCHN3_S)
#define RSTCHN3_F    RSTCHN3_V(1U)

#define RSTCHN2_S    18
#define RSTCHN2_V(x) ((x) << RSTCHN2_S)
#define RSTCHN2_F    RSTCHN2_V(1U)

#define RSTCHN1_S    17
#define RSTCHN1_V(x) ((x) << RSTCHN1_S)
#define RSTCHN1_F    RSTCHN1_V(1U)

#define RSTCHN0_S    16
#define RSTCHN0_V(x) ((x) << RSTCHN0_S)
#define RSTCHN0_F    RSTCHN0_V(1U)

#define UPDVLD_S    15
#define UPDVLD_V(x) ((x) << UPDVLD_S)
#define UPDVLD_F    UPDVLD_V(1U)

#define XOFF_S    14
#define XOFF_V(x) ((x) << XOFF_S)
#define XOFF_F    XOFF_V(1U)

#define UPDCHN3_S    13
#define UPDCHN3_V(x) ((x) << UPDCHN3_S)
#define UPDCHN3_F    UPDCHN3_V(1U)

#define UPDCHN2_S    12
#define UPDCHN2_V(x) ((x) << UPDCHN2_S)
#define UPDCHN2_F    UPDCHN2_V(1U)

#define UPDCHN1_S    11
#define UPDCHN1_V(x) ((x) << UPDCHN1_S)
#define UPDCHN1_F    UPDCHN1_V(1U)

#define UPDCHN0_S    10
#define UPDCHN0_V(x) ((x) << UPDCHN0_S)
#define UPDCHN0_F    UPDCHN0_V(1U)

#define QUEUE_S    0
#define QUEUE_M    0x3ffU
#define QUEUE_V(x) ((x) << QUEUE_S)
#define QUEUE_G(x) (((x) >> QUEUE_S) & QUEUE_M)

#define MPS_TRC_INT_CAUSE_A	0x985c

#define MISCPERR_S    8
#define MISCPERR_V(x) ((x) << MISCPERR_S)
#define MISCPERR_F    MISCPERR_V(1U)

#define PKTFIFO_S    4
#define PKTFIFO_M    0xfU
#define PKTFIFO_V(x) ((x) << PKTFIFO_S)

#define FILTMEM_S    0
#define FILTMEM_M    0xfU
#define FILTMEM_V(x) ((x) << FILTMEM_S)

#define MPS_CLS_INT_CAUSE_A 0xd028

#define HASHSRAM_S    2
#define HASHSRAM_V(x) ((x) << HASHSRAM_S)
#define HASHSRAM_F    HASHSRAM_V(1U)

#define MATCHTCAM_S    1
#define MATCHTCAM_V(x) ((x) << MATCHTCAM_S)
#define MATCHTCAM_F    MATCHTCAM_V(1U)

#define MATCHSRAM_S    0
#define MATCHSRAM_V(x) ((x) << MATCHSRAM_S)
#define MATCHSRAM_F    MATCHSRAM_V(1U)

#define MPS_RX_PERR_INT_CAUSE_A 0x11074

#define MPS_CLS_TCAM_Y_L_A 0xf000
#define MPS_CLS_TCAM_X_L_A 0xf008

#define MPS_CLS_TCAM_Y_L(idx) (MPS_CLS_TCAM_Y_L_A + (idx) * 16)
#define NUM_MPS_CLS_TCAM_Y_L_INSTANCES 512

#define MPS_CLS_TCAM_X_L(idx) (MPS_CLS_TCAM_X_L_A + (idx) * 16)
#define NUM_MPS_CLS_TCAM_X_L_INSTANCES 512

#define MPS_CLS_SRAM_L_A 0xe000
#define MPS_CLS_SRAM_H_A 0xe004

#define MPS_CLS_SRAM_L(idx) (MPS_CLS_SRAM_L_A + (idx) * 8)
#define NUM_MPS_CLS_SRAM_L_INSTANCES 336

#define MPS_CLS_SRAM_H(idx) (MPS_CLS_SRAM_H_A + (idx) * 8)
#define NUM_MPS_CLS_SRAM_H_INSTANCES 336

#define MULTILISTEN0_S    25

#define REPLICATE_S    11
#define REPLICATE_V(x) ((x) << REPLICATE_S)
#define REPLICATE_F    REPLICATE_V(1U)

#define PF_S    8
#define PF_M    0x7U
#define PF_G(x) (((x) >> PF_S) & PF_M)

#define VF_VALID_S    7
#define VF_VALID_V(x) ((x) << VF_VALID_S)
#define VF_VALID_F    VF_VALID_V(1U)

#define VF_S    0
#define VF_M    0x7fU
#define VF_G(x) (((x) >> VF_S) & VF_M)

#define SRAM_PRIO3_S    22
#define SRAM_PRIO3_M    0x7U
#define SRAM_PRIO3_G(x) (((x) >> SRAM_PRIO3_S) & SRAM_PRIO3_M)

#define SRAM_PRIO2_S    19
#define SRAM_PRIO2_M    0x7U
#define SRAM_PRIO2_G(x) (((x) >> SRAM_PRIO2_S) & SRAM_PRIO2_M)

#define SRAM_PRIO1_S    16
#define SRAM_PRIO1_M    0x7U
#define SRAM_PRIO1_G(x) (((x) >> SRAM_PRIO1_S) & SRAM_PRIO1_M)

#define SRAM_PRIO0_S    13
#define SRAM_PRIO0_M    0x7U
#define SRAM_PRIO0_G(x) (((x) >> SRAM_PRIO0_S) & SRAM_PRIO0_M)

#define SRAM_VLD_S    12
#define SRAM_VLD_V(x) ((x) << SRAM_VLD_S)
#define SRAM_VLD_F    SRAM_VLD_V(1U)

#define PORTMAP_S    0
#define PORTMAP_M    0xfU
#define PORTMAP_G(x) (((x) >> PORTMAP_S) & PORTMAP_M)

#define CPL_INTR_CAUSE_A 0x19054

#define CIM_OP_MAP_PERR_S    5
#define CIM_OP_MAP_PERR_V(x) ((x) << CIM_OP_MAP_PERR_S)
#define CIM_OP_MAP_PERR_F    CIM_OP_MAP_PERR_V(1U)

#define CIM_OVFL_ERROR_S    4
#define CIM_OVFL_ERROR_V(x) ((x) << CIM_OVFL_ERROR_S)
#define CIM_OVFL_ERROR_F    CIM_OVFL_ERROR_V(1U)

#define TP_FRAMING_ERROR_S    3
#define TP_FRAMING_ERROR_V(x) ((x) << TP_FRAMING_ERROR_S)
#define TP_FRAMING_ERROR_F    TP_FRAMING_ERROR_V(1U)

#define SGE_FRAMING_ERROR_S    2
#define SGE_FRAMING_ERROR_V(x) ((x) << SGE_FRAMING_ERROR_S)
#define SGE_FRAMING_ERROR_F    SGE_FRAMING_ERROR_V(1U)

#define CIM_FRAMING_ERROR_S    1
#define CIM_FRAMING_ERROR_V(x) ((x) << CIM_FRAMING_ERROR_S)
#define CIM_FRAMING_ERROR_F    CIM_FRAMING_ERROR_V(1U)

#define ZERO_SWITCH_ERROR_S    0
#define ZERO_SWITCH_ERROR_V(x) ((x) << ZERO_SWITCH_ERROR_S)
#define ZERO_SWITCH_ERROR_F    ZERO_SWITCH_ERROR_V(1U)

#define SMB_INT_CAUSE_A 0x19090

#define MSTTXFIFOPARINT_S    21
#define MSTTXFIFOPARINT_V(x) ((x) << MSTTXFIFOPARINT_S)
#define MSTTXFIFOPARINT_F    MSTTXFIFOPARINT_V(1U)

#define MSTRXFIFOPARINT_S    20
#define MSTRXFIFOPARINT_V(x) ((x) << MSTRXFIFOPARINT_S)
#define MSTRXFIFOPARINT_F    MSTRXFIFOPARINT_V(1U)

#define SLVFIFOPARINT_S    19
#define SLVFIFOPARINT_V(x) ((x) << SLVFIFOPARINT_S)
#define SLVFIFOPARINT_F    SLVFIFOPARINT_V(1U)

#define ULP_RX_INT_CAUSE_A 0x19158
#define ULP_RX_ISCSI_TAGMASK_A 0x19164
#define ULP_RX_ISCSI_PSZ_A 0x19168
#define ULP_RX_LA_CTL_A 0x1923c
#define ULP_RX_LA_RDPTR_A 0x19240
#define ULP_RX_LA_RDDATA_A 0x19244
#define ULP_RX_LA_WRPTR_A 0x19248

#define HPZ3_S    24
#define HPZ3_V(x) ((x) << HPZ3_S)

#define HPZ2_S    16
#define HPZ2_V(x) ((x) << HPZ2_S)

#define HPZ1_S    8
#define HPZ1_V(x) ((x) << HPZ1_S)

#define HPZ0_S    0
#define HPZ0_V(x) ((x) << HPZ0_S)

#define ULP_RX_TDDP_PSZ_A 0x19178

/* registers for module SF */
#define SF_DATA_A 0x193f8
#define SF_OP_A 0x193fc

#define SF_BUSY_S    31
#define SF_BUSY_V(x) ((x) << SF_BUSY_S)
#define SF_BUSY_F    SF_BUSY_V(1U)

#define SF_LOCK_S    4
#define SF_LOCK_V(x) ((x) << SF_LOCK_S)
#define SF_LOCK_F    SF_LOCK_V(1U)

#define SF_CONT_S    3
#define SF_CONT_V(x) ((x) << SF_CONT_S)
#define SF_CONT_F    SF_CONT_V(1U)

#define BYTECNT_S    1
#define BYTECNT_V(x) ((x) << BYTECNT_S)

#define OP_S    0
#define OP_V(x) ((x) << OP_S)
#define OP_F    OP_V(1U)

#define PL_PF_INT_CAUSE_A 0x3c0

#define PFSW_S    3
#define PFSW_V(x) ((x) << PFSW_S)
#define PFSW_F    PFSW_V(1U)

#define PFCIM_S    1
#define PFCIM_V(x) ((x) << PFCIM_S)
#define PFCIM_F    PFCIM_V(1U)

#define PL_PF_INT_ENABLE_A 0x3c4
#define PL_PF_CTL_A 0x3c8

#define PL_WHOAMI_A 0x19400

#define SOURCEPF_S    8
#define SOURCEPF_M    0x7U
#define SOURCEPF_G(x) (((x) >> SOURCEPF_S) & SOURCEPF_M)

#define PL_INT_CAUSE_A 0x1940c

#define ULP_TX_S    27
#define ULP_TX_V(x) ((x) << ULP_TX_S)
#define ULP_TX_F    ULP_TX_V(1U)

#define SGE_S    26
#define SGE_V(x) ((x) << SGE_S)
#define SGE_F    SGE_V(1U)

#define CPL_SWITCH_S    24
#define CPL_SWITCH_V(x) ((x) << CPL_SWITCH_S)
#define CPL_SWITCH_F    CPL_SWITCH_V(1U)

#define ULP_RX_S    23
#define ULP_RX_V(x) ((x) << ULP_RX_S)
#define ULP_RX_F    ULP_RX_V(1U)

#define PM_RX_S    22
#define PM_RX_V(x) ((x) << PM_RX_S)
#define PM_RX_F    PM_RX_V(1U)

#define PM_TX_S    21
#define PM_TX_V(x) ((x) << PM_TX_S)
#define PM_TX_F    PM_TX_V(1U)

#define MA_S    20
#define MA_V(x) ((x) << MA_S)
#define MA_F    MA_V(1U)

#define TP_S    19
#define TP_V(x) ((x) << TP_S)
#define TP_F    TP_V(1U)

#define LE_S    18
#define LE_V(x) ((x) << LE_S)
#define LE_F    LE_V(1U)

#define EDC1_S    17
#define EDC1_V(x) ((x) << EDC1_S)
#define EDC1_F    EDC1_V(1U)

#define EDC0_S    16
#define EDC0_V(x) ((x) << EDC0_S)
#define EDC0_F    EDC0_V(1U)

#define MC_S    15
#define MC_V(x) ((x) << MC_S)
#define MC_F    MC_V(1U)

#define PCIE_S    14
#define PCIE_V(x) ((x) << PCIE_S)
#define PCIE_F    PCIE_V(1U)

#define XGMAC_KR1_S    12
#define XGMAC_KR1_V(x) ((x) << XGMAC_KR1_S)
#define XGMAC_KR1_F    XGMAC_KR1_V(1U)

#define XGMAC_KR0_S    11
#define XGMAC_KR0_V(x) ((x) << XGMAC_KR0_S)
#define XGMAC_KR0_F    XGMAC_KR0_V(1U)

#define XGMAC1_S    10
#define XGMAC1_V(x) ((x) << XGMAC1_S)
#define XGMAC1_F    XGMAC1_V(1U)

#define XGMAC0_S    9
#define XGMAC0_V(x) ((x) << XGMAC0_S)
#define XGMAC0_F    XGMAC0_V(1U)

#define SMB_S    8
#define SMB_V(x) ((x) << SMB_S)
#define SMB_F    SMB_V(1U)

#define SF_S    7
#define SF_V(x) ((x) << SF_S)
#define SF_F    SF_V(1U)

#define PL_S    6
#define PL_V(x) ((x) << PL_S)
#define PL_F    PL_V(1U)

#define NCSI_S    5
#define NCSI_V(x) ((x) << NCSI_S)
#define NCSI_F    NCSI_V(1U)

#define MPS_S    4
#define MPS_V(x) ((x) << MPS_S)
#define MPS_F    MPS_V(1U)

#define CIM_S    0
#define CIM_V(x) ((x) << CIM_S)
#define CIM_F    CIM_V(1U)

#define MC1_S    31

#define PL_INT_ENABLE_A 0x19410
#define PL_INT_MAP0_A 0x19414
#define PL_RST_A 0x19428

#define PIORST_S    1
#define PIORST_V(x) ((x) << PIORST_S)
#define PIORST_F    PIORST_V(1U)

#define PIORSTMODE_S    0
#define PIORSTMODE_V(x) ((x) << PIORSTMODE_S)
#define PIORSTMODE_F    PIORSTMODE_V(1U)

#define PL_PL_INT_CAUSE_A 0x19430

#define FATALPERR_S    4
#define FATALPERR_V(x) ((x) << FATALPERR_S)
#define FATALPERR_F    FATALPERR_V(1U)

#define PERRVFID_S    0
#define PERRVFID_V(x) ((x) << PERRVFID_S)
#define PERRVFID_F    PERRVFID_V(1U)

#define PL_REV_A 0x1943c

#define REV_S    0
#define REV_M    0xfU
#define REV_V(x) ((x) << REV_S)
#define REV_G(x) (((x) >> REV_S) & REV_M)

#define LE_DB_INT_CAUSE_A 0x19c3c

#define REQQPARERR_S    16
#define REQQPARERR_V(x) ((x) << REQQPARERR_S)
#define REQQPARERR_F    REQQPARERR_V(1U)

#define UNKNOWNCMD_S    15
#define UNKNOWNCMD_V(x) ((x) << UNKNOWNCMD_S)
#define UNKNOWNCMD_F    UNKNOWNCMD_V(1U)

#define PARITYERR_S    6
#define PARITYERR_V(x) ((x) << PARITYERR_S)
#define PARITYERR_F    PARITYERR_V(1U)

#define LIPMISS_S    5
#define LIPMISS_V(x) ((x) << LIPMISS_S)
#define LIPMISS_F    LIPMISS_V(1U)

#define LIP0_S    4
#define LIP0_V(x) ((x) << LIP0_S)
#define LIP0_F    LIP0_V(1U)

#define NCSI_INT_CAUSE_A 0x1a0d8

#define CIM_DM_PRTY_ERR_S    8
#define CIM_DM_PRTY_ERR_V(x) ((x) << CIM_DM_PRTY_ERR_S)
#define CIM_DM_PRTY_ERR_F    CIM_DM_PRTY_ERR_V(1U)

#define MPS_DM_PRTY_ERR_S    7
#define MPS_DM_PRTY_ERR_V(x) ((x) << MPS_DM_PRTY_ERR_S)
#define MPS_DM_PRTY_ERR_F    MPS_DM_PRTY_ERR_V(1U)

#define TXFIFO_PRTY_ERR_S    1
#define TXFIFO_PRTY_ERR_V(x) ((x) << TXFIFO_PRTY_ERR_S)
#define TXFIFO_PRTY_ERR_F    TXFIFO_PRTY_ERR_V(1U)

#define RXFIFO_PRTY_ERR_S    0
#define RXFIFO_PRTY_ERR_V(x) ((x) << RXFIFO_PRTY_ERR_S)
#define RXFIFO_PRTY_ERR_F    RXFIFO_PRTY_ERR_V(1U)

#define XGMAC_PORT_CFG2_A 0x1018

#define PATEN_S    18
#define PATEN_V(x) ((x) << PATEN_S)
#define PATEN_F    PATEN_V(1U)

#define MAGICEN_S    17
#define MAGICEN_V(x) ((x) << MAGICEN_S)
#define MAGICEN_F    MAGICEN_V(1U)

#define XGMAC_PORT_MAGIC_MACID_LO 0x1024
#define XGMAC_PORT_MAGIC_MACID_HI 0x1028

#define XGMAC_PORT_EPIO_DATA0_A 0x10c0
#define XGMAC_PORT_EPIO_DATA1_A 0x10c4
#define XGMAC_PORT_EPIO_DATA2_A 0x10c8
#define XGMAC_PORT_EPIO_DATA3_A 0x10cc
#define XGMAC_PORT_EPIO_OP_A 0x10d0

#define EPIOWR_S    8
#define EPIOWR_V(x) ((x) << EPIOWR_S)
#define EPIOWR_F    EPIOWR_V(1U)

#define ADDRESS_S    0
#define ADDRESS_V(x) ((x) << ADDRESS_S)

#define MAC_PORT_INT_CAUSE_A 0x8dc
#define XGMAC_PORT_INT_CAUSE_A 0x10dc

#define TP_TX_MOD_QUEUE_REQ_MAP_A 0x7e28

#define TP_TX_MOD_QUEUE_WEIGHT0_A 0x7e30
#define TP_TX_MOD_CHANNEL_WEIGHT_A 0x7e34

#define TX_MOD_QUEUE_REQ_MAP_S    0
#define TX_MOD_QUEUE_REQ_MAP_V(x) ((x) << TX_MOD_QUEUE_REQ_MAP_S)

#define TX_MODQ_WEIGHT3_S    24
#define TX_MODQ_WEIGHT3_V(x) ((x) << TX_MODQ_WEIGHT3_S)

#define TX_MODQ_WEIGHT2_S    16
#define TX_MODQ_WEIGHT2_V(x) ((x) << TX_MODQ_WEIGHT2_S)

#define TX_MODQ_WEIGHT1_S    8
#define TX_MODQ_WEIGHT1_V(x) ((x) << TX_MODQ_WEIGHT1_S)

#define TX_MODQ_WEIGHT0_S    0
#define TX_MODQ_WEIGHT0_V(x) ((x) << TX_MODQ_WEIGHT0_S)

#define TP_TX_SCHED_HDR_A 0x23
#define TP_TX_SCHED_FIFO_A 0x24
#define TP_TX_SCHED_PCMD_A 0x25

#define NUM_MPS_CLS_SRAM_L_INSTANCES 336
#define NUM_MPS_T5_CLS_SRAM_L_INSTANCES 512

#define T5_PORT0_BASE 0x30000
#define T5_PORT_STRIDE 0x4000
#define T5_PORT_BASE(idx) (T5_PORT0_BASE + (idx) * T5_PORT_STRIDE)
#define T5_PORT_REG(idx, reg) (T5_PORT_BASE(idx) + (reg))

#define MC_0_BASE_ADDR 0x40000
#define MC_1_BASE_ADDR 0x48000
#define MC_STRIDE (MC_1_BASE_ADDR - MC_0_BASE_ADDR)
#define MC_REG(reg, idx) (reg + MC_STRIDE * idx)

#define MC_P_BIST_CMD_A			0x41400
#define MC_P_BIST_CMD_ADDR_A		0x41404
#define MC_P_BIST_CMD_LEN_A		0x41408
#define MC_P_BIST_DATA_PATTERN_A	0x4140c
#define MC_P_BIST_STATUS_RDATA_A	0x41488

#define EDC_T50_BASE_ADDR		0x50000

#define EDC_H_BIST_CMD_A		0x50004
#define EDC_H_BIST_CMD_ADDR_A		0x50008
#define EDC_H_BIST_CMD_LEN_A		0x5000c
#define EDC_H_BIST_DATA_PATTERN_A	0x50010
#define EDC_H_BIST_STATUS_RDATA_A	0x50028

#define EDC_T51_BASE_ADDR		0x50800

#define EDC_STRIDE_T5 (EDC_T51_BASE_ADDR - EDC_T50_BASE_ADDR)
#define EDC_REG_T5(reg, idx) (reg + EDC_STRIDE_T5 * idx)

#define PL_VF_REV_A 0x4
#define PL_VF_WHOAMI_A 0x0
#define PL_VF_REVISION_A 0x8

/* registers for module CIM */
#define CIM_HOST_ACC_CTRL_A	0x7b50
#define CIM_HOST_ACC_DATA_A	0x7b54
#define UP_UP_DBG_LA_CFG_A	0x140
#define UP_UP_DBG_LA_DATA_A	0x144

#define HOSTBUSY_S	17
#define HOSTBUSY_V(x)	((x) << HOSTBUSY_S)
#define HOSTBUSY_F	HOSTBUSY_V(1U)

#define HOSTWRITE_S	16
#define HOSTWRITE_V(x)	((x) << HOSTWRITE_S)
#define HOSTWRITE_F	HOSTWRITE_V(1U)

#define CIM_IBQ_DBG_CFG_A 0x7b60

#define IBQDBGADDR_S    16
#define IBQDBGADDR_M    0xfffU
#define IBQDBGADDR_V(x) ((x) << IBQDBGADDR_S)
#define IBQDBGADDR_G(x) (((x) >> IBQDBGADDR_S) & IBQDBGADDR_M)

#define IBQDBGBUSY_S    1
#define IBQDBGBUSY_V(x) ((x) << IBQDBGBUSY_S)
#define IBQDBGBUSY_F    IBQDBGBUSY_V(1U)

#define IBQDBGEN_S    0
#define IBQDBGEN_V(x) ((x) << IBQDBGEN_S)
#define IBQDBGEN_F    IBQDBGEN_V(1U)

#define CIM_OBQ_DBG_CFG_A 0x7b64

#define OBQDBGADDR_S    16
#define OBQDBGADDR_M    0xfffU
#define OBQDBGADDR_V(x) ((x) << OBQDBGADDR_S)
#define OBQDBGADDR_G(x) (((x) >> OBQDBGADDR_S) & OBQDBGADDR_M)

#define OBQDBGBUSY_S    1
#define OBQDBGBUSY_V(x) ((x) << OBQDBGBUSY_S)
#define OBQDBGBUSY_F    OBQDBGBUSY_V(1U)

#define OBQDBGEN_S    0
#define OBQDBGEN_V(x) ((x) << OBQDBGEN_S)
#define OBQDBGEN_F    OBQDBGEN_V(1U)

#define CIM_IBQ_DBG_DATA_A 0x7b68
#define CIM_OBQ_DBG_DATA_A 0x7b6c

#define UPDBGLARDEN_S		1
#define UPDBGLARDEN_V(x)	((x) << UPDBGLARDEN_S)
#define UPDBGLARDEN_F		UPDBGLARDEN_V(1U)

#define UPDBGLAEN_S	0
#define UPDBGLAEN_V(x)	((x) << UPDBGLAEN_S)
#define UPDBGLAEN_F	UPDBGLAEN_V(1U)

#define UPDBGLARDPTR_S		2
#define UPDBGLARDPTR_M		0xfffU
#define UPDBGLARDPTR_V(x)	((x) << UPDBGLARDPTR_S)

#define UPDBGLAWRPTR_S    16
#define UPDBGLAWRPTR_M    0xfffU
#define UPDBGLAWRPTR_G(x) (((x) >> UPDBGLAWRPTR_S) & UPDBGLAWRPTR_M)

#define UPDBGLACAPTPCONLY_S	30
#define UPDBGLACAPTPCONLY_V(x)	((x) << UPDBGLACAPTPCONLY_S)
#define UPDBGLACAPTPCONLY_F	UPDBGLACAPTPCONLY_V(1U)

#define CIM_QUEUE_CONFIG_REF_A 0x7b48
#define CIM_QUEUE_CONFIG_CTRL_A 0x7b4c

#define CIMQSIZE_S    24
#define CIMQSIZE_M    0x3fU
#define CIMQSIZE_G(x) (((x) >> CIMQSIZE_S) & CIMQSIZE_M)

#define CIMQBASE_S    16
#define CIMQBASE_M    0x3fU
#define CIMQBASE_G(x) (((x) >> CIMQBASE_S) & CIMQBASE_M)

#define QUEFULLTHRSH_S    0
#define QUEFULLTHRSH_M    0x1ffU
#define QUEFULLTHRSH_G(x) (((x) >> QUEFULLTHRSH_S) & QUEFULLTHRSH_M)

#define UP_IBQ_0_RDADDR_A 0x10
#define UP_IBQ_0_SHADOW_RDADDR_A 0x280
#define UP_OBQ_0_REALADDR_A 0x104
#define UP_OBQ_0_SHADOW_REALADDR_A 0x394

#define IBQRDADDR_S    0
#define IBQRDADDR_M    0x1fffU
#define IBQRDADDR_G(x) (((x) >> IBQRDADDR_S) & IBQRDADDR_M)

#define IBQWRADDR_S    0
#define IBQWRADDR_M    0x1fffU
#define IBQWRADDR_G(x) (((x) >> IBQWRADDR_S) & IBQWRADDR_M)

#define QUERDADDR_S    0
#define QUERDADDR_M    0x7fffU
#define QUERDADDR_G(x) (((x) >> QUERDADDR_S) & QUERDADDR_M)

#define QUEREMFLITS_S    0
#define QUEREMFLITS_M    0x7ffU
#define QUEREMFLITS_G(x) (((x) >> QUEREMFLITS_S) & QUEREMFLITS_M)

#define QUEEOPCNT_S    16
#define QUEEOPCNT_M    0xfffU
#define QUEEOPCNT_G(x) (((x) >> QUEEOPCNT_S) & QUEEOPCNT_M)

#define QUESOPCNT_S    0
#define QUESOPCNT_M    0xfffU
#define QUESOPCNT_G(x) (((x) >> QUESOPCNT_S) & QUESOPCNT_M)

#define OBQSELECT_S    4
#define OBQSELECT_V(x) ((x) << OBQSELECT_S)
#define OBQSELECT_F    OBQSELECT_V(1U)

#define IBQSELECT_S    3
#define IBQSELECT_V(x) ((x) << IBQSELECT_S)
#define IBQSELECT_F    IBQSELECT_V(1U)

#define QUENUMSELECT_S    0
#define QUENUMSELECT_V(x) ((x) << QUENUMSELECT_S)

#endif /* __T4_REGS_H */<|MERGE_RESOLUTION|>--- conflicted
+++ resolved
@@ -63,11 +63,8 @@
 #define MC_BIST_STATUS_REG(reg_addr, idx) ((reg_addr) + (idx) * 4)
 #define EDC_BIST_STATUS_REG(reg_addr, idx) ((reg_addr) + (idx) * 4)
 
-<<<<<<< HEAD
-=======
 #define PCIE_FW_REG(reg_addr, idx) ((reg_addr) + (idx) * 4)
 
->>>>>>> 007760cf
 #define SGE_PF_KDOORBELL_A 0x0
 
 #define QID_S    15
@@ -712,10 +709,7 @@
 #define PFNUM_V(x) ((x) << PFNUM_S)
 
 #define PCIE_FW_A 0x30b8
-<<<<<<< HEAD
-=======
 #define PCIE_FW_PF_A 0x30bc
->>>>>>> 007760cf
 
 #define PCIE_CORE_UTL_SYSTEM_BUS_AGENT_STATUS_A 0x5908
 
@@ -738,7 +732,6 @@
 #define RFTP_S    23
 #define RFTP_V(x) ((x) << RFTP_S)
 #define RFTP_F    RFTP_V(1U)
-<<<<<<< HEAD
 
 #define PTRP_S    20
 #define PTRP_V(x) ((x) << PTRP_S)
@@ -746,15 +739,6 @@
 
 #define PCIE_CORE_UTL_PCI_EXPRESS_PORT_STATUS_A 0x59a4
 
-=======
-
-#define PTRP_S    20
-#define PTRP_V(x) ((x) << PTRP_S)
-#define PTRP_F    PTRP_V(1U)
-
-#define PCIE_CORE_UTL_PCI_EXPRESS_PORT_STATUS_A 0x59a4
-
->>>>>>> 007760cf
 #define TPCP_S    30
 #define TPCP_V(x) ((x) << TPCP_S)
 #define TPCP_F    TPCP_V(1U)
