// SPDX-License-Identifier: GPL-2.0-only
/*
 * Copyright (C) 2020-21 Intel Corporation.
 */

#include <linux/acpi.h>
#include <linux/bitfield.h>
#include <linux/module.h>
#include <net/rtnetlink.h>

#include "iosm_ipc_imem.h"
#include "iosm_ipc_pcie.h"
#include "iosm_ipc_protocol.h"

MODULE_DESCRIPTION("IOSM Driver");
MODULE_LICENSE("GPL v2");

/* WWAN GUID */
static guid_t wwan_acpi_guid = GUID_INIT(0xbad01b75, 0x22a8, 0x4f48, 0x87, 0x92,
				       0xbd, 0xde, 0x94, 0x67, 0x74, 0x7d);

static void ipc_pcie_resources_release(struct iosm_pcie *ipc_pcie)
{
	/* Free the MSI resources. */
	ipc_release_irq(ipc_pcie);

	/* Free mapped doorbell scratchpad bus memory into CPU space. */
	iounmap(ipc_pcie->scratchpad);

	/* Free mapped IPC_REGS bus memory into CPU space. */
	iounmap(ipc_pcie->ipc_regs);

	/* Releases all PCI I/O and memory resources previously reserved by a
	 * successful call to pci_request_regions.  Call this function only
	 * after all use of the PCI regions has ceased.
	 */
	pci_release_regions(ipc_pcie->pci);
}

static void ipc_pcie_cleanup(struct iosm_pcie *ipc_pcie)
{
	/* Free the shared memory resources. */
	ipc_imem_cleanup(ipc_pcie->imem);

	ipc_pcie_resources_release(ipc_pcie);

	/* Signal to the system that the PCI device is not in use. */
	pci_disable_device(ipc_pcie->pci);
}

static void ipc_pcie_deinit(struct iosm_pcie *ipc_pcie)
{
	kfree(ipc_pcie->imem);
	kfree(ipc_pcie);
}

static void ipc_pcie_remove(struct pci_dev *pci)
{
	struct iosm_pcie *ipc_pcie = pci_get_drvdata(pci);

	ipc_pcie_cleanup(ipc_pcie);

	ipc_pcie_deinit(ipc_pcie);
}

static int ipc_pcie_resources_request(struct iosm_pcie *ipc_pcie)
{
	struct pci_dev *pci = ipc_pcie->pci;
	u32 cap = 0;
	u32 ret;

	/* Reserved PCI I/O and memory resources.
	 * Mark all PCI regions associated with PCI device pci as
	 * being reserved by owner IOSM_IPC.
	 */
	ret = pci_request_regions(pci, "IOSM_IPC");
	if (ret) {
		dev_err(ipc_pcie->dev, "failed pci request regions");
		goto pci_request_region_fail;
	}

	/* Reserve the doorbell IPC REGS memory resources.
	 * Remap the memory into CPU space. Arrange for the physical address
	 * (BAR) to be visible from this driver.
	 * pci_ioremap_bar() ensures that the memory is marked uncachable.
	 */
	ipc_pcie->ipc_regs = pci_ioremap_bar(pci, ipc_pcie->ipc_regs_bar_nr);

	if (!ipc_pcie->ipc_regs) {
		dev_err(ipc_pcie->dev, "IPC REGS ioremap error");
		ret = -EBUSY;
		goto ipc_regs_remap_fail;
	}

	/* Reserve the MMIO scratchpad memory resources.
	 * Remap the memory into CPU space. Arrange for the physical address
	 * (BAR) to be visible from this driver.
	 * pci_ioremap_bar() ensures that the memory is marked uncachable.
	 */
	ipc_pcie->scratchpad =
		pci_ioremap_bar(pci, ipc_pcie->scratchpad_bar_nr);

	if (!ipc_pcie->scratchpad) {
		dev_err(ipc_pcie->dev, "doorbell scratchpad ioremap error");
		ret = -EBUSY;
		goto scratch_remap_fail;
	}

	/* Install the irq handler triggered by CP. */
	ret = ipc_acquire_irq(ipc_pcie);
	if (ret) {
		dev_err(ipc_pcie->dev, "acquiring MSI irq failed!");
		goto irq_acquire_fail;
	}

	/* Enable bus-mastering for the IOSM IPC device. */
	pci_set_master(pci);

	/* Enable LTR if possible
	 * This is needed for L1.2!
	 */
	pcie_capability_read_dword(ipc_pcie->pci, PCI_EXP_DEVCAP2, &cap);
	if (cap & PCI_EXP_DEVCAP2_LTR)
		pcie_capability_set_word(ipc_pcie->pci, PCI_EXP_DEVCTL2,
					 PCI_EXP_DEVCTL2_LTR_EN);

	dev_dbg(ipc_pcie->dev, "link between AP and CP is fully on");

	return ret;

irq_acquire_fail:
	iounmap(ipc_pcie->scratchpad);
scratch_remap_fail:
	iounmap(ipc_pcie->ipc_regs);
ipc_regs_remap_fail:
	pci_release_regions(pci);
pci_request_region_fail:
	return ret;
}

bool ipc_pcie_check_aspm_enabled(struct iosm_pcie *ipc_pcie,
				 bool parent)
{
	struct pci_dev *pdev;
	u16 value = 0;
	u32 enabled;

	if (parent)
		pdev = ipc_pcie->pci->bus->self;
	else
		pdev = ipc_pcie->pci;

	pcie_capability_read_word(pdev, PCI_EXP_LNKCTL, &value);
	enabled = value & PCI_EXP_LNKCTL_ASPMC;
	dev_dbg(ipc_pcie->dev, "ASPM L1: 0x%04X 0x%03X", pdev->device, value);

	return (enabled == PCI_EXP_LNKCTL_ASPM_L1 ||
		enabled == PCI_EXP_LNKCTL_ASPMC);
}

bool ipc_pcie_check_data_link_active(struct iosm_pcie *ipc_pcie)
{
	struct pci_dev *parent;
	u16 link_status = 0;

	if (!ipc_pcie->pci->bus || !ipc_pcie->pci->bus->self) {
		dev_err(ipc_pcie->dev, "root port not found");
		return false;
	}

	parent = ipc_pcie->pci->bus->self;

	pcie_capability_read_word(parent, PCI_EXP_LNKSTA, &link_status);
	dev_dbg(ipc_pcie->dev, "Link status: 0x%04X", link_status);

	return link_status & PCI_EXP_LNKSTA_DLLLA;
}

static bool ipc_pcie_check_aspm_supported(struct iosm_pcie *ipc_pcie,
					  bool parent)
{
	struct pci_dev *pdev;
	u32 support;
	u32 cap = 0;

	if (parent)
		pdev = ipc_pcie->pci->bus->self;
	else
		pdev = ipc_pcie->pci;
	pcie_capability_read_dword(pdev, PCI_EXP_LNKCAP, &cap);
	support = u32_get_bits(cap, PCI_EXP_LNKCAP_ASPMS);
	if (support < PCI_EXP_LNKCTL_ASPM_L1) {
		dev_dbg(ipc_pcie->dev, "ASPM L1 not supported: 0x%04X",
			pdev->device);
		return false;
	}
	return true;
}

void ipc_pcie_config_aspm(struct iosm_pcie *ipc_pcie)
{
	bool parent_aspm_enabled, dev_aspm_enabled;

	/* check if both root port and child supports ASPM L1 */
	if (!ipc_pcie_check_aspm_supported(ipc_pcie, true) ||
	    !ipc_pcie_check_aspm_supported(ipc_pcie, false))
		return;

	parent_aspm_enabled = ipc_pcie_check_aspm_enabled(ipc_pcie, true);
	dev_aspm_enabled = ipc_pcie_check_aspm_enabled(ipc_pcie, false);

	dev_dbg(ipc_pcie->dev, "ASPM parent: %s device: %s",
		parent_aspm_enabled ? "Enabled" : "Disabled",
		dev_aspm_enabled ? "Enabled" : "Disabled");
}

/* Initializes PCIe endpoint configuration */
static void ipc_pcie_config_init(struct iosm_pcie *ipc_pcie)
{
	/* BAR0 is used for doorbell */
	ipc_pcie->ipc_regs_bar_nr = IPC_DOORBELL_BAR0;

	/* update HW configuration */
	ipc_pcie->scratchpad_bar_nr = IPC_SCRATCHPAD_BAR2;
	ipc_pcie->doorbell_reg_offset = IPC_DOORBELL_CH_OFFSET;
	ipc_pcie->doorbell_write = IPC_WRITE_PTR_REG_0;
	ipc_pcie->doorbell_capture = IPC_CAPTURE_PTR_REG_0;
}

/* This will read the BIOS WWAN RTD3 settings:
 * D0L1.2/D3L2/Disabled
 */
static enum ipc_pcie_sleep_state ipc_pcie_read_bios_cfg(struct device *dev)
{
	enum ipc_pcie_sleep_state sleep_state = IPC_PCIE_D0L12;
	union acpi_object *object;
	acpi_handle handle_acpi;

	handle_acpi = ACPI_HANDLE(dev);
	if (!handle_acpi) {
		pr_debug("pci device is NOT ACPI supporting device\n");
		goto default_ret;
	}

	object = acpi_evaluate_dsm(handle_acpi, &wwan_acpi_guid, 0, 3, NULL);
	if (!object)
		goto default_ret;

	if (object->integer.value == 3)
		sleep_state = IPC_PCIE_D3L2;

<<<<<<< HEAD
	kfree(object);
=======
	ACPI_FREE(object);
>>>>>>> 0ee29814

default_ret:
	return sleep_state;
}

static int ipc_pcie_probe(struct pci_dev *pci,
			  const struct pci_device_id *pci_id)
{
	struct iosm_pcie *ipc_pcie = kzalloc(sizeof(*ipc_pcie), GFP_KERNEL);
	int ret;

	pr_debug("Probing device 0x%X from the vendor 0x%X", pci_id->device,
		 pci_id->vendor);

	if (!ipc_pcie)
		goto ret_fail;

	/* Initialize ipc dbg component for the PCIe device */
	ipc_pcie->dev = &pci->dev;

	/* Set the driver specific data. */
	pci_set_drvdata(pci, ipc_pcie);

	/* Save the address of the PCI device configuration. */
	ipc_pcie->pci = pci;

	/* Update platform configuration */
	ipc_pcie_config_init(ipc_pcie);

	/* Initialize the device before it is used. Ask low-level code
	 * to enable I/O and memory. Wake up the device if it was suspended.
	 */
	if (pci_enable_device(pci)) {
		dev_err(ipc_pcie->dev, "failed to enable the AP PCIe device");
		/* If enable of PCIe device has failed then calling
		 * ipc_pcie_cleanup will panic the system. More over
		 * ipc_pcie_cleanup() is required to be called after
		 * ipc_imem_mount()
		 */
		goto pci_enable_fail;
	}

	ret = dma_set_mask(ipc_pcie->dev, DMA_BIT_MASK(64));
	if (ret) {
		dev_err(ipc_pcie->dev, "Could not set PCI DMA mask: %d", ret);
		return ret;
	}

	ipc_pcie_config_aspm(ipc_pcie);
	dev_dbg(ipc_pcie->dev, "PCIe device enabled.");

	/* Read WWAN RTD3 BIOS Setting
	 */
	ipc_pcie->d3l2_support = ipc_pcie_read_bios_cfg(&pci->dev);

	ipc_pcie->suspend = 0;

	if (ipc_pcie_resources_request(ipc_pcie))
		goto resources_req_fail;

	/* Establish the link to the imem layer. */
	ipc_pcie->imem = ipc_imem_init(ipc_pcie, pci->device,
				       ipc_pcie->scratchpad, ipc_pcie->dev);
	if (!ipc_pcie->imem) {
		dev_err(ipc_pcie->dev, "failed to init imem");
		goto imem_init_fail;
	}

	return 0;

imem_init_fail:
	ipc_pcie_resources_release(ipc_pcie);
resources_req_fail:
	pci_disable_device(pci);
pci_enable_fail:
	kfree(ipc_pcie);
ret_fail:
	return -EIO;
}

static const struct pci_device_id iosm_ipc_ids[] = {
	{ PCI_DEVICE(PCI_VENDOR_ID_INTEL, INTEL_CP_DEVICE_7560_ID) },
	{ PCI_DEVICE(PCI_VENDOR_ID_INTEL, INTEL_CP_DEVICE_7360_ID) },
	{}
};
MODULE_DEVICE_TABLE(pci, iosm_ipc_ids);

/* Enter sleep in s2idle case
 */
static int __maybe_unused ipc_pcie_suspend_s2idle(struct iosm_pcie *ipc_pcie)
{
	ipc_cp_irq_sleep_control(ipc_pcie, IPC_MEM_DEV_PM_FORCE_SLEEP);

	/* Complete all memory stores before setting bit */
	smp_mb__before_atomic();

	set_bit(0, &ipc_pcie->suspend);

	/* Complete all memory stores after setting bit */
	smp_mb__after_atomic();

	ipc_imem_pm_s2idle_sleep(ipc_pcie->imem, true);

	return 0;
}

/* Resume from sleep in s2idle case
 */
static int __maybe_unused ipc_pcie_resume_s2idle(struct iosm_pcie *ipc_pcie)
{
	ipc_cp_irq_sleep_control(ipc_pcie, IPC_MEM_DEV_PM_FORCE_ACTIVE);

	ipc_imem_pm_s2idle_sleep(ipc_pcie->imem, false);

	/* Complete all memory stores before clearing bit. */
	smp_mb__before_atomic();

	clear_bit(0, &ipc_pcie->suspend);

	/* Complete all memory stores after clearing bit. */
	smp_mb__after_atomic();
	return 0;
}

int __maybe_unused ipc_pcie_suspend(struct iosm_pcie *ipc_pcie)
{
	/* The HAL shall ask the shared memory layer whether D3 is allowed. */
	ipc_imem_pm_suspend(ipc_pcie->imem);

	dev_dbg(ipc_pcie->dev, "SUSPEND done");
	return 0;
}

int __maybe_unused ipc_pcie_resume(struct iosm_pcie *ipc_pcie)
{
	/* The HAL shall inform the shared memory layer that the device is
	 * active.
	 */
	ipc_imem_pm_resume(ipc_pcie->imem);

	dev_dbg(ipc_pcie->dev, "RESUME done");
	return 0;
}

static int __maybe_unused ipc_pcie_suspend_cb(struct device *dev)
{
	struct iosm_pcie *ipc_pcie;
	struct pci_dev *pdev;

	pdev = to_pci_dev(dev);

	ipc_pcie = pci_get_drvdata(pdev);

	switch (ipc_pcie->d3l2_support) {
	case IPC_PCIE_D0L12:
		ipc_pcie_suspend_s2idle(ipc_pcie);
		break;
	case IPC_PCIE_D3L2:
		ipc_pcie_suspend(ipc_pcie);
		break;
	}

	return 0;
}

static int __maybe_unused ipc_pcie_resume_cb(struct device *dev)
{
	struct iosm_pcie *ipc_pcie;
	struct pci_dev *pdev;

	pdev = to_pci_dev(dev);

	ipc_pcie = pci_get_drvdata(pdev);

	switch (ipc_pcie->d3l2_support) {
	case IPC_PCIE_D0L12:
		ipc_pcie_resume_s2idle(ipc_pcie);
		break;
	case IPC_PCIE_D3L2:
		ipc_pcie_resume(ipc_pcie);
		break;
	}

	return 0;
}

static SIMPLE_DEV_PM_OPS(iosm_ipc_pm, ipc_pcie_suspend_cb, ipc_pcie_resume_cb);

static struct pci_driver iosm_ipc_driver = {
	.name = KBUILD_MODNAME,
	.probe = ipc_pcie_probe,
	.remove = ipc_pcie_remove,
	.driver = {
		.pm = &iosm_ipc_pm,
	},
	.id_table = iosm_ipc_ids,
};
module_pci_driver(iosm_ipc_driver);

int ipc_pcie_addr_map(struct iosm_pcie *ipc_pcie, unsigned char *data,
		      size_t size, dma_addr_t *mapping, int direction)
{
	if (ipc_pcie->pci) {
		*mapping = dma_map_single(&ipc_pcie->pci->dev, data, size,
					  direction);
		if (dma_mapping_error(&ipc_pcie->pci->dev, *mapping)) {
			dev_err(ipc_pcie->dev, "dma mapping failed");
			return -EINVAL;
		}
	}
	return 0;
}

void ipc_pcie_addr_unmap(struct iosm_pcie *ipc_pcie, size_t size,
			 dma_addr_t mapping, int direction)
{
	if (!mapping)
		return;
	if (ipc_pcie->pci)
		dma_unmap_single(&ipc_pcie->pci->dev, mapping, size, direction);
}

struct sk_buff *ipc_pcie_alloc_local_skb(struct iosm_pcie *ipc_pcie,
					 gfp_t flags, size_t size)
{
	struct sk_buff *skb;

	if (!ipc_pcie || !size) {
		pr_err("invalid pcie object or size");
		return NULL;
	}

	skb = __netdev_alloc_skb(NULL, size, flags);
	if (!skb)
		return NULL;

	IPC_CB(skb)->op_type = (u8)UL_DEFAULT;
	IPC_CB(skb)->mapping = 0;

	return skb;
}

struct sk_buff *ipc_pcie_alloc_skb(struct iosm_pcie *ipc_pcie, size_t size,
				   gfp_t flags, dma_addr_t *mapping,
				   int direction, size_t headroom)
{
	struct sk_buff *skb = ipc_pcie_alloc_local_skb(ipc_pcie, flags,
						       size + headroom);
	if (!skb)
		return NULL;

	if (headroom)
		skb_reserve(skb, headroom);

	if (ipc_pcie_addr_map(ipc_pcie, skb->data, size, mapping, direction)) {
		dev_kfree_skb(skb);
		return NULL;
	}

	BUILD_BUG_ON(sizeof(*IPC_CB(skb)) > sizeof(skb->cb));

	/* Store the mapping address in skb scratch pad for later usage */
	IPC_CB(skb)->mapping = *mapping;
	IPC_CB(skb)->direction = direction;
	IPC_CB(skb)->len = size;

	return skb;
}

void ipc_pcie_kfree_skb(struct iosm_pcie *ipc_pcie, struct sk_buff *skb)
{
	if (!skb)
		return;

	ipc_pcie_addr_unmap(ipc_pcie, IPC_CB(skb)->len, IPC_CB(skb)->mapping,
			    IPC_CB(skb)->direction);
	IPC_CB(skb)->mapping = 0;
	dev_kfree_skb(skb);
}<|MERGE_RESOLUTION|>--- conflicted
+++ resolved
@@ -249,11 +249,7 @@
 	if (object->integer.value == 3)
 		sleep_state = IPC_PCIE_D3L2;
 
-<<<<<<< HEAD
-	kfree(object);
-=======
 	ACPI_FREE(object);
->>>>>>> 0ee29814
 
 default_ret:
 	return sleep_state;
