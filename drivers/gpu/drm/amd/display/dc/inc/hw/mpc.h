/* Copyright 2012-15 Advanced Micro Devices, Inc.
 *
 * Permission is hereby granted, free of charge, to any person obtaining a
 * copy of this software and associated documentation files (the "Software"),
 * to deal in the Software without restriction, including without limitation
 * the rights to use, copy, modify, merge, publish, distribute, sublicense,
 * and/or sell copies of the Software, and to permit persons to whom the
 * Software is furnished to do so, subject to the following conditions:
 *
 * The above copyright notice and this permission notice shall be included in
 * all copies or substantial portions of the Software.
 *
 * THE SOFTWARE IS PROVIDED "AS IS", WITHOUT WARRANTY OF ANY KIND, EXPRESS OR
 * IMPLIED, INCLUDING BUT NOT LIMITED TO THE WARRANTIES OF MERCHANTABILITY,
 * FITNESS FOR A PARTICULAR PURPOSE AND NONINFRINGEMENT.  IN NO EVENT SHALL
 * THE COPYRIGHT HOLDER(S) OR AUTHOR(S) BE LIABLE FOR ANY CLAIM, DAMAGES OR
 * OTHER LIABILITY, WHETHER IN AN ACTION OF CONTRACT, TORT OR OTHERWISE,
 * ARISING FROM, OUT OF OR IN CONNECTION WITH THE SOFTWARE OR THE USE OR
 * OTHER DEALINGS IN THE SOFTWARE.
 *
 * Authors: AMD
 *
 */

#ifndef __DC_MPCC_H__
#define __DC_MPCC_H__

#include "dc_hw_types.h"
#include "hw_shared.h"
#include "transform.h"

#define MAX_MPCC 6
#define MAX_OPP 6

#define MAX_DWB		2

enum mpc_output_csc_mode {
	MPC_OUTPUT_CSC_DISABLE = 0,
	MPC_OUTPUT_CSC_COEF_A,
	MPC_OUTPUT_CSC_COEF_B
};


enum mpcc_blend_mode {
	MPCC_BLEND_MODE_BYPASS,
	MPCC_BLEND_MODE_TOP_LAYER_PASSTHROUGH,
	MPCC_BLEND_MODE_TOP_LAYER_ONLY,
	MPCC_BLEND_MODE_TOP_BOT_BLENDING
};

enum mpcc_alpha_blend_mode {
	MPCC_ALPHA_BLEND_MODE_PER_PIXEL_ALPHA,
	MPCC_ALPHA_BLEND_MODE_PER_PIXEL_ALPHA_COMBINED_GLOBAL_GAIN,
	MPCC_ALPHA_BLEND_MODE_GLOBAL_ALPHA
};

/*
 * MPCC blending configuration
 */
struct mpcc_blnd_cfg {
	struct tg_color black_color;	/* background color */
	enum mpcc_alpha_blend_mode alpha_mode;	/* alpha blend mode */
	bool pre_multiplied_alpha;	/* alpha pre-multiplied mode flag */
	int global_gain;
	int global_alpha;
	bool overlap_only;

	/* MPCC top/bottom gain settings */
	int bottom_gain_mode;
	int background_color_bpc;
	int top_gain;
	int bottom_inside_gain;
	int bottom_outside_gain;
};

struct mpc_grph_gamut_adjustment {
	struct fixed31_32 temperature_matrix[CSC_TEMPERATURE_MATRIX_SIZE];
	enum graphics_gamut_adjust_type gamut_adjust_type;
};

struct mpcc_sm_cfg {
	bool enable;
	/* 0-single plane,2-row subsampling,4-column subsampling,6-checkboard subsampling */
	int sm_mode;
	/* 0- disable frame alternate, 1- enable frame alternate */
	bool frame_alt;
	/* 0- disable field alternate, 1- enable field alternate */
	bool field_alt;
	/* 0-no force,2-force frame polarity from top,3-force frame polarity from bottom */
	int force_next_frame_porlarity;
	/* 0-no force,2-force field polarity from top,3-force field polarity from bottom */
	int force_next_field_polarity;
};

struct mpc_denorm_clamp {
	int clamp_max_r_cr;
	int clamp_min_r_cr;
	int clamp_max_g_y;
	int clamp_min_g_y;
	int clamp_max_b_cb;
	int clamp_min_b_cb;
};

struct mpc_dwb_flow_control {
	int flow_ctrl_mode;
	int flow_ctrl_cnt0;
	int flow_ctrl_cnt1;
};

/*
 * MPCC connection and blending configuration for a single MPCC instance.
 * This struct is used as a node in an MPC tree.
 */
struct mpcc {
	int mpcc_id;			/* MPCC physical instance */
	int dpp_id;			/* DPP input to this MPCC */
	struct mpcc *mpcc_bot;		/* pointer to bottom layer MPCC.  NULL when not connected */
	struct mpcc_blnd_cfg blnd_cfg;	/* The blending configuration for this MPCC */
	struct mpcc_sm_cfg sm_cfg;	/* stereo mix setting for this MPCC */
	bool shared_bottom;		/* TRUE if MPCC output to both OPP and DWB endpoints, else FALSE */
};

/*
 * MPC tree represents all MPCC connections for a pipe.
 */
struct mpc_tree {
	int opp_id;			/* The OPP instance that owns this MPC tree */
	struct mpcc *opp_list;		/* The top MPCC layer of the MPC tree that outputs to OPP endpoint */
};

struct mpc {
	const struct mpc_funcs *funcs;
	struct dc_context *ctx;

	struct mpcc mpcc_array[MAX_MPCC];
	struct pwl_params blender_params;
	bool cm_bypass_mode;
};

struct mpcc_state {
	uint32_t opp_id;
	uint32_t dpp_id;
	uint32_t bot_mpcc_id;
	uint32_t mode;
	uint32_t alpha_mode;
	uint32_t pre_multiplied_alpha;
	uint32_t overlap_only;
	uint32_t idle;
	uint32_t busy;
};

struct mpc_funcs {
	void (*read_mpcc_state)(
			struct mpc *mpc,
			int mpcc_inst,
			struct mpcc_state *s);

	/*
	 * Insert DPP into MPC tree based on specified blending position.
	 * Only used for planes that are part of blending chain for OPP output
	 *
	 * Parameters:
	 * [in/out] mpc		- MPC context.
	 * [in/out] tree	- MPC tree structure that plane will be added to.
	 * [in]	blnd_cfg	- MPCC blending configuration for the new blending layer.
	 * [in]	sm_cfg		- MPCC stereo mix configuration for the new blending layer.
	 *			  stereo mix must disable for the very bottom layer of the tree config.
	 * [in]	insert_above_mpcc - Insert new plane above this MPCC.  If NULL, insert as bottom plane.
	 * [in]	dpp_id		 - DPP instance for the plane to be added.
	 * [in]	mpcc_id		 - The MPCC physical instance to use for blending.
	 *
	 * Return:  struct mpcc* - MPCC that was added.
	 */
	struct mpcc* (*insert_plane)(
			struct mpc *mpc,
			struct mpc_tree *tree,
			struct mpcc_blnd_cfg *blnd_cfg,
			struct mpcc_sm_cfg *sm_cfg,
			struct mpcc *insert_above_mpcc,
			int dpp_id,
			int mpcc_id);

	/*
	 * Remove a specified MPCC from the MPC tree.
	 *
	 * Parameters:
	 * [in/out] mpc		- MPC context.
	 * [in/out] tree	- MPC tree structure that plane will be removed from.
	 * [in/out] mpcc	- MPCC to be removed from tree.
	 *
	 * Return:  void
	 */
	void (*remove_mpcc)(
			struct mpc *mpc,
			struct mpc_tree *tree,
			struct mpcc *mpcc);

	/*
	 * Reset the MPCC HW status by disconnecting all muxes.
	 *
	 * Parameters:
	 * [in/out] mpc		- MPC context.
	 *
	 * Return:  void
	 */
	void (*mpc_init)(struct mpc *mpc);
	void (*mpc_init_single_inst)(
			struct mpc *mpc,
			unsigned int mpcc_id);

	/*
	 * Update the blending configuration for a specified MPCC.
	 *
	 * Parameters:
	 * [in/out] mpc		- MPC context.
	 * [in]     blnd_cfg	- MPCC blending configuration.
	 * [in]     mpcc_id	- The MPCC physical instance.
	 *
	 * Return:  void
	 */
	void (*update_blending)(
		struct mpc *mpc,
		struct mpcc_blnd_cfg *blnd_cfg,
		int mpcc_id);

	/*
	 * Lock cursor updates for the specified OPP.
	 * OPP defines the set of MPCC that are locked together for cursor.
	 *
	 * Parameters:
	 * [in] 	mpc		- MPC context.
	 * [in]     opp_id	- The OPP to lock cursor updates on
	 * [in]		lock	- lock/unlock the OPP
	 *
	 * Return:  void
	 */
	void (*cursor_lock)(
			struct mpc *mpc,
			int opp_id,
			bool lock);

	/*
	 * Add DPP into 'secondary' MPC tree based on specified blending position.
	 * Only used for planes that are part of blending chain for DWB output
	 *
	 * Parameters:
	 * [in/out] mpc		- MPC context.
	 * [in/out] tree		- MPC tree structure that plane will be added to.
	 * [in]	blnd_cfg	- MPCC blending configuration for the new blending layer.
	 * [in]	sm_cfg		- MPCC stereo mix configuration for the new blending layer.
	 *			  stereo mix must disable for the very bottom layer of the tree config.
	 * [in]	insert_above_mpcc - Insert new plane above this MPCC.  If NULL, insert as bottom plane.
	 * [in]	dpp_id		- DPP instance for the plane to be added.
	 * [in]	mpcc_id		- The MPCC physical instance to use for blending.
	 *
	 * Return:  struct mpcc* - MPCC that was added.
	 */
	struct mpcc* (*insert_plane_to_secondary)(
			struct mpc *mpc,
			struct mpc_tree *tree,
			struct mpcc_blnd_cfg *blnd_cfg,
			struct mpcc_sm_cfg *sm_cfg,
			struct mpcc *insert_above_mpcc,
			int dpp_id,
			int mpcc_id);

	/*
	 * Remove a specified DPP from the 'secondary' MPC tree.
	 *
	 * Parameters:
	 * [in/out] mpc		- MPC context.
	 * [in/out] tree	- MPC tree structure that plane will be removed from.
	 * [in]     mpcc	- MPCC to be removed from tree.
	 * Return:  void
	 */
	void (*remove_mpcc_from_secondary)(
			struct mpc *mpc,
			struct mpc_tree *tree,
			struct mpcc *mpcc);

	struct mpcc* (*get_mpcc_for_dpp_from_secondary)(
			struct mpc_tree *tree,
			int dpp_id);
	struct mpcc* (*get_mpcc_for_dpp)(
			struct mpc_tree *tree,
			int dpp_id);

	void (*wait_for_idle)(struct mpc *mpc, int id);

	void (*assert_mpcc_idle_before_connect)(struct mpc *mpc, int mpcc_id);

	void (*init_mpcc_list_from_hw)(
		struct mpc *mpc,
		struct mpc_tree *tree);

	void (*set_denorm)(struct mpc *mpc,
			int opp_id,
			enum dc_color_depth output_depth);

	void (*set_denorm_clamp)(
			struct mpc *mpc,
			int opp_id,
			struct mpc_denorm_clamp denorm_clamp);

	void (*set_output_csc)(struct mpc *mpc,
			int opp_id,
			const uint16_t *regval,
			enum mpc_output_csc_mode ocsc_mode);

	void (*set_ocsc_default)(struct mpc *mpc,
			int opp_id,
			enum dc_color_space color_space,
			enum mpc_output_csc_mode ocsc_mode);

	void (*set_output_gamma)(
			struct mpc *mpc,
			int mpcc_id,
			const struct pwl_params *params);
	void (*power_on_mpc_mem_pwr)(
			struct mpc *mpc,
			int mpcc_id,
			bool power_on);
	void (*set_dwb_mux)(
			struct mpc *mpc,
			int dwb_id,
			int mpcc_id);

	void (*disable_dwb_mux)(
		struct mpc *mpc,
		int dwb_id);

	bool (*is_dwb_idle)(
		struct mpc *mpc,
		int dwb_id);

	void (*set_out_rate_control)(
		struct mpc *mpc,
		int opp_id,
		bool enable,
		bool rate_2x_mode,
		struct mpc_dwb_flow_control *flow_control);

	void (*set_gamut_remap)(
			struct mpc *mpc,
			int mpcc_id,
			const struct mpc_grph_gamut_adjustment *adjust);

	bool (*program_shaper)(
			struct mpc *mpc,
			const struct pwl_params *params,
			uint32_t rmu_idx);

	uint32_t (*acquire_rmu)(struct mpc *mpc, int mpcc_id, int rmu_idx);

	bool (*program_3dlut)(
			struct mpc *mpc,
			const struct tetrahedral_params *params,
			int rmu_idx);

	int (*release_rmu)(struct mpc *mpc, int mpcc_id);

<<<<<<< HEAD
=======
	unsigned int (*get_mpc_out_mux)(
			struct mpc *mpc,
			int opp_id);

>>>>>>> 8a8109f3
};

#endif<|MERGE_RESOLUTION|>--- conflicted
+++ resolved
@@ -359,13 +359,10 @@
 
 	int (*release_rmu)(struct mpc *mpc, int mpcc_id);
 
-<<<<<<< HEAD
-=======
 	unsigned int (*get_mpc_out_mux)(
 			struct mpc *mpc,
 			int opp_id);
 
->>>>>>> 8a8109f3
 };
 
 #endif