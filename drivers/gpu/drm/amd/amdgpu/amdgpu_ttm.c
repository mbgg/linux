/*
 * Copyright 2009 Jerome Glisse.
 * All Rights Reserved.
 *
 * Permission is hereby granted, free of charge, to any person obtaining a
 * copy of this software and associated documentation files (the
 * "Software"), to deal in the Software without restriction, including
 * without limitation the rights to use, copy, modify, merge, publish,
 * distribute, sub license, and/or sell copies of the Software, and to
 * permit persons to whom the Software is furnished to do so, subject to
 * the following conditions:
 *
 * THE SOFTWARE IS PROVIDED "AS IS", WITHOUT WARRANTY OF ANY KIND, EXPRESS OR
 * IMPLIED, INCLUDING BUT NOT LIMITED TO THE WARRANTIES OF MERCHANTABILITY,
 * FITNESS FOR A PARTICULAR PURPOSE AND NON-INFRINGEMENT. IN NO EVENT SHALL
 * THE COPYRIGHT HOLDERS, AUTHORS AND/OR ITS SUPPLIERS BE LIABLE FOR ANY CLAIM,
 * DAMAGES OR OTHER LIABILITY, WHETHER IN AN ACTION OF CONTRACT, TORT OR
 * OTHERWISE, ARISING FROM, OUT OF OR IN CONNECTION WITH THE SOFTWARE OR THE
 * USE OR OTHER DEALINGS IN THE SOFTWARE.
 *
 * The above copyright notice and this permission notice (including the
 * next paragraph) shall be included in all copies or substantial portions
 * of the Software.
 *
 */
/*
 * Authors:
 *    Jerome Glisse <glisse@freedesktop.org>
 *    Thomas Hellstrom <thomas-at-tungstengraphics-dot-com>
 *    Dave Airlie
 */

#include <linux/dma-mapping.h>
#include <linux/iommu.h>
#include <linux/pagemap.h>
#include <linux/sched/task.h>
#include <linux/sched/mm.h>
#include <linux/seq_file.h>
#include <linux/slab.h>
#include <linux/swap.h>
#include <linux/swiotlb.h>
#include <linux/dma-buf.h>
#include <linux/sizes.h>
#include <linux/module.h>

#include <drm/drm_drv.h>
#include <drm/ttm/ttm_bo_api.h>
#include <drm/ttm/ttm_bo_driver.h>
#include <drm/ttm/ttm_placement.h>
#include <drm/ttm/ttm_range_manager.h>

#include <drm/amdgpu_drm.h>
#include <drm/drm_drv.h>

#include "amdgpu.h"
#include "amdgpu_object.h"
#include "amdgpu_trace.h"
#include "amdgpu_amdkfd.h"
#include "amdgpu_sdma.h"
#include "amdgpu_ras.h"
#include "amdgpu_hmm.h"
#include "amdgpu_atomfirmware.h"
#include "amdgpu_res_cursor.h"
#include "bif/bif_4_1_d.h"

MODULE_IMPORT_NS(DMA_BUF);

#define AMDGPU_TTM_VRAM_MAX_DW_READ	(size_t)128

static int amdgpu_ttm_backend_bind(struct ttm_device *bdev,
				   struct ttm_tt *ttm,
				   struct ttm_resource *bo_mem);
static void amdgpu_ttm_backend_unbind(struct ttm_device *bdev,
				      struct ttm_tt *ttm);

static int amdgpu_ttm_init_on_chip(struct amdgpu_device *adev,
				    unsigned int type,
				    uint64_t size_in_page)
{
	return ttm_range_man_init(&adev->mman.bdev, type,
				  false, size_in_page);
}

/**
 * amdgpu_evict_flags - Compute placement flags
 *
 * @bo: The buffer object to evict
 * @placement: Possible destination(s) for evicted BO
 *
 * Fill in placement data when ttm_bo_evict() is called
 */
static void amdgpu_evict_flags(struct ttm_buffer_object *bo,
				struct ttm_placement *placement)
{
	struct amdgpu_device *adev = amdgpu_ttm_adev(bo->bdev);
	struct amdgpu_bo *abo;
	static const struct ttm_place placements = {
		.fpfn = 0,
		.lpfn = 0,
		.mem_type = TTM_PL_SYSTEM,
		.flags = 0
	};

	/* Don't handle scatter gather BOs */
	if (bo->type == ttm_bo_type_sg) {
		placement->num_placement = 0;
		placement->num_busy_placement = 0;
		return;
	}

	/* Object isn't an AMDGPU object so ignore */
	if (!amdgpu_bo_is_amdgpu_bo(bo)) {
		placement->placement = &placements;
		placement->busy_placement = &placements;
		placement->num_placement = 1;
		placement->num_busy_placement = 1;
		return;
	}

	abo = ttm_to_amdgpu_bo(bo);
	if (abo->flags & AMDGPU_GEM_CREATE_DISCARDABLE) {
		placement->num_placement = 0;
		placement->num_busy_placement = 0;
		return;
	}

	switch (bo->resource->mem_type) {
	case AMDGPU_PL_GDS:
	case AMDGPU_PL_GWS:
	case AMDGPU_PL_OA:
		placement->num_placement = 0;
		placement->num_busy_placement = 0;
		return;

	case TTM_PL_VRAM:
		if (!adev->mman.buffer_funcs_enabled) {
			/* Move to system memory */
			amdgpu_bo_placement_from_domain(abo, AMDGPU_GEM_DOMAIN_CPU);
		} else if (!amdgpu_gmc_vram_full_visible(&adev->gmc) &&
			   !(abo->flags & AMDGPU_GEM_CREATE_CPU_ACCESS_REQUIRED) &&
			   amdgpu_bo_in_cpu_visible_vram(abo)) {

			/* Try evicting to the CPU inaccessible part of VRAM
			 * first, but only set GTT as busy placement, so this
			 * BO will be evicted to GTT rather than causing other
			 * BOs to be evicted from VRAM
			 */
			amdgpu_bo_placement_from_domain(abo, AMDGPU_GEM_DOMAIN_VRAM |
							AMDGPU_GEM_DOMAIN_GTT |
							AMDGPU_GEM_DOMAIN_CPU);
			abo->placements[0].fpfn = adev->gmc.visible_vram_size >> PAGE_SHIFT;
			abo->placements[0].lpfn = 0;
			abo->placement.busy_placement = &abo->placements[1];
			abo->placement.num_busy_placement = 1;
		} else {
			/* Move to GTT memory */
			amdgpu_bo_placement_from_domain(abo, AMDGPU_GEM_DOMAIN_GTT |
							AMDGPU_GEM_DOMAIN_CPU);
		}
		break;
	case TTM_PL_TT:
	case AMDGPU_PL_PREEMPT:
	default:
		amdgpu_bo_placement_from_domain(abo, AMDGPU_GEM_DOMAIN_CPU);
		break;
	}
	*placement = abo->placement;
}

/**
 * amdgpu_ttm_map_buffer - Map memory into the GART windows
 * @bo: buffer object to map
 * @mem: memory object to map
 * @mm_cur: range to map
 * @window: which GART window to use
 * @ring: DMA ring to use for the copy
 * @tmz: if we should setup a TMZ enabled mapping
 * @size: in number of bytes to map, out number of bytes mapped
 * @addr: resulting address inside the MC address space
 *
 * Setup one of the GART windows to access a specific piece of memory or return
 * the physical address for local memory.
 */
static int amdgpu_ttm_map_buffer(struct ttm_buffer_object *bo,
				 struct ttm_resource *mem,
				 struct amdgpu_res_cursor *mm_cur,
				 unsigned window, struct amdgpu_ring *ring,
				 bool tmz, uint64_t *size, uint64_t *addr)
{
	struct amdgpu_device *adev = ring->adev;
	unsigned offset, num_pages, num_dw, num_bytes;
	uint64_t src_addr, dst_addr;
	struct amdgpu_job *job;
	void *cpu_addr;
	uint64_t flags;
	unsigned int i;
	int r;

	BUG_ON(adev->mman.buffer_funcs->copy_max_bytes <
	       AMDGPU_GTT_MAX_TRANSFER_SIZE * 8);

	if (WARN_ON(mem->mem_type == AMDGPU_PL_PREEMPT))
		return -EINVAL;

	/* Map only what can't be accessed directly */
	if (!tmz && mem->start != AMDGPU_BO_INVALID_OFFSET) {
		*addr = amdgpu_ttm_domain_start(adev, mem->mem_type) +
			mm_cur->start;
		return 0;
	}


	/*
	 * If start begins at an offset inside the page, then adjust the size
	 * and addr accordingly
	 */
	offset = mm_cur->start & ~PAGE_MASK;

	num_pages = PFN_UP(*size + offset);
	num_pages = min_t(uint32_t, num_pages, AMDGPU_GTT_MAX_TRANSFER_SIZE);

	*size = min(*size, (uint64_t)num_pages * PAGE_SIZE - offset);

	*addr = adev->gmc.gart_start;
	*addr += (u64)window * AMDGPU_GTT_MAX_TRANSFER_SIZE *
		AMDGPU_GPU_PAGE_SIZE;
	*addr += offset;

	num_dw = ALIGN(adev->mman.buffer_funcs->copy_num_dw, 8);
	num_bytes = num_pages * 8 * AMDGPU_GPU_PAGES_IN_CPU_PAGE;

	r = amdgpu_job_alloc_with_ib(adev, &adev->mman.entity,
				     AMDGPU_FENCE_OWNER_UNDEFINED,
				     num_dw * 4 + num_bytes,
				     AMDGPU_IB_POOL_DELAYED, &job);
	if (r)
		return r;

	src_addr = num_dw * 4;
	src_addr += job->ibs[0].gpu_addr;

	dst_addr = amdgpu_bo_gpu_offset(adev->gart.bo);
	dst_addr += window * AMDGPU_GTT_MAX_TRANSFER_SIZE * 8;
	amdgpu_emit_copy_buffer(adev, &job->ibs[0], src_addr,
				dst_addr, num_bytes, false);

	amdgpu_ring_pad_ib(ring, &job->ibs[0]);
	WARN_ON(job->ibs[0].length_dw > num_dw);

	flags = amdgpu_ttm_tt_pte_flags(adev, bo->ttm, mem);
	if (tmz)
		flags |= AMDGPU_PTE_TMZ;

	cpu_addr = &job->ibs[0].ptr[num_dw];

	if (mem->mem_type == TTM_PL_TT) {
		dma_addr_t *dma_addr;

		dma_addr = &bo->ttm->dma_address[mm_cur->start >> PAGE_SHIFT];
		amdgpu_gart_map(adev, 0, num_pages, dma_addr, flags, cpu_addr);
	} else {
		dma_addr_t dma_address;

		dma_address = mm_cur->start;
		dma_address += adev->vm_manager.vram_base_offset;

		for (i = 0; i < num_pages; ++i) {
			amdgpu_gart_map(adev, i << PAGE_SHIFT, 1, &dma_address,
					flags, cpu_addr);
			dma_address += PAGE_SIZE;
		}
	}

	dma_fence_put(amdgpu_job_submit(job));
	return 0;
}

/**
 * amdgpu_ttm_copy_mem_to_mem - Helper function for copy
 * @adev: amdgpu device
 * @src: buffer/address where to read from
 * @dst: buffer/address where to write to
 * @size: number of bytes to copy
 * @tmz: if a secure copy should be used
 * @resv: resv object to sync to
 * @f: Returns the last fence if multiple jobs are submitted.
 *
 * The function copies @size bytes from {src->mem + src->offset} to
 * {dst->mem + dst->offset}. src->bo and dst->bo could be same BO for a
 * move and different for a BO to BO copy.
 *
 */
int amdgpu_ttm_copy_mem_to_mem(struct amdgpu_device *adev,
			       const struct amdgpu_copy_mem *src,
			       const struct amdgpu_copy_mem *dst,
			       uint64_t size, bool tmz,
			       struct dma_resv *resv,
			       struct dma_fence **f)
{
	struct amdgpu_ring *ring = adev->mman.buffer_funcs_ring;
	struct amdgpu_res_cursor src_mm, dst_mm;
	struct dma_fence *fence = NULL;
	int r = 0;

	if (!adev->mman.buffer_funcs_enabled) {
		DRM_ERROR("Trying to move memory with ring turned off.\n");
		return -EINVAL;
	}

	amdgpu_res_first(src->mem, src->offset, size, &src_mm);
	amdgpu_res_first(dst->mem, dst->offset, size, &dst_mm);

	mutex_lock(&adev->mman.gtt_window_lock);
	while (src_mm.remaining) {
		uint64_t from, to, cur_size;
		struct dma_fence *next;

		/* Never copy more than 256MiB at once to avoid a timeout */
		cur_size = min3(src_mm.size, dst_mm.size, 256ULL << 20);

		/* Map src to window 0 and dst to window 1. */
		r = amdgpu_ttm_map_buffer(src->bo, src->mem, &src_mm,
					  0, ring, tmz, &cur_size, &from);
		if (r)
			goto error;

		r = amdgpu_ttm_map_buffer(dst->bo, dst->mem, &dst_mm,
					  1, ring, tmz, &cur_size, &to);
		if (r)
			goto error;

		r = amdgpu_copy_buffer(ring, from, to, cur_size,
				       resv, &next, false, true, tmz);
		if (r)
			goto error;

		dma_fence_put(fence);
		fence = next;

		amdgpu_res_next(&src_mm, cur_size);
		amdgpu_res_next(&dst_mm, cur_size);
	}
error:
	mutex_unlock(&adev->mman.gtt_window_lock);
	if (f)
		*f = dma_fence_get(fence);
	dma_fence_put(fence);
	return r;
}

/*
 * amdgpu_move_blit - Copy an entire buffer to another buffer
 *
 * This is a helper called by amdgpu_bo_move() and amdgpu_move_vram_ram() to
 * help move buffers to and from VRAM.
 */
static int amdgpu_move_blit(struct ttm_buffer_object *bo,
			    bool evict,
			    struct ttm_resource *new_mem,
			    struct ttm_resource *old_mem)
{
	struct amdgpu_device *adev = amdgpu_ttm_adev(bo->bdev);
	struct amdgpu_bo *abo = ttm_to_amdgpu_bo(bo);
	struct amdgpu_copy_mem src, dst;
	struct dma_fence *fence = NULL;
	int r;

	src.bo = bo;
	dst.bo = bo;
	src.mem = old_mem;
	dst.mem = new_mem;
	src.offset = 0;
	dst.offset = 0;

	r = amdgpu_ttm_copy_mem_to_mem(adev, &src, &dst,
				       new_mem->size,
				       amdgpu_bo_encrypted(abo),
				       bo->base.resv, &fence);
	if (r)
		goto error;

	/* clear the space being freed */
	if (old_mem->mem_type == TTM_PL_VRAM &&
	    (abo->flags & AMDGPU_GEM_CREATE_VRAM_WIPE_ON_RELEASE)) {
		struct dma_fence *wipe_fence = NULL;

		r = amdgpu_fill_buffer(abo, AMDGPU_POISON, NULL, &wipe_fence);
		if (r) {
			goto error;
		} else if (wipe_fence) {
			dma_fence_put(fence);
			fence = wipe_fence;
		}
	}

	/* Always block for VM page tables before committing the new location */
	if (bo->type == ttm_bo_type_kernel)
		r = ttm_bo_move_accel_cleanup(bo, fence, true, false, new_mem);
	else
		r = ttm_bo_move_accel_cleanup(bo, fence, evict, true, new_mem);
	dma_fence_put(fence);
	return r;

error:
	if (fence)
		dma_fence_wait(fence, false);
	dma_fence_put(fence);
	return r;
}

/*
 * amdgpu_mem_visible - Check that memory can be accessed by ttm_bo_move_memcpy
 *
 * Called by amdgpu_bo_move()
 */
static bool amdgpu_mem_visible(struct amdgpu_device *adev,
			       struct ttm_resource *mem)
{
<<<<<<< HEAD
	u64 mem_size = (u64)mem->num_pages << PAGE_SHIFT;
=======
	u64 mem_size = (u64)mem->size;
>>>>>>> 0ee29814
	struct amdgpu_res_cursor cursor;
	u64 end;

	if (mem->mem_type == TTM_PL_SYSTEM ||
	    mem->mem_type == TTM_PL_TT)
		return true;
	if (mem->mem_type != TTM_PL_VRAM)
		return false;

	amdgpu_res_first(mem, 0, mem_size, &cursor);
	end = cursor.start + cursor.size;
	while (cursor.remaining) {
		amdgpu_res_next(&cursor, cursor.size);

		if (!cursor.remaining)
			break;

		/* ttm_resource_ioremap only supports contiguous memory */
		if (end != cursor.start)
			return false;

		end = cursor.start + cursor.size;
	}

	return end <= adev->gmc.visible_vram_size;
}

/*
 * amdgpu_bo_move - Move a buffer object to a new memory location
 *
 * Called by ttm_bo_handle_move_mem()
 */
static int amdgpu_bo_move(struct ttm_buffer_object *bo, bool evict,
			  struct ttm_operation_ctx *ctx,
			  struct ttm_resource *new_mem,
			  struct ttm_place *hop)
{
	struct amdgpu_device *adev;
	struct amdgpu_bo *abo;
	struct ttm_resource *old_mem = bo->resource;
	int r;

	if (new_mem->mem_type == TTM_PL_TT ||
	    new_mem->mem_type == AMDGPU_PL_PREEMPT) {
		r = amdgpu_ttm_backend_bind(bo->bdev, bo->ttm, new_mem);
		if (r)
			return r;
	}

	/* Can't move a pinned BO */
	abo = ttm_to_amdgpu_bo(bo);
	if (WARN_ON_ONCE(abo->tbo.pin_count > 0))
		return -EINVAL;

	adev = amdgpu_ttm_adev(bo->bdev);

	if (!old_mem || (old_mem->mem_type == TTM_PL_SYSTEM &&
			 bo->ttm == NULL)) {
		ttm_bo_move_null(bo, new_mem);
		goto out;
	}
	if (old_mem->mem_type == TTM_PL_SYSTEM &&
	    (new_mem->mem_type == TTM_PL_TT ||
	     new_mem->mem_type == AMDGPU_PL_PREEMPT)) {
		ttm_bo_move_null(bo, new_mem);
		goto out;
	}
	if ((old_mem->mem_type == TTM_PL_TT ||
	     old_mem->mem_type == AMDGPU_PL_PREEMPT) &&
	    new_mem->mem_type == TTM_PL_SYSTEM) {
		r = ttm_bo_wait_ctx(bo, ctx);
		if (r)
			return r;

		amdgpu_ttm_backend_unbind(bo->bdev, bo->ttm);
		ttm_resource_free(bo, &bo->resource);
		ttm_bo_assign_mem(bo, new_mem);
		goto out;
	}

	if (old_mem->mem_type == AMDGPU_PL_GDS ||
	    old_mem->mem_type == AMDGPU_PL_GWS ||
	    old_mem->mem_type == AMDGPU_PL_OA ||
	    new_mem->mem_type == AMDGPU_PL_GDS ||
	    new_mem->mem_type == AMDGPU_PL_GWS ||
	    new_mem->mem_type == AMDGPU_PL_OA) {
		/* Nothing to save here */
		ttm_bo_move_null(bo, new_mem);
		goto out;
	}

	if (bo->type == ttm_bo_type_device &&
	    new_mem->mem_type == TTM_PL_VRAM &&
	    old_mem->mem_type != TTM_PL_VRAM) {
		/* amdgpu_bo_fault_reserve_notify will re-set this if the CPU
		 * accesses the BO after it's moved.
		 */
		abo->flags &= ~AMDGPU_GEM_CREATE_CPU_ACCESS_REQUIRED;
	}

	if (adev->mman.buffer_funcs_enabled) {
		if (((old_mem->mem_type == TTM_PL_SYSTEM &&
		      new_mem->mem_type == TTM_PL_VRAM) ||
		     (old_mem->mem_type == TTM_PL_VRAM &&
		      new_mem->mem_type == TTM_PL_SYSTEM))) {
			hop->fpfn = 0;
			hop->lpfn = 0;
			hop->mem_type = TTM_PL_TT;
			hop->flags = TTM_PL_FLAG_TEMPORARY;
			return -EMULTIHOP;
		}

		r = amdgpu_move_blit(bo, evict, new_mem, old_mem);
	} else {
		r = -ENODEV;
	}

	if (r) {
		/* Check that all memory is CPU accessible */
		if (!amdgpu_mem_visible(adev, old_mem) ||
		    !amdgpu_mem_visible(adev, new_mem)) {
			pr_err("Move buffer fallback to memcpy unavailable\n");
			return r;
		}

		r = ttm_bo_move_memcpy(bo, ctx, new_mem);
		if (r)
			return r;
	}

out:
	/* update statistics */
	atomic64_add(bo->base.size, &adev->num_bytes_moved);
	amdgpu_bo_move_notify(bo, evict, new_mem);
	return 0;
}

/*
 * amdgpu_ttm_io_mem_reserve - Reserve a block of memory during a fault
 *
 * Called by ttm_mem_io_reserve() ultimately via ttm_bo_vm_fault()
 */
static int amdgpu_ttm_io_mem_reserve(struct ttm_device *bdev,
				     struct ttm_resource *mem)
{
	struct amdgpu_device *adev = amdgpu_ttm_adev(bdev);
	size_t bus_size = (size_t)mem->size;

	switch (mem->mem_type) {
	case TTM_PL_SYSTEM:
		/* system memory */
		return 0;
	case TTM_PL_TT:
	case AMDGPU_PL_PREEMPT:
		break;
	case TTM_PL_VRAM:
		mem->bus.offset = mem->start << PAGE_SHIFT;
		/* check if it's visible */
		if ((mem->bus.offset + bus_size) > adev->gmc.visible_vram_size)
			return -EINVAL;

		if (adev->mman.aper_base_kaddr &&
		    mem->placement & TTM_PL_FLAG_CONTIGUOUS)
			mem->bus.addr = (u8 *)adev->mman.aper_base_kaddr +
					mem->bus.offset;

		mem->bus.offset += adev->gmc.aper_base;
		mem->bus.is_iomem = true;
		break;
	default:
		return -EINVAL;
	}
	return 0;
}

static unsigned long amdgpu_ttm_io_mem_pfn(struct ttm_buffer_object *bo,
					   unsigned long page_offset)
{
	struct amdgpu_device *adev = amdgpu_ttm_adev(bo->bdev);
	struct amdgpu_res_cursor cursor;

	amdgpu_res_first(bo->resource, (u64)page_offset << PAGE_SHIFT, 0,
			 &cursor);
	return (adev->gmc.aper_base + cursor.start) >> PAGE_SHIFT;
}

/**
 * amdgpu_ttm_domain_start - Returns GPU start address
 * @adev: amdgpu device object
 * @type: type of the memory
 *
 * Returns:
 * GPU start address of a memory domain
 */

uint64_t amdgpu_ttm_domain_start(struct amdgpu_device *adev, uint32_t type)
{
	switch (type) {
	case TTM_PL_TT:
		return adev->gmc.gart_start;
	case TTM_PL_VRAM:
		return adev->gmc.vram_start;
	}

	return 0;
}

/*
 * TTM backend functions.
 */
struct amdgpu_ttm_tt {
	struct ttm_tt	ttm;
	struct drm_gem_object	*gobj;
	u64			offset;
	uint64_t		userptr;
	struct task_struct	*usertask;
	uint32_t		userflags;
	bool			bound;
};

#define ttm_to_amdgpu_ttm_tt(ptr)	container_of(ptr, struct amdgpu_ttm_tt, ttm)

#ifdef CONFIG_DRM_AMDGPU_USERPTR
/*
 * amdgpu_ttm_tt_get_user_pages - get device accessible pages that back user
 * memory and start HMM tracking CPU page table update
 *
 * Calling function must call amdgpu_ttm_tt_userptr_range_done() once and only
 * once afterwards to stop HMM tracking
 */
int amdgpu_ttm_tt_get_user_pages(struct amdgpu_bo *bo, struct page **pages,
				 struct hmm_range **range)
{
	struct ttm_tt *ttm = bo->tbo.ttm;
	struct amdgpu_ttm_tt *gtt = ttm_to_amdgpu_ttm_tt(ttm);
	unsigned long start = gtt->userptr;
	struct vm_area_struct *vma;
	struct mm_struct *mm;
	bool readonly;
	int r = 0;

	/* Make sure get_user_pages_done() can cleanup gracefully */
	*range = NULL;

	mm = bo->notifier.mm;
	if (unlikely(!mm)) {
		DRM_DEBUG_DRIVER("BO is not registered?\n");
		return -EFAULT;
	}

	if (!mmget_not_zero(mm)) /* Happens during process shutdown */
		return -ESRCH;

	mmap_read_lock(mm);
	vma = vma_lookup(mm, start);
	if (unlikely(!vma)) {
		r = -EFAULT;
		goto out_unlock;
	}
	if (unlikely((gtt->userflags & AMDGPU_GEM_USERPTR_ANONONLY) &&
		vma->vm_file)) {
		r = -EPERM;
		goto out_unlock;
	}

	readonly = amdgpu_ttm_tt_is_readonly(ttm);
	r = amdgpu_hmm_range_get_pages(&bo->notifier, start, ttm->num_pages,
				       readonly, NULL, pages, range);
out_unlock:
	mmap_read_unlock(mm);
	if (r)
		pr_debug("failed %d to get user pages 0x%lx\n", r, start);

	mmput(mm);

	return r;
}

/*
 * amdgpu_ttm_tt_userptr_range_done - stop HMM track the CPU page table change
 * Check if the pages backing this ttm range have been invalidated
 *
 * Returns: true if pages are still valid
 */
bool amdgpu_ttm_tt_get_user_pages_done(struct ttm_tt *ttm,
				       struct hmm_range *range)
{
	struct amdgpu_ttm_tt *gtt = ttm_to_amdgpu_ttm_tt(ttm);

	if (!gtt || !gtt->userptr || !range)
		return false;

	DRM_DEBUG_DRIVER("user_pages_done 0x%llx pages 0x%x\n",
		gtt->userptr, ttm->num_pages);

	WARN_ONCE(!range->hmm_pfns, "No user pages to check\n");

	/*
	 * FIXME: Must always hold notifier_lock for this, and must
	 * not ignore the return code.
	 */
	return !amdgpu_hmm_range_get_pages_done(range);
}
#endif

/*
 * amdgpu_ttm_tt_set_user_pages - Copy pages in, putting old pages as necessary.
 *
 * Called by amdgpu_cs_list_validate(). This creates the page list
 * that backs user memory and will ultimately be mapped into the device
 * address space.
 */
void amdgpu_ttm_tt_set_user_pages(struct ttm_tt *ttm, struct page **pages)
{
	unsigned long i;

	for (i = 0; i < ttm->num_pages; ++i)
		ttm->pages[i] = pages ? pages[i] : NULL;
}

/*
 * amdgpu_ttm_tt_pin_userptr - prepare the sg table with the user pages
 *
 * Called by amdgpu_ttm_backend_bind()
 **/
static int amdgpu_ttm_tt_pin_userptr(struct ttm_device *bdev,
				     struct ttm_tt *ttm)
{
	struct amdgpu_device *adev = amdgpu_ttm_adev(bdev);
	struct amdgpu_ttm_tt *gtt = ttm_to_amdgpu_ttm_tt(ttm);
	int write = !(gtt->userflags & AMDGPU_GEM_USERPTR_READONLY);
	enum dma_data_direction direction = write ?
		DMA_BIDIRECTIONAL : DMA_TO_DEVICE;
	int r;

	/* Allocate an SG array and squash pages into it */
	r = sg_alloc_table_from_pages(ttm->sg, ttm->pages, ttm->num_pages, 0,
				      (u64)ttm->num_pages << PAGE_SHIFT,
				      GFP_KERNEL);
	if (r)
		goto release_sg;

	/* Map SG to device */
	r = dma_map_sgtable(adev->dev, ttm->sg, direction, 0);
	if (r)
		goto release_sg;

	/* convert SG to linear array of pages and dma addresses */
	drm_prime_sg_to_dma_addr_array(ttm->sg, gtt->ttm.dma_address,
				       ttm->num_pages);

	return 0;

release_sg:
	kfree(ttm->sg);
	ttm->sg = NULL;
	return r;
}

/*
 * amdgpu_ttm_tt_unpin_userptr - Unpin and unmap userptr pages
 */
static void amdgpu_ttm_tt_unpin_userptr(struct ttm_device *bdev,
					struct ttm_tt *ttm)
{
	struct amdgpu_device *adev = amdgpu_ttm_adev(bdev);
	struct amdgpu_ttm_tt *gtt = ttm_to_amdgpu_ttm_tt(ttm);
	int write = !(gtt->userflags & AMDGPU_GEM_USERPTR_READONLY);
	enum dma_data_direction direction = write ?
		DMA_BIDIRECTIONAL : DMA_TO_DEVICE;

	/* double check that we don't free the table twice */
	if (!ttm->sg || !ttm->sg->sgl)
		return;

	/* unmap the pages mapped to the device */
	dma_unmap_sgtable(adev->dev, ttm->sg, direction, 0);
	sg_free_table(ttm->sg);
}

static void amdgpu_ttm_gart_bind(struct amdgpu_device *adev,
				 struct ttm_buffer_object *tbo,
				 uint64_t flags)
{
	struct amdgpu_bo *abo = ttm_to_amdgpu_bo(tbo);
	struct ttm_tt *ttm = tbo->ttm;
	struct amdgpu_ttm_tt *gtt = ttm_to_amdgpu_ttm_tt(ttm);

	if (amdgpu_bo_encrypted(abo))
		flags |= AMDGPU_PTE_TMZ;

	if (abo->flags & AMDGPU_GEM_CREATE_CP_MQD_GFX9) {
		uint64_t page_idx = 1;

		amdgpu_gart_bind(adev, gtt->offset, page_idx,
				 gtt->ttm.dma_address, flags);

		/* The memory type of the first page defaults to UC. Now
		 * modify the memory type to NC from the second page of
		 * the BO onward.
		 */
		flags &= ~AMDGPU_PTE_MTYPE_VG10_MASK;
		flags |= AMDGPU_PTE_MTYPE_VG10(AMDGPU_MTYPE_NC);

		amdgpu_gart_bind(adev, gtt->offset + (page_idx << PAGE_SHIFT),
				 ttm->num_pages - page_idx,
				 &(gtt->ttm.dma_address[page_idx]), flags);
	} else {
		amdgpu_gart_bind(adev, gtt->offset, ttm->num_pages,
				 gtt->ttm.dma_address, flags);
	}
}

/*
 * amdgpu_ttm_backend_bind - Bind GTT memory
 *
 * Called by ttm_tt_bind() on behalf of ttm_bo_handle_move_mem().
 * This handles binding GTT memory to the device address space.
 */
static int amdgpu_ttm_backend_bind(struct ttm_device *bdev,
				   struct ttm_tt *ttm,
				   struct ttm_resource *bo_mem)
{
	struct amdgpu_device *adev = amdgpu_ttm_adev(bdev);
	struct amdgpu_ttm_tt *gtt = ttm_to_amdgpu_ttm_tt(ttm);
	uint64_t flags;
	int r;

	if (!bo_mem)
		return -EINVAL;

	if (gtt->bound)
		return 0;

	if (gtt->userptr) {
		r = amdgpu_ttm_tt_pin_userptr(bdev, ttm);
		if (r) {
			DRM_ERROR("failed to pin userptr\n");
			return r;
		}
	} else if (ttm->page_flags & TTM_TT_FLAG_EXTERNAL) {
		if (!ttm->sg) {
			struct dma_buf_attachment *attach;
			struct sg_table *sgt;

			attach = gtt->gobj->import_attach;
			sgt = dma_buf_map_attachment(attach, DMA_BIDIRECTIONAL);
			if (IS_ERR(sgt))
				return PTR_ERR(sgt);

			ttm->sg = sgt;
		}

		drm_prime_sg_to_dma_addr_array(ttm->sg, gtt->ttm.dma_address,
					       ttm->num_pages);
	}

	if (!ttm->num_pages) {
		WARN(1, "nothing to bind %u pages for mreg %p back %p!\n",
		     ttm->num_pages, bo_mem, ttm);
	}

	if (bo_mem->mem_type != TTM_PL_TT ||
	    !amdgpu_gtt_mgr_has_gart_addr(bo_mem)) {
		gtt->offset = AMDGPU_BO_INVALID_OFFSET;
		return 0;
	}

	/* compute PTE flags relevant to this BO memory */
	flags = amdgpu_ttm_tt_pte_flags(adev, ttm, bo_mem);

	/* bind pages into GART page tables */
	gtt->offset = (u64)bo_mem->start << PAGE_SHIFT;
	amdgpu_gart_bind(adev, gtt->offset, ttm->num_pages,
			 gtt->ttm.dma_address, flags);
	gtt->bound = true;
	return 0;
}

/*
 * amdgpu_ttm_alloc_gart - Make sure buffer object is accessible either
 * through AGP or GART aperture.
 *
 * If bo is accessible through AGP aperture, then use AGP aperture
 * to access bo; otherwise allocate logical space in GART aperture
 * and map bo to GART aperture.
 */
int amdgpu_ttm_alloc_gart(struct ttm_buffer_object *bo)
{
	struct amdgpu_device *adev = amdgpu_ttm_adev(bo->bdev);
	struct ttm_operation_ctx ctx = { false, false };
	struct amdgpu_ttm_tt *gtt = ttm_to_amdgpu_ttm_tt(bo->ttm);
	struct ttm_placement placement;
	struct ttm_place placements;
	struct ttm_resource *tmp;
	uint64_t addr, flags;
	int r;

	if (bo->resource->start != AMDGPU_BO_INVALID_OFFSET)
		return 0;

	addr = amdgpu_gmc_agp_addr(bo);
	if (addr != AMDGPU_BO_INVALID_OFFSET) {
		bo->resource->start = addr >> PAGE_SHIFT;
		return 0;
	}

	/* allocate GART space */
	placement.num_placement = 1;
	placement.placement = &placements;
	placement.num_busy_placement = 1;
	placement.busy_placement = &placements;
	placements.fpfn = 0;
	placements.lpfn = adev->gmc.gart_size >> PAGE_SHIFT;
	placements.mem_type = TTM_PL_TT;
	placements.flags = bo->resource->placement;

	r = ttm_bo_mem_space(bo, &placement, &tmp, &ctx);
	if (unlikely(r))
		return r;

	/* compute PTE flags for this buffer object */
	flags = amdgpu_ttm_tt_pte_flags(adev, bo->ttm, tmp);

	/* Bind pages */
	gtt->offset = (u64)tmp->start << PAGE_SHIFT;
	amdgpu_ttm_gart_bind(adev, bo, flags);
	amdgpu_gart_invalidate_tlb(adev);
	ttm_resource_free(bo, &bo->resource);
	ttm_bo_assign_mem(bo, tmp);

	return 0;
}

/*
 * amdgpu_ttm_recover_gart - Rebind GTT pages
 *
 * Called by amdgpu_gtt_mgr_recover() from amdgpu_device_reset() to
 * rebind GTT pages during a GPU reset.
 */
void amdgpu_ttm_recover_gart(struct ttm_buffer_object *tbo)
{
	struct amdgpu_device *adev = amdgpu_ttm_adev(tbo->bdev);
	uint64_t flags;

	if (!tbo->ttm)
		return;

	flags = amdgpu_ttm_tt_pte_flags(adev, tbo->ttm, tbo->resource);
	amdgpu_ttm_gart_bind(adev, tbo, flags);
}

/*
 * amdgpu_ttm_backend_unbind - Unbind GTT mapped pages
 *
 * Called by ttm_tt_unbind() on behalf of ttm_bo_move_ttm() and
 * ttm_tt_destroy().
 */
static void amdgpu_ttm_backend_unbind(struct ttm_device *bdev,
				      struct ttm_tt *ttm)
{
	struct amdgpu_device *adev = amdgpu_ttm_adev(bdev);
	struct amdgpu_ttm_tt *gtt = ttm_to_amdgpu_ttm_tt(ttm);

	/* if the pages have userptr pinning then clear that first */
	if (gtt->userptr) {
		amdgpu_ttm_tt_unpin_userptr(bdev, ttm);
	} else if (ttm->sg && gtt->gobj->import_attach) {
		struct dma_buf_attachment *attach;

		attach = gtt->gobj->import_attach;
		dma_buf_unmap_attachment(attach, ttm->sg, DMA_BIDIRECTIONAL);
		ttm->sg = NULL;
	}

	if (!gtt->bound)
		return;

	if (gtt->offset == AMDGPU_BO_INVALID_OFFSET)
		return;

	/* unbind shouldn't be done for GDS/GWS/OA in ttm_bo_clean_mm */
	amdgpu_gart_unbind(adev, gtt->offset, ttm->num_pages);
	gtt->bound = false;
}

static void amdgpu_ttm_backend_destroy(struct ttm_device *bdev,
				       struct ttm_tt *ttm)
{
	struct amdgpu_ttm_tt *gtt = ttm_to_amdgpu_ttm_tt(ttm);

	if (gtt->usertask)
		put_task_struct(gtt->usertask);

	ttm_tt_fini(&gtt->ttm);
	kfree(gtt);
}

/**
 * amdgpu_ttm_tt_create - Create a ttm_tt object for a given BO
 *
 * @bo: The buffer object to create a GTT ttm_tt object around
 * @page_flags: Page flags to be added to the ttm_tt object
 *
 * Called by ttm_tt_create().
 */
static struct ttm_tt *amdgpu_ttm_tt_create(struct ttm_buffer_object *bo,
					   uint32_t page_flags)
{
	struct amdgpu_bo *abo = ttm_to_amdgpu_bo(bo);
	struct amdgpu_ttm_tt *gtt;
	enum ttm_caching caching;

	gtt = kzalloc(sizeof(struct amdgpu_ttm_tt), GFP_KERNEL);
	if (gtt == NULL) {
		return NULL;
	}
	gtt->gobj = &bo->base;

	if (abo->flags & AMDGPU_GEM_CREATE_CPU_GTT_USWC)
		caching = ttm_write_combined;
	else
		caching = ttm_cached;

	/* allocate space for the uninitialized page entries */
	if (ttm_sg_tt_init(&gtt->ttm, bo, page_flags, caching)) {
		kfree(gtt);
		return NULL;
	}
	return &gtt->ttm;
}

/*
 * amdgpu_ttm_tt_populate - Map GTT pages visible to the device
 *
 * Map the pages of a ttm_tt object to an address space visible
 * to the underlying device.
 */
static int amdgpu_ttm_tt_populate(struct ttm_device *bdev,
				  struct ttm_tt *ttm,
				  struct ttm_operation_ctx *ctx)
{
	struct amdgpu_device *adev = amdgpu_ttm_adev(bdev);
	struct amdgpu_ttm_tt *gtt = ttm_to_amdgpu_ttm_tt(ttm);
	pgoff_t i;
	int ret;

	/* user pages are bound by amdgpu_ttm_tt_pin_userptr() */
	if (gtt->userptr) {
		ttm->sg = kzalloc(sizeof(struct sg_table), GFP_KERNEL);
		if (!ttm->sg)
			return -ENOMEM;
		return 0;
	}

	if (ttm->page_flags & TTM_TT_FLAG_EXTERNAL)
		return 0;

	ret = ttm_pool_alloc(&adev->mman.bdev.pool, ttm, ctx);
	if (ret)
		return ret;

	for (i = 0; i < ttm->num_pages; ++i)
		ttm->pages[i]->mapping = bdev->dev_mapping;

	return 0;
}

/*
 * amdgpu_ttm_tt_unpopulate - unmap GTT pages and unpopulate page arrays
 *
 * Unmaps pages of a ttm_tt object from the device address space and
 * unpopulates the page array backing it.
 */
static void amdgpu_ttm_tt_unpopulate(struct ttm_device *bdev,
				     struct ttm_tt *ttm)
{
	struct amdgpu_ttm_tt *gtt = ttm_to_amdgpu_ttm_tt(ttm);
	struct amdgpu_device *adev;
	pgoff_t i;

	amdgpu_ttm_backend_unbind(bdev, ttm);

	if (gtt->userptr) {
		amdgpu_ttm_tt_set_user_pages(ttm, NULL);
		kfree(ttm->sg);
		ttm->sg = NULL;
		return;
	}

	if (ttm->page_flags & TTM_TT_FLAG_EXTERNAL)
		return;

	for (i = 0; i < ttm->num_pages; ++i)
		ttm->pages[i]->mapping = NULL;

	adev = amdgpu_ttm_adev(bdev);
	return ttm_pool_free(&adev->mman.bdev.pool, ttm);
}

/**
 * amdgpu_ttm_tt_get_userptr - Return the userptr GTT ttm_tt for the current
 * task
 *
 * @tbo: The ttm_buffer_object that contains the userptr
 * @user_addr:  The returned value
 */
int amdgpu_ttm_tt_get_userptr(const struct ttm_buffer_object *tbo,
			      uint64_t *user_addr)
{
	struct amdgpu_ttm_tt *gtt;

	if (!tbo->ttm)
		return -EINVAL;

	gtt = (void *)tbo->ttm;
	*user_addr = gtt->userptr;
	return 0;
}

/**
 * amdgpu_ttm_tt_set_userptr - Initialize userptr GTT ttm_tt for the current
 * task
 *
 * @bo: The ttm_buffer_object to bind this userptr to
 * @addr:  The address in the current tasks VM space to use
 * @flags: Requirements of userptr object.
 *
 * Called by amdgpu_gem_userptr_ioctl() and kfd_ioctl_alloc_memory_of_gpu() to
 * bind userptr pages to current task and by kfd_ioctl_acquire_vm() to
 * initialize GPU VM for a KFD process.
 */
int amdgpu_ttm_tt_set_userptr(struct ttm_buffer_object *bo,
			      uint64_t addr, uint32_t flags)
{
	struct amdgpu_ttm_tt *gtt;

	if (!bo->ttm) {
		/* TODO: We want a separate TTM object type for userptrs */
		bo->ttm = amdgpu_ttm_tt_create(bo, 0);
		if (bo->ttm == NULL)
			return -ENOMEM;
	}

	/* Set TTM_TT_FLAG_EXTERNAL before populate but after create. */
	bo->ttm->page_flags |= TTM_TT_FLAG_EXTERNAL;

	gtt = ttm_to_amdgpu_ttm_tt(bo->ttm);
	gtt->userptr = addr;
	gtt->userflags = flags;

	if (gtt->usertask)
		put_task_struct(gtt->usertask);
	gtt->usertask = current->group_leader;
	get_task_struct(gtt->usertask);

	return 0;
}

/*
 * amdgpu_ttm_tt_get_usermm - Return memory manager for ttm_tt object
 */
struct mm_struct *amdgpu_ttm_tt_get_usermm(struct ttm_tt *ttm)
{
	struct amdgpu_ttm_tt *gtt = ttm_to_amdgpu_ttm_tt(ttm);

	if (gtt == NULL)
		return NULL;

	if (gtt->usertask == NULL)
		return NULL;

	return gtt->usertask->mm;
}

/*
 * amdgpu_ttm_tt_affect_userptr - Determine if a ttm_tt object lays inside an
 * address range for the current task.
 *
 */
bool amdgpu_ttm_tt_affect_userptr(struct ttm_tt *ttm, unsigned long start,
				  unsigned long end, unsigned long *userptr)
{
	struct amdgpu_ttm_tt *gtt = ttm_to_amdgpu_ttm_tt(ttm);
	unsigned long size;

	if (gtt == NULL || !gtt->userptr)
		return false;

	/* Return false if no part of the ttm_tt object lies within
	 * the range
	 */
	size = (unsigned long)gtt->ttm.num_pages * PAGE_SIZE;
	if (gtt->userptr > end || gtt->userptr + size <= start)
		return false;

	if (userptr)
		*userptr = gtt->userptr;
	return true;
}

/*
 * amdgpu_ttm_tt_is_userptr - Have the pages backing by userptr?
 */
bool amdgpu_ttm_tt_is_userptr(struct ttm_tt *ttm)
{
	struct amdgpu_ttm_tt *gtt = ttm_to_amdgpu_ttm_tt(ttm);

	if (gtt == NULL || !gtt->userptr)
		return false;

	return true;
}

/*
 * amdgpu_ttm_tt_is_readonly - Is the ttm_tt object read only?
 */
bool amdgpu_ttm_tt_is_readonly(struct ttm_tt *ttm)
{
	struct amdgpu_ttm_tt *gtt = ttm_to_amdgpu_ttm_tt(ttm);

	if (gtt == NULL)
		return false;

	return !!(gtt->userflags & AMDGPU_GEM_USERPTR_READONLY);
}

/**
 * amdgpu_ttm_tt_pde_flags - Compute PDE flags for ttm_tt object
 *
 * @ttm: The ttm_tt object to compute the flags for
 * @mem: The memory registry backing this ttm_tt object
 *
 * Figure out the flags to use for a VM PDE (Page Directory Entry).
 */
uint64_t amdgpu_ttm_tt_pde_flags(struct ttm_tt *ttm, struct ttm_resource *mem)
{
	uint64_t flags = 0;

	if (mem && mem->mem_type != TTM_PL_SYSTEM)
		flags |= AMDGPU_PTE_VALID;

	if (mem && (mem->mem_type == TTM_PL_TT ||
		    mem->mem_type == AMDGPU_PL_PREEMPT)) {
		flags |= AMDGPU_PTE_SYSTEM;

		if (ttm->caching == ttm_cached)
			flags |= AMDGPU_PTE_SNOOPED;
	}

	if (mem && mem->mem_type == TTM_PL_VRAM &&
			mem->bus.caching == ttm_cached)
		flags |= AMDGPU_PTE_SNOOPED;

	return flags;
}

/**
 * amdgpu_ttm_tt_pte_flags - Compute PTE flags for ttm_tt object
 *
 * @adev: amdgpu_device pointer
 * @ttm: The ttm_tt object to compute the flags for
 * @mem: The memory registry backing this ttm_tt object
 *
 * Figure out the flags to use for a VM PTE (Page Table Entry).
 */
uint64_t amdgpu_ttm_tt_pte_flags(struct amdgpu_device *adev, struct ttm_tt *ttm,
				 struct ttm_resource *mem)
{
	uint64_t flags = amdgpu_ttm_tt_pde_flags(ttm, mem);

	flags |= adev->gart.gart_pte_flags;
	flags |= AMDGPU_PTE_READABLE;

	if (!amdgpu_ttm_tt_is_readonly(ttm))
		flags |= AMDGPU_PTE_WRITEABLE;

	return flags;
}

/*
 * amdgpu_ttm_bo_eviction_valuable - Check to see if we can evict a buffer
 * object.
 *
 * Return true if eviction is sensible. Called by ttm_mem_evict_first() on
 * behalf of ttm_bo_mem_force_space() which tries to evict buffer objects until
 * it can find space for a new object and by ttm_bo_force_list_clean() which is
 * used to clean out a memory space.
 */
static bool amdgpu_ttm_bo_eviction_valuable(struct ttm_buffer_object *bo,
					    const struct ttm_place *place)
{
	struct dma_resv_iter resv_cursor;
	struct dma_fence *f;

	if (!amdgpu_bo_is_amdgpu_bo(bo))
		return ttm_bo_eviction_valuable(bo, place);

	/* Swapout? */
	if (bo->resource->mem_type == TTM_PL_SYSTEM)
		return true;

	if (bo->type == ttm_bo_type_kernel &&
	    !amdgpu_vm_evictable(ttm_to_amdgpu_bo(bo)))
		return false;

	/* If bo is a KFD BO, check if the bo belongs to the current process.
	 * If true, then return false as any KFD process needs all its BOs to
	 * be resident to run successfully
	 */
	dma_resv_for_each_fence(&resv_cursor, bo->base.resv,
				DMA_RESV_USAGE_BOOKKEEP, f) {
		if (amdkfd_fence_check_mm(f, current->mm))
			return false;
	}

	/* Preemptible BOs don't own system resources managed by the
	 * driver (pages, VRAM, GART space). They point to resources
	 * owned by someone else (e.g. pageable memory in user mode
	 * or a DMABuf). They are used in a preemptible context so we
	 * can guarantee no deadlocks and good QoS in case of MMU
	 * notifiers or DMABuf move notifiers from the resource owner.
	 */
	if (bo->resource->mem_type == AMDGPU_PL_PREEMPT)
		return false;

	if (bo->resource->mem_type == TTM_PL_TT &&
	    amdgpu_bo_encrypted(ttm_to_amdgpu_bo(bo)))
		return false;

	return ttm_bo_eviction_valuable(bo, place);
}

static void amdgpu_ttm_vram_mm_access(struct amdgpu_device *adev, loff_t pos,
				      void *buf, size_t size, bool write)
{
	while (size) {
		uint64_t aligned_pos = ALIGN_DOWN(pos, 4);
		uint64_t bytes = 4 - (pos & 0x3);
		uint32_t shift = (pos & 0x3) * 8;
		uint32_t mask = 0xffffffff << shift;
		uint32_t value = 0;

		if (size < bytes) {
			mask &= 0xffffffff >> (bytes - size) * 8;
			bytes = size;
		}

		if (mask != 0xffffffff) {
			amdgpu_device_mm_access(adev, aligned_pos, &value, 4, false);
			if (write) {
				value &= ~mask;
				value |= (*(uint32_t *)buf << shift) & mask;
				amdgpu_device_mm_access(adev, aligned_pos, &value, 4, true);
			} else {
				value = (value & mask) >> shift;
				memcpy(buf, &value, bytes);
			}
		} else {
			amdgpu_device_mm_access(adev, aligned_pos, buf, 4, write);
		}

		pos += bytes;
		buf += bytes;
		size -= bytes;
	}
}

static int amdgpu_ttm_access_memory_sdma(struct ttm_buffer_object *bo,
					unsigned long offset, void *buf,
					int len, int write)
{
	struct amdgpu_bo *abo = ttm_to_amdgpu_bo(bo);
	struct amdgpu_device *adev = amdgpu_ttm_adev(abo->tbo.bdev);
	struct amdgpu_res_cursor src_mm;
	struct amdgpu_job *job;
	struct dma_fence *fence;
	uint64_t src_addr, dst_addr;
	unsigned int num_dw;
	int r, idx;

	if (len != PAGE_SIZE)
		return -EINVAL;

	if (!adev->mman.sdma_access_ptr)
		return -EACCES;

	if (!drm_dev_enter(adev_to_drm(adev), &idx))
		return -ENODEV;

	if (write)
		memcpy(adev->mman.sdma_access_ptr, buf, len);

	num_dw = ALIGN(adev->mman.buffer_funcs->copy_num_dw, 8);
	r = amdgpu_job_alloc_with_ib(adev, &adev->mman.entity,
				     AMDGPU_FENCE_OWNER_UNDEFINED,
				     num_dw * 4, AMDGPU_IB_POOL_DELAYED,
				     &job);
	if (r)
		goto out;

	amdgpu_res_first(abo->tbo.resource, offset, len, &src_mm);
	src_addr = amdgpu_ttm_domain_start(adev, bo->resource->mem_type) +
		src_mm.start;
	dst_addr = amdgpu_bo_gpu_offset(adev->mman.sdma_access_bo);
	if (write)
		swap(src_addr, dst_addr);

	amdgpu_emit_copy_buffer(adev, &job->ibs[0], src_addr, dst_addr,
				PAGE_SIZE, false);

	amdgpu_ring_pad_ib(adev->mman.buffer_funcs_ring, &job->ibs[0]);
	WARN_ON(job->ibs[0].length_dw > num_dw);

	fence = amdgpu_job_submit(job);

	if (!dma_fence_wait_timeout(fence, false, adev->sdma_timeout))
		r = -ETIMEDOUT;
	dma_fence_put(fence);

	if (!(r || write))
		memcpy(buf, adev->mman.sdma_access_ptr, len);
out:
	drm_dev_exit(idx);
	return r;
}

/**
 * amdgpu_ttm_access_memory - Read or Write memory that backs a buffer object.
 *
 * @bo:  The buffer object to read/write
 * @offset:  Offset into buffer object
 * @buf:  Secondary buffer to write/read from
 * @len: Length in bytes of access
 * @write:  true if writing
 *
 * This is used to access VRAM that backs a buffer object via MMIO
 * access for debugging purposes.
 */
static int amdgpu_ttm_access_memory(struct ttm_buffer_object *bo,
				    unsigned long offset, void *buf, int len,
				    int write)
{
	struct amdgpu_bo *abo = ttm_to_amdgpu_bo(bo);
	struct amdgpu_device *adev = amdgpu_ttm_adev(abo->tbo.bdev);
	struct amdgpu_res_cursor cursor;
	int ret = 0;

	if (bo->resource->mem_type != TTM_PL_VRAM)
		return -EIO;

	if (amdgpu_device_has_timeouts_enabled(adev) &&
			!amdgpu_ttm_access_memory_sdma(bo, offset, buf, len, write))
		return len;

	amdgpu_res_first(bo->resource, offset, len, &cursor);
	while (cursor.remaining) {
		size_t count, size = cursor.size;
		loff_t pos = cursor.start;

		count = amdgpu_device_aper_access(adev, pos, buf, size, write);
		size -= count;
		if (size) {
			/* using MM to access rest vram and handle un-aligned address */
			pos += count;
			buf += count;
			amdgpu_ttm_vram_mm_access(adev, pos, buf, size, write);
		}

		ret += cursor.size;
		buf += cursor.size;
		amdgpu_res_next(&cursor, cursor.size);
	}

	return ret;
}

static void
amdgpu_bo_delete_mem_notify(struct ttm_buffer_object *bo)
{
	amdgpu_bo_move_notify(bo, false, NULL);
}

static struct ttm_device_funcs amdgpu_bo_driver = {
	.ttm_tt_create = &amdgpu_ttm_tt_create,
	.ttm_tt_populate = &amdgpu_ttm_tt_populate,
	.ttm_tt_unpopulate = &amdgpu_ttm_tt_unpopulate,
	.ttm_tt_destroy = &amdgpu_ttm_backend_destroy,
	.eviction_valuable = amdgpu_ttm_bo_eviction_valuable,
	.evict_flags = &amdgpu_evict_flags,
	.move = &amdgpu_bo_move,
	.delete_mem_notify = &amdgpu_bo_delete_mem_notify,
	.release_notify = &amdgpu_bo_release_notify,
	.io_mem_reserve = &amdgpu_ttm_io_mem_reserve,
	.io_mem_pfn = amdgpu_ttm_io_mem_pfn,
	.access_memory = &amdgpu_ttm_access_memory,
};

/*
 * Firmware Reservation functions
 */
/**
 * amdgpu_ttm_fw_reserve_vram_fini - free fw reserved vram
 *
 * @adev: amdgpu_device pointer
 *
 * free fw reserved vram if it has been reserved.
 */
static void amdgpu_ttm_fw_reserve_vram_fini(struct amdgpu_device *adev)
{
	amdgpu_bo_free_kernel(&adev->mman.fw_vram_usage_reserved_bo,
		NULL, &adev->mman.fw_vram_usage_va);
}

/*
 * Driver Reservation functions
 */
/**
 * amdgpu_ttm_drv_reserve_vram_fini - free drv reserved vram
 *
 * @adev: amdgpu_device pointer
 *
 * free drv reserved vram if it has been reserved.
 */
static void amdgpu_ttm_drv_reserve_vram_fini(struct amdgpu_device *adev)
{
	amdgpu_bo_free_kernel(&adev->mman.drv_vram_usage_reserved_bo,
						  NULL,
						  &adev->mman.drv_vram_usage_va);
}

/**
 * amdgpu_ttm_fw_reserve_vram_init - create bo vram reservation from fw
 *
 * @adev: amdgpu_device pointer
 *
 * create bo vram reservation from fw.
 */
static int amdgpu_ttm_fw_reserve_vram_init(struct amdgpu_device *adev)
{
	uint64_t vram_size = adev->gmc.visible_vram_size;

	adev->mman.fw_vram_usage_va = NULL;
	adev->mman.fw_vram_usage_reserved_bo = NULL;

	if (adev->mman.fw_vram_usage_size == 0 ||
	    adev->mman.fw_vram_usage_size > vram_size)
		return 0;

	return amdgpu_bo_create_kernel_at(adev,
					  adev->mman.fw_vram_usage_start_offset,
					  adev->mman.fw_vram_usage_size,
					  AMDGPU_GEM_DOMAIN_VRAM,
					  &adev->mman.fw_vram_usage_reserved_bo,
					  &adev->mman.fw_vram_usage_va);
}

/**
 * amdgpu_ttm_drv_reserve_vram_init - create bo vram reservation from driver
 *
 * @adev: amdgpu_device pointer
 *
 * create bo vram reservation from drv.
 */
static int amdgpu_ttm_drv_reserve_vram_init(struct amdgpu_device *adev)
{
	u64 vram_size = adev->gmc.visible_vram_size;

	adev->mman.drv_vram_usage_va = NULL;
	adev->mman.drv_vram_usage_reserved_bo = NULL;

	if (adev->mman.drv_vram_usage_size == 0 ||
	    adev->mman.drv_vram_usage_size > vram_size)
		return 0;

	return amdgpu_bo_create_kernel_at(adev,
					  adev->mman.drv_vram_usage_start_offset,
					  adev->mman.drv_vram_usage_size,
					  AMDGPU_GEM_DOMAIN_VRAM,
					  &adev->mman.drv_vram_usage_reserved_bo,
					  &adev->mman.drv_vram_usage_va);
}

/*
 * Memoy training reservation functions
 */

/**
 * amdgpu_ttm_training_reserve_vram_fini - free memory training reserved vram
 *
 * @adev: amdgpu_device pointer
 *
 * free memory training reserved vram if it has been reserved.
 */
static int amdgpu_ttm_training_reserve_vram_fini(struct amdgpu_device *adev)
{
	struct psp_memory_training_context *ctx = &adev->psp.mem_train_ctx;

	ctx->init = PSP_MEM_TRAIN_NOT_SUPPORT;
	amdgpu_bo_free_kernel(&ctx->c2p_bo, NULL, NULL);
	ctx->c2p_bo = NULL;

	return 0;
}

static void amdgpu_ttm_training_data_block_init(struct amdgpu_device *adev)
{
	struct psp_memory_training_context *ctx = &adev->psp.mem_train_ctx;

	memset(ctx, 0, sizeof(*ctx));

	ctx->c2p_train_data_offset =
		ALIGN((adev->gmc.mc_vram_size - adev->mman.discovery_tmr_size - SZ_1M), SZ_1M);
	ctx->p2c_train_data_offset =
		(adev->gmc.mc_vram_size - GDDR6_MEM_TRAINING_OFFSET);
	ctx->train_data_size =
		GDDR6_MEM_TRAINING_DATA_SIZE_IN_BYTES;

	DRM_DEBUG("train_data_size:%llx,p2c_train_data_offset:%llx,c2p_train_data_offset:%llx.\n",
			ctx->train_data_size,
			ctx->p2c_train_data_offset,
			ctx->c2p_train_data_offset);
}

/*
 * reserve TMR memory at the top of VRAM which holds
 * IP Discovery data and is protected by PSP.
 */
static int amdgpu_ttm_reserve_tmr(struct amdgpu_device *adev)
{
	int ret;
	struct psp_memory_training_context *ctx = &adev->psp.mem_train_ctx;
	bool mem_train_support = false;

	if (!amdgpu_sriov_vf(adev)) {
		if (amdgpu_atomfirmware_mem_training_supported(adev))
			mem_train_support = true;
		else
			DRM_DEBUG("memory training does not support!\n");
	}

	/*
	 * Query reserved tmr size through atom firmwareinfo for Sienna_Cichlid and onwards for all
	 * the use cases (IP discovery/G6 memory training/profiling/diagnostic data.etc)
	 *
	 * Otherwise, fallback to legacy approach to check and reserve tmr block for ip
	 * discovery data and G6 memory training data respectively
	 */
	adev->mman.discovery_tmr_size =
		amdgpu_atomfirmware_get_fw_reserved_fb_size(adev);
	if (!adev->mman.discovery_tmr_size)
		adev->mman.discovery_tmr_size = DISCOVERY_TMR_OFFSET;

	if (mem_train_support) {
		/* reserve vram for mem train according to TMR location */
		amdgpu_ttm_training_data_block_init(adev);
		ret = amdgpu_bo_create_kernel_at(adev,
					 ctx->c2p_train_data_offset,
					 ctx->train_data_size,
					 AMDGPU_GEM_DOMAIN_VRAM,
					 &ctx->c2p_bo,
					 NULL);
		if (ret) {
			DRM_ERROR("alloc c2p_bo failed(%d)!\n", ret);
			amdgpu_ttm_training_reserve_vram_fini(adev);
			return ret;
		}
		ctx->init = PSP_MEM_TRAIN_RESERVE_SUCCESS;
	}

	ret = amdgpu_bo_create_kernel_at(adev,
				adev->gmc.real_vram_size - adev->mman.discovery_tmr_size,
				adev->mman.discovery_tmr_size,
				AMDGPU_GEM_DOMAIN_VRAM,
				&adev->mman.discovery_memory,
				NULL);
	if (ret) {
		DRM_ERROR("alloc tmr failed(%d)!\n", ret);
		amdgpu_bo_free_kernel(&adev->mman.discovery_memory, NULL, NULL);
		return ret;
	}

	return 0;
}

/*
 * amdgpu_ttm_init - Init the memory management (ttm) as well as various
 * gtt/vram related fields.
 *
 * This initializes all of the memory space pools that the TTM layer
 * will need such as the GTT space (system memory mapped to the device),
 * VRAM (on-board memory), and on-chip memories (GDS, GWS, OA) which
 * can be mapped per VMID.
 */
int amdgpu_ttm_init(struct amdgpu_device *adev)
{
	uint64_t gtt_size;
	int r;
	u64 vis_vram_limit;

	mutex_init(&adev->mman.gtt_window_lock);

	/* No others user of address space so set it to 0 */
	r = ttm_device_init(&adev->mman.bdev, &amdgpu_bo_driver, adev->dev,
			       adev_to_drm(adev)->anon_inode->i_mapping,
			       adev_to_drm(adev)->vma_offset_manager,
			       adev->need_swiotlb,
			       dma_addressing_limited(adev->dev));
	if (r) {
		DRM_ERROR("failed initializing buffer object driver(%d).\n", r);
		return r;
	}
	adev->mman.initialized = true;

	/* Initialize VRAM pool with all of VRAM divided into pages */
	r = amdgpu_vram_mgr_init(adev);
	if (r) {
		DRM_ERROR("Failed initializing VRAM heap.\n");
		return r;
	}

	/* Reduce size of CPU-visible VRAM if requested */
	vis_vram_limit = (u64)amdgpu_vis_vram_limit * 1024 * 1024;
	if (amdgpu_vis_vram_limit > 0 &&
	    vis_vram_limit <= adev->gmc.visible_vram_size)
		adev->gmc.visible_vram_size = vis_vram_limit;

	/* Change the size here instead of the init above so only lpfn is affected */
	amdgpu_ttm_set_buffer_funcs_status(adev, false);
#ifdef CONFIG_64BIT
#ifdef CONFIG_X86
	if (adev->gmc.xgmi.connected_to_cpu)
		adev->mman.aper_base_kaddr = ioremap_cache(adev->gmc.aper_base,
				adev->gmc.visible_vram_size);

	else
#endif
		adev->mman.aper_base_kaddr = ioremap_wc(adev->gmc.aper_base,
				adev->gmc.visible_vram_size);
#endif

	/*
	 *The reserved vram for firmware must be pinned to the specified
	 *place on the VRAM, so reserve it early.
	 */
	r = amdgpu_ttm_fw_reserve_vram_init(adev);
	if (r) {
		return r;
	}

	/*
	 *The reserved vram for driver must be pinned to the specified
	 *place on the VRAM, so reserve it early.
	 */
	r = amdgpu_ttm_drv_reserve_vram_init(adev);
	if (r)
		return r;

	/*
	 * only NAVI10 and onwards ASIC support for IP discovery.
	 * If IP discovery enabled, a block of memory should be
	 * reserved for IP discovey.
	 */
	if (adev->mman.discovery_bin) {
		r = amdgpu_ttm_reserve_tmr(adev);
		if (r)
			return r;
	}

	/* allocate memory as required for VGA
	 * This is used for VGA emulation and pre-OS scanout buffers to
	 * avoid display artifacts while transitioning between pre-OS
	 * and driver.  */
	r = amdgpu_bo_create_kernel_at(adev, 0, adev->mman.stolen_vga_size,
				       AMDGPU_GEM_DOMAIN_VRAM,
				       &adev->mman.stolen_vga_memory,
				       NULL);
	if (r)
		return r;
	r = amdgpu_bo_create_kernel_at(adev, adev->mman.stolen_vga_size,
				       adev->mman.stolen_extended_size,
				       AMDGPU_GEM_DOMAIN_VRAM,
				       &adev->mman.stolen_extended_memory,
				       NULL);
	if (r)
		return r;
	r = amdgpu_bo_create_kernel_at(adev, adev->mman.stolen_reserved_offset,
				       adev->mman.stolen_reserved_size,
				       AMDGPU_GEM_DOMAIN_VRAM,
				       &adev->mman.stolen_reserved_memory,
				       NULL);
	if (r)
		return r;

	DRM_INFO("amdgpu: %uM of VRAM memory ready\n",
		 (unsigned) (adev->gmc.real_vram_size / (1024 * 1024)));

	/* Compute GTT size, either based on 1/2 the size of RAM size
	 * or whatever the user passed on module init */
	if (amdgpu_gtt_size == -1) {
		struct sysinfo si;

		si_meminfo(&si);
		/* Certain GL unit tests for large textures can cause problems
		 * with the OOM killer since there is no way to link this memory
		 * to a process.  This was originally mitigated (but not necessarily
		 * eliminated) by limiting the GTT size.  The problem is this limit
		 * is often too low for many modern games so just make the limit 1/2
		 * of system memory which aligns with TTM. The OOM accounting needs
		 * to be addressed, but we shouldn't prevent common 3D applications
		 * from being usable just to potentially mitigate that corner case.
		 */
		gtt_size = max((AMDGPU_DEFAULT_GTT_SIZE_MB << 20),
			       (u64)si.totalram * si.mem_unit / 2);
	} else {
		gtt_size = (uint64_t)amdgpu_gtt_size << 20;
	}

	/* Initialize GTT memory pool */
	r = amdgpu_gtt_mgr_init(adev, gtt_size);
	if (r) {
		DRM_ERROR("Failed initializing GTT heap.\n");
		return r;
	}
	DRM_INFO("amdgpu: %uM of GTT memory ready.\n",
		 (unsigned)(gtt_size / (1024 * 1024)));

	/* Initialize preemptible memory pool */
	r = amdgpu_preempt_mgr_init(adev);
	if (r) {
		DRM_ERROR("Failed initializing PREEMPT heap.\n");
		return r;
	}

	/* Initialize various on-chip memory pools */
	r = amdgpu_ttm_init_on_chip(adev, AMDGPU_PL_GDS, adev->gds.gds_size);
	if (r) {
		DRM_ERROR("Failed initializing GDS heap.\n");
		return r;
	}

	r = amdgpu_ttm_init_on_chip(adev, AMDGPU_PL_GWS, adev->gds.gws_size);
	if (r) {
		DRM_ERROR("Failed initializing gws heap.\n");
		return r;
	}

	r = amdgpu_ttm_init_on_chip(adev, AMDGPU_PL_OA, adev->gds.oa_size);
	if (r) {
		DRM_ERROR("Failed initializing oa heap.\n");
		return r;
	}

	if (amdgpu_bo_create_kernel(adev, PAGE_SIZE, PAGE_SIZE,
				AMDGPU_GEM_DOMAIN_GTT,
				&adev->mman.sdma_access_bo, NULL,
				&adev->mman.sdma_access_ptr))
		DRM_WARN("Debug VRAM access will use slowpath MM access\n");

	return 0;
}

/*
 * amdgpu_ttm_fini - De-initialize the TTM memory pools
 */
void amdgpu_ttm_fini(struct amdgpu_device *adev)
{
	int idx;
	if (!adev->mman.initialized)
		return;

	amdgpu_ttm_training_reserve_vram_fini(adev);
	/* return the stolen vga memory back to VRAM */
	amdgpu_bo_free_kernel(&adev->mman.stolen_vga_memory, NULL, NULL);
	amdgpu_bo_free_kernel(&adev->mman.stolen_extended_memory, NULL, NULL);
	/* return the IP Discovery TMR memory back to VRAM */
	amdgpu_bo_free_kernel(&adev->mman.discovery_memory, NULL, NULL);
	if (adev->mman.stolen_reserved_size)
		amdgpu_bo_free_kernel(&adev->mman.stolen_reserved_memory,
				      NULL, NULL);
	amdgpu_bo_free_kernel(&adev->mman.sdma_access_bo, NULL,
					&adev->mman.sdma_access_ptr);
	amdgpu_ttm_fw_reserve_vram_fini(adev);
	amdgpu_ttm_drv_reserve_vram_fini(adev);

	if (drm_dev_enter(adev_to_drm(adev), &idx)) {

		if (adev->mman.aper_base_kaddr)
			iounmap(adev->mman.aper_base_kaddr);
		adev->mman.aper_base_kaddr = NULL;

		drm_dev_exit(idx);
	}

	amdgpu_vram_mgr_fini(adev);
	amdgpu_gtt_mgr_fini(adev);
	amdgpu_preempt_mgr_fini(adev);
	ttm_range_man_fini(&adev->mman.bdev, AMDGPU_PL_GDS);
	ttm_range_man_fini(&adev->mman.bdev, AMDGPU_PL_GWS);
	ttm_range_man_fini(&adev->mman.bdev, AMDGPU_PL_OA);
	ttm_device_fini(&adev->mman.bdev);
	adev->mman.initialized = false;
	DRM_INFO("amdgpu: ttm finalized\n");
}

/**
 * amdgpu_ttm_set_buffer_funcs_status - enable/disable use of buffer functions
 *
 * @adev: amdgpu_device pointer
 * @enable: true when we can use buffer functions.
 *
 * Enable/disable use of buffer functions during suspend/resume. This should
 * only be called at bootup or when userspace isn't running.
 */
void amdgpu_ttm_set_buffer_funcs_status(struct amdgpu_device *adev, bool enable)
{
	struct ttm_resource_manager *man = ttm_manager_type(&adev->mman.bdev, TTM_PL_VRAM);
	uint64_t size;
	int r;

	if (!adev->mman.initialized || amdgpu_in_reset(adev) ||
	    adev->mman.buffer_funcs_enabled == enable)
		return;

	if (enable) {
		struct amdgpu_ring *ring;
		struct drm_gpu_scheduler *sched;

		ring = adev->mman.buffer_funcs_ring;
		sched = &ring->sched;
		r = drm_sched_entity_init(&adev->mman.entity,
					  DRM_SCHED_PRIORITY_KERNEL, &sched,
					  1, NULL);
		if (r) {
			DRM_ERROR("Failed setting up TTM BO move entity (%d)\n",
				  r);
			return;
		}
	} else {
		drm_sched_entity_destroy(&adev->mman.entity);
		dma_fence_put(man->move);
		man->move = NULL;
	}

	/* this just adjusts TTM size idea, which sets lpfn to the correct value */
	if (enable)
		size = adev->gmc.real_vram_size;
	else
		size = adev->gmc.visible_vram_size;
	man->size = size;
	adev->mman.buffer_funcs_enabled = enable;
}

static int amdgpu_ttm_prepare_job(struct amdgpu_device *adev,
				  bool direct_submit,
				  unsigned int num_dw,
				  struct dma_resv *resv,
				  bool vm_needs_flush,
				  struct amdgpu_job **job)
{
	enum amdgpu_ib_pool_type pool = direct_submit ?
		AMDGPU_IB_POOL_DIRECT :
		AMDGPU_IB_POOL_DELAYED;
	int r;

	r = amdgpu_job_alloc_with_ib(adev, &adev->mman.entity,
				     AMDGPU_FENCE_OWNER_UNDEFINED,
				     num_dw * 4, pool, job);
	if (r)
		return r;

	if (vm_needs_flush) {
		(*job)->vm_pd_addr = amdgpu_gmc_pd_addr(adev->gmc.pdb0_bo ?
							adev->gmc.pdb0_bo :
							adev->gart.bo);
		(*job)->vm_needs_flush = true;
	}
	if (!resv)
		return 0;

	return drm_sched_job_add_resv_dependencies(&(*job)->base, resv,
						   DMA_RESV_USAGE_BOOKKEEP);
}

int amdgpu_copy_buffer(struct amdgpu_ring *ring, uint64_t src_offset,
		       uint64_t dst_offset, uint32_t byte_count,
		       struct dma_resv *resv,
		       struct dma_fence **fence, bool direct_submit,
		       bool vm_needs_flush, bool tmz)
{
	struct amdgpu_device *adev = ring->adev;
	unsigned num_loops, num_dw;
	struct amdgpu_job *job;
	uint32_t max_bytes;
	unsigned i;
	int r;

	if (!direct_submit && !ring->sched.ready) {
		DRM_ERROR("Trying to move memory with ring turned off.\n");
		return -EINVAL;
	}

	max_bytes = adev->mman.buffer_funcs->copy_max_bytes;
	num_loops = DIV_ROUND_UP(byte_count, max_bytes);
	num_dw = ALIGN(num_loops * adev->mman.buffer_funcs->copy_num_dw, 8);
	r = amdgpu_ttm_prepare_job(adev, direct_submit, num_dw,
				   resv, vm_needs_flush, &job);
	if (r)
		return r;

	for (i = 0; i < num_loops; i++) {
		uint32_t cur_size_in_bytes = min(byte_count, max_bytes);

		amdgpu_emit_copy_buffer(adev, &job->ibs[0], src_offset,
					dst_offset, cur_size_in_bytes, tmz);

		src_offset += cur_size_in_bytes;
		dst_offset += cur_size_in_bytes;
		byte_count -= cur_size_in_bytes;
	}

	amdgpu_ring_pad_ib(ring, &job->ibs[0]);
	WARN_ON(job->ibs[0].length_dw > num_dw);
	if (direct_submit)
		r = amdgpu_job_submit_direct(job, ring, fence);
	else
		*fence = amdgpu_job_submit(job);
	if (r)
		goto error_free;

	return r;

error_free:
	amdgpu_job_free(job);
	DRM_ERROR("Error scheduling IBs (%d)\n", r);
	return r;
}

static int amdgpu_ttm_fill_mem(struct amdgpu_ring *ring, uint32_t src_data,
			       uint64_t dst_addr, uint32_t byte_count,
			       struct dma_resv *resv,
			       struct dma_fence **fence,
			       bool vm_needs_flush)
{
	struct amdgpu_device *adev = ring->adev;
	unsigned int num_loops, num_dw;
	struct amdgpu_job *job;
	uint32_t max_bytes;
	unsigned int i;
	int r;

	max_bytes = adev->mman.buffer_funcs->fill_max_bytes;
	num_loops = DIV_ROUND_UP_ULL(byte_count, max_bytes);
	num_dw = ALIGN(num_loops * adev->mman.buffer_funcs->fill_num_dw, 8);
	r = amdgpu_ttm_prepare_job(adev, false, num_dw, resv, vm_needs_flush,
				   &job);
	if (r)
		return r;

	for (i = 0; i < num_loops; i++) {
		uint32_t cur_size = min(byte_count, max_bytes);

		amdgpu_emit_fill_buffer(adev, &job->ibs[0], src_data, dst_addr,
					cur_size);

		dst_addr += cur_size;
		byte_count -= cur_size;
	}

	amdgpu_ring_pad_ib(ring, &job->ibs[0]);
	WARN_ON(job->ibs[0].length_dw > num_dw);
	*fence = amdgpu_job_submit(job);
	return 0;
}

int amdgpu_fill_buffer(struct amdgpu_bo *bo,
			uint32_t src_data,
			struct dma_resv *resv,
			struct dma_fence **f)
{
	struct amdgpu_device *adev = amdgpu_ttm_adev(bo->tbo.bdev);
	struct amdgpu_ring *ring = adev->mman.buffer_funcs_ring;
	struct dma_fence *fence = NULL;
	struct amdgpu_res_cursor dst;
	int r;

	if (!adev->mman.buffer_funcs_enabled) {
		DRM_ERROR("Trying to clear memory with ring turned off.\n");
		return -EINVAL;
	}

	amdgpu_res_first(bo->tbo.resource, 0, amdgpu_bo_size(bo), &dst);

	mutex_lock(&adev->mman.gtt_window_lock);
	while (dst.remaining) {
		struct dma_fence *next;
		uint64_t cur_size, to;

		/* Never fill more than 256MiB at once to avoid timeouts */
		cur_size = min(dst.size, 256ULL << 20);

		r = amdgpu_ttm_map_buffer(&bo->tbo, bo->tbo.resource, &dst,
					  1, ring, false, &cur_size, &to);
		if (r)
			goto error;

		r = amdgpu_ttm_fill_mem(ring, src_data, to, cur_size, resv,
					&next, true);
		if (r)
			goto error;

		dma_fence_put(fence);
		fence = next;

		amdgpu_res_next(&dst, cur_size);
	}
error:
	mutex_unlock(&adev->mman.gtt_window_lock);
	if (f)
		*f = dma_fence_get(fence);
	dma_fence_put(fence);
	return r;
}

/**
 * amdgpu_ttm_evict_resources - evict memory buffers
 * @adev: amdgpu device object
 * @mem_type: evicted BO's memory type
 *
 * Evicts all @mem_type buffers on the lru list of the memory type.
 *
 * Returns:
 * 0 for success or a negative error code on failure.
 */
int amdgpu_ttm_evict_resources(struct amdgpu_device *adev, int mem_type)
{
	struct ttm_resource_manager *man;

	switch (mem_type) {
	case TTM_PL_VRAM:
	case TTM_PL_TT:
	case AMDGPU_PL_GWS:
	case AMDGPU_PL_GDS:
	case AMDGPU_PL_OA:
		man = ttm_manager_type(&adev->mman.bdev, mem_type);
		break;
	default:
		DRM_ERROR("Trying to evict invalid memory type\n");
		return -EINVAL;
	}

	return ttm_resource_manager_evict_all(&adev->mman.bdev, man);
}

#if defined(CONFIG_DEBUG_FS)

static int amdgpu_ttm_page_pool_show(struct seq_file *m, void *unused)
{
	struct amdgpu_device *adev = (struct amdgpu_device *)m->private;

	return ttm_pool_debugfs(&adev->mman.bdev.pool, m);
}

DEFINE_SHOW_ATTRIBUTE(amdgpu_ttm_page_pool);

/*
 * amdgpu_ttm_vram_read - Linear read access to VRAM
 *
 * Accesses VRAM via MMIO for debugging purposes.
 */
static ssize_t amdgpu_ttm_vram_read(struct file *f, char __user *buf,
				    size_t size, loff_t *pos)
{
	struct amdgpu_device *adev = file_inode(f)->i_private;
	ssize_t result = 0;

	if (size & 0x3 || *pos & 0x3)
		return -EINVAL;

	if (*pos >= adev->gmc.mc_vram_size)
		return -ENXIO;

	size = min(size, (size_t)(adev->gmc.mc_vram_size - *pos));
	while (size) {
		size_t bytes = min(size, AMDGPU_TTM_VRAM_MAX_DW_READ * 4);
		uint32_t value[AMDGPU_TTM_VRAM_MAX_DW_READ];

		amdgpu_device_vram_access(adev, *pos, value, bytes, false);
		if (copy_to_user(buf, value, bytes))
			return -EFAULT;

		result += bytes;
		buf += bytes;
		*pos += bytes;
		size -= bytes;
	}

	return result;
}

/*
 * amdgpu_ttm_vram_write - Linear write access to VRAM
 *
 * Accesses VRAM via MMIO for debugging purposes.
 */
static ssize_t amdgpu_ttm_vram_write(struct file *f, const char __user *buf,
				    size_t size, loff_t *pos)
{
	struct amdgpu_device *adev = file_inode(f)->i_private;
	ssize_t result = 0;
	int r;

	if (size & 0x3 || *pos & 0x3)
		return -EINVAL;

	if (*pos >= adev->gmc.mc_vram_size)
		return -ENXIO;

	while (size) {
		uint32_t value;

		if (*pos >= adev->gmc.mc_vram_size)
			return result;

		r = get_user(value, (uint32_t *)buf);
		if (r)
			return r;

		amdgpu_device_mm_access(adev, *pos, &value, 4, true);

		result += 4;
		buf += 4;
		*pos += 4;
		size -= 4;
	}

	return result;
}

static const struct file_operations amdgpu_ttm_vram_fops = {
	.owner = THIS_MODULE,
	.read = amdgpu_ttm_vram_read,
	.write = amdgpu_ttm_vram_write,
	.llseek = default_llseek,
};

/*
 * amdgpu_iomem_read - Virtual read access to GPU mapped memory
 *
 * This function is used to read memory that has been mapped to the
 * GPU and the known addresses are not physical addresses but instead
 * bus addresses (e.g., what you'd put in an IB or ring buffer).
 */
static ssize_t amdgpu_iomem_read(struct file *f, char __user *buf,
				 size_t size, loff_t *pos)
{
	struct amdgpu_device *adev = file_inode(f)->i_private;
	struct iommu_domain *dom;
	ssize_t result = 0;
	int r;

	/* retrieve the IOMMU domain if any for this device */
	dom = iommu_get_domain_for_dev(adev->dev);

	while (size) {
		phys_addr_t addr = *pos & PAGE_MASK;
		loff_t off = *pos & ~PAGE_MASK;
		size_t bytes = PAGE_SIZE - off;
		unsigned long pfn;
		struct page *p;
		void *ptr;

		bytes = bytes < size ? bytes : size;

		/* Translate the bus address to a physical address.  If
		 * the domain is NULL it means there is no IOMMU active
		 * and the address translation is the identity
		 */
		addr = dom ? iommu_iova_to_phys(dom, addr) : addr;

		pfn = addr >> PAGE_SHIFT;
		if (!pfn_valid(pfn))
			return -EPERM;

		p = pfn_to_page(pfn);
		if (p->mapping != adev->mman.bdev.dev_mapping)
			return -EPERM;

		ptr = kmap_local_page(p);
		r = copy_to_user(buf, ptr + off, bytes);
		kunmap_local(ptr);
		if (r)
			return -EFAULT;

		size -= bytes;
		*pos += bytes;
		result += bytes;
	}

	return result;
}

/*
 * amdgpu_iomem_write - Virtual write access to GPU mapped memory
 *
 * This function is used to write memory that has been mapped to the
 * GPU and the known addresses are not physical addresses but instead
 * bus addresses (e.g., what you'd put in an IB or ring buffer).
 */
static ssize_t amdgpu_iomem_write(struct file *f, const char __user *buf,
				 size_t size, loff_t *pos)
{
	struct amdgpu_device *adev = file_inode(f)->i_private;
	struct iommu_domain *dom;
	ssize_t result = 0;
	int r;

	dom = iommu_get_domain_for_dev(adev->dev);

	while (size) {
		phys_addr_t addr = *pos & PAGE_MASK;
		loff_t off = *pos & ~PAGE_MASK;
		size_t bytes = PAGE_SIZE - off;
		unsigned long pfn;
		struct page *p;
		void *ptr;

		bytes = bytes < size ? bytes : size;

		addr = dom ? iommu_iova_to_phys(dom, addr) : addr;

		pfn = addr >> PAGE_SHIFT;
		if (!pfn_valid(pfn))
			return -EPERM;

		p = pfn_to_page(pfn);
		if (p->mapping != adev->mman.bdev.dev_mapping)
			return -EPERM;

		ptr = kmap_local_page(p);
		r = copy_from_user(ptr + off, buf, bytes);
		kunmap_local(ptr);
		if (r)
			return -EFAULT;

		size -= bytes;
		*pos += bytes;
		result += bytes;
	}

	return result;
}

static const struct file_operations amdgpu_ttm_iomem_fops = {
	.owner = THIS_MODULE,
	.read = amdgpu_iomem_read,
	.write = amdgpu_iomem_write,
	.llseek = default_llseek
};

#endif

void amdgpu_ttm_debugfs_init(struct amdgpu_device *adev)
{
#if defined(CONFIG_DEBUG_FS)
	struct drm_minor *minor = adev_to_drm(adev)->primary;
	struct dentry *root = minor->debugfs_root;

	debugfs_create_file_size("amdgpu_vram", 0444, root, adev,
				 &amdgpu_ttm_vram_fops, adev->gmc.mc_vram_size);
	debugfs_create_file("amdgpu_iomem", 0444, root, adev,
			    &amdgpu_ttm_iomem_fops);
	debugfs_create_file("ttm_page_pool", 0444, root, adev,
			    &amdgpu_ttm_page_pool_fops);
	ttm_resource_manager_create_debugfs(ttm_manager_type(&adev->mman.bdev,
							     TTM_PL_VRAM),
					    root, "amdgpu_vram_mm");
	ttm_resource_manager_create_debugfs(ttm_manager_type(&adev->mman.bdev,
							     TTM_PL_TT),
					    root, "amdgpu_gtt_mm");
	ttm_resource_manager_create_debugfs(ttm_manager_type(&adev->mman.bdev,
							     AMDGPU_PL_GDS),
					    root, "amdgpu_gds_mm");
	ttm_resource_manager_create_debugfs(ttm_manager_type(&adev->mman.bdev,
							     AMDGPU_PL_GWS),
					    root, "amdgpu_gws_mm");
	ttm_resource_manager_create_debugfs(ttm_manager_type(&adev->mman.bdev,
							     AMDGPU_PL_OA),
					    root, "amdgpu_oa_mm");

#endif
}<|MERGE_RESOLUTION|>--- conflicted
+++ resolved
@@ -416,11 +416,7 @@
 static bool amdgpu_mem_visible(struct amdgpu_device *adev,
 			       struct ttm_resource *mem)
 {
-<<<<<<< HEAD
-	u64 mem_size = (u64)mem->num_pages << PAGE_SHIFT;
-=======
 	u64 mem_size = (u64)mem->size;
->>>>>>> 0ee29814
 	struct amdgpu_res_cursor cursor;
 	u64 end;
 
