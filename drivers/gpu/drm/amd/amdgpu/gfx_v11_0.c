/*
 * Copyright 2021 Advanced Micro Devices, Inc.
 *
 * Permission is hereby granted, free of charge, to any person obtaining a
 * copy of this software and associated documentation files (the "Software"),
 * to deal in the Software without restriction, including without limitation
 * the rights to use, copy, modify, merge, publish, distribute, sublicense,
 * and/or sell copies of the Software, and to permit persons to whom the
 * Software is furnished to do so, subject to the following conditions:
 *
 * The above copyright notice and this permission notice shall be included in
 * all copies or substantial portions of the Software.
 *
 * THE SOFTWARE IS PROVIDED "AS IS", WITHOUT WARRANTY OF ANY KIND, EXPRESS OR
 * IMPLIED, INCLUDING BUT NOT LIMITED TO THE WARRANTIES OF MERCHANTABILITY,
 * FITNESS FOR A PARTICULAR PURPOSE AND NONINFRINGEMENT.  IN NO EVENT SHALL
 * THE COPYRIGHT HOLDER(S) OR AUTHOR(S) BE LIABLE FOR ANY CLAIM, DAMAGES OR
 * OTHER LIABILITY, WHETHER IN AN ACTION OF CONTRACT, TORT OR OTHERWISE,
 * ARISING FROM, OUT OF OR IN CONNECTION WITH THE SOFTWARE OR THE USE OR
 * OTHER DEALINGS IN THE SOFTWARE.
 *
 */
#include <linux/delay.h>
#include <linux/kernel.h>
#include <linux/firmware.h>
#include <linux/module.h>
#include <linux/pci.h>
#include "amdgpu.h"
#include "amdgpu_gfx.h"
#include "amdgpu_psp.h"
#include "amdgpu_smu.h"
#include "amdgpu_atomfirmware.h"
#include "imu_v11_0.h"
#include "soc21.h"
#include "nvd.h"

#include "gc/gc_11_0_0_offset.h"
#include "gc/gc_11_0_0_sh_mask.h"
#include "smuio/smuio_13_0_6_offset.h"
#include "smuio/smuio_13_0_6_sh_mask.h"
#include "navi10_enum.h"
#include "ivsrcid/gfx/irqsrcs_gfx_11_0_0.h"

#include "soc15.h"
#include "soc15d.h"
#include "clearstate_gfx11.h"
#include "v11_structs.h"
#include "gfx_v11_0.h"
#include "nbio_v4_3.h"
#include "mes_v11_0.h"

#define GFX11_NUM_GFX_RINGS		1
#define GFX11_MEC_HPD_SIZE	2048

#define RLCG_UCODE_LOADING_START_ADDRESS	0x00002000L
#define RLC_PG_DELAY_3_DEFAULT_GC_11_0_1	0x1388

#define regCGTT_WD_CLK_CTRL		0x5086
#define regCGTT_WD_CLK_CTRL_BASE_IDX	1
#define regRLC_RLCS_BOOTLOAD_STATUS_gc_11_0_1	0x4e7e
#define regRLC_RLCS_BOOTLOAD_STATUS_gc_11_0_1_BASE_IDX	1

MODULE_FIRMWARE("amdgpu/gc_11_0_0_pfp.bin");
MODULE_FIRMWARE("amdgpu/gc_11_0_0_me.bin");
MODULE_FIRMWARE("amdgpu/gc_11_0_0_mec.bin");
MODULE_FIRMWARE("amdgpu/gc_11_0_0_rlc.bin");
MODULE_FIRMWARE("amdgpu/gc_11_0_0_toc.bin");
MODULE_FIRMWARE("amdgpu/gc_11_0_1_pfp.bin");
MODULE_FIRMWARE("amdgpu/gc_11_0_1_me.bin");
MODULE_FIRMWARE("amdgpu/gc_11_0_1_mec.bin");
MODULE_FIRMWARE("amdgpu/gc_11_0_1_rlc.bin");
MODULE_FIRMWARE("amdgpu/gc_11_0_2_pfp.bin");
MODULE_FIRMWARE("amdgpu/gc_11_0_2_me.bin");
MODULE_FIRMWARE("amdgpu/gc_11_0_2_mec.bin");
MODULE_FIRMWARE("amdgpu/gc_11_0_2_rlc.bin");
MODULE_FIRMWARE("amdgpu/gc_11_0_3_pfp.bin");
MODULE_FIRMWARE("amdgpu/gc_11_0_3_me.bin");
MODULE_FIRMWARE("amdgpu/gc_11_0_3_mec.bin");
MODULE_FIRMWARE("amdgpu/gc_11_0_3_rlc.bin");
MODULE_FIRMWARE("amdgpu/gc_11_0_4_pfp.bin");
MODULE_FIRMWARE("amdgpu/gc_11_0_4_me.bin");
MODULE_FIRMWARE("amdgpu/gc_11_0_4_mec.bin");
MODULE_FIRMWARE("amdgpu/gc_11_0_4_rlc.bin");

static const struct soc15_reg_golden golden_settings_gc_11_0_1[] =
{
	SOC15_REG_GOLDEN_VALUE(GC, 0, regCGTT_GS_NGG_CLK_CTRL, 0x9fff8fff, 0x00000010),
	SOC15_REG_GOLDEN_VALUE(GC, 0, regCGTT_WD_CLK_CTRL, 0xffff8fff, 0x00000010),
	SOC15_REG_GOLDEN_VALUE(GC, 0, regCPF_GCR_CNTL, 0x0007ffff, 0x0000c200),
	SOC15_REG_GOLDEN_VALUE(GC, 0, regGL2C_CTRL3, 0xffff001b, 0x00f01988),
	SOC15_REG_GOLDEN_VALUE(GC, 0, regPA_CL_ENHANCE, 0xf0ffffff, 0x00880007),
	SOC15_REG_GOLDEN_VALUE(GC, 0, regPA_SC_ENHANCE_3, 0xfffffffd, 0x00000008),
	SOC15_REG_GOLDEN_VALUE(GC, 0, regPA_SC_VRS_SURFACE_CNTL_1, 0xfff891ff, 0x55480100),
	SOC15_REG_GOLDEN_VALUE(GC, 0, regTA_CNTL_AUX, 0xf7f7ffff, 0x01030000),
	SOC15_REG_GOLDEN_VALUE(GC, 0, regTCP_CNTL2, 0xfcffffff, 0x0000000a)
};

#define DEFAULT_SH_MEM_CONFIG \
	((SH_MEM_ADDRESS_MODE_64 << SH_MEM_CONFIG__ADDRESS_MODE__SHIFT) | \
	 (SH_MEM_ALIGNMENT_MODE_UNALIGNED << SH_MEM_CONFIG__ALIGNMENT_MODE__SHIFT) | \
	 (3 << SH_MEM_CONFIG__INITIAL_INST_PREFETCH__SHIFT))

static void gfx_v11_0_disable_gpa_mode(struct amdgpu_device *adev);
static void gfx_v11_0_set_ring_funcs(struct amdgpu_device *adev);
static void gfx_v11_0_set_irq_funcs(struct amdgpu_device *adev);
static void gfx_v11_0_set_gds_init(struct amdgpu_device *adev);
static void gfx_v11_0_set_rlc_funcs(struct amdgpu_device *adev);
static void gfx_v11_0_set_mqd_funcs(struct amdgpu_device *adev);
static void gfx_v11_0_set_imu_funcs(struct amdgpu_device *adev);
static int gfx_v11_0_get_cu_info(struct amdgpu_device *adev,
                                 struct amdgpu_cu_info *cu_info);
static uint64_t gfx_v11_0_get_gpu_clock_counter(struct amdgpu_device *adev);
static void gfx_v11_0_select_se_sh(struct amdgpu_device *adev, u32 se_num,
				   u32 sh_num, u32 instance);
static u32 gfx_v11_0_get_wgp_active_bitmap_per_sh(struct amdgpu_device *adev);

static void gfx_v11_0_ring_emit_de_meta(struct amdgpu_ring *ring, bool resume);
static void gfx_v11_0_ring_emit_frame_cntl(struct amdgpu_ring *ring, bool start, bool secure);
static void gfx_v11_0_ring_emit_wreg(struct amdgpu_ring *ring, uint32_t reg,
				     uint32_t val);
static int gfx_v11_0_wait_for_rlc_autoload_complete(struct amdgpu_device *adev);
static void gfx_v11_0_ring_invalidate_tlbs(struct amdgpu_ring *ring,
					   uint16_t pasid, uint32_t flush_type,
					   bool all_hub, uint8_t dst_sel);
static void gfx_v11_0_set_safe_mode(struct amdgpu_device *adev);
static void gfx_v11_0_unset_safe_mode(struct amdgpu_device *adev);
static void gfx_v11_0_update_perf_clk(struct amdgpu_device *adev,
				      bool enable);

static void gfx11_kiq_set_resources(struct amdgpu_ring *kiq_ring, uint64_t queue_mask)
{
	amdgpu_ring_write(kiq_ring, PACKET3(PACKET3_SET_RESOURCES, 6));
	amdgpu_ring_write(kiq_ring, PACKET3_SET_RESOURCES_VMID_MASK(0) |
			  PACKET3_SET_RESOURCES_QUEUE_TYPE(0));	/* vmid_mask:0 queue_type:0 (KIQ) */
	amdgpu_ring_write(kiq_ring, lower_32_bits(queue_mask));	/* queue mask lo */
	amdgpu_ring_write(kiq_ring, upper_32_bits(queue_mask));	/* queue mask hi */
	amdgpu_ring_write(kiq_ring, 0);	/* gws mask lo */
	amdgpu_ring_write(kiq_ring, 0);	/* gws mask hi */
	amdgpu_ring_write(kiq_ring, 0);	/* oac mask */
	amdgpu_ring_write(kiq_ring, 0);	/* gds heap base:0, gds heap size:0 */
}

static void gfx11_kiq_map_queues(struct amdgpu_ring *kiq_ring,
				 struct amdgpu_ring *ring)
{
	uint64_t mqd_addr = amdgpu_bo_gpu_offset(ring->mqd_obj);
	uint64_t wptr_addr = ring->wptr_gpu_addr;
	uint32_t me = 0, eng_sel = 0;

	switch (ring->funcs->type) {
	case AMDGPU_RING_TYPE_COMPUTE:
		me = 1;
		eng_sel = 0;
		break;
	case AMDGPU_RING_TYPE_GFX:
		me = 0;
		eng_sel = 4;
		break;
	case AMDGPU_RING_TYPE_MES:
		me = 2;
		eng_sel = 5;
		break;
	default:
		WARN_ON(1);
	}

	amdgpu_ring_write(kiq_ring, PACKET3(PACKET3_MAP_QUEUES, 5));
	/* Q_sel:0, vmid:0, vidmem: 1, engine:0, num_Q:1*/
	amdgpu_ring_write(kiq_ring, /* Q_sel: 0, vmid: 0, engine: 0, num_Q: 1 */
			  PACKET3_MAP_QUEUES_QUEUE_SEL(0) | /* Queue_Sel */
			  PACKET3_MAP_QUEUES_VMID(0) | /* VMID */
			  PACKET3_MAP_QUEUES_QUEUE(ring->queue) |
			  PACKET3_MAP_QUEUES_PIPE(ring->pipe) |
			  PACKET3_MAP_QUEUES_ME((me)) |
			  PACKET3_MAP_QUEUES_QUEUE_TYPE(0) | /*queue_type: normal compute queue */
			  PACKET3_MAP_QUEUES_ALLOC_FORMAT(0) | /* alloc format: all_on_one_pipe */
			  PACKET3_MAP_QUEUES_ENGINE_SEL(eng_sel) |
			  PACKET3_MAP_QUEUES_NUM_QUEUES(1)); /* num_queues: must be 1 */
	amdgpu_ring_write(kiq_ring, PACKET3_MAP_QUEUES_DOORBELL_OFFSET(ring->doorbell_index));
	amdgpu_ring_write(kiq_ring, lower_32_bits(mqd_addr));
	amdgpu_ring_write(kiq_ring, upper_32_bits(mqd_addr));
	amdgpu_ring_write(kiq_ring, lower_32_bits(wptr_addr));
	amdgpu_ring_write(kiq_ring, upper_32_bits(wptr_addr));
}

static void gfx11_kiq_unmap_queues(struct amdgpu_ring *kiq_ring,
				   struct amdgpu_ring *ring,
				   enum amdgpu_unmap_queues_action action,
				   u64 gpu_addr, u64 seq)
{
	struct amdgpu_device *adev = kiq_ring->adev;
	uint32_t eng_sel = ring->funcs->type == AMDGPU_RING_TYPE_GFX ? 4 : 0;

	if (adev->enable_mes && !adev->gfx.kiq.ring.sched.ready) {
		amdgpu_mes_unmap_legacy_queue(adev, ring, action, gpu_addr, seq);
		return;
	}

	amdgpu_ring_write(kiq_ring, PACKET3(PACKET3_UNMAP_QUEUES, 4));
	amdgpu_ring_write(kiq_ring, /* Q_sel: 0, vmid: 0, engine: 0, num_Q: 1 */
			  PACKET3_UNMAP_QUEUES_ACTION(action) |
			  PACKET3_UNMAP_QUEUES_QUEUE_SEL(0) |
			  PACKET3_UNMAP_QUEUES_ENGINE_SEL(eng_sel) |
			  PACKET3_UNMAP_QUEUES_NUM_QUEUES(1));
	amdgpu_ring_write(kiq_ring,
		  PACKET3_UNMAP_QUEUES_DOORBELL_OFFSET0(ring->doorbell_index));

	if (action == PREEMPT_QUEUES_NO_UNMAP) {
		amdgpu_ring_write(kiq_ring, lower_32_bits(gpu_addr));
		amdgpu_ring_write(kiq_ring, upper_32_bits(gpu_addr));
		amdgpu_ring_write(kiq_ring, seq);
	} else {
		amdgpu_ring_write(kiq_ring, 0);
		amdgpu_ring_write(kiq_ring, 0);
		amdgpu_ring_write(kiq_ring, 0);
	}
}

static void gfx11_kiq_query_status(struct amdgpu_ring *kiq_ring,
				   struct amdgpu_ring *ring,
				   u64 addr,
				   u64 seq)
{
	uint32_t eng_sel = ring->funcs->type == AMDGPU_RING_TYPE_GFX ? 4 : 0;

	amdgpu_ring_write(kiq_ring, PACKET3(PACKET3_QUERY_STATUS, 5));
	amdgpu_ring_write(kiq_ring,
			  PACKET3_QUERY_STATUS_CONTEXT_ID(0) |
			  PACKET3_QUERY_STATUS_INTERRUPT_SEL(0) |
			  PACKET3_QUERY_STATUS_COMMAND(2));
	amdgpu_ring_write(kiq_ring, /* Q_sel: 0, vmid: 0, engine: 0, num_Q: 1 */
			  PACKET3_QUERY_STATUS_DOORBELL_OFFSET(ring->doorbell_index) |
			  PACKET3_QUERY_STATUS_ENG_SEL(eng_sel));
	amdgpu_ring_write(kiq_ring, lower_32_bits(addr));
	amdgpu_ring_write(kiq_ring, upper_32_bits(addr));
	amdgpu_ring_write(kiq_ring, lower_32_bits(seq));
	amdgpu_ring_write(kiq_ring, upper_32_bits(seq));
}

static void gfx11_kiq_invalidate_tlbs(struct amdgpu_ring *kiq_ring,
				uint16_t pasid, uint32_t flush_type,
				bool all_hub)
{
	gfx_v11_0_ring_invalidate_tlbs(kiq_ring, pasid, flush_type, all_hub, 1);
}

static const struct kiq_pm4_funcs gfx_v11_0_kiq_pm4_funcs = {
	.kiq_set_resources = gfx11_kiq_set_resources,
	.kiq_map_queues = gfx11_kiq_map_queues,
	.kiq_unmap_queues = gfx11_kiq_unmap_queues,
	.kiq_query_status = gfx11_kiq_query_status,
	.kiq_invalidate_tlbs = gfx11_kiq_invalidate_tlbs,
	.set_resources_size = 8,
	.map_queues_size = 7,
	.unmap_queues_size = 6,
	.query_status_size = 7,
	.invalidate_tlbs_size = 2,
};

static void gfx_v11_0_set_kiq_pm4_funcs(struct amdgpu_device *adev)
{
	adev->gfx.kiq.pmf = &gfx_v11_0_kiq_pm4_funcs;
}

static void gfx_v11_0_init_golden_registers(struct amdgpu_device *adev)
{
	switch (adev->ip_versions[GC_HWIP][0]) {
	case IP_VERSION(11, 0, 1):
	case IP_VERSION(11, 0, 4):
		soc15_program_register_sequence(adev,
						golden_settings_gc_11_0_1,
						(const u32)ARRAY_SIZE(golden_settings_gc_11_0_1));
		break;
	default:
		break;
	}
}

static void gfx_v11_0_write_data_to_reg(struct amdgpu_ring *ring, int eng_sel,
				       bool wc, uint32_t reg, uint32_t val)
{
	amdgpu_ring_write(ring, PACKET3(PACKET3_WRITE_DATA, 3));
	amdgpu_ring_write(ring, WRITE_DATA_ENGINE_SEL(eng_sel) |
			  WRITE_DATA_DST_SEL(0) | (wc ? WR_CONFIRM : 0));
	amdgpu_ring_write(ring, reg);
	amdgpu_ring_write(ring, 0);
	amdgpu_ring_write(ring, val);
}

static void gfx_v11_0_wait_reg_mem(struct amdgpu_ring *ring, int eng_sel,
				  int mem_space, int opt, uint32_t addr0,
				  uint32_t addr1, uint32_t ref, uint32_t mask,
				  uint32_t inv)
{
	amdgpu_ring_write(ring, PACKET3(PACKET3_WAIT_REG_MEM, 5));
	amdgpu_ring_write(ring,
			  /* memory (1) or register (0) */
			  (WAIT_REG_MEM_MEM_SPACE(mem_space) |
			   WAIT_REG_MEM_OPERATION(opt) | /* wait */
			   WAIT_REG_MEM_FUNCTION(3) |  /* equal */
			   WAIT_REG_MEM_ENGINE(eng_sel)));

	if (mem_space)
		BUG_ON(addr0 & 0x3); /* Dword align */
	amdgpu_ring_write(ring, addr0);
	amdgpu_ring_write(ring, addr1);
	amdgpu_ring_write(ring, ref);
	amdgpu_ring_write(ring, mask);
	amdgpu_ring_write(ring, inv); /* poll interval */
}

static int gfx_v11_0_ring_test_ring(struct amdgpu_ring *ring)
{
	struct amdgpu_device *adev = ring->adev;
	uint32_t scratch = SOC15_REG_OFFSET(GC, 0, regSCRATCH_REG0);
	uint32_t tmp = 0;
	unsigned i;
	int r;

	WREG32(scratch, 0xCAFEDEAD);
	r = amdgpu_ring_alloc(ring, 5);
	if (r) {
		DRM_ERROR("amdgpu: cp failed to lock ring %d (%d).\n",
			  ring->idx, r);
		return r;
	}

	if (ring->funcs->type == AMDGPU_RING_TYPE_KIQ) {
		gfx_v11_0_ring_emit_wreg(ring, scratch, 0xDEADBEEF);
	} else {
		amdgpu_ring_write(ring, PACKET3(PACKET3_SET_UCONFIG_REG, 1));
		amdgpu_ring_write(ring, scratch -
				  PACKET3_SET_UCONFIG_REG_START);
		amdgpu_ring_write(ring, 0xDEADBEEF);
	}
	amdgpu_ring_commit(ring);

	for (i = 0; i < adev->usec_timeout; i++) {
		tmp = RREG32(scratch);
		if (tmp == 0xDEADBEEF)
			break;
		if (amdgpu_emu_mode == 1)
			msleep(1);
		else
			udelay(1);
	}

	if (i >= adev->usec_timeout)
		r = -ETIMEDOUT;
	return r;
}

static int gfx_v11_0_ring_test_ib(struct amdgpu_ring *ring, long timeout)
{
	struct amdgpu_device *adev = ring->adev;
	struct amdgpu_ib ib;
	struct dma_fence *f = NULL;
	unsigned index;
	uint64_t gpu_addr;
	volatile uint32_t *cpu_ptr;
	long r;

	/* MES KIQ fw hasn't indirect buffer support for now */
	if (adev->enable_mes_kiq &&
	    ring->funcs->type == AMDGPU_RING_TYPE_KIQ)
		return 0;

	memset(&ib, 0, sizeof(ib));

	if (ring->is_mes_queue) {
		uint32_t padding, offset;

		offset = amdgpu_mes_ctx_get_offs(ring, AMDGPU_MES_CTX_IB_OFFS);
		padding = amdgpu_mes_ctx_get_offs(ring,
						  AMDGPU_MES_CTX_PADDING_OFFS);

		ib.gpu_addr = amdgpu_mes_ctx_get_offs_gpu_addr(ring, offset);
		ib.ptr = amdgpu_mes_ctx_get_offs_cpu_addr(ring, offset);

		gpu_addr = amdgpu_mes_ctx_get_offs_gpu_addr(ring, padding);
		cpu_ptr = amdgpu_mes_ctx_get_offs_cpu_addr(ring, padding);
		*cpu_ptr = cpu_to_le32(0xCAFEDEAD);
	} else {
		r = amdgpu_device_wb_get(adev, &index);
		if (r)
			return r;

		gpu_addr = adev->wb.gpu_addr + (index * 4);
		adev->wb.wb[index] = cpu_to_le32(0xCAFEDEAD);
		cpu_ptr = &adev->wb.wb[index];

		r = amdgpu_ib_get(adev, NULL, 16, AMDGPU_IB_POOL_DIRECT, &ib);
		if (r) {
			DRM_ERROR("amdgpu: failed to get ib (%ld).\n", r);
			goto err1;
		}
	}

	ib.ptr[0] = PACKET3(PACKET3_WRITE_DATA, 3);
	ib.ptr[1] = WRITE_DATA_DST_SEL(5) | WR_CONFIRM;
	ib.ptr[2] = lower_32_bits(gpu_addr);
	ib.ptr[3] = upper_32_bits(gpu_addr);
	ib.ptr[4] = 0xDEADBEEF;
	ib.length_dw = 5;

	r = amdgpu_ib_schedule(ring, 1, &ib, NULL, &f);
	if (r)
		goto err2;

	r = dma_fence_wait_timeout(f, false, timeout);
	if (r == 0) {
		r = -ETIMEDOUT;
		goto err2;
	} else if (r < 0) {
		goto err2;
	}

	if (le32_to_cpu(*cpu_ptr) == 0xDEADBEEF)
		r = 0;
	else
		r = -EINVAL;
err2:
	if (!ring->is_mes_queue)
		amdgpu_ib_free(adev, &ib, NULL);
	dma_fence_put(f);
err1:
	if (!ring->is_mes_queue)
		amdgpu_device_wb_free(adev, index);
	return r;
}

static void gfx_v11_0_free_microcode(struct amdgpu_device *adev)
{
	release_firmware(adev->gfx.pfp_fw);
	adev->gfx.pfp_fw = NULL;
	release_firmware(adev->gfx.me_fw);
	adev->gfx.me_fw = NULL;
	release_firmware(adev->gfx.rlc_fw);
	adev->gfx.rlc_fw = NULL;
	release_firmware(adev->gfx.mec_fw);
	adev->gfx.mec_fw = NULL;

	kfree(adev->gfx.rlc.register_list_format);
}

static int gfx_v11_0_init_microcode(struct amdgpu_device *adev)
{
	char fw_name[40];
	char ucode_prefix[30];
	int err;
	const struct rlc_firmware_header_v2_0 *rlc_hdr;
	uint16_t version_major;
	uint16_t version_minor;

	DRM_DEBUG("\n");

	amdgpu_ucode_ip_version_decode(adev, GC_HWIP, ucode_prefix, sizeof(ucode_prefix));

	snprintf(fw_name, sizeof(fw_name), "amdgpu/%s_pfp.bin", ucode_prefix);
	err = request_firmware(&adev->gfx.pfp_fw, fw_name, adev->dev);
	if (err)
		goto out;
	err = amdgpu_ucode_validate(adev->gfx.pfp_fw);
	if (err)
		goto out;
	/* check pfp fw hdr version to decide if enable rs64 for gfx11.*/
	adev->gfx.rs64_enable = amdgpu_ucode_hdr_version(
				(union amdgpu_firmware_header *)
				adev->gfx.pfp_fw->data, 2, 0);
	if (adev->gfx.rs64_enable) {
		dev_info(adev->dev, "CP RS64 enable\n");
		amdgpu_gfx_cp_init_microcode(adev, AMDGPU_UCODE_ID_CP_RS64_PFP);
		amdgpu_gfx_cp_init_microcode(adev, AMDGPU_UCODE_ID_CP_RS64_PFP_P0_STACK);
		amdgpu_gfx_cp_init_microcode(adev, AMDGPU_UCODE_ID_CP_RS64_PFP_P1_STACK);
	} else {
		amdgpu_gfx_cp_init_microcode(adev, AMDGPU_UCODE_ID_CP_PFP);
	}

	snprintf(fw_name, sizeof(fw_name), "amdgpu/%s_me.bin", ucode_prefix);
	err = request_firmware(&adev->gfx.me_fw, fw_name, adev->dev);
	if (err)
		goto out;
	err = amdgpu_ucode_validate(adev->gfx.me_fw);
	if (err)
		goto out;
	if (adev->gfx.rs64_enable) {
		amdgpu_gfx_cp_init_microcode(adev, AMDGPU_UCODE_ID_CP_RS64_ME);
		amdgpu_gfx_cp_init_microcode(adev, AMDGPU_UCODE_ID_CP_RS64_ME_P0_STACK);
		amdgpu_gfx_cp_init_microcode(adev, AMDGPU_UCODE_ID_CP_RS64_ME_P1_STACK);
	} else {
		amdgpu_gfx_cp_init_microcode(adev, AMDGPU_UCODE_ID_CP_ME);
	}

	if (!amdgpu_sriov_vf(adev)) {
		snprintf(fw_name, sizeof(fw_name), "amdgpu/%s_rlc.bin", ucode_prefix);
		err = request_firmware(&adev->gfx.rlc_fw, fw_name, adev->dev);
		if (err)
			goto out;
		err = amdgpu_ucode_validate(adev->gfx.rlc_fw);
		if (err)
			goto out;
		rlc_hdr = (const struct rlc_firmware_header_v2_0 *)adev->gfx.rlc_fw->data;
		version_major = le16_to_cpu(rlc_hdr->header.header_version_major);
		version_minor = le16_to_cpu(rlc_hdr->header.header_version_minor);
		err = amdgpu_gfx_rlc_init_microcode(adev, version_major, version_minor);
		if (err)
			goto out;
	}

	snprintf(fw_name, sizeof(fw_name), "amdgpu/%s_mec.bin", ucode_prefix);
	err = request_firmware(&adev->gfx.mec_fw, fw_name, adev->dev);
	if (err)
		goto out;
	err = amdgpu_ucode_validate(adev->gfx.mec_fw);
	if (err)
		goto out;
	if (adev->gfx.rs64_enable) {
		amdgpu_gfx_cp_init_microcode(adev, AMDGPU_UCODE_ID_CP_RS64_MEC);
		amdgpu_gfx_cp_init_microcode(adev, AMDGPU_UCODE_ID_CP_RS64_MEC_P0_STACK);
		amdgpu_gfx_cp_init_microcode(adev, AMDGPU_UCODE_ID_CP_RS64_MEC_P1_STACK);
		amdgpu_gfx_cp_init_microcode(adev, AMDGPU_UCODE_ID_CP_RS64_MEC_P2_STACK);
		amdgpu_gfx_cp_init_microcode(adev, AMDGPU_UCODE_ID_CP_RS64_MEC_P3_STACK);
	} else {
		amdgpu_gfx_cp_init_microcode(adev, AMDGPU_UCODE_ID_CP_MEC1);
		amdgpu_gfx_cp_init_microcode(adev, AMDGPU_UCODE_ID_CP_MEC1_JT);
	}

	/* only one MEC for gfx 11.0.0. */
	adev->gfx.mec2_fw = NULL;

out:
	if (err) {
		dev_err(adev->dev,
			"gfx11: Failed to init firmware \"%s\"\n",
			fw_name);
		release_firmware(adev->gfx.pfp_fw);
		adev->gfx.pfp_fw = NULL;
		release_firmware(adev->gfx.me_fw);
		adev->gfx.me_fw = NULL;
		release_firmware(adev->gfx.rlc_fw);
		adev->gfx.rlc_fw = NULL;
		release_firmware(adev->gfx.mec_fw);
		adev->gfx.mec_fw = NULL;
	}

	return err;
}

static int gfx_v11_0_init_toc_microcode(struct amdgpu_device *adev)
{
	const struct psp_firmware_header_v1_0 *toc_hdr;
	int err = 0;
	char fw_name[40];
	char ucode_prefix[30];

	amdgpu_ucode_ip_version_decode(adev, GC_HWIP, ucode_prefix, sizeof(ucode_prefix));

	snprintf(fw_name, sizeof(fw_name), "amdgpu/%s_toc.bin", ucode_prefix);
	err = request_firmware(&adev->psp.toc_fw, fw_name, adev->dev);
	if (err)
		goto out;

	err = amdgpu_ucode_validate(adev->psp.toc_fw);
	if (err)
		goto out;

	toc_hdr = (const struct psp_firmware_header_v1_0 *)adev->psp.toc_fw->data;
	adev->psp.toc.fw_version = le32_to_cpu(toc_hdr->header.ucode_version);
	adev->psp.toc.feature_version = le32_to_cpu(toc_hdr->sos.fw_version);
	adev->psp.toc.size_bytes = le32_to_cpu(toc_hdr->header.ucode_size_bytes);
	adev->psp.toc.start_addr = (uint8_t *)toc_hdr +
				le32_to_cpu(toc_hdr->header.ucode_array_offset_bytes);
	return 0;
out:
	dev_err(adev->dev, "Failed to load TOC microcode\n");
	release_firmware(adev->psp.toc_fw);
	adev->psp.toc_fw = NULL;
	return err;
}

static u32 gfx_v11_0_get_csb_size(struct amdgpu_device *adev)
{
	u32 count = 0;
	const struct cs_section_def *sect = NULL;
	const struct cs_extent_def *ext = NULL;

	/* begin clear state */
	count += 2;
	/* context control state */
	count += 3;

	for (sect = gfx11_cs_data; sect->section != NULL; ++sect) {
		for (ext = sect->section; ext->extent != NULL; ++ext) {
			if (sect->id == SECT_CONTEXT)
				count += 2 + ext->reg_count;
			else
				return 0;
		}
	}

	/* set PA_SC_TILE_STEERING_OVERRIDE */
	count += 3;
	/* end clear state */
	count += 2;
	/* clear state */
	count += 2;

	return count;
}

static void gfx_v11_0_get_csb_buffer(struct amdgpu_device *adev,
				    volatile u32 *buffer)
{
	u32 count = 0, i;
	const struct cs_section_def *sect = NULL;
	const struct cs_extent_def *ext = NULL;
	int ctx_reg_offset;

	if (adev->gfx.rlc.cs_data == NULL)
		return;
	if (buffer == NULL)
		return;

	buffer[count++] = cpu_to_le32(PACKET3(PACKET3_PREAMBLE_CNTL, 0));
	buffer[count++] = cpu_to_le32(PACKET3_PREAMBLE_BEGIN_CLEAR_STATE);

	buffer[count++] = cpu_to_le32(PACKET3(PACKET3_CONTEXT_CONTROL, 1));
	buffer[count++] = cpu_to_le32(0x80000000);
	buffer[count++] = cpu_to_le32(0x80000000);

	for (sect = adev->gfx.rlc.cs_data; sect->section != NULL; ++sect) {
		for (ext = sect->section; ext->extent != NULL; ++ext) {
			if (sect->id == SECT_CONTEXT) {
				buffer[count++] =
					cpu_to_le32(PACKET3(PACKET3_SET_CONTEXT_REG, ext->reg_count));
				buffer[count++] = cpu_to_le32(ext->reg_index -
						PACKET3_SET_CONTEXT_REG_START);
				for (i = 0; i < ext->reg_count; i++)
					buffer[count++] = cpu_to_le32(ext->extent[i]);
			} else {
				return;
			}
		}
	}

	ctx_reg_offset =
		SOC15_REG_OFFSET(GC, 0, regPA_SC_TILE_STEERING_OVERRIDE) - PACKET3_SET_CONTEXT_REG_START;
	buffer[count++] = cpu_to_le32(PACKET3(PACKET3_SET_CONTEXT_REG, 1));
	buffer[count++] = cpu_to_le32(ctx_reg_offset);
	buffer[count++] = cpu_to_le32(adev->gfx.config.pa_sc_tile_steering_override);

	buffer[count++] = cpu_to_le32(PACKET3(PACKET3_PREAMBLE_CNTL, 0));
	buffer[count++] = cpu_to_le32(PACKET3_PREAMBLE_END_CLEAR_STATE);

	buffer[count++] = cpu_to_le32(PACKET3(PACKET3_CLEAR_STATE, 0));
	buffer[count++] = cpu_to_le32(0);
}

static void gfx_v11_0_rlc_fini(struct amdgpu_device *adev)
{
	/* clear state block */
	amdgpu_bo_free_kernel(&adev->gfx.rlc.clear_state_obj,
			&adev->gfx.rlc.clear_state_gpu_addr,
			(void **)&adev->gfx.rlc.cs_ptr);

	/* jump table block */
	amdgpu_bo_free_kernel(&adev->gfx.rlc.cp_table_obj,
			&adev->gfx.rlc.cp_table_gpu_addr,
			(void **)&adev->gfx.rlc.cp_table_ptr);
}

static void gfx_v11_0_init_rlcg_reg_access_ctrl(struct amdgpu_device *adev)
{
	struct amdgpu_rlcg_reg_access_ctrl *reg_access_ctrl;

	reg_access_ctrl = &adev->gfx.rlc.reg_access_ctrl;
	reg_access_ctrl->scratch_reg0 = SOC15_REG_OFFSET(GC, 0, regSCRATCH_REG0);
	reg_access_ctrl->scratch_reg1 = SOC15_REG_OFFSET(GC, 0, regSCRATCH_REG1);
	reg_access_ctrl->scratch_reg2 = SOC15_REG_OFFSET(GC, 0, regSCRATCH_REG2);
	reg_access_ctrl->scratch_reg3 = SOC15_REG_OFFSET(GC, 0, regSCRATCH_REG3);
	reg_access_ctrl->grbm_cntl = SOC15_REG_OFFSET(GC, 0, regGRBM_GFX_CNTL);
	reg_access_ctrl->grbm_idx = SOC15_REG_OFFSET(GC, 0, regGRBM_GFX_INDEX);
	reg_access_ctrl->spare_int = SOC15_REG_OFFSET(GC, 0, regRLC_SPARE_INT_0);
	adev->gfx.rlc.rlcg_reg_access_supported = true;
}

static int gfx_v11_0_rlc_init(struct amdgpu_device *adev)
{
	const struct cs_section_def *cs_data;
	int r;

	adev->gfx.rlc.cs_data = gfx11_cs_data;

	cs_data = adev->gfx.rlc.cs_data;

	if (cs_data) {
		/* init clear state block */
		r = amdgpu_gfx_rlc_init_csb(adev);
		if (r)
			return r;
	}

	/* init spm vmid with 0xf */
	if (adev->gfx.rlc.funcs->update_spm_vmid)
		adev->gfx.rlc.funcs->update_spm_vmid(adev, 0xf);

	return 0;
}

static void gfx_v11_0_mec_fini(struct amdgpu_device *adev)
{
	amdgpu_bo_free_kernel(&adev->gfx.mec.hpd_eop_obj, NULL, NULL);
	amdgpu_bo_free_kernel(&adev->gfx.mec.mec_fw_obj, NULL, NULL);
	amdgpu_bo_free_kernel(&adev->gfx.mec.mec_fw_data_obj, NULL, NULL);
}

static int gfx_v11_0_me_init(struct amdgpu_device *adev)
{
	int r;

	bitmap_zero(adev->gfx.me.queue_bitmap, AMDGPU_MAX_GFX_QUEUES);

	amdgpu_gfx_graphics_queue_acquire(adev);

	r = gfx_v11_0_init_microcode(adev);
	if (r)
		DRM_ERROR("Failed to load gfx firmware!\n");

	return r;
}

static int gfx_v11_0_mec_init(struct amdgpu_device *adev)
{
	int r;
	u32 *hpd;
	size_t mec_hpd_size;

	bitmap_zero(adev->gfx.mec.queue_bitmap, AMDGPU_MAX_COMPUTE_QUEUES);

	/* take ownership of the relevant compute queues */
	amdgpu_gfx_compute_queue_acquire(adev);
	mec_hpd_size = adev->gfx.num_compute_rings * GFX11_MEC_HPD_SIZE;

	if (mec_hpd_size) {
		r = amdgpu_bo_create_reserved(adev, mec_hpd_size, PAGE_SIZE,
					      AMDGPU_GEM_DOMAIN_GTT,
					      &adev->gfx.mec.hpd_eop_obj,
					      &adev->gfx.mec.hpd_eop_gpu_addr,
					      (void **)&hpd);
		if (r) {
			dev_warn(adev->dev, "(%d) create HDP EOP bo failed\n", r);
			gfx_v11_0_mec_fini(adev);
			return r;
		}

		memset(hpd, 0, mec_hpd_size);

		amdgpu_bo_kunmap(adev->gfx.mec.hpd_eop_obj);
		amdgpu_bo_unreserve(adev->gfx.mec.hpd_eop_obj);
	}

	return 0;
}

static uint32_t wave_read_ind(struct amdgpu_device *adev, uint32_t wave, uint32_t address)
{
	WREG32_SOC15(GC, 0, regSQ_IND_INDEX,
		(wave << SQ_IND_INDEX__WAVE_ID__SHIFT) |
		(address << SQ_IND_INDEX__INDEX__SHIFT));
	return RREG32_SOC15(GC, 0, regSQ_IND_DATA);
}

static void wave_read_regs(struct amdgpu_device *adev, uint32_t wave,
			   uint32_t thread, uint32_t regno,
			   uint32_t num, uint32_t *out)
{
	WREG32_SOC15(GC, 0, regSQ_IND_INDEX,
		(wave << SQ_IND_INDEX__WAVE_ID__SHIFT) |
		(regno << SQ_IND_INDEX__INDEX__SHIFT) |
		(thread << SQ_IND_INDEX__WORKITEM_ID__SHIFT) |
		(SQ_IND_INDEX__AUTO_INCR_MASK));
	while (num--)
		*(out++) = RREG32_SOC15(GC, 0, regSQ_IND_DATA);
}

static void gfx_v11_0_read_wave_data(struct amdgpu_device *adev, uint32_t simd, uint32_t wave, uint32_t *dst, int *no_fields)
{
	/* in gfx11 the SIMD_ID is specified as part of the INSTANCE
	 * field when performing a select_se_sh so it should be
	 * zero here */
	WARN_ON(simd != 0);

	/* type 2 wave data */
	dst[(*no_fields)++] = 2;
	dst[(*no_fields)++] = wave_read_ind(adev, wave, ixSQ_WAVE_STATUS);
	dst[(*no_fields)++] = wave_read_ind(adev, wave, ixSQ_WAVE_PC_LO);
	dst[(*no_fields)++] = wave_read_ind(adev, wave, ixSQ_WAVE_PC_HI);
	dst[(*no_fields)++] = wave_read_ind(adev, wave, ixSQ_WAVE_EXEC_LO);
	dst[(*no_fields)++] = wave_read_ind(adev, wave, ixSQ_WAVE_EXEC_HI);
	dst[(*no_fields)++] = wave_read_ind(adev, wave, ixSQ_WAVE_HW_ID1);
	dst[(*no_fields)++] = wave_read_ind(adev, wave, ixSQ_WAVE_HW_ID2);
	dst[(*no_fields)++] = wave_read_ind(adev, wave, ixSQ_WAVE_GPR_ALLOC);
	dst[(*no_fields)++] = wave_read_ind(adev, wave, ixSQ_WAVE_LDS_ALLOC);
	dst[(*no_fields)++] = wave_read_ind(adev, wave, ixSQ_WAVE_TRAPSTS);
	dst[(*no_fields)++] = wave_read_ind(adev, wave, ixSQ_WAVE_IB_STS);
	dst[(*no_fields)++] = wave_read_ind(adev, wave, ixSQ_WAVE_IB_STS2);
	dst[(*no_fields)++] = wave_read_ind(adev, wave, ixSQ_WAVE_IB_DBG1);
	dst[(*no_fields)++] = wave_read_ind(adev, wave, ixSQ_WAVE_M0);
	dst[(*no_fields)++] = wave_read_ind(adev, wave, ixSQ_WAVE_MODE);
}

static void gfx_v11_0_read_wave_sgprs(struct amdgpu_device *adev, uint32_t simd,
				     uint32_t wave, uint32_t start,
				     uint32_t size, uint32_t *dst)
{
	WARN_ON(simd != 0);

	wave_read_regs(
		adev, wave, 0, start + SQIND_WAVE_SGPRS_OFFSET, size,
		dst);
}

static void gfx_v11_0_read_wave_vgprs(struct amdgpu_device *adev, uint32_t simd,
				      uint32_t wave, uint32_t thread,
				      uint32_t start, uint32_t size,
				      uint32_t *dst)
{
	wave_read_regs(
		adev, wave, thread,
		start + SQIND_WAVE_VGPRS_OFFSET, size, dst);
}

static void gfx_v11_0_select_me_pipe_q(struct amdgpu_device *adev,
									  u32 me, u32 pipe, u32 q, u32 vm)
{
	soc21_grbm_select(adev, me, pipe, q, vm);
}

static const struct amdgpu_gfx_funcs gfx_v11_0_gfx_funcs = {
	.get_gpu_clock_counter = &gfx_v11_0_get_gpu_clock_counter,
	.select_se_sh = &gfx_v11_0_select_se_sh,
	.read_wave_data = &gfx_v11_0_read_wave_data,
	.read_wave_sgprs = &gfx_v11_0_read_wave_sgprs,
	.read_wave_vgprs = &gfx_v11_0_read_wave_vgprs,
	.select_me_pipe_q = &gfx_v11_0_select_me_pipe_q,
	.update_perfmon_mgcg = &gfx_v11_0_update_perf_clk,
};

static int gfx_v11_0_gpu_early_init(struct amdgpu_device *adev)
{

	switch (adev->ip_versions[GC_HWIP][0]) {
	case IP_VERSION(11, 0, 0):
	case IP_VERSION(11, 0, 2):
	case IP_VERSION(11, 0, 3):
		adev->gfx.config.max_hw_contexts = 8;
		adev->gfx.config.sc_prim_fifo_size_frontend = 0x20;
		adev->gfx.config.sc_prim_fifo_size_backend = 0x100;
		adev->gfx.config.sc_hiz_tile_fifo_size = 0;
		adev->gfx.config.sc_earlyz_tile_fifo_size = 0x4C0;
		break;
	case IP_VERSION(11, 0, 1):
	case IP_VERSION(11, 0, 4):
		adev->gfx.config.max_hw_contexts = 8;
		adev->gfx.config.sc_prim_fifo_size_frontend = 0x20;
		adev->gfx.config.sc_prim_fifo_size_backend = 0x100;
		adev->gfx.config.sc_hiz_tile_fifo_size = 0x80;
		adev->gfx.config.sc_earlyz_tile_fifo_size = 0x300;
		break;
	default:
		BUG();
		break;
	}

	return 0;
}

static int gfx_v11_0_gfx_ring_init(struct amdgpu_device *adev, int ring_id,
				   int me, int pipe, int queue)
{
	int r;
	struct amdgpu_ring *ring;
	unsigned int irq_type;

	ring = &adev->gfx.gfx_ring[ring_id];

	ring->me = me;
	ring->pipe = pipe;
	ring->queue = queue;

	ring->ring_obj = NULL;
	ring->use_doorbell = true;

	if (!ring_id)
		ring->doorbell_index = adev->doorbell_index.gfx_ring0 << 1;
	else
		ring->doorbell_index = adev->doorbell_index.gfx_ring1 << 1;
	sprintf(ring->name, "gfx_%d.%d.%d", ring->me, ring->pipe, ring->queue);

	irq_type = AMDGPU_CP_IRQ_GFX_ME0_PIPE0_EOP + ring->pipe;
	r = amdgpu_ring_init(adev, ring, 1024, &adev->gfx.eop_irq, irq_type,
			     AMDGPU_RING_PRIO_DEFAULT, NULL);
	if (r)
		return r;
	return 0;
}

static int gfx_v11_0_compute_ring_init(struct amdgpu_device *adev, int ring_id,
				       int mec, int pipe, int queue)
{
	int r;
	unsigned irq_type;
	struct amdgpu_ring *ring;
	unsigned int hw_prio;

	ring = &adev->gfx.compute_ring[ring_id];

	/* mec0 is me1 */
	ring->me = mec + 1;
	ring->pipe = pipe;
	ring->queue = queue;

	ring->ring_obj = NULL;
	ring->use_doorbell = true;
	ring->doorbell_index = (adev->doorbell_index.mec_ring0 + ring_id) << 1;
	ring->eop_gpu_addr = adev->gfx.mec.hpd_eop_gpu_addr
				+ (ring_id * GFX11_MEC_HPD_SIZE);
	sprintf(ring->name, "comp_%d.%d.%d", ring->me, ring->pipe, ring->queue);

	irq_type = AMDGPU_CP_IRQ_COMPUTE_MEC1_PIPE0_EOP
		+ ((ring->me - 1) * adev->gfx.mec.num_pipe_per_mec)
		+ ring->pipe;
	hw_prio = amdgpu_gfx_is_high_priority_compute_queue(adev, ring) ?
			AMDGPU_GFX_PIPE_PRIO_HIGH : AMDGPU_GFX_PIPE_PRIO_NORMAL;
	/* type-2 packets are deprecated on MEC, use type-3 instead */
	r = amdgpu_ring_init(adev, ring, 1024, &adev->gfx.eop_irq, irq_type,
			     hw_prio, NULL);
	if (r)
		return r;

	return 0;
}

static struct {
	SOC21_FIRMWARE_ID	id;
	unsigned int		offset;
	unsigned int		size;
} rlc_autoload_info[SOC21_FIRMWARE_ID_MAX];

static void gfx_v11_0_parse_rlc_toc(struct amdgpu_device *adev, void *rlc_toc)
{
	RLC_TABLE_OF_CONTENT *ucode = rlc_toc;

	while (ucode && (ucode->id > SOC21_FIRMWARE_ID_INVALID) &&
			(ucode->id < SOC21_FIRMWARE_ID_MAX)) {
		rlc_autoload_info[ucode->id].id = ucode->id;
		rlc_autoload_info[ucode->id].offset = ucode->offset * 4;
		rlc_autoload_info[ucode->id].size = ucode->size * 4;

		ucode++;
	}
}

static uint32_t gfx_v11_0_calc_toc_total_size(struct amdgpu_device *adev)
{
	uint32_t total_size = 0;
	SOC21_FIRMWARE_ID id;

	gfx_v11_0_parse_rlc_toc(adev, adev->psp.toc.start_addr);

	for (id = SOC21_FIRMWARE_ID_RLC_G_UCODE; id < SOC21_FIRMWARE_ID_MAX; id++)
		total_size += rlc_autoload_info[id].size;

	/* In case the offset in rlc toc ucode is aligned */
	if (total_size < rlc_autoload_info[SOC21_FIRMWARE_ID_MAX-1].offset)
		total_size = rlc_autoload_info[SOC21_FIRMWARE_ID_MAX-1].offset +
			rlc_autoload_info[SOC21_FIRMWARE_ID_MAX-1].size;

	return total_size;
}

static int gfx_v11_0_rlc_autoload_buffer_init(struct amdgpu_device *adev)
{
	int r;
	uint32_t total_size;

	total_size = gfx_v11_0_calc_toc_total_size(adev);

	r = amdgpu_bo_create_reserved(adev, total_size, 64 * 1024,
			AMDGPU_GEM_DOMAIN_VRAM,
			&adev->gfx.rlc.rlc_autoload_bo,
			&adev->gfx.rlc.rlc_autoload_gpu_addr,
			(void **)&adev->gfx.rlc.rlc_autoload_ptr);

	if (r) {
		dev_err(adev->dev, "(%d) failed to create fw autoload bo\n", r);
		return r;
	}

	return 0;
}

static void gfx_v11_0_rlc_backdoor_autoload_copy_ucode(struct amdgpu_device *adev,
					      SOC21_FIRMWARE_ID id,
			    		      const void *fw_data,
					      uint32_t fw_size,
					      uint32_t *fw_autoload_mask)
{
	uint32_t toc_offset;
	uint32_t toc_fw_size;
	char *ptr = adev->gfx.rlc.rlc_autoload_ptr;

	if (id <= SOC21_FIRMWARE_ID_INVALID || id >= SOC21_FIRMWARE_ID_MAX)
		return;

	toc_offset = rlc_autoload_info[id].offset;
	toc_fw_size = rlc_autoload_info[id].size;

	if (fw_size == 0)
		fw_size = toc_fw_size;

	if (fw_size > toc_fw_size)
		fw_size = toc_fw_size;

	memcpy(ptr + toc_offset, fw_data, fw_size);

	if (fw_size < toc_fw_size)
		memset(ptr + toc_offset + fw_size, 0, toc_fw_size - fw_size);

	if ((id != SOC21_FIRMWARE_ID_RS64_PFP) && (id != SOC21_FIRMWARE_ID_RS64_ME))
		*(uint64_t *)fw_autoload_mask |= 1ULL << id;
}

static void gfx_v11_0_rlc_backdoor_autoload_copy_toc_ucode(struct amdgpu_device *adev,
							uint32_t *fw_autoload_mask)
{
	void *data;
	uint32_t size;
	uint64_t *toc_ptr;

	*(uint64_t *)fw_autoload_mask |= 0x1;

	DRM_DEBUG("rlc autoload enabled fw: 0x%llx\n", *(uint64_t *)fw_autoload_mask);

	data = adev->psp.toc.start_addr;
	size = rlc_autoload_info[SOC21_FIRMWARE_ID_RLC_TOC].size;

	toc_ptr = (uint64_t *)data + size / 8 - 1;
	*toc_ptr = *(uint64_t *)fw_autoload_mask;

	gfx_v11_0_rlc_backdoor_autoload_copy_ucode(adev, SOC21_FIRMWARE_ID_RLC_TOC,
					data, size, fw_autoload_mask);
}

static void gfx_v11_0_rlc_backdoor_autoload_copy_gfx_ucode(struct amdgpu_device *adev,
							uint32_t *fw_autoload_mask)
{
	const __le32 *fw_data;
	uint32_t fw_size;
	const struct gfx_firmware_header_v1_0 *cp_hdr;
	const struct gfx_firmware_header_v2_0 *cpv2_hdr;
	const struct rlc_firmware_header_v2_0 *rlc_hdr;
	const struct rlc_firmware_header_v2_2 *rlcv22_hdr;
	uint16_t version_major, version_minor;

	if (adev->gfx.rs64_enable) {
		/* pfp ucode */
		cpv2_hdr = (const struct gfx_firmware_header_v2_0 *)
			adev->gfx.pfp_fw->data;
		/* instruction */
		fw_data = (const __le32 *)(adev->gfx.pfp_fw->data +
			le32_to_cpu(cpv2_hdr->ucode_offset_bytes));
		fw_size = le32_to_cpu(cpv2_hdr->ucode_size_bytes);
		gfx_v11_0_rlc_backdoor_autoload_copy_ucode(adev, SOC21_FIRMWARE_ID_RS64_PFP,
						fw_data, fw_size, fw_autoload_mask);
		/* data */
		fw_data = (const __le32 *)(adev->gfx.pfp_fw->data +
			le32_to_cpu(cpv2_hdr->data_offset_bytes));
		fw_size = le32_to_cpu(cpv2_hdr->data_size_bytes);
		gfx_v11_0_rlc_backdoor_autoload_copy_ucode(adev, SOC21_FIRMWARE_ID_RS64_PFP_P0_STACK,
						fw_data, fw_size, fw_autoload_mask);
		gfx_v11_0_rlc_backdoor_autoload_copy_ucode(adev, SOC21_FIRMWARE_ID_RS64_PFP_P1_STACK,
						fw_data, fw_size, fw_autoload_mask);
		/* me ucode */
		cpv2_hdr = (const struct gfx_firmware_header_v2_0 *)
			adev->gfx.me_fw->data;
		/* instruction */
		fw_data = (const __le32 *)(adev->gfx.me_fw->data +
			le32_to_cpu(cpv2_hdr->ucode_offset_bytes));
		fw_size = le32_to_cpu(cpv2_hdr->ucode_size_bytes);
		gfx_v11_0_rlc_backdoor_autoload_copy_ucode(adev, SOC21_FIRMWARE_ID_RS64_ME,
						fw_data, fw_size, fw_autoload_mask);
		/* data */
		fw_data = (const __le32 *)(adev->gfx.me_fw->data +
			le32_to_cpu(cpv2_hdr->data_offset_bytes));
		fw_size = le32_to_cpu(cpv2_hdr->data_size_bytes);
		gfx_v11_0_rlc_backdoor_autoload_copy_ucode(adev, SOC21_FIRMWARE_ID_RS64_ME_P0_STACK,
						fw_data, fw_size, fw_autoload_mask);
		gfx_v11_0_rlc_backdoor_autoload_copy_ucode(adev, SOC21_FIRMWARE_ID_RS64_ME_P1_STACK,
						fw_data, fw_size, fw_autoload_mask);
		/* mec ucode */
		cpv2_hdr = (const struct gfx_firmware_header_v2_0 *)
			adev->gfx.mec_fw->data;
		/* instruction */
		fw_data = (const __le32 *) (adev->gfx.mec_fw->data +
			le32_to_cpu(cpv2_hdr->ucode_offset_bytes));
		fw_size = le32_to_cpu(cpv2_hdr->ucode_size_bytes);
		gfx_v11_0_rlc_backdoor_autoload_copy_ucode(adev, SOC21_FIRMWARE_ID_RS64_MEC,
						fw_data, fw_size, fw_autoload_mask);
		/* data */
		fw_data = (const __le32 *) (adev->gfx.mec_fw->data +
			le32_to_cpu(cpv2_hdr->data_offset_bytes));
		fw_size = le32_to_cpu(cpv2_hdr->data_size_bytes);
		gfx_v11_0_rlc_backdoor_autoload_copy_ucode(adev, SOC21_FIRMWARE_ID_RS64_MEC_P0_STACK,
						fw_data, fw_size, fw_autoload_mask);
		gfx_v11_0_rlc_backdoor_autoload_copy_ucode(adev, SOC21_FIRMWARE_ID_RS64_MEC_P1_STACK,
						fw_data, fw_size, fw_autoload_mask);
		gfx_v11_0_rlc_backdoor_autoload_copy_ucode(adev, SOC21_FIRMWARE_ID_RS64_MEC_P2_STACK,
						fw_data, fw_size, fw_autoload_mask);
		gfx_v11_0_rlc_backdoor_autoload_copy_ucode(adev, SOC21_FIRMWARE_ID_RS64_MEC_P3_STACK,
						fw_data, fw_size, fw_autoload_mask);
	} else {
		/* pfp ucode */
		cp_hdr = (const struct gfx_firmware_header_v1_0 *)
			adev->gfx.pfp_fw->data;
		fw_data = (const __le32 *)(adev->gfx.pfp_fw->data +
				le32_to_cpu(cp_hdr->header.ucode_array_offset_bytes));
		fw_size = le32_to_cpu(cp_hdr->header.ucode_size_bytes);
		gfx_v11_0_rlc_backdoor_autoload_copy_ucode(adev, SOC21_FIRMWARE_ID_CP_PFP,
						fw_data, fw_size, fw_autoload_mask);

		/* me ucode */
		cp_hdr = (const struct gfx_firmware_header_v1_0 *)
			adev->gfx.me_fw->data;
		fw_data = (const __le32 *)(adev->gfx.me_fw->data +
				le32_to_cpu(cp_hdr->header.ucode_array_offset_bytes));
		fw_size = le32_to_cpu(cp_hdr->header.ucode_size_bytes);
		gfx_v11_0_rlc_backdoor_autoload_copy_ucode(adev, SOC21_FIRMWARE_ID_CP_ME,
						fw_data, fw_size, fw_autoload_mask);

		/* mec ucode */
		cp_hdr = (const struct gfx_firmware_header_v1_0 *)
			adev->gfx.mec_fw->data;
		fw_data = (const __le32 *) (adev->gfx.mec_fw->data +
				le32_to_cpu(cp_hdr->header.ucode_array_offset_bytes));
		fw_size = le32_to_cpu(cp_hdr->header.ucode_size_bytes) -
			cp_hdr->jt_size * 4;
		gfx_v11_0_rlc_backdoor_autoload_copy_ucode(adev, SOC21_FIRMWARE_ID_CP_MEC,
						fw_data, fw_size, fw_autoload_mask);
	}

	/* rlc ucode */
	rlc_hdr = (const struct rlc_firmware_header_v2_0 *)
		adev->gfx.rlc_fw->data;
	fw_data = (const __le32 *)(adev->gfx.rlc_fw->data +
			le32_to_cpu(rlc_hdr->header.ucode_array_offset_bytes));
	fw_size = le32_to_cpu(rlc_hdr->header.ucode_size_bytes);
	gfx_v11_0_rlc_backdoor_autoload_copy_ucode(adev, SOC21_FIRMWARE_ID_RLC_G_UCODE,
					fw_data, fw_size, fw_autoload_mask);

	version_major = le16_to_cpu(rlc_hdr->header.header_version_major);
	version_minor = le16_to_cpu(rlc_hdr->header.header_version_minor);
	if (version_major == 2) {
		if (version_minor >= 2) {
			rlcv22_hdr = (const struct rlc_firmware_header_v2_2 *)adev->gfx.rlc_fw->data;

			fw_data = (const __le32 *)(adev->gfx.rlc_fw->data +
					le32_to_cpu(rlcv22_hdr->rlc_iram_ucode_offset_bytes));
			fw_size = le32_to_cpu(rlcv22_hdr->rlc_iram_ucode_size_bytes);
			gfx_v11_0_rlc_backdoor_autoload_copy_ucode(adev, SOC21_FIRMWARE_ID_RLX6_UCODE,
					fw_data, fw_size, fw_autoload_mask);

			fw_data = (const __le32 *)(adev->gfx.rlc_fw->data +
					le32_to_cpu(rlcv22_hdr->rlc_dram_ucode_offset_bytes));
			fw_size = le32_to_cpu(rlcv22_hdr->rlc_dram_ucode_size_bytes);
			gfx_v11_0_rlc_backdoor_autoload_copy_ucode(adev, SOC21_FIRMWARE_ID_RLX6_DRAM_BOOT,
					fw_data, fw_size, fw_autoload_mask);
		}
	}
}

static void gfx_v11_0_rlc_backdoor_autoload_copy_sdma_ucode(struct amdgpu_device *adev,
							uint32_t *fw_autoload_mask)
{
	const __le32 *fw_data;
	uint32_t fw_size;
	const struct sdma_firmware_header_v2_0 *sdma_hdr;

	sdma_hdr = (const struct sdma_firmware_header_v2_0 *)
		adev->sdma.instance[0].fw->data;
	fw_data = (const __le32 *) (adev->sdma.instance[0].fw->data +
			le32_to_cpu(sdma_hdr->header.ucode_array_offset_bytes));
	fw_size = le32_to_cpu(sdma_hdr->ctx_ucode_size_bytes);

	gfx_v11_0_rlc_backdoor_autoload_copy_ucode(adev,
			SOC21_FIRMWARE_ID_SDMA_UCODE_TH0, fw_data, fw_size, fw_autoload_mask);

	fw_data = (const __le32 *) (adev->sdma.instance[0].fw->data +
			le32_to_cpu(sdma_hdr->ctl_ucode_offset));
	fw_size = le32_to_cpu(sdma_hdr->ctl_ucode_size_bytes);

	gfx_v11_0_rlc_backdoor_autoload_copy_ucode(adev,
			SOC21_FIRMWARE_ID_SDMA_UCODE_TH1, fw_data, fw_size, fw_autoload_mask);
}

static void gfx_v11_0_rlc_backdoor_autoload_copy_mes_ucode(struct amdgpu_device *adev,
							uint32_t *fw_autoload_mask)
{
	const __le32 *fw_data;
	unsigned fw_size;
	const struct mes_firmware_header_v1_0 *mes_hdr;
	int pipe, ucode_id, data_id;

	for (pipe = 0; pipe < 2; pipe++) {
		if (pipe==0) {
			ucode_id = SOC21_FIRMWARE_ID_RS64_MES_P0;
			data_id  = SOC21_FIRMWARE_ID_RS64_MES_P0_STACK;
		} else {
			ucode_id = SOC21_FIRMWARE_ID_RS64_MES_P1;
			data_id  = SOC21_FIRMWARE_ID_RS64_MES_P1_STACK;
		}

		mes_hdr = (const struct mes_firmware_header_v1_0 *)
			adev->mes.fw[pipe]->data;

		fw_data = (const __le32 *)(adev->mes.fw[pipe]->data +
				le32_to_cpu(mes_hdr->mes_ucode_offset_bytes));
		fw_size = le32_to_cpu(mes_hdr->mes_ucode_size_bytes);

		gfx_v11_0_rlc_backdoor_autoload_copy_ucode(adev,
				ucode_id, fw_data, fw_size, fw_autoload_mask);

		fw_data = (const __le32 *)(adev->mes.fw[pipe]->data +
				le32_to_cpu(mes_hdr->mes_ucode_data_offset_bytes));
		fw_size = le32_to_cpu(mes_hdr->mes_ucode_data_size_bytes);

		gfx_v11_0_rlc_backdoor_autoload_copy_ucode(adev,
				data_id, fw_data, fw_size, fw_autoload_mask);
	}
}

static int gfx_v11_0_rlc_backdoor_autoload_enable(struct amdgpu_device *adev)
{
	uint32_t rlc_g_offset, rlc_g_size;
	uint64_t gpu_addr;
	uint32_t autoload_fw_id[2];

	memset(autoload_fw_id, 0, sizeof(uint32_t) * 2);

	/* RLC autoload sequence 2: copy ucode */
	gfx_v11_0_rlc_backdoor_autoload_copy_sdma_ucode(adev, autoload_fw_id);
	gfx_v11_0_rlc_backdoor_autoload_copy_gfx_ucode(adev, autoload_fw_id);
	gfx_v11_0_rlc_backdoor_autoload_copy_mes_ucode(adev, autoload_fw_id);
	gfx_v11_0_rlc_backdoor_autoload_copy_toc_ucode(adev, autoload_fw_id);

	rlc_g_offset = rlc_autoload_info[SOC21_FIRMWARE_ID_RLC_G_UCODE].offset;
	rlc_g_size = rlc_autoload_info[SOC21_FIRMWARE_ID_RLC_G_UCODE].size;
	gpu_addr = adev->gfx.rlc.rlc_autoload_gpu_addr + rlc_g_offset;

	WREG32_SOC15(GC, 0, regGFX_IMU_RLC_BOOTLOADER_ADDR_HI, upper_32_bits(gpu_addr));
	WREG32_SOC15(GC, 0, regGFX_IMU_RLC_BOOTLOADER_ADDR_LO, lower_32_bits(gpu_addr));

	WREG32_SOC15(GC, 0, regGFX_IMU_RLC_BOOTLOADER_SIZE, rlc_g_size);

	/* RLC autoload sequence 3: load IMU fw */
	if (adev->gfx.imu.funcs->load_microcode)
		adev->gfx.imu.funcs->load_microcode(adev);
	/* RLC autoload sequence 4 init IMU fw */
	if (adev->gfx.imu.funcs->setup_imu)
		adev->gfx.imu.funcs->setup_imu(adev);
	if (adev->gfx.imu.funcs->start_imu)
		adev->gfx.imu.funcs->start_imu(adev);

	/* RLC autoload sequence 5 disable gpa mode */
	gfx_v11_0_disable_gpa_mode(adev);

	return 0;
}

static int gfx_v11_0_sw_init(void *handle)
{
	int i, j, k, r, ring_id = 0;
	struct amdgpu_kiq *kiq;
	struct amdgpu_device *adev = (struct amdgpu_device *)handle;

	adev->gfxhub.funcs->init(adev);

	switch (adev->ip_versions[GC_HWIP][0]) {
	case IP_VERSION(11, 0, 0):
	case IP_VERSION(11, 0, 1):
	case IP_VERSION(11, 0, 2):
	case IP_VERSION(11, 0, 3):
	case IP_VERSION(11, 0, 4):
		adev->gfx.me.num_me = 1;
		adev->gfx.me.num_pipe_per_me = 1;
		adev->gfx.me.num_queue_per_pipe = 1;
		adev->gfx.mec.num_mec = 2;
		adev->gfx.mec.num_pipe_per_mec = 4;
		adev->gfx.mec.num_queue_per_pipe = 4;
		break;
	default:
		adev->gfx.me.num_me = 1;
		adev->gfx.me.num_pipe_per_me = 1;
		adev->gfx.me.num_queue_per_pipe = 1;
		adev->gfx.mec.num_mec = 1;
		adev->gfx.mec.num_pipe_per_mec = 4;
		adev->gfx.mec.num_queue_per_pipe = 8;
		break;
	}

	/* EOP Event */
	r = amdgpu_irq_add_id(adev, SOC21_IH_CLIENTID_GRBM_CP,
			      GFX_11_0_0__SRCID__CP_EOP_INTERRUPT,
			      &adev->gfx.eop_irq);
	if (r)
		return r;

	/* Privileged reg */
	r = amdgpu_irq_add_id(adev, SOC21_IH_CLIENTID_GRBM_CP,
			      GFX_11_0_0__SRCID__CP_PRIV_REG_FAULT,
			      &adev->gfx.priv_reg_irq);
	if (r)
		return r;

	/* Privileged inst */
	r = amdgpu_irq_add_id(adev, SOC21_IH_CLIENTID_GRBM_CP,
			      GFX_11_0_0__SRCID__CP_PRIV_INSTR_FAULT,
			      &adev->gfx.priv_inst_irq);
	if (r)
		return r;

	adev->gfx.gfx_current_status = AMDGPU_GFX_NORMAL_MODE;

	if (adev->gfx.imu.funcs) {
		if (adev->gfx.imu.funcs->init_microcode) {
			r = adev->gfx.imu.funcs->init_microcode(adev);
			if (r)
				DRM_ERROR("Failed to load imu firmware!\n");
		}
	}

	r = gfx_v11_0_me_init(adev);
	if (r)
		return r;

	r = gfx_v11_0_rlc_init(adev);
	if (r) {
		DRM_ERROR("Failed to init rlc BOs!\n");
		return r;
	}

	r = gfx_v11_0_mec_init(adev);
	if (r) {
		DRM_ERROR("Failed to init MEC BOs!\n");
		return r;
	}

	/* set up the gfx ring */
	for (i = 0; i < adev->gfx.me.num_me; i++) {
		for (j = 0; j < adev->gfx.me.num_queue_per_pipe; j++) {
			for (k = 0; k < adev->gfx.me.num_pipe_per_me; k++) {
				if (!amdgpu_gfx_is_me_queue_enabled(adev, i, k, j))
					continue;

				r = gfx_v11_0_gfx_ring_init(adev, ring_id,
							    i, k, j);
				if (r)
					return r;
				ring_id++;
			}
		}
	}

	ring_id = 0;
	/* set up the compute queues - allocate horizontally across pipes */
	for (i = 0; i < adev->gfx.mec.num_mec; ++i) {
		for (j = 0; j < adev->gfx.mec.num_queue_per_pipe; j++) {
			for (k = 0; k < adev->gfx.mec.num_pipe_per_mec; k++) {
				if (!amdgpu_gfx_is_mec_queue_enabled(adev, i, k,
								     j))
					continue;

				r = gfx_v11_0_compute_ring_init(adev, ring_id,
								i, k, j);
				if (r)
					return r;

				ring_id++;
			}
		}
	}

	if (!adev->enable_mes_kiq) {
		r = amdgpu_gfx_kiq_init(adev, GFX11_MEC_HPD_SIZE);
		if (r) {
			DRM_ERROR("Failed to init KIQ BOs!\n");
			return r;
		}

		kiq = &adev->gfx.kiq;
		r = amdgpu_gfx_kiq_init_ring(adev, &kiq->ring, &kiq->irq);
		if (r)
			return r;
	}

	r = amdgpu_gfx_mqd_sw_init(adev, sizeof(struct v11_compute_mqd));
	if (r)
		return r;

	/* allocate visible FB for rlc auto-loading fw */
	if (adev->firmware.load_type == AMDGPU_FW_LOAD_RLC_BACKDOOR_AUTO) {
		r = gfx_v11_0_init_toc_microcode(adev);
		if (r)
			dev_err(adev->dev, "Failed to load toc firmware!\n");
		r = gfx_v11_0_rlc_autoload_buffer_init(adev);
		if (r)
			return r;
	}

	r = gfx_v11_0_gpu_early_init(adev);
	if (r)
		return r;

	return 0;
}

static void gfx_v11_0_pfp_fini(struct amdgpu_device *adev)
{
	amdgpu_bo_free_kernel(&adev->gfx.pfp.pfp_fw_obj,
			      &adev->gfx.pfp.pfp_fw_gpu_addr,
			      (void **)&adev->gfx.pfp.pfp_fw_ptr);

	amdgpu_bo_free_kernel(&adev->gfx.pfp.pfp_fw_data_obj,
			      &adev->gfx.pfp.pfp_fw_data_gpu_addr,
			      (void **)&adev->gfx.pfp.pfp_fw_data_ptr);
}

static void gfx_v11_0_me_fini(struct amdgpu_device *adev)
{
	amdgpu_bo_free_kernel(&adev->gfx.me.me_fw_obj,
			      &adev->gfx.me.me_fw_gpu_addr,
			      (void **)&adev->gfx.me.me_fw_ptr);

	amdgpu_bo_free_kernel(&adev->gfx.me.me_fw_data_obj,
			       &adev->gfx.me.me_fw_data_gpu_addr,
			       (void **)&adev->gfx.me.me_fw_data_ptr);
}

static void gfx_v11_0_rlc_autoload_buffer_fini(struct amdgpu_device *adev)
{
	amdgpu_bo_free_kernel(&adev->gfx.rlc.rlc_autoload_bo,
			&adev->gfx.rlc.rlc_autoload_gpu_addr,
			(void **)&adev->gfx.rlc.rlc_autoload_ptr);
}

static int gfx_v11_0_sw_fini(void *handle)
{
	int i;
	struct amdgpu_device *adev = (struct amdgpu_device *)handle;

	for (i = 0; i < adev->gfx.num_gfx_rings; i++)
		amdgpu_ring_fini(&adev->gfx.gfx_ring[i]);
	for (i = 0; i < adev->gfx.num_compute_rings; i++)
		amdgpu_ring_fini(&adev->gfx.compute_ring[i]);

	amdgpu_gfx_mqd_sw_fini(adev);

	if (!adev->enable_mes_kiq) {
		amdgpu_gfx_kiq_free_ring(&adev->gfx.kiq.ring);
		amdgpu_gfx_kiq_fini(adev);
	}

	gfx_v11_0_pfp_fini(adev);
	gfx_v11_0_me_fini(adev);
	gfx_v11_0_rlc_fini(adev);
	gfx_v11_0_mec_fini(adev);

	if (adev->firmware.load_type == AMDGPU_FW_LOAD_RLC_BACKDOOR_AUTO)
		gfx_v11_0_rlc_autoload_buffer_fini(adev);

	gfx_v11_0_free_microcode(adev);

	return 0;
}

static void gfx_v11_0_select_se_sh(struct amdgpu_device *adev, u32 se_num,
				   u32 sh_num, u32 instance)
{
	u32 data;

	if (instance == 0xffffffff)
		data = REG_SET_FIELD(0, GRBM_GFX_INDEX,
				     INSTANCE_BROADCAST_WRITES, 1);
	else
		data = REG_SET_FIELD(0, GRBM_GFX_INDEX, INSTANCE_INDEX,
				     instance);

	if (se_num == 0xffffffff)
		data = REG_SET_FIELD(data, GRBM_GFX_INDEX, SE_BROADCAST_WRITES,
				     1);
	else
		data = REG_SET_FIELD(data, GRBM_GFX_INDEX, SE_INDEX, se_num);

	if (sh_num == 0xffffffff)
		data = REG_SET_FIELD(data, GRBM_GFX_INDEX, SA_BROADCAST_WRITES,
				     1);
	else
		data = REG_SET_FIELD(data, GRBM_GFX_INDEX, SA_INDEX, sh_num);

	WREG32_SOC15(GC, 0, regGRBM_GFX_INDEX, data);
}

static u32 gfx_v11_0_get_rb_active_bitmap(struct amdgpu_device *adev)
{
	u32 data, mask;

	data = RREG32_SOC15(GC, 0, regCC_RB_BACKEND_DISABLE);
	data |= RREG32_SOC15(GC, 0, regGC_USER_RB_BACKEND_DISABLE);

	data &= CC_RB_BACKEND_DISABLE__BACKEND_DISABLE_MASK;
	data >>= GC_USER_RB_BACKEND_DISABLE__BACKEND_DISABLE__SHIFT;

	mask = amdgpu_gfx_create_bitmask(adev->gfx.config.max_backends_per_se /
					 adev->gfx.config.max_sh_per_se);

	return (~data) & mask;
}

static void gfx_v11_0_setup_rb(struct amdgpu_device *adev)
{
	int i, j;
	u32 data;
	u32 active_rbs = 0;
	u32 rb_bitmap_width_per_sh = adev->gfx.config.max_backends_per_se /
					adev->gfx.config.max_sh_per_se;

	mutex_lock(&adev->grbm_idx_mutex);
	for (i = 0; i < adev->gfx.config.max_shader_engines; i++) {
		for (j = 0; j < adev->gfx.config.max_sh_per_se; j++) {
			gfx_v11_0_select_se_sh(adev, i, j, 0xffffffff);
			data = gfx_v11_0_get_rb_active_bitmap(adev);
			active_rbs |= data << ((i * adev->gfx.config.max_sh_per_se + j) *
					       rb_bitmap_width_per_sh);
		}
	}
	gfx_v11_0_select_se_sh(adev, 0xffffffff, 0xffffffff, 0xffffffff);
	mutex_unlock(&adev->grbm_idx_mutex);

	adev->gfx.config.backend_enable_mask = active_rbs;
	adev->gfx.config.num_rbs = hweight32(active_rbs);
}

#define DEFAULT_SH_MEM_BASES	(0x6000)
#define LDS_APP_BASE           0x1
#define SCRATCH_APP_BASE       0x2

static void gfx_v11_0_init_compute_vmid(struct amdgpu_device *adev)
{
	int i;
	uint32_t sh_mem_bases;
	uint32_t data;

	/*
	 * Configure apertures:
	 * LDS:         0x60000000'00000000 - 0x60000001'00000000 (4GB)
	 * Scratch:     0x60000001'00000000 - 0x60000002'00000000 (4GB)
	 * GPUVM:       0x60010000'00000000 - 0x60020000'00000000 (1TB)
	 */
	sh_mem_bases = (LDS_APP_BASE << SH_MEM_BASES__SHARED_BASE__SHIFT) |
			SCRATCH_APP_BASE;

	mutex_lock(&adev->srbm_mutex);
	for (i = adev->vm_manager.first_kfd_vmid; i < AMDGPU_NUM_VMID; i++) {
		soc21_grbm_select(adev, 0, 0, 0, i);
		/* CP and shaders */
		WREG32_SOC15(GC, 0, regSH_MEM_CONFIG, DEFAULT_SH_MEM_CONFIG);
		WREG32_SOC15(GC, 0, regSH_MEM_BASES, sh_mem_bases);

		/* Enable trap for each kfd vmid. */
		data = RREG32_SOC15(GC, 0, regSPI_GDBG_PER_VMID_CNTL);
		data = REG_SET_FIELD(data, SPI_GDBG_PER_VMID_CNTL, TRAP_EN, 1);
	}
	soc21_grbm_select(adev, 0, 0, 0, 0);
	mutex_unlock(&adev->srbm_mutex);

	/* Initialize all compute VMIDs to have no GDS, GWS, or OA
	   acccess. These should be enabled by FW for target VMIDs. */
	for (i = adev->vm_manager.first_kfd_vmid; i < AMDGPU_NUM_VMID; i++) {
		WREG32_SOC15_OFFSET(GC, 0, regGDS_VMID0_BASE, 2 * i, 0);
		WREG32_SOC15_OFFSET(GC, 0, regGDS_VMID0_SIZE, 2 * i, 0);
		WREG32_SOC15_OFFSET(GC, 0, regGDS_GWS_VMID0, i, 0);
		WREG32_SOC15_OFFSET(GC, 0, regGDS_OA_VMID0, i, 0);
	}
}

static void gfx_v11_0_init_gds_vmid(struct amdgpu_device *adev)
{
	int vmid;

	/*
	 * Initialize all compute and user-gfx VMIDs to have no GDS, GWS, or OA
	 * access. Compute VMIDs should be enabled by FW for target VMIDs,
	 * the driver can enable them for graphics. VMID0 should maintain
	 * access so that HWS firmware can save/restore entries.
	 */
	for (vmid = 1; vmid < 16; vmid++) {
		WREG32_SOC15_OFFSET(GC, 0, regGDS_VMID0_BASE, 2 * vmid, 0);
		WREG32_SOC15_OFFSET(GC, 0, regGDS_VMID0_SIZE, 2 * vmid, 0);
		WREG32_SOC15_OFFSET(GC, 0, regGDS_GWS_VMID0, vmid, 0);
		WREG32_SOC15_OFFSET(GC, 0, regGDS_OA_VMID0, vmid, 0);
	}
}

static void gfx_v11_0_tcp_harvest(struct amdgpu_device *adev)
{
	/* TODO: harvest feature to be added later. */
}

static void gfx_v11_0_get_tcc_info(struct amdgpu_device *adev)
{
	/* TCCs are global (not instanced). */
	uint32_t tcc_disable = RREG32_SOC15(GC, 0, regCGTS_TCC_DISABLE) |
			       RREG32_SOC15(GC, 0, regCGTS_USER_TCC_DISABLE);

	adev->gfx.config.tcc_disabled_mask =
		REG_GET_FIELD(tcc_disable, CGTS_TCC_DISABLE, TCC_DISABLE) |
		(REG_GET_FIELD(tcc_disable, CGTS_TCC_DISABLE, HI_TCC_DISABLE) << 16);
}

static void gfx_v11_0_constants_init(struct amdgpu_device *adev)
{
	u32 tmp;
	int i;

	if (!amdgpu_sriov_vf(adev))
		WREG32_FIELD15_PREREG(GC, 0, GRBM_CNTL, READ_TIMEOUT, 0xff);

	gfx_v11_0_setup_rb(adev);
	gfx_v11_0_get_cu_info(adev, &adev->gfx.cu_info);
	gfx_v11_0_get_tcc_info(adev);
	adev->gfx.config.pa_sc_tile_steering_override = 0;

	/* XXX SH_MEM regs */
	/* where to put LDS, scratch, GPUVM in FSA64 space */
	mutex_lock(&adev->srbm_mutex);
	for (i = 0; i < adev->vm_manager.id_mgr[AMDGPU_GFXHUB_0].num_ids; i++) {
		soc21_grbm_select(adev, 0, 0, 0, i);
		/* CP and shaders */
		WREG32_SOC15(GC, 0, regSH_MEM_CONFIG, DEFAULT_SH_MEM_CONFIG);
		if (i != 0) {
			tmp = REG_SET_FIELD(0, SH_MEM_BASES, PRIVATE_BASE,
				(adev->gmc.private_aperture_start >> 48));
			tmp = REG_SET_FIELD(tmp, SH_MEM_BASES, SHARED_BASE,
				(adev->gmc.shared_aperture_start >> 48));
			WREG32_SOC15(GC, 0, regSH_MEM_BASES, tmp);
		}
	}
	soc21_grbm_select(adev, 0, 0, 0, 0);

	mutex_unlock(&adev->srbm_mutex);

	gfx_v11_0_init_compute_vmid(adev);
	gfx_v11_0_init_gds_vmid(adev);
}

static void gfx_v11_0_enable_gui_idle_interrupt(struct amdgpu_device *adev,
					       bool enable)
{
	u32 tmp;

	if (amdgpu_sriov_vf(adev))
		return;

	tmp = RREG32_SOC15(GC, 0, regCP_INT_CNTL_RING0);

	tmp = REG_SET_FIELD(tmp, CP_INT_CNTL_RING0, CNTX_BUSY_INT_ENABLE,
			    enable ? 1 : 0);
	tmp = REG_SET_FIELD(tmp, CP_INT_CNTL_RING0, CNTX_EMPTY_INT_ENABLE,
			    enable ? 1 : 0);
	tmp = REG_SET_FIELD(tmp, CP_INT_CNTL_RING0, CMP_BUSY_INT_ENABLE,
			    enable ? 1 : 0);
	tmp = REG_SET_FIELD(tmp, CP_INT_CNTL_RING0, GFX_IDLE_INT_ENABLE,
			    enable ? 1 : 0);

	WREG32_SOC15(GC, 0, regCP_INT_CNTL_RING0, tmp);
}

static int gfx_v11_0_init_csb(struct amdgpu_device *adev)
{
	adev->gfx.rlc.funcs->get_csb_buffer(adev, adev->gfx.rlc.cs_ptr);

	WREG32_SOC15(GC, 0, regRLC_CSIB_ADDR_HI,
			adev->gfx.rlc.clear_state_gpu_addr >> 32);
	WREG32_SOC15(GC, 0, regRLC_CSIB_ADDR_LO,
			adev->gfx.rlc.clear_state_gpu_addr & 0xfffffffc);
	WREG32_SOC15(GC, 0, regRLC_CSIB_LENGTH, adev->gfx.rlc.clear_state_size);

	return 0;
}

static void gfx_v11_0_rlc_stop(struct amdgpu_device *adev)
{
	u32 tmp = RREG32_SOC15(GC, 0, regRLC_CNTL);

	tmp = REG_SET_FIELD(tmp, RLC_CNTL, RLC_ENABLE_F32, 0);
	WREG32_SOC15(GC, 0, regRLC_CNTL, tmp);
}

static void gfx_v11_0_rlc_reset(struct amdgpu_device *adev)
{
	WREG32_FIELD15_PREREG(GC, 0, GRBM_SOFT_RESET, SOFT_RESET_RLC, 1);
	udelay(50);
	WREG32_FIELD15_PREREG(GC, 0, GRBM_SOFT_RESET, SOFT_RESET_RLC, 0);
	udelay(50);
}

static void gfx_v11_0_rlc_smu_handshake_cntl(struct amdgpu_device *adev,
					     bool enable)
{
	uint32_t rlc_pg_cntl;

	rlc_pg_cntl = RREG32_SOC15(GC, 0, regRLC_PG_CNTL);

	if (!enable) {
		/* RLC_PG_CNTL[23] = 0 (default)
		 * RLC will wait for handshake acks with SMU
		 * GFXOFF will be enabled
		 * RLC_PG_CNTL[23] = 1
		 * RLC will not issue any message to SMU
		 * hence no handshake between SMU & RLC
		 * GFXOFF will be disabled
		 */
		rlc_pg_cntl |= RLC_PG_CNTL__SMU_HANDSHAKE_DISABLE_MASK;
	} else
		rlc_pg_cntl &= ~RLC_PG_CNTL__SMU_HANDSHAKE_DISABLE_MASK;
	WREG32_SOC15(GC, 0, regRLC_PG_CNTL, rlc_pg_cntl);
}

static void gfx_v11_0_rlc_start(struct amdgpu_device *adev)
{
	/* TODO: enable rlc & smu handshake until smu
	 * and gfxoff feature works as expected */
	if (!(amdgpu_pp_feature_mask & PP_GFXOFF_MASK))
		gfx_v11_0_rlc_smu_handshake_cntl(adev, false);

	WREG32_FIELD15_PREREG(GC, 0, RLC_CNTL, RLC_ENABLE_F32, 1);
	udelay(50);
}

static void gfx_v11_0_rlc_enable_srm(struct amdgpu_device *adev)
{
	uint32_t tmp;

	/* enable Save Restore Machine */
	tmp = RREG32(SOC15_REG_OFFSET(GC, 0, regRLC_SRM_CNTL));
	tmp |= RLC_SRM_CNTL__AUTO_INCR_ADDR_MASK;
	tmp |= RLC_SRM_CNTL__SRM_ENABLE_MASK;
	WREG32(SOC15_REG_OFFSET(GC, 0, regRLC_SRM_CNTL), tmp);
}

static void gfx_v11_0_load_rlcg_microcode(struct amdgpu_device *adev)
{
	const struct rlc_firmware_header_v2_0 *hdr;
	const __le32 *fw_data;
	unsigned i, fw_size;

	hdr = (const struct rlc_firmware_header_v2_0 *)adev->gfx.rlc_fw->data;
	fw_data = (const __le32 *)(adev->gfx.rlc_fw->data +
			   le32_to_cpu(hdr->header.ucode_array_offset_bytes));
	fw_size = le32_to_cpu(hdr->header.ucode_size_bytes) / 4;

	WREG32_SOC15(GC, 0, regRLC_GPM_UCODE_ADDR,
		     RLCG_UCODE_LOADING_START_ADDRESS);

	for (i = 0; i < fw_size; i++)
		WREG32_SOC15(GC, 0, regRLC_GPM_UCODE_DATA,
			     le32_to_cpup(fw_data++));

	WREG32_SOC15(GC, 0, regRLC_GPM_UCODE_ADDR, adev->gfx.rlc_fw_version);
}

static void gfx_v11_0_load_rlc_iram_dram_microcode(struct amdgpu_device *adev)
{
	const struct rlc_firmware_header_v2_2 *hdr;
	const __le32 *fw_data;
	unsigned i, fw_size;
	u32 tmp;

	hdr = (const struct rlc_firmware_header_v2_2 *)adev->gfx.rlc_fw->data;

	fw_data = (const __le32 *)(adev->gfx.rlc_fw->data +
			le32_to_cpu(hdr->rlc_iram_ucode_offset_bytes));
	fw_size = le32_to_cpu(hdr->rlc_iram_ucode_size_bytes) / 4;

	WREG32_SOC15(GC, 0, regRLC_LX6_IRAM_ADDR, 0);

	for (i = 0; i < fw_size; i++) {
		if ((amdgpu_emu_mode == 1) && (i % 100 == 99))
			msleep(1);
		WREG32_SOC15(GC, 0, regRLC_LX6_IRAM_DATA,
				le32_to_cpup(fw_data++));
	}

	WREG32_SOC15(GC, 0, regRLC_LX6_IRAM_ADDR, adev->gfx.rlc_fw_version);

	fw_data = (const __le32 *)(adev->gfx.rlc_fw->data +
			le32_to_cpu(hdr->rlc_dram_ucode_offset_bytes));
	fw_size = le32_to_cpu(hdr->rlc_dram_ucode_size_bytes) / 4;

	WREG32_SOC15(GC, 0, regRLC_LX6_DRAM_ADDR, 0);
	for (i = 0; i < fw_size; i++) {
		if ((amdgpu_emu_mode == 1) && (i % 100 == 99))
			msleep(1);
		WREG32_SOC15(GC, 0, regRLC_LX6_DRAM_DATA,
				le32_to_cpup(fw_data++));
	}

	WREG32_SOC15(GC, 0, regRLC_LX6_IRAM_ADDR, adev->gfx.rlc_fw_version);

	tmp = RREG32_SOC15(GC, 0, regRLC_LX6_CNTL);
	tmp = REG_SET_FIELD(tmp, RLC_LX6_CNTL, PDEBUG_ENABLE, 1);
	tmp = REG_SET_FIELD(tmp, RLC_LX6_CNTL, BRESET, 0);
	WREG32_SOC15(GC, 0, regRLC_LX6_CNTL, tmp);
}

static void gfx_v11_0_load_rlcp_rlcv_microcode(struct amdgpu_device *adev)
{
	const struct rlc_firmware_header_v2_3 *hdr;
	const __le32 *fw_data;
	unsigned i, fw_size;
	u32 tmp;

	hdr = (const struct rlc_firmware_header_v2_3 *)adev->gfx.rlc_fw->data;

	fw_data = (const __le32 *)(adev->gfx.rlc_fw->data +
			le32_to_cpu(hdr->rlcp_ucode_offset_bytes));
	fw_size = le32_to_cpu(hdr->rlcp_ucode_size_bytes) / 4;

	WREG32_SOC15(GC, 0, regRLC_PACE_UCODE_ADDR, 0);

	for (i = 0; i < fw_size; i++) {
		if ((amdgpu_emu_mode == 1) && (i % 100 == 99))
			msleep(1);
		WREG32_SOC15(GC, 0, regRLC_PACE_UCODE_DATA,
				le32_to_cpup(fw_data++));
	}

	WREG32_SOC15(GC, 0, regRLC_PACE_UCODE_ADDR, adev->gfx.rlc_fw_version);

	tmp = RREG32_SOC15(GC, 0, regRLC_GPM_THREAD_ENABLE);
	tmp = REG_SET_FIELD(tmp, RLC_GPM_THREAD_ENABLE, THREAD1_ENABLE, 1);
	WREG32_SOC15(GC, 0, regRLC_GPM_THREAD_ENABLE, tmp);

	fw_data = (const __le32 *)(adev->gfx.rlc_fw->data +
			le32_to_cpu(hdr->rlcv_ucode_offset_bytes));
	fw_size = le32_to_cpu(hdr->rlcv_ucode_size_bytes) / 4;

	WREG32_SOC15(GC, 0, regRLC_GPU_IOV_UCODE_ADDR, 0);

	for (i = 0; i < fw_size; i++) {
		if ((amdgpu_emu_mode == 1) && (i % 100 == 99))
			msleep(1);
		WREG32_SOC15(GC, 0, regRLC_GPU_IOV_UCODE_DATA,
				le32_to_cpup(fw_data++));
	}

	WREG32_SOC15(GC, 0, regRLC_GPU_IOV_UCODE_ADDR, adev->gfx.rlc_fw_version);

	tmp = RREG32_SOC15(GC, 0, regRLC_GPU_IOV_F32_CNTL);
	tmp = REG_SET_FIELD(tmp, RLC_GPU_IOV_F32_CNTL, ENABLE, 1);
	WREG32_SOC15(GC, 0, regRLC_GPU_IOV_F32_CNTL, tmp);
}

static int gfx_v11_0_rlc_load_microcode(struct amdgpu_device *adev)
{
	const struct rlc_firmware_header_v2_0 *hdr;
	uint16_t version_major;
	uint16_t version_minor;

	if (!adev->gfx.rlc_fw)
		return -EINVAL;

	hdr = (const struct rlc_firmware_header_v2_0 *)adev->gfx.rlc_fw->data;
	amdgpu_ucode_print_rlc_hdr(&hdr->header);

	version_major = le16_to_cpu(hdr->header.header_version_major);
	version_minor = le16_to_cpu(hdr->header.header_version_minor);

	if (version_major == 2) {
		gfx_v11_0_load_rlcg_microcode(adev);
		if (amdgpu_dpm == 1) {
			if (version_minor >= 2)
				gfx_v11_0_load_rlc_iram_dram_microcode(adev);
			if (version_minor == 3)
				gfx_v11_0_load_rlcp_rlcv_microcode(adev);
		}
		
		return 0;
	}

	return -EINVAL;
}

static int gfx_v11_0_rlc_resume(struct amdgpu_device *adev)
{
	int r;

	if (adev->firmware.load_type == AMDGPU_FW_LOAD_PSP) {
		gfx_v11_0_init_csb(adev);

		if (!amdgpu_sriov_vf(adev)) /* enable RLC SRM */
			gfx_v11_0_rlc_enable_srm(adev);
	} else {
		if (amdgpu_sriov_vf(adev)) {
			gfx_v11_0_init_csb(adev);
			return 0;
		}

		adev->gfx.rlc.funcs->stop(adev);

		/* disable CG */
		WREG32_SOC15(GC, 0, regRLC_CGCG_CGLS_CTRL, 0);

		/* disable PG */
		WREG32_SOC15(GC, 0, regRLC_PG_CNTL, 0);

		if (adev->firmware.load_type == AMDGPU_FW_LOAD_DIRECT) {
			/* legacy rlc firmware loading */
			r = gfx_v11_0_rlc_load_microcode(adev);
			if (r)
				return r;
		}

		gfx_v11_0_init_csb(adev);

		adev->gfx.rlc.funcs->start(adev);
	}
	return 0;
}

static int gfx_v11_0_config_me_cache(struct amdgpu_device *adev, uint64_t addr)
{
	uint32_t usec_timeout = 50000;  /* wait for 50ms */
	uint32_t tmp;
	int i;

	/* Trigger an invalidation of the L1 instruction caches */
	tmp = RREG32_SOC15(GC, 0, regCP_ME_IC_OP_CNTL);
	tmp = REG_SET_FIELD(tmp, CP_ME_IC_OP_CNTL, INVALIDATE_CACHE, 1);
	WREG32_SOC15(GC, 0, regCP_ME_IC_OP_CNTL, tmp);

	/* Wait for invalidation complete */
	for (i = 0; i < usec_timeout; i++) {
		tmp = RREG32_SOC15(GC, 0, regCP_ME_IC_OP_CNTL);
		if (1 == REG_GET_FIELD(tmp, CP_ME_IC_OP_CNTL,
					INVALIDATE_CACHE_COMPLETE))
			break;
		udelay(1);
	}

	if (i >= usec_timeout) {
		dev_err(adev->dev, "failed to invalidate instruction cache\n");
		return -EINVAL;
	}

	if (amdgpu_emu_mode == 1)
		adev->hdp.funcs->flush_hdp(adev, NULL);

	tmp = RREG32_SOC15(GC, 0, regCP_ME_IC_BASE_CNTL);
	tmp = REG_SET_FIELD(tmp, CP_ME_IC_BASE_CNTL, VMID, 0);
	tmp = REG_SET_FIELD(tmp, CP_ME_IC_BASE_CNTL, CACHE_POLICY, 0);
	tmp = REG_SET_FIELD(tmp, CP_ME_IC_BASE_CNTL, EXE_DISABLE, 0);
	tmp = REG_SET_FIELD(tmp, CP_ME_IC_BASE_CNTL, ADDRESS_CLAMP, 1);
	WREG32_SOC15(GC, 0, regCP_ME_IC_BASE_CNTL, tmp);

	/* Program me ucode address into intruction cache address register */
	WREG32_SOC15(GC, 0, regCP_ME_IC_BASE_LO,
			lower_32_bits(addr) & 0xFFFFF000);
	WREG32_SOC15(GC, 0, regCP_ME_IC_BASE_HI,
			upper_32_bits(addr));

	return 0;
}

static int gfx_v11_0_config_pfp_cache(struct amdgpu_device *adev, uint64_t addr)
{
	uint32_t usec_timeout = 50000;  /* wait for 50ms */
	uint32_t tmp;
	int i;

	/* Trigger an invalidation of the L1 instruction caches */
	tmp = RREG32_SOC15(GC, 0, regCP_PFP_IC_OP_CNTL);
	tmp = REG_SET_FIELD(tmp, CP_PFP_IC_OP_CNTL, INVALIDATE_CACHE, 1);
	WREG32_SOC15(GC, 0, regCP_PFP_IC_OP_CNTL, tmp);

	/* Wait for invalidation complete */
	for (i = 0; i < usec_timeout; i++) {
		tmp = RREG32_SOC15(GC, 0, regCP_PFP_IC_OP_CNTL);
		if (1 == REG_GET_FIELD(tmp, CP_PFP_IC_OP_CNTL,
					INVALIDATE_CACHE_COMPLETE))
			break;
		udelay(1);
	}

	if (i >= usec_timeout) {
		dev_err(adev->dev, "failed to invalidate instruction cache\n");
		return -EINVAL;
	}

	if (amdgpu_emu_mode == 1)
		adev->hdp.funcs->flush_hdp(adev, NULL);

	tmp = RREG32_SOC15(GC, 0, regCP_PFP_IC_BASE_CNTL);
	tmp = REG_SET_FIELD(tmp, CP_PFP_IC_BASE_CNTL, VMID, 0);
	tmp = REG_SET_FIELD(tmp, CP_PFP_IC_BASE_CNTL, CACHE_POLICY, 0);
	tmp = REG_SET_FIELD(tmp, CP_PFP_IC_BASE_CNTL, EXE_DISABLE, 0);
	tmp = REG_SET_FIELD(tmp, CP_PFP_IC_BASE_CNTL, ADDRESS_CLAMP, 1);
	WREG32_SOC15(GC, 0, regCP_PFP_IC_BASE_CNTL, tmp);

	/* Program pfp ucode address into intruction cache address register */
	WREG32_SOC15(GC, 0, regCP_PFP_IC_BASE_LO,
			lower_32_bits(addr) & 0xFFFFF000);
	WREG32_SOC15(GC, 0, regCP_PFP_IC_BASE_HI,
			upper_32_bits(addr));

	return 0;
}

static int gfx_v11_0_config_mec_cache(struct amdgpu_device *adev, uint64_t addr)
{
	uint32_t usec_timeout = 50000;  /* wait for 50ms */
	uint32_t tmp;
	int i;

	/* Trigger an invalidation of the L1 instruction caches */
	tmp = RREG32_SOC15(GC, 0, regCP_CPC_IC_OP_CNTL);
	tmp = REG_SET_FIELD(tmp, CP_CPC_IC_OP_CNTL, INVALIDATE_CACHE, 1);

	WREG32_SOC15(GC, 0, regCP_CPC_IC_OP_CNTL, tmp);

	/* Wait for invalidation complete */
	for (i = 0; i < usec_timeout; i++) {
		tmp = RREG32_SOC15(GC, 0, regCP_CPC_IC_OP_CNTL);
		if (1 == REG_GET_FIELD(tmp, CP_CPC_IC_OP_CNTL,
					INVALIDATE_CACHE_COMPLETE))
			break;
		udelay(1);
	}

	if (i >= usec_timeout) {
		dev_err(adev->dev, "failed to invalidate instruction cache\n");
		return -EINVAL;
	}

	if (amdgpu_emu_mode == 1)
		adev->hdp.funcs->flush_hdp(adev, NULL);

	tmp = RREG32_SOC15(GC, 0, regCP_CPC_IC_BASE_CNTL);
	tmp = REG_SET_FIELD(tmp, CP_CPC_IC_BASE_CNTL, CACHE_POLICY, 0);
	tmp = REG_SET_FIELD(tmp, CP_CPC_IC_BASE_CNTL, EXE_DISABLE, 0);
	tmp = REG_SET_FIELD(tmp, CP_CPC_IC_BASE_CNTL, ADDRESS_CLAMP, 1);
	WREG32_SOC15(GC, 0, regCP_CPC_IC_BASE_CNTL, tmp);

	/* Program mec1 ucode address into intruction cache address register */
	WREG32_SOC15(GC, 0, regCP_CPC_IC_BASE_LO,
			lower_32_bits(addr) & 0xFFFFF000);
	WREG32_SOC15(GC, 0, regCP_CPC_IC_BASE_HI,
			upper_32_bits(addr));

	return 0;
}

static int gfx_v11_0_config_pfp_cache_rs64(struct amdgpu_device *adev, uint64_t addr, uint64_t addr2)
{
	uint32_t usec_timeout = 50000;  /* wait for 50ms */
	uint32_t tmp;
	unsigned i, pipe_id;
	const struct gfx_firmware_header_v2_0 *pfp_hdr;

	pfp_hdr = (const struct gfx_firmware_header_v2_0 *)
		adev->gfx.pfp_fw->data;

	WREG32_SOC15(GC, 0, regCP_PFP_IC_BASE_LO,
		lower_32_bits(addr));
	WREG32_SOC15(GC, 0, regCP_PFP_IC_BASE_HI,
		upper_32_bits(addr));

	tmp = RREG32_SOC15(GC, 0, regCP_PFP_IC_BASE_CNTL);
	tmp = REG_SET_FIELD(tmp, CP_PFP_IC_BASE_CNTL, VMID, 0);
	tmp = REG_SET_FIELD(tmp, CP_PFP_IC_BASE_CNTL, CACHE_POLICY, 0);
	tmp = REG_SET_FIELD(tmp, CP_PFP_IC_BASE_CNTL, EXE_DISABLE, 0);
	WREG32_SOC15(GC, 0, regCP_PFP_IC_BASE_CNTL, tmp);

	/*
	 * Programming any of the CP_PFP_IC_BASE registers
	 * forces invalidation of the ME L1 I$. Wait for the
	 * invalidation complete
	 */
	for (i = 0; i < usec_timeout; i++) {
		tmp = RREG32_SOC15(GC, 0, regCP_PFP_IC_OP_CNTL);
		if (1 == REG_GET_FIELD(tmp, CP_PFP_IC_OP_CNTL,
			INVALIDATE_CACHE_COMPLETE))
			break;
		udelay(1);
	}

	if (i >= usec_timeout) {
		dev_err(adev->dev, "failed to invalidate instruction cache\n");
		return -EINVAL;
	}

	/* Prime the L1 instruction caches */
	tmp = RREG32_SOC15(GC, 0, regCP_PFP_IC_OP_CNTL);
	tmp = REG_SET_FIELD(tmp, CP_PFP_IC_OP_CNTL, PRIME_ICACHE, 1);
	WREG32_SOC15(GC, 0, regCP_PFP_IC_OP_CNTL, tmp);
	/* Waiting for cache primed*/
	for (i = 0; i < usec_timeout; i++) {
		tmp = RREG32_SOC15(GC, 0, regCP_PFP_IC_OP_CNTL);
		if (1 == REG_GET_FIELD(tmp, CP_PFP_IC_OP_CNTL,
			ICACHE_PRIMED))
			break;
		udelay(1);
	}

	if (i >= usec_timeout) {
		dev_err(adev->dev, "failed to prime instruction cache\n");
		return -EINVAL;
	}

	mutex_lock(&adev->srbm_mutex);
	for (pipe_id = 0; pipe_id < adev->gfx.me.num_pipe_per_me; pipe_id++) {
		soc21_grbm_select(adev, 0, pipe_id, 0, 0);
		WREG32_SOC15(GC, 0, regCP_PFP_PRGRM_CNTR_START,
			(pfp_hdr->ucode_start_addr_hi << 30) |
			(pfp_hdr->ucode_start_addr_lo >> 2));
		WREG32_SOC15(GC, 0, regCP_PFP_PRGRM_CNTR_START_HI,
			pfp_hdr->ucode_start_addr_hi >> 2);

		/*
		 * Program CP_ME_CNTL to reset given PIPE to take
		 * effect of CP_PFP_PRGRM_CNTR_START.
		 */
		tmp = RREG32_SOC15(GC, 0, regCP_ME_CNTL);
		if (pipe_id == 0)
			tmp = REG_SET_FIELD(tmp, CP_ME_CNTL,
					PFP_PIPE0_RESET, 1);
		else
			tmp = REG_SET_FIELD(tmp, CP_ME_CNTL,
					PFP_PIPE1_RESET, 1);
		WREG32_SOC15(GC, 0, regCP_ME_CNTL, tmp);

		/* Clear pfp pipe0 reset bit. */
		if (pipe_id == 0)
			tmp = REG_SET_FIELD(tmp, CP_ME_CNTL,
					PFP_PIPE0_RESET, 0);
		else
			tmp = REG_SET_FIELD(tmp, CP_ME_CNTL,
					PFP_PIPE1_RESET, 0);
		WREG32_SOC15(GC, 0, regCP_ME_CNTL, tmp);

		WREG32_SOC15(GC, 0, regCP_GFX_RS64_DC_BASE0_LO,
			lower_32_bits(addr2));
		WREG32_SOC15(GC, 0, regCP_GFX_RS64_DC_BASE0_HI,
			upper_32_bits(addr2));
	}
	soc21_grbm_select(adev, 0, 0, 0, 0);
	mutex_unlock(&adev->srbm_mutex);

	tmp = RREG32_SOC15(GC, 0, regCP_GFX_RS64_DC_BASE_CNTL);
	tmp = REG_SET_FIELD(tmp, CP_GFX_RS64_DC_BASE_CNTL, VMID, 0);
	tmp = REG_SET_FIELD(tmp, CP_GFX_RS64_DC_BASE_CNTL, CACHE_POLICY, 0);
	WREG32_SOC15(GC, 0, regCP_GFX_RS64_DC_BASE_CNTL, tmp);

	/* Invalidate the data caches */
	tmp = RREG32_SOC15(GC, 0, regCP_GFX_RS64_DC_OP_CNTL);
	tmp = REG_SET_FIELD(tmp, CP_GFX_RS64_DC_OP_CNTL, INVALIDATE_DCACHE, 1);
	WREG32_SOC15(GC, 0, regCP_GFX_RS64_DC_OP_CNTL, tmp);

	for (i = 0; i < usec_timeout; i++) {
		tmp = RREG32_SOC15(GC, 0, regCP_GFX_RS64_DC_OP_CNTL);
		if (1 == REG_GET_FIELD(tmp, CP_GFX_RS64_DC_OP_CNTL,
			INVALIDATE_DCACHE_COMPLETE))
			break;
		udelay(1);
	}

	if (i >= usec_timeout) {
		dev_err(adev->dev, "failed to invalidate RS64 data cache\n");
		return -EINVAL;
	}

	return 0;
}

static int gfx_v11_0_config_me_cache_rs64(struct amdgpu_device *adev, uint64_t addr, uint64_t addr2)
{
	uint32_t usec_timeout = 50000;  /* wait for 50ms */
	uint32_t tmp;
	unsigned i, pipe_id;
	const struct gfx_firmware_header_v2_0 *me_hdr;

	me_hdr = (const struct gfx_firmware_header_v2_0 *)
		adev->gfx.me_fw->data;

	WREG32_SOC15(GC, 0, regCP_ME_IC_BASE_LO,
		lower_32_bits(addr));
	WREG32_SOC15(GC, 0, regCP_ME_IC_BASE_HI,
		upper_32_bits(addr));

	tmp = RREG32_SOC15(GC, 0, regCP_ME_IC_BASE_CNTL);
	tmp = REG_SET_FIELD(tmp, CP_ME_IC_BASE_CNTL, VMID, 0);
	tmp = REG_SET_FIELD(tmp, CP_ME_IC_BASE_CNTL, CACHE_POLICY, 0);
	tmp = REG_SET_FIELD(tmp, CP_ME_IC_BASE_CNTL, EXE_DISABLE, 0);
	WREG32_SOC15(GC, 0, regCP_ME_IC_BASE_CNTL, tmp);

	/*
	 * Programming any of the CP_ME_IC_BASE registers
	 * forces invalidation of the ME L1 I$. Wait for the
	 * invalidation complete
	 */
	for (i = 0; i < usec_timeout; i++) {
		tmp = RREG32_SOC15(GC, 0, regCP_ME_IC_OP_CNTL);
		if (1 == REG_GET_FIELD(tmp, CP_ME_IC_OP_CNTL,
			INVALIDATE_CACHE_COMPLETE))
			break;
		udelay(1);
	}

	if (i >= usec_timeout) {
		dev_err(adev->dev, "failed to invalidate instruction cache\n");
		return -EINVAL;
	}

	/* Prime the instruction caches */
	tmp = RREG32_SOC15(GC, 0, regCP_ME_IC_OP_CNTL);
	tmp = REG_SET_FIELD(tmp, CP_ME_IC_OP_CNTL, PRIME_ICACHE, 1);
	WREG32_SOC15(GC, 0, regCP_ME_IC_OP_CNTL, tmp);

	/* Waiting for instruction cache primed*/
	for (i = 0; i < usec_timeout; i++) {
		tmp = RREG32_SOC15(GC, 0, regCP_ME_IC_OP_CNTL);
		if (1 == REG_GET_FIELD(tmp, CP_ME_IC_OP_CNTL,
			ICACHE_PRIMED))
			break;
		udelay(1);
	}

	if (i >= usec_timeout) {
		dev_err(adev->dev, "failed to prime instruction cache\n");
		return -EINVAL;
	}

	mutex_lock(&adev->srbm_mutex);
	for (pipe_id = 0; pipe_id < adev->gfx.me.num_pipe_per_me; pipe_id++) {
		soc21_grbm_select(adev, 0, pipe_id, 0, 0);
		WREG32_SOC15(GC, 0, regCP_ME_PRGRM_CNTR_START,
			(me_hdr->ucode_start_addr_hi << 30) |
			(me_hdr->ucode_start_addr_lo >> 2) );
		WREG32_SOC15(GC, 0, regCP_ME_PRGRM_CNTR_START_HI,
			me_hdr->ucode_start_addr_hi>>2);

		/*
		 * Program CP_ME_CNTL to reset given PIPE to take
		 * effect of CP_PFP_PRGRM_CNTR_START.
		 */
		tmp = RREG32_SOC15(GC, 0, regCP_ME_CNTL);
		if (pipe_id == 0)
			tmp = REG_SET_FIELD(tmp, CP_ME_CNTL,
					ME_PIPE0_RESET, 1);
		else
			tmp = REG_SET_FIELD(tmp, CP_ME_CNTL,
					ME_PIPE1_RESET, 1);
		WREG32_SOC15(GC, 0, regCP_ME_CNTL, tmp);

		/* Clear pfp pipe0 reset bit. */
		if (pipe_id == 0)
			tmp = REG_SET_FIELD(tmp, CP_ME_CNTL,
					ME_PIPE0_RESET, 0);
		else
			tmp = REG_SET_FIELD(tmp, CP_ME_CNTL,
					ME_PIPE1_RESET, 0);
		WREG32_SOC15(GC, 0, regCP_ME_CNTL, tmp);

		WREG32_SOC15(GC, 0, regCP_GFX_RS64_DC_BASE1_LO,
			lower_32_bits(addr2));
		WREG32_SOC15(GC, 0, regCP_GFX_RS64_DC_BASE1_HI,
			upper_32_bits(addr2));
	}
	soc21_grbm_select(adev, 0, 0, 0, 0);
	mutex_unlock(&adev->srbm_mutex);

	tmp = RREG32_SOC15(GC, 0, regCP_GFX_RS64_DC_BASE_CNTL);
	tmp = REG_SET_FIELD(tmp, CP_GFX_RS64_DC_BASE_CNTL, VMID, 0);
	tmp = REG_SET_FIELD(tmp, CP_GFX_RS64_DC_BASE_CNTL, CACHE_POLICY, 0);
	WREG32_SOC15(GC, 0, regCP_GFX_RS64_DC_BASE_CNTL, tmp);

	/* Invalidate the data caches */
	tmp = RREG32_SOC15(GC, 0, regCP_GFX_RS64_DC_OP_CNTL);
	tmp = REG_SET_FIELD(tmp, CP_GFX_RS64_DC_OP_CNTL, INVALIDATE_DCACHE, 1);
	WREG32_SOC15(GC, 0, regCP_GFX_RS64_DC_OP_CNTL, tmp);

	for (i = 0; i < usec_timeout; i++) {
		tmp = RREG32_SOC15(GC, 0, regCP_GFX_RS64_DC_OP_CNTL);
		if (1 == REG_GET_FIELD(tmp, CP_GFX_RS64_DC_OP_CNTL,
			INVALIDATE_DCACHE_COMPLETE))
			break;
		udelay(1);
	}

	if (i >= usec_timeout) {
		dev_err(adev->dev, "failed to invalidate RS64 data cache\n");
		return -EINVAL;
	}

	return 0;
}

static int gfx_v11_0_config_mec_cache_rs64(struct amdgpu_device *adev, uint64_t addr, uint64_t addr2)
{
	uint32_t usec_timeout = 50000;  /* wait for 50ms */
	uint32_t tmp;
	unsigned i;
	const struct gfx_firmware_header_v2_0 *mec_hdr;

	mec_hdr = (const struct gfx_firmware_header_v2_0 *)
		adev->gfx.mec_fw->data;

	tmp = RREG32_SOC15(GC, 0, regCP_CPC_IC_BASE_CNTL);
	tmp = REG_SET_FIELD(tmp, CP_CPC_IC_BASE_CNTL, VMID, 0);
	tmp = REG_SET_FIELD(tmp, CP_CPC_IC_BASE_CNTL, EXE_DISABLE, 0);
	tmp = REG_SET_FIELD(tmp, CP_CPC_IC_BASE_CNTL, CACHE_POLICY, 0);
	WREG32_SOC15(GC, 0, regCP_CPC_IC_BASE_CNTL, tmp);

	tmp = RREG32_SOC15(GC, 0, regCP_MEC_DC_BASE_CNTL);
	tmp = REG_SET_FIELD(tmp, CP_MEC_DC_BASE_CNTL, VMID, 0);
	tmp = REG_SET_FIELD(tmp, CP_MEC_DC_BASE_CNTL, CACHE_POLICY, 0);
	WREG32_SOC15(GC, 0, regCP_MEC_DC_BASE_CNTL, tmp);

	mutex_lock(&adev->srbm_mutex);
	for (i = 0; i < adev->gfx.mec.num_pipe_per_mec; i++) {
		soc21_grbm_select(adev, 1, i, 0, 0);

		WREG32_SOC15(GC, 0, regCP_MEC_MDBASE_LO, addr2);
		WREG32_SOC15(GC, 0, regCP_MEC_MDBASE_HI,
		     upper_32_bits(addr2));

		WREG32_SOC15(GC, 0, regCP_MEC_RS64_PRGRM_CNTR_START,
					mec_hdr->ucode_start_addr_lo >> 2 |
					mec_hdr->ucode_start_addr_hi << 30);
		WREG32_SOC15(GC, 0, regCP_MEC_RS64_PRGRM_CNTR_START_HI,
					mec_hdr->ucode_start_addr_hi >> 2);

		WREG32_SOC15(GC, 0, regCP_CPC_IC_BASE_LO, addr);
		WREG32_SOC15(GC, 0, regCP_CPC_IC_BASE_HI,
		     upper_32_bits(addr));
	}
	mutex_unlock(&adev->srbm_mutex);
	soc21_grbm_select(adev, 0, 0, 0, 0);

	/* Trigger an invalidation of the L1 instruction caches */
	tmp = RREG32_SOC15(GC, 0, regCP_MEC_DC_OP_CNTL);
	tmp = REG_SET_FIELD(tmp, CP_MEC_DC_OP_CNTL, INVALIDATE_DCACHE, 1);
	WREG32_SOC15(GC, 0, regCP_MEC_DC_OP_CNTL, tmp);

	/* Wait for invalidation complete */
	for (i = 0; i < usec_timeout; i++) {
		tmp = RREG32_SOC15(GC, 0, regCP_MEC_DC_OP_CNTL);
		if (1 == REG_GET_FIELD(tmp, CP_MEC_DC_OP_CNTL,
				       INVALIDATE_DCACHE_COMPLETE))
			break;
		udelay(1);
	}

	if (i >= usec_timeout) {
		dev_err(adev->dev, "failed to invalidate instruction cache\n");
		return -EINVAL;
	}

	/* Trigger an invalidation of the L1 instruction caches */
	tmp = RREG32_SOC15(GC, 0, regCP_CPC_IC_OP_CNTL);
	tmp = REG_SET_FIELD(tmp, CP_CPC_IC_OP_CNTL, INVALIDATE_CACHE, 1);
	WREG32_SOC15(GC, 0, regCP_CPC_IC_OP_CNTL, tmp);

	/* Wait for invalidation complete */
	for (i = 0; i < usec_timeout; i++) {
		tmp = RREG32_SOC15(GC, 0, regCP_CPC_IC_OP_CNTL);
		if (1 == REG_GET_FIELD(tmp, CP_CPC_IC_OP_CNTL,
				       INVALIDATE_CACHE_COMPLETE))
			break;
		udelay(1);
	}

	if (i >= usec_timeout) {
		dev_err(adev->dev, "failed to invalidate instruction cache\n");
		return -EINVAL;
	}

	return 0;
}

static void gfx_v11_0_config_gfx_rs64(struct amdgpu_device *adev)
{
	const struct gfx_firmware_header_v2_0 *pfp_hdr;
	const struct gfx_firmware_header_v2_0 *me_hdr;
	const struct gfx_firmware_header_v2_0 *mec_hdr;
	uint32_t pipe_id, tmp;

	mec_hdr = (const struct gfx_firmware_header_v2_0 *)
		adev->gfx.mec_fw->data;
	me_hdr = (const struct gfx_firmware_header_v2_0 *)
		adev->gfx.me_fw->data;
	pfp_hdr = (const struct gfx_firmware_header_v2_0 *)
		adev->gfx.pfp_fw->data;

	/* config pfp program start addr */
	for (pipe_id = 0; pipe_id < 2; pipe_id++) {
		soc21_grbm_select(adev, 0, pipe_id, 0, 0);
		WREG32_SOC15(GC, 0, regCP_PFP_PRGRM_CNTR_START,
			(pfp_hdr->ucode_start_addr_hi << 30) |
			(pfp_hdr->ucode_start_addr_lo >> 2));
		WREG32_SOC15(GC, 0, regCP_PFP_PRGRM_CNTR_START_HI,
			pfp_hdr->ucode_start_addr_hi >> 2);
	}
	soc21_grbm_select(adev, 0, 0, 0, 0);

	/* reset pfp pipe */
	tmp = RREG32_SOC15(GC, 0, regCP_ME_CNTL);
	tmp = REG_SET_FIELD(tmp, CP_ME_CNTL, PFP_PIPE0_RESET, 1);
	tmp = REG_SET_FIELD(tmp, CP_ME_CNTL, PFP_PIPE1_RESET, 1);
	WREG32_SOC15(GC, 0, regCP_ME_CNTL, tmp);

	/* clear pfp pipe reset */
	tmp = REG_SET_FIELD(tmp, CP_ME_CNTL, PFP_PIPE0_RESET, 0);
	tmp = REG_SET_FIELD(tmp, CP_ME_CNTL, PFP_PIPE1_RESET, 0);
	WREG32_SOC15(GC, 0, regCP_ME_CNTL, tmp);

	/* config me program start addr */
	for (pipe_id = 0; pipe_id < 2; pipe_id++) {
		soc21_grbm_select(adev, 0, pipe_id, 0, 0);
		WREG32_SOC15(GC, 0, regCP_ME_PRGRM_CNTR_START,
			(me_hdr->ucode_start_addr_hi << 30) |
			(me_hdr->ucode_start_addr_lo >> 2) );
		WREG32_SOC15(GC, 0, regCP_ME_PRGRM_CNTR_START_HI,
			me_hdr->ucode_start_addr_hi>>2);
	}
	soc21_grbm_select(adev, 0, 0, 0, 0);

	/* reset me pipe */
	tmp = RREG32_SOC15(GC, 0, regCP_ME_CNTL);
	tmp = REG_SET_FIELD(tmp, CP_ME_CNTL, ME_PIPE0_RESET, 1);
	tmp = REG_SET_FIELD(tmp, CP_ME_CNTL, ME_PIPE1_RESET, 1);
	WREG32_SOC15(GC, 0, regCP_ME_CNTL, tmp);

	/* clear me pipe reset */
	tmp = REG_SET_FIELD(tmp, CP_ME_CNTL, ME_PIPE0_RESET, 0);
	tmp = REG_SET_FIELD(tmp, CP_ME_CNTL, ME_PIPE1_RESET, 0);
	WREG32_SOC15(GC, 0, regCP_ME_CNTL, tmp);

	/* config mec program start addr */
	for (pipe_id = 0; pipe_id < 4; pipe_id++) {
		soc21_grbm_select(adev, 1, pipe_id, 0, 0);
		WREG32_SOC15(GC, 0, regCP_MEC_RS64_PRGRM_CNTR_START,
					mec_hdr->ucode_start_addr_lo >> 2 |
					mec_hdr->ucode_start_addr_hi << 30);
		WREG32_SOC15(GC, 0, regCP_MEC_RS64_PRGRM_CNTR_START_HI,
					mec_hdr->ucode_start_addr_hi >> 2);
	}
	soc21_grbm_select(adev, 0, 0, 0, 0);

	/* reset mec pipe */
	tmp = RREG32_SOC15(GC, 0, regCP_MEC_RS64_CNTL);
	tmp = REG_SET_FIELD(tmp, CP_MEC_RS64_CNTL, MEC_PIPE0_RESET, 1);
	tmp = REG_SET_FIELD(tmp, CP_MEC_RS64_CNTL, MEC_PIPE1_RESET, 1);
	tmp = REG_SET_FIELD(tmp, CP_MEC_RS64_CNTL, MEC_PIPE2_RESET, 1);
	tmp = REG_SET_FIELD(tmp, CP_MEC_RS64_CNTL, MEC_PIPE3_RESET, 1);
	WREG32_SOC15(GC, 0, regCP_MEC_RS64_CNTL, tmp);

	/* clear mec pipe reset */
	tmp = REG_SET_FIELD(tmp, CP_MEC_RS64_CNTL, MEC_PIPE0_RESET, 0);
	tmp = REG_SET_FIELD(tmp, CP_MEC_RS64_CNTL, MEC_PIPE1_RESET, 0);
	tmp = REG_SET_FIELD(tmp, CP_MEC_RS64_CNTL, MEC_PIPE2_RESET, 0);
	tmp = REG_SET_FIELD(tmp, CP_MEC_RS64_CNTL, MEC_PIPE3_RESET, 0);
	WREG32_SOC15(GC, 0, regCP_MEC_RS64_CNTL, tmp);
}

static int gfx_v11_0_wait_for_rlc_autoload_complete(struct amdgpu_device *adev)
{
	uint32_t cp_status;
	uint32_t bootload_status;
	int i, r;
	uint64_t addr, addr2;

	for (i = 0; i < adev->usec_timeout; i++) {
		cp_status = RREG32_SOC15(GC, 0, regCP_STAT);

		if (adev->ip_versions[GC_HWIP][0] == IP_VERSION(11, 0, 1) ||
				adev->ip_versions[GC_HWIP][0] == IP_VERSION(11, 0, 4))
			bootload_status = RREG32_SOC15(GC, 0,
					regRLC_RLCS_BOOTLOAD_STATUS_gc_11_0_1);
		else
			bootload_status = RREG32_SOC15(GC, 0, regRLC_RLCS_BOOTLOAD_STATUS);

		if ((cp_status == 0) &&
		    (REG_GET_FIELD(bootload_status,
			RLC_RLCS_BOOTLOAD_STATUS, BOOTLOAD_COMPLETE) == 1)) {
			break;
		}
		udelay(1);
	}

	if (i >= adev->usec_timeout) {
		dev_err(adev->dev, "rlc autoload: gc ucode autoload timeout\n");
		return -ETIMEDOUT;
	}

	if (adev->firmware.load_type == AMDGPU_FW_LOAD_RLC_BACKDOOR_AUTO) {
		if (adev->gfx.rs64_enable) {
			addr = adev->gfx.rlc.rlc_autoload_gpu_addr +
				rlc_autoload_info[SOC21_FIRMWARE_ID_RS64_ME].offset;
			addr2 = adev->gfx.rlc.rlc_autoload_gpu_addr +
				rlc_autoload_info[SOC21_FIRMWARE_ID_RS64_ME_P0_STACK].offset;
			r = gfx_v11_0_config_me_cache_rs64(adev, addr, addr2);
			if (r)
				return r;
			addr = adev->gfx.rlc.rlc_autoload_gpu_addr +
				rlc_autoload_info[SOC21_FIRMWARE_ID_RS64_PFP].offset;
			addr2 = adev->gfx.rlc.rlc_autoload_gpu_addr +
				rlc_autoload_info[SOC21_FIRMWARE_ID_RS64_PFP_P0_STACK].offset;
			r = gfx_v11_0_config_pfp_cache_rs64(adev, addr, addr2);
			if (r)
				return r;
			addr = adev->gfx.rlc.rlc_autoload_gpu_addr +
				rlc_autoload_info[SOC21_FIRMWARE_ID_RS64_MEC].offset;
			addr2 = adev->gfx.rlc.rlc_autoload_gpu_addr +
				rlc_autoload_info[SOC21_FIRMWARE_ID_RS64_MEC_P0_STACK].offset;
			r = gfx_v11_0_config_mec_cache_rs64(adev, addr, addr2);
			if (r)
				return r;
		} else {
			addr = adev->gfx.rlc.rlc_autoload_gpu_addr +
				rlc_autoload_info[SOC21_FIRMWARE_ID_CP_ME].offset;
			r = gfx_v11_0_config_me_cache(adev, addr);
			if (r)
				return r;
			addr = adev->gfx.rlc.rlc_autoload_gpu_addr +
				rlc_autoload_info[SOC21_FIRMWARE_ID_CP_PFP].offset;
			r = gfx_v11_0_config_pfp_cache(adev, addr);
			if (r)
				return r;
			addr = adev->gfx.rlc.rlc_autoload_gpu_addr +
				rlc_autoload_info[SOC21_FIRMWARE_ID_CP_MEC].offset;
			r = gfx_v11_0_config_mec_cache(adev, addr);
			if (r)
				return r;
		}
	}

	return 0;
}

static int gfx_v11_0_cp_gfx_enable(struct amdgpu_device *adev, bool enable)
{
	int i;
	u32 tmp = RREG32_SOC15(GC, 0, regCP_ME_CNTL);

	tmp = REG_SET_FIELD(tmp, CP_ME_CNTL, ME_HALT, enable ? 0 : 1);
	tmp = REG_SET_FIELD(tmp, CP_ME_CNTL, PFP_HALT, enable ? 0 : 1);
	WREG32_SOC15(GC, 0, regCP_ME_CNTL, tmp);

	for (i = 0; i < adev->usec_timeout; i++) {
		if (RREG32_SOC15(GC, 0, regCP_STAT) == 0)
			break;
		udelay(1);
	}

	if (i >= adev->usec_timeout)
		DRM_ERROR("failed to %s cp gfx\n", enable ? "unhalt" : "halt");

	return 0;
}

static int gfx_v11_0_cp_gfx_load_pfp_microcode(struct amdgpu_device *adev)
{
	int r;
	const struct gfx_firmware_header_v1_0 *pfp_hdr;
	const __le32 *fw_data;
	unsigned i, fw_size;

	pfp_hdr = (const struct gfx_firmware_header_v1_0 *)
		adev->gfx.pfp_fw->data;

	amdgpu_ucode_print_gfx_hdr(&pfp_hdr->header);

	fw_data = (const __le32 *)(adev->gfx.pfp_fw->data +
		le32_to_cpu(pfp_hdr->header.ucode_array_offset_bytes));
	fw_size = le32_to_cpu(pfp_hdr->header.ucode_size_bytes);

	r = amdgpu_bo_create_reserved(adev, pfp_hdr->header.ucode_size_bytes,
				      PAGE_SIZE, AMDGPU_GEM_DOMAIN_GTT,
				      &adev->gfx.pfp.pfp_fw_obj,
				      &adev->gfx.pfp.pfp_fw_gpu_addr,
				      (void **)&adev->gfx.pfp.pfp_fw_ptr);
	if (r) {
		dev_err(adev->dev, "(%d) failed to create pfp fw bo\n", r);
		gfx_v11_0_pfp_fini(adev);
		return r;
	}

	memcpy(adev->gfx.pfp.pfp_fw_ptr, fw_data, fw_size);

	amdgpu_bo_kunmap(adev->gfx.pfp.pfp_fw_obj);
	amdgpu_bo_unreserve(adev->gfx.pfp.pfp_fw_obj);

	gfx_v11_0_config_pfp_cache(adev, adev->gfx.pfp.pfp_fw_gpu_addr);

	WREG32_SOC15(GC, 0, regCP_HYP_PFP_UCODE_ADDR, 0);

	for (i = 0; i < pfp_hdr->jt_size; i++)
		WREG32_SOC15(GC, 0, regCP_HYP_PFP_UCODE_DATA,
			     le32_to_cpup(fw_data + pfp_hdr->jt_offset + i));

	WREG32_SOC15(GC, 0, regCP_HYP_PFP_UCODE_ADDR, adev->gfx.pfp_fw_version);

	return 0;
}

static int gfx_v11_0_cp_gfx_load_pfp_microcode_rs64(struct amdgpu_device *adev)
{
	int r;
	const struct gfx_firmware_header_v2_0 *pfp_hdr;
	const __le32 *fw_ucode, *fw_data;
	unsigned i, pipe_id, fw_ucode_size, fw_data_size;
	uint32_t tmp;
	uint32_t usec_timeout = 50000;  /* wait for 50ms */

	pfp_hdr = (const struct gfx_firmware_header_v2_0 *)
		adev->gfx.pfp_fw->data;

	amdgpu_ucode_print_gfx_hdr(&pfp_hdr->header);

	/* instruction */
	fw_ucode = (const __le32 *)(adev->gfx.pfp_fw->data +
		le32_to_cpu(pfp_hdr->ucode_offset_bytes));
	fw_ucode_size = le32_to_cpu(pfp_hdr->ucode_size_bytes);
	/* data */
	fw_data = (const __le32 *)(adev->gfx.pfp_fw->data +
		le32_to_cpu(pfp_hdr->data_offset_bytes));
	fw_data_size = le32_to_cpu(pfp_hdr->data_size_bytes);

	/* 64kb align */
	r = amdgpu_bo_create_reserved(adev, fw_ucode_size,
				      64 * 1024, AMDGPU_GEM_DOMAIN_VRAM,
				      &adev->gfx.pfp.pfp_fw_obj,
				      &adev->gfx.pfp.pfp_fw_gpu_addr,
				      (void **)&adev->gfx.pfp.pfp_fw_ptr);
	if (r) {
		dev_err(adev->dev, "(%d) failed to create pfp ucode fw bo\n", r);
		gfx_v11_0_pfp_fini(adev);
		return r;
	}

	r = amdgpu_bo_create_reserved(adev, fw_data_size,
				      64 * 1024, AMDGPU_GEM_DOMAIN_VRAM,
				      &adev->gfx.pfp.pfp_fw_data_obj,
				      &adev->gfx.pfp.pfp_fw_data_gpu_addr,
				      (void **)&adev->gfx.pfp.pfp_fw_data_ptr);
	if (r) {
		dev_err(adev->dev, "(%d) failed to create pfp data fw bo\n", r);
		gfx_v11_0_pfp_fini(adev);
		return r;
	}

	memcpy(adev->gfx.pfp.pfp_fw_ptr, fw_ucode, fw_ucode_size);
	memcpy(adev->gfx.pfp.pfp_fw_data_ptr, fw_data, fw_data_size);

	amdgpu_bo_kunmap(adev->gfx.pfp.pfp_fw_obj);
	amdgpu_bo_kunmap(adev->gfx.pfp.pfp_fw_data_obj);
	amdgpu_bo_unreserve(adev->gfx.pfp.pfp_fw_obj);
	amdgpu_bo_unreserve(adev->gfx.pfp.pfp_fw_data_obj);

	if (amdgpu_emu_mode == 1)
		adev->hdp.funcs->flush_hdp(adev, NULL);

	WREG32_SOC15(GC, 0, regCP_PFP_IC_BASE_LO,
		lower_32_bits(adev->gfx.pfp.pfp_fw_gpu_addr));
	WREG32_SOC15(GC, 0, regCP_PFP_IC_BASE_HI,
		upper_32_bits(adev->gfx.pfp.pfp_fw_gpu_addr));

	tmp = RREG32_SOC15(GC, 0, regCP_PFP_IC_BASE_CNTL);
	tmp = REG_SET_FIELD(tmp, CP_PFP_IC_BASE_CNTL, VMID, 0);
	tmp = REG_SET_FIELD(tmp, CP_PFP_IC_BASE_CNTL, CACHE_POLICY, 0);
	tmp = REG_SET_FIELD(tmp, CP_PFP_IC_BASE_CNTL, EXE_DISABLE, 0);
	WREG32_SOC15(GC, 0, regCP_PFP_IC_BASE_CNTL, tmp);

	/*
	 * Programming any of the CP_PFP_IC_BASE registers
	 * forces invalidation of the ME L1 I$. Wait for the
	 * invalidation complete
	 */
	for (i = 0; i < usec_timeout; i++) {
		tmp = RREG32_SOC15(GC, 0, regCP_PFP_IC_OP_CNTL);
		if (1 == REG_GET_FIELD(tmp, CP_PFP_IC_OP_CNTL,
			INVALIDATE_CACHE_COMPLETE))
			break;
		udelay(1);
	}

	if (i >= usec_timeout) {
		dev_err(adev->dev, "failed to invalidate instruction cache\n");
		return -EINVAL;
	}

	/* Prime the L1 instruction caches */
	tmp = RREG32_SOC15(GC, 0, regCP_PFP_IC_OP_CNTL);
	tmp = REG_SET_FIELD(tmp, CP_PFP_IC_OP_CNTL, PRIME_ICACHE, 1);
	WREG32_SOC15(GC, 0, regCP_PFP_IC_OP_CNTL, tmp);
	/* Waiting for cache primed*/
	for (i = 0; i < usec_timeout; i++) {
		tmp = RREG32_SOC15(GC, 0, regCP_PFP_IC_OP_CNTL);
		if (1 == REG_GET_FIELD(tmp, CP_PFP_IC_OP_CNTL,
			ICACHE_PRIMED))
			break;
		udelay(1);
	}

	if (i >= usec_timeout) {
		dev_err(adev->dev, "failed to prime instruction cache\n");
		return -EINVAL;
	}

	mutex_lock(&adev->srbm_mutex);
	for (pipe_id = 0; pipe_id < adev->gfx.me.num_pipe_per_me; pipe_id++) {
		soc21_grbm_select(adev, 0, pipe_id, 0, 0);
		WREG32_SOC15(GC, 0, regCP_PFP_PRGRM_CNTR_START,
			(pfp_hdr->ucode_start_addr_hi << 30) |
			(pfp_hdr->ucode_start_addr_lo >> 2) );
		WREG32_SOC15(GC, 0, regCP_PFP_PRGRM_CNTR_START_HI,
			pfp_hdr->ucode_start_addr_hi>>2);

		/*
		 * Program CP_ME_CNTL to reset given PIPE to take
		 * effect of CP_PFP_PRGRM_CNTR_START.
		 */
		tmp = RREG32_SOC15(GC, 0, regCP_ME_CNTL);
		if (pipe_id == 0)
			tmp = REG_SET_FIELD(tmp, CP_ME_CNTL,
					PFP_PIPE0_RESET, 1);
		else
			tmp = REG_SET_FIELD(tmp, CP_ME_CNTL,
					PFP_PIPE1_RESET, 1);
		WREG32_SOC15(GC, 0, regCP_ME_CNTL, tmp);

		/* Clear pfp pipe0 reset bit. */
		if (pipe_id == 0)
			tmp = REG_SET_FIELD(tmp, CP_ME_CNTL,
					PFP_PIPE0_RESET, 0);
		else
			tmp = REG_SET_FIELD(tmp, CP_ME_CNTL,
					PFP_PIPE1_RESET, 0);
		WREG32_SOC15(GC, 0, regCP_ME_CNTL, tmp);

		WREG32_SOC15(GC, 0, regCP_GFX_RS64_DC_BASE0_LO,
			lower_32_bits(adev->gfx.pfp.pfp_fw_data_gpu_addr));
		WREG32_SOC15(GC, 0, regCP_GFX_RS64_DC_BASE0_HI,
			upper_32_bits(adev->gfx.pfp.pfp_fw_data_gpu_addr));
	}
	soc21_grbm_select(adev, 0, 0, 0, 0);
	mutex_unlock(&adev->srbm_mutex);

	tmp = RREG32_SOC15(GC, 0, regCP_GFX_RS64_DC_BASE_CNTL);
	tmp = REG_SET_FIELD(tmp, CP_GFX_RS64_DC_BASE_CNTL, VMID, 0);
	tmp = REG_SET_FIELD(tmp, CP_GFX_RS64_DC_BASE_CNTL, CACHE_POLICY, 0);
	WREG32_SOC15(GC, 0, regCP_GFX_RS64_DC_BASE_CNTL, tmp);

	/* Invalidate the data caches */
	tmp = RREG32_SOC15(GC, 0, regCP_GFX_RS64_DC_OP_CNTL);
	tmp = REG_SET_FIELD(tmp, CP_GFX_RS64_DC_OP_CNTL, INVALIDATE_DCACHE, 1);
	WREG32_SOC15(GC, 0, regCP_GFX_RS64_DC_OP_CNTL, tmp);

	for (i = 0; i < usec_timeout; i++) {
		tmp = RREG32_SOC15(GC, 0, regCP_GFX_RS64_DC_OP_CNTL);
		if (1 == REG_GET_FIELD(tmp, CP_GFX_RS64_DC_OP_CNTL,
			INVALIDATE_DCACHE_COMPLETE))
			break;
		udelay(1);
	}

	if (i >= usec_timeout) {
		dev_err(adev->dev, "failed to invalidate RS64 data cache\n");
		return -EINVAL;
	}

	return 0;
}

static int gfx_v11_0_cp_gfx_load_me_microcode(struct amdgpu_device *adev)
{
	int r;
	const struct gfx_firmware_header_v1_0 *me_hdr;
	const __le32 *fw_data;
	unsigned i, fw_size;

	me_hdr = (const struct gfx_firmware_header_v1_0 *)
		adev->gfx.me_fw->data;

	amdgpu_ucode_print_gfx_hdr(&me_hdr->header);

	fw_data = (const __le32 *)(adev->gfx.me_fw->data +
		le32_to_cpu(me_hdr->header.ucode_array_offset_bytes));
	fw_size = le32_to_cpu(me_hdr->header.ucode_size_bytes);

	r = amdgpu_bo_create_reserved(adev, me_hdr->header.ucode_size_bytes,
				      PAGE_SIZE, AMDGPU_GEM_DOMAIN_GTT,
				      &adev->gfx.me.me_fw_obj,
				      &adev->gfx.me.me_fw_gpu_addr,
				      (void **)&adev->gfx.me.me_fw_ptr);
	if (r) {
		dev_err(adev->dev, "(%d) failed to create me fw bo\n", r);
		gfx_v11_0_me_fini(adev);
		return r;
	}

	memcpy(adev->gfx.me.me_fw_ptr, fw_data, fw_size);

	amdgpu_bo_kunmap(adev->gfx.me.me_fw_obj);
	amdgpu_bo_unreserve(adev->gfx.me.me_fw_obj);

	gfx_v11_0_config_me_cache(adev, adev->gfx.me.me_fw_gpu_addr);

	WREG32_SOC15(GC, 0, regCP_HYP_ME_UCODE_ADDR, 0);

	for (i = 0; i < me_hdr->jt_size; i++)
		WREG32_SOC15(GC, 0, regCP_HYP_ME_UCODE_DATA,
			     le32_to_cpup(fw_data + me_hdr->jt_offset + i));

	WREG32_SOC15(GC, 0, regCP_HYP_ME_UCODE_ADDR, adev->gfx.me_fw_version);

	return 0;
}

static int gfx_v11_0_cp_gfx_load_me_microcode_rs64(struct amdgpu_device *adev)
{
	int r;
	const struct gfx_firmware_header_v2_0 *me_hdr;
	const __le32 *fw_ucode, *fw_data;
	unsigned i, pipe_id, fw_ucode_size, fw_data_size;
	uint32_t tmp;
	uint32_t usec_timeout = 50000;  /* wait for 50ms */

	me_hdr = (const struct gfx_firmware_header_v2_0 *)
		adev->gfx.me_fw->data;

	amdgpu_ucode_print_gfx_hdr(&me_hdr->header);

	/* instruction */
	fw_ucode = (const __le32 *)(adev->gfx.me_fw->data +
		le32_to_cpu(me_hdr->ucode_offset_bytes));
	fw_ucode_size = le32_to_cpu(me_hdr->ucode_size_bytes);
	/* data */
	fw_data = (const __le32 *)(adev->gfx.me_fw->data +
		le32_to_cpu(me_hdr->data_offset_bytes));
	fw_data_size = le32_to_cpu(me_hdr->data_size_bytes);

	/* 64kb align*/
	r = amdgpu_bo_create_reserved(adev, fw_ucode_size,
				      64 * 1024, AMDGPU_GEM_DOMAIN_VRAM,
				      &adev->gfx.me.me_fw_obj,
				      &adev->gfx.me.me_fw_gpu_addr,
				      (void **)&adev->gfx.me.me_fw_ptr);
	if (r) {
		dev_err(adev->dev, "(%d) failed to create me ucode bo\n", r);
		gfx_v11_0_me_fini(adev);
		return r;
	}

	r = amdgpu_bo_create_reserved(adev, fw_data_size,
				      64 * 1024, AMDGPU_GEM_DOMAIN_VRAM,
				      &adev->gfx.me.me_fw_data_obj,
				      &adev->gfx.me.me_fw_data_gpu_addr,
				      (void **)&adev->gfx.me.me_fw_data_ptr);
	if (r) {
		dev_err(adev->dev, "(%d) failed to create me data bo\n", r);
		gfx_v11_0_pfp_fini(adev);
		return r;
	}

	memcpy(adev->gfx.me.me_fw_ptr, fw_ucode, fw_ucode_size);
	memcpy(adev->gfx.me.me_fw_data_ptr, fw_data, fw_data_size);

	amdgpu_bo_kunmap(adev->gfx.me.me_fw_obj);
	amdgpu_bo_kunmap(adev->gfx.me.me_fw_data_obj);
	amdgpu_bo_unreserve(adev->gfx.me.me_fw_obj);
	amdgpu_bo_unreserve(adev->gfx.me.me_fw_data_obj);

	if (amdgpu_emu_mode == 1)
		adev->hdp.funcs->flush_hdp(adev, NULL);

	WREG32_SOC15(GC, 0, regCP_ME_IC_BASE_LO,
		lower_32_bits(adev->gfx.me.me_fw_gpu_addr));
	WREG32_SOC15(GC, 0, regCP_ME_IC_BASE_HI,
		upper_32_bits(adev->gfx.me.me_fw_gpu_addr));

	tmp = RREG32_SOC15(GC, 0, regCP_ME_IC_BASE_CNTL);
	tmp = REG_SET_FIELD(tmp, CP_ME_IC_BASE_CNTL, VMID, 0);
	tmp = REG_SET_FIELD(tmp, CP_ME_IC_BASE_CNTL, CACHE_POLICY, 0);
	tmp = REG_SET_FIELD(tmp, CP_ME_IC_BASE_CNTL, EXE_DISABLE, 0);
	WREG32_SOC15(GC, 0, regCP_ME_IC_BASE_CNTL, tmp);

	/*
	 * Programming any of the CP_ME_IC_BASE registers
	 * forces invalidation of the ME L1 I$. Wait for the
	 * invalidation complete
	 */
	for (i = 0; i < usec_timeout; i++) {
		tmp = RREG32_SOC15(GC, 0, regCP_ME_IC_OP_CNTL);
		if (1 == REG_GET_FIELD(tmp, CP_ME_IC_OP_CNTL,
			INVALIDATE_CACHE_COMPLETE))
			break;
		udelay(1);
	}

	if (i >= usec_timeout) {
		dev_err(adev->dev, "failed to invalidate instruction cache\n");
		return -EINVAL;
	}

	/* Prime the instruction caches */
	tmp = RREG32_SOC15(GC, 0, regCP_ME_IC_OP_CNTL);
	tmp = REG_SET_FIELD(tmp, CP_ME_IC_OP_CNTL, PRIME_ICACHE, 1);
	WREG32_SOC15(GC, 0, regCP_ME_IC_OP_CNTL, tmp);

	/* Waiting for instruction cache primed*/
	for (i = 0; i < usec_timeout; i++) {
		tmp = RREG32_SOC15(GC, 0, regCP_ME_IC_OP_CNTL);
		if (1 == REG_GET_FIELD(tmp, CP_ME_IC_OP_CNTL,
			ICACHE_PRIMED))
			break;
		udelay(1);
	}

	if (i >= usec_timeout) {
		dev_err(adev->dev, "failed to prime instruction cache\n");
		return -EINVAL;
	}

	mutex_lock(&adev->srbm_mutex);
	for (pipe_id = 0; pipe_id < adev->gfx.me.num_pipe_per_me; pipe_id++) {
		soc21_grbm_select(adev, 0, pipe_id, 0, 0);
		WREG32_SOC15(GC, 0, regCP_ME_PRGRM_CNTR_START,
			(me_hdr->ucode_start_addr_hi << 30) |
			(me_hdr->ucode_start_addr_lo >> 2) );
		WREG32_SOC15(GC, 0, regCP_ME_PRGRM_CNTR_START_HI,
			me_hdr->ucode_start_addr_hi>>2);

		/*
		 * Program CP_ME_CNTL to reset given PIPE to take
		 * effect of CP_PFP_PRGRM_CNTR_START.
		 */
		tmp = RREG32_SOC15(GC, 0, regCP_ME_CNTL);
		if (pipe_id == 0)
			tmp = REG_SET_FIELD(tmp, CP_ME_CNTL,
					ME_PIPE0_RESET, 1);
		else
			tmp = REG_SET_FIELD(tmp, CP_ME_CNTL,
					ME_PIPE1_RESET, 1);
		WREG32_SOC15(GC, 0, regCP_ME_CNTL, tmp);

		/* Clear pfp pipe0 reset bit. */
		if (pipe_id == 0)
			tmp = REG_SET_FIELD(tmp, CP_ME_CNTL,
					ME_PIPE0_RESET, 0);
		else
			tmp = REG_SET_FIELD(tmp, CP_ME_CNTL,
					ME_PIPE1_RESET, 0);
		WREG32_SOC15(GC, 0, regCP_ME_CNTL, tmp);

		WREG32_SOC15(GC, 0, regCP_GFX_RS64_DC_BASE1_LO,
			lower_32_bits(adev->gfx.me.me_fw_data_gpu_addr));
		WREG32_SOC15(GC, 0, regCP_GFX_RS64_DC_BASE1_HI,
			upper_32_bits(adev->gfx.me.me_fw_data_gpu_addr));
	}
	soc21_grbm_select(adev, 0, 0, 0, 0);
	mutex_unlock(&adev->srbm_mutex);

	tmp = RREG32_SOC15(GC, 0, regCP_GFX_RS64_DC_BASE_CNTL);
	tmp = REG_SET_FIELD(tmp, CP_GFX_RS64_DC_BASE_CNTL, VMID, 0);
	tmp = REG_SET_FIELD(tmp, CP_GFX_RS64_DC_BASE_CNTL, CACHE_POLICY, 0);
	WREG32_SOC15(GC, 0, regCP_GFX_RS64_DC_BASE_CNTL, tmp);

	/* Invalidate the data caches */
	tmp = RREG32_SOC15(GC, 0, regCP_GFX_RS64_DC_OP_CNTL);
	tmp = REG_SET_FIELD(tmp, CP_GFX_RS64_DC_OP_CNTL, INVALIDATE_DCACHE, 1);
	WREG32_SOC15(GC, 0, regCP_GFX_RS64_DC_OP_CNTL, tmp);

	for (i = 0; i < usec_timeout; i++) {
		tmp = RREG32_SOC15(GC, 0, regCP_GFX_RS64_DC_OP_CNTL);
		if (1 == REG_GET_FIELD(tmp, CP_GFX_RS64_DC_OP_CNTL,
			INVALIDATE_DCACHE_COMPLETE))
			break;
		udelay(1);
	}

	if (i >= usec_timeout) {
		dev_err(adev->dev, "failed to invalidate RS64 data cache\n");
		return -EINVAL;
	}

	return 0;
}

static int gfx_v11_0_cp_gfx_load_microcode(struct amdgpu_device *adev)
{
	int r;

	if (!adev->gfx.me_fw || !adev->gfx.pfp_fw)
		return -EINVAL;

	gfx_v11_0_cp_gfx_enable(adev, false);

	if (adev->gfx.rs64_enable)
		r = gfx_v11_0_cp_gfx_load_pfp_microcode_rs64(adev);
	else
		r = gfx_v11_0_cp_gfx_load_pfp_microcode(adev);
	if (r) {
		dev_err(adev->dev, "(%d) failed to load pfp fw\n", r);
		return r;
	}

	if (adev->gfx.rs64_enable)
		r = gfx_v11_0_cp_gfx_load_me_microcode_rs64(adev);
	else
		r = gfx_v11_0_cp_gfx_load_me_microcode(adev);
	if (r) {
		dev_err(adev->dev, "(%d) failed to load me fw\n", r);
		return r;
	}

	return 0;
}

static int gfx_v11_0_cp_gfx_start(struct amdgpu_device *adev)
{
	struct amdgpu_ring *ring;
	const struct cs_section_def *sect = NULL;
	const struct cs_extent_def *ext = NULL;
	int r, i;
	int ctx_reg_offset;

	/* init the CP */
	WREG32_SOC15(GC, 0, regCP_MAX_CONTEXT,
		     adev->gfx.config.max_hw_contexts - 1);
	WREG32_SOC15(GC, 0, regCP_DEVICE_ID, 1);

	if (!amdgpu_async_gfx_ring)
		gfx_v11_0_cp_gfx_enable(adev, true);

	ring = &adev->gfx.gfx_ring[0];
	r = amdgpu_ring_alloc(ring, gfx_v11_0_get_csb_size(adev));
	if (r) {
		DRM_ERROR("amdgpu: cp failed to lock ring (%d).\n", r);
		return r;
	}

	amdgpu_ring_write(ring, PACKET3(PACKET3_PREAMBLE_CNTL, 0));
	amdgpu_ring_write(ring, PACKET3_PREAMBLE_BEGIN_CLEAR_STATE);

	amdgpu_ring_write(ring, PACKET3(PACKET3_CONTEXT_CONTROL, 1));
	amdgpu_ring_write(ring, 0x80000000);
	amdgpu_ring_write(ring, 0x80000000);

	for (sect = gfx11_cs_data; sect->section != NULL; ++sect) {
		for (ext = sect->section; ext->extent != NULL; ++ext) {
			if (sect->id == SECT_CONTEXT) {
				amdgpu_ring_write(ring,
						  PACKET3(PACKET3_SET_CONTEXT_REG,
							  ext->reg_count));
				amdgpu_ring_write(ring, ext->reg_index -
						  PACKET3_SET_CONTEXT_REG_START);
				for (i = 0; i < ext->reg_count; i++)
					amdgpu_ring_write(ring, ext->extent[i]);
			}
		}
	}

	ctx_reg_offset =
		SOC15_REG_OFFSET(GC, 0, regPA_SC_TILE_STEERING_OVERRIDE) - PACKET3_SET_CONTEXT_REG_START;
	amdgpu_ring_write(ring, PACKET3(PACKET3_SET_CONTEXT_REG, 1));
	amdgpu_ring_write(ring, ctx_reg_offset);
	amdgpu_ring_write(ring, adev->gfx.config.pa_sc_tile_steering_override);

	amdgpu_ring_write(ring, PACKET3(PACKET3_PREAMBLE_CNTL, 0));
	amdgpu_ring_write(ring, PACKET3_PREAMBLE_END_CLEAR_STATE);

	amdgpu_ring_write(ring, PACKET3(PACKET3_CLEAR_STATE, 0));
	amdgpu_ring_write(ring, 0);

	amdgpu_ring_commit(ring);

	/* submit cs packet to copy state 0 to next available state */
	if (adev->gfx.num_gfx_rings > 1) {
		/* maximum supported gfx ring is 2 */
		ring = &adev->gfx.gfx_ring[1];
		r = amdgpu_ring_alloc(ring, 2);
		if (r) {
			DRM_ERROR("amdgpu: cp failed to lock ring (%d).\n", r);
			return r;
		}

		amdgpu_ring_write(ring, PACKET3(PACKET3_CLEAR_STATE, 0));
		amdgpu_ring_write(ring, 0);

		amdgpu_ring_commit(ring);
	}
	return 0;
}

static void gfx_v11_0_cp_gfx_switch_pipe(struct amdgpu_device *adev,
					 CP_PIPE_ID pipe)
{
	u32 tmp;

	tmp = RREG32_SOC15(GC, 0, regGRBM_GFX_CNTL);
	tmp = REG_SET_FIELD(tmp, GRBM_GFX_CNTL, PIPEID, pipe);

	WREG32_SOC15(GC, 0, regGRBM_GFX_CNTL, tmp);
}

static void gfx_v11_0_cp_gfx_set_doorbell(struct amdgpu_device *adev,
					  struct amdgpu_ring *ring)
{
	u32 tmp;

	tmp = RREG32_SOC15(GC, 0, regCP_RB_DOORBELL_CONTROL);
	if (ring->use_doorbell) {
		tmp = REG_SET_FIELD(tmp, CP_RB_DOORBELL_CONTROL,
				    DOORBELL_OFFSET, ring->doorbell_index);
		tmp = REG_SET_FIELD(tmp, CP_RB_DOORBELL_CONTROL,
				    DOORBELL_EN, 1);
	} else {
		tmp = REG_SET_FIELD(tmp, CP_RB_DOORBELL_CONTROL,
				    DOORBELL_EN, 0);
	}
	WREG32_SOC15(GC, 0, regCP_RB_DOORBELL_CONTROL, tmp);

	tmp = REG_SET_FIELD(0, CP_RB_DOORBELL_RANGE_LOWER,
			    DOORBELL_RANGE_LOWER, ring->doorbell_index);
	WREG32_SOC15(GC, 0, regCP_RB_DOORBELL_RANGE_LOWER, tmp);

	WREG32_SOC15(GC, 0, regCP_RB_DOORBELL_RANGE_UPPER,
		     CP_RB_DOORBELL_RANGE_UPPER__DOORBELL_RANGE_UPPER_MASK);
}

static int gfx_v11_0_cp_gfx_resume(struct amdgpu_device *adev)
{
	struct amdgpu_ring *ring;
	u32 tmp;
	u32 rb_bufsz;
	u64 rb_addr, rptr_addr, wptr_gpu_addr;
	u32 i;

	/* Set the write pointer delay */
	WREG32_SOC15(GC, 0, regCP_RB_WPTR_DELAY, 0);

	/* set the RB to use vmid 0 */
	WREG32_SOC15(GC, 0, regCP_RB_VMID, 0);

	/* Init gfx ring 0 for pipe 0 */
	mutex_lock(&adev->srbm_mutex);
	gfx_v11_0_cp_gfx_switch_pipe(adev, PIPE_ID0);

	/* Set ring buffer size */
	ring = &adev->gfx.gfx_ring[0];
	rb_bufsz = order_base_2(ring->ring_size / 8);
	tmp = REG_SET_FIELD(0, CP_RB0_CNTL, RB_BUFSZ, rb_bufsz);
	tmp = REG_SET_FIELD(tmp, CP_RB0_CNTL, RB_BLKSZ, rb_bufsz - 2);
	WREG32_SOC15(GC, 0, regCP_RB0_CNTL, tmp);

	/* Initialize the ring buffer's write pointers */
	ring->wptr = 0;
	WREG32_SOC15(GC, 0, regCP_RB0_WPTR, lower_32_bits(ring->wptr));
	WREG32_SOC15(GC, 0, regCP_RB0_WPTR_HI, upper_32_bits(ring->wptr));

	/* set the wb address wether it's enabled or not */
	rptr_addr = ring->rptr_gpu_addr;
	WREG32_SOC15(GC, 0, regCP_RB0_RPTR_ADDR, lower_32_bits(rptr_addr));
	WREG32_SOC15(GC, 0, regCP_RB0_RPTR_ADDR_HI, upper_32_bits(rptr_addr) &
		     CP_RB_RPTR_ADDR_HI__RB_RPTR_ADDR_HI_MASK);

	wptr_gpu_addr = ring->wptr_gpu_addr;
	WREG32_SOC15(GC, 0, regCP_RB_WPTR_POLL_ADDR_LO,
		     lower_32_bits(wptr_gpu_addr));
	WREG32_SOC15(GC, 0, regCP_RB_WPTR_POLL_ADDR_HI,
		     upper_32_bits(wptr_gpu_addr));

	mdelay(1);
	WREG32_SOC15(GC, 0, regCP_RB0_CNTL, tmp);

	rb_addr = ring->gpu_addr >> 8;
	WREG32_SOC15(GC, 0, regCP_RB0_BASE, rb_addr);
	WREG32_SOC15(GC, 0, regCP_RB0_BASE_HI, upper_32_bits(rb_addr));

	WREG32_SOC15(GC, 0, regCP_RB_ACTIVE, 1);

	gfx_v11_0_cp_gfx_set_doorbell(adev, ring);
	mutex_unlock(&adev->srbm_mutex);

	/* Init gfx ring 1 for pipe 1 */
	if (adev->gfx.num_gfx_rings > 1) {
		mutex_lock(&adev->srbm_mutex);
		gfx_v11_0_cp_gfx_switch_pipe(adev, PIPE_ID1);
		/* maximum supported gfx ring is 2 */
		ring = &adev->gfx.gfx_ring[1];
		rb_bufsz = order_base_2(ring->ring_size / 8);
		tmp = REG_SET_FIELD(0, CP_RB1_CNTL, RB_BUFSZ, rb_bufsz);
		tmp = REG_SET_FIELD(tmp, CP_RB1_CNTL, RB_BLKSZ, rb_bufsz - 2);
		WREG32_SOC15(GC, 0, regCP_RB1_CNTL, tmp);
		/* Initialize the ring buffer's write pointers */
		ring->wptr = 0;
		WREG32_SOC15(GC, 0, regCP_RB1_WPTR, lower_32_bits(ring->wptr));
		WREG32_SOC15(GC, 0, regCP_RB1_WPTR_HI, upper_32_bits(ring->wptr));
		/* Set the wb address wether it's enabled or not */
		rptr_addr = ring->rptr_gpu_addr;
		WREG32_SOC15(GC, 0, regCP_RB1_RPTR_ADDR, lower_32_bits(rptr_addr));
		WREG32_SOC15(GC, 0, regCP_RB1_RPTR_ADDR_HI, upper_32_bits(rptr_addr) &
			     CP_RB1_RPTR_ADDR_HI__RB_RPTR_ADDR_HI_MASK);
		wptr_gpu_addr = ring->wptr_gpu_addr;
		WREG32_SOC15(GC, 0, regCP_RB_WPTR_POLL_ADDR_LO,
			     lower_32_bits(wptr_gpu_addr));
		WREG32_SOC15(GC, 0, regCP_RB_WPTR_POLL_ADDR_HI,
			     upper_32_bits(wptr_gpu_addr));

		mdelay(1);
		WREG32_SOC15(GC, 0, regCP_RB1_CNTL, tmp);

		rb_addr = ring->gpu_addr >> 8;
		WREG32_SOC15(GC, 0, regCP_RB1_BASE, rb_addr);
		WREG32_SOC15(GC, 0, regCP_RB1_BASE_HI, upper_32_bits(rb_addr));
		WREG32_SOC15(GC, 0, regCP_RB1_ACTIVE, 1);

		gfx_v11_0_cp_gfx_set_doorbell(adev, ring);
		mutex_unlock(&adev->srbm_mutex);
	}
	/* Switch to pipe 0 */
	mutex_lock(&adev->srbm_mutex);
	gfx_v11_0_cp_gfx_switch_pipe(adev, PIPE_ID0);
	mutex_unlock(&adev->srbm_mutex);

	/* start the ring */
	gfx_v11_0_cp_gfx_start(adev);

	for (i = 0; i < adev->gfx.num_gfx_rings; i++) {
		ring = &adev->gfx.gfx_ring[i];
		ring->sched.ready = true;
	}

	return 0;
}

static void gfx_v11_0_cp_compute_enable(struct amdgpu_device *adev, bool enable)
{
	u32 data;

	if (adev->gfx.rs64_enable) {
		data = RREG32_SOC15(GC, 0, regCP_MEC_RS64_CNTL);
		data = REG_SET_FIELD(data, CP_MEC_RS64_CNTL, MEC_INVALIDATE_ICACHE,
							 enable ? 0 : 1);
		data = REG_SET_FIELD(data, CP_MEC_RS64_CNTL, MEC_PIPE0_RESET,
							 enable ? 0 : 1);
		data = REG_SET_FIELD(data, CP_MEC_RS64_CNTL, MEC_PIPE1_RESET,
							 enable ? 0 : 1);
		data = REG_SET_FIELD(data, CP_MEC_RS64_CNTL, MEC_PIPE2_RESET,
							 enable ? 0 : 1);
		data = REG_SET_FIELD(data, CP_MEC_RS64_CNTL, MEC_PIPE3_RESET,
							 enable ? 0 : 1);
		data = REG_SET_FIELD(data, CP_MEC_RS64_CNTL, MEC_PIPE0_ACTIVE,
							 enable ? 1 : 0);
		data = REG_SET_FIELD(data, CP_MEC_RS64_CNTL, MEC_PIPE1_ACTIVE,
				                         enable ? 1 : 0);
		data = REG_SET_FIELD(data, CP_MEC_RS64_CNTL, MEC_PIPE2_ACTIVE,
							 enable ? 1 : 0);
		data = REG_SET_FIELD(data, CP_MEC_RS64_CNTL, MEC_PIPE3_ACTIVE,
							 enable ? 1 : 0);
		data = REG_SET_FIELD(data, CP_MEC_RS64_CNTL, MEC_HALT,
							 enable ? 0 : 1);
		WREG32_SOC15(GC, 0, regCP_MEC_RS64_CNTL, data);
	} else {
		data = RREG32_SOC15(GC, 0, regCP_MEC_CNTL);

		if (enable) {
			data = REG_SET_FIELD(data, CP_MEC_CNTL, MEC_ME1_HALT, 0);
			if (!adev->enable_mes_kiq)
				data = REG_SET_FIELD(data, CP_MEC_CNTL,
						     MEC_ME2_HALT, 0);
		} else {
			data = REG_SET_FIELD(data, CP_MEC_CNTL, MEC_ME1_HALT, 1);
			data = REG_SET_FIELD(data, CP_MEC_CNTL, MEC_ME2_HALT, 1);
		}
		WREG32_SOC15(GC, 0, regCP_MEC_CNTL, data);
	}

	adev->gfx.kiq.ring.sched.ready = enable;

	udelay(50);
}

static int gfx_v11_0_cp_compute_load_microcode(struct amdgpu_device *adev)
{
	const struct gfx_firmware_header_v1_0 *mec_hdr;
	const __le32 *fw_data;
	unsigned i, fw_size;
	u32 *fw = NULL;
	int r;

	if (!adev->gfx.mec_fw)
		return -EINVAL;

	gfx_v11_0_cp_compute_enable(adev, false);

	mec_hdr = (const struct gfx_firmware_header_v1_0 *)adev->gfx.mec_fw->data;
	amdgpu_ucode_print_gfx_hdr(&mec_hdr->header);

	fw_data = (const __le32 *)
		(adev->gfx.mec_fw->data +
		 le32_to_cpu(mec_hdr->header.ucode_array_offset_bytes));
	fw_size = le32_to_cpu(mec_hdr->header.ucode_size_bytes);

	r = amdgpu_bo_create_reserved(adev, mec_hdr->header.ucode_size_bytes,
					  PAGE_SIZE, AMDGPU_GEM_DOMAIN_GTT,
					  &adev->gfx.mec.mec_fw_obj,
					  &adev->gfx.mec.mec_fw_gpu_addr,
					  (void **)&fw);
	if (r) {
		dev_err(adev->dev, "(%d) failed to create mec fw bo\n", r);
		gfx_v11_0_mec_fini(adev);
		return r;
	}

	memcpy(fw, fw_data, fw_size);
	
	amdgpu_bo_kunmap(adev->gfx.mec.mec_fw_obj);
	amdgpu_bo_unreserve(adev->gfx.mec.mec_fw_obj);

	gfx_v11_0_config_mec_cache(adev, adev->gfx.mec.mec_fw_gpu_addr);

	/* MEC1 */
	WREG32_SOC15(GC, 0, regCP_MEC_ME1_UCODE_ADDR, 0);

	for (i = 0; i < mec_hdr->jt_size; i++)
		WREG32_SOC15(GC, 0, regCP_MEC_ME1_UCODE_DATA,
			     le32_to_cpup(fw_data + mec_hdr->jt_offset + i));

	WREG32_SOC15(GC, 0, regCP_MEC_ME1_UCODE_ADDR, adev->gfx.mec_fw_version);

	return 0;
}

static int gfx_v11_0_cp_compute_load_microcode_rs64(struct amdgpu_device *adev)
{
	const struct gfx_firmware_header_v2_0 *mec_hdr;
	const __le32 *fw_ucode, *fw_data;
	u32 tmp, fw_ucode_size, fw_data_size;
	u32 i, usec_timeout = 50000; /* Wait for 50 ms */
	u32 *fw_ucode_ptr, *fw_data_ptr;
	int r;

	if (!adev->gfx.mec_fw)
		return -EINVAL;

	gfx_v11_0_cp_compute_enable(adev, false);

	mec_hdr = (const struct gfx_firmware_header_v2_0 *)adev->gfx.mec_fw->data;
	amdgpu_ucode_print_gfx_hdr(&mec_hdr->header);

	fw_ucode = (const __le32 *) (adev->gfx.mec_fw->data +
				le32_to_cpu(mec_hdr->ucode_offset_bytes));
	fw_ucode_size = le32_to_cpu(mec_hdr->ucode_size_bytes);

	fw_data = (const __le32 *) (adev->gfx.mec_fw->data +
				le32_to_cpu(mec_hdr->data_offset_bytes));
	fw_data_size = le32_to_cpu(mec_hdr->data_size_bytes);

	r = amdgpu_bo_create_reserved(adev, fw_ucode_size,
				      64 * 1024, AMDGPU_GEM_DOMAIN_VRAM,
				      &adev->gfx.mec.mec_fw_obj,
				      &adev->gfx.mec.mec_fw_gpu_addr,
				      (void **)&fw_ucode_ptr);
	if (r) {
		dev_err(adev->dev, "(%d) failed to create mec fw ucode bo\n", r);
		gfx_v11_0_mec_fini(adev);
		return r;
	}

	r = amdgpu_bo_create_reserved(adev, fw_data_size,
				      64 * 1024, AMDGPU_GEM_DOMAIN_VRAM,
				      &adev->gfx.mec.mec_fw_data_obj,
				      &adev->gfx.mec.mec_fw_data_gpu_addr,
				      (void **)&fw_data_ptr);
	if (r) {
		dev_err(adev->dev, "(%d) failed to create mec fw ucode bo\n", r);
		gfx_v11_0_mec_fini(adev);
		return r;
	}

	memcpy(fw_ucode_ptr, fw_ucode, fw_ucode_size);
	memcpy(fw_data_ptr, fw_data, fw_data_size);

	amdgpu_bo_kunmap(adev->gfx.mec.mec_fw_obj);
	amdgpu_bo_kunmap(adev->gfx.mec.mec_fw_data_obj);
	amdgpu_bo_unreserve(adev->gfx.mec.mec_fw_obj);
	amdgpu_bo_unreserve(adev->gfx.mec.mec_fw_data_obj);

	tmp = RREG32_SOC15(GC, 0, regCP_CPC_IC_BASE_CNTL);
	tmp = REG_SET_FIELD(tmp, CP_CPC_IC_BASE_CNTL, VMID, 0);
	tmp = REG_SET_FIELD(tmp, CP_CPC_IC_BASE_CNTL, EXE_DISABLE, 0);
	tmp = REG_SET_FIELD(tmp, CP_CPC_IC_BASE_CNTL, CACHE_POLICY, 0);
	WREG32_SOC15(GC, 0, regCP_CPC_IC_BASE_CNTL, tmp);

	tmp = RREG32_SOC15(GC, 0, regCP_MEC_DC_BASE_CNTL);
	tmp = REG_SET_FIELD(tmp, CP_MEC_DC_BASE_CNTL, VMID, 0);
	tmp = REG_SET_FIELD(tmp, CP_MEC_DC_BASE_CNTL, CACHE_POLICY, 0);
	WREG32_SOC15(GC, 0, regCP_MEC_DC_BASE_CNTL, tmp);

	mutex_lock(&adev->srbm_mutex);
	for (i = 0; i < adev->gfx.mec.num_pipe_per_mec; i++) {
		soc21_grbm_select(adev, 1, i, 0, 0);

		WREG32_SOC15(GC, 0, regCP_MEC_MDBASE_LO, adev->gfx.mec.mec_fw_data_gpu_addr);
		WREG32_SOC15(GC, 0, regCP_MEC_MDBASE_HI,
		     upper_32_bits(adev->gfx.mec.mec_fw_data_gpu_addr));

		WREG32_SOC15(GC, 0, regCP_MEC_RS64_PRGRM_CNTR_START,
					mec_hdr->ucode_start_addr_lo >> 2 |
					mec_hdr->ucode_start_addr_hi << 30);
		WREG32_SOC15(GC, 0, regCP_MEC_RS64_PRGRM_CNTR_START_HI,
					mec_hdr->ucode_start_addr_hi >> 2);

		WREG32_SOC15(GC, 0, regCP_CPC_IC_BASE_LO, adev->gfx.mec.mec_fw_gpu_addr);
		WREG32_SOC15(GC, 0, regCP_CPC_IC_BASE_HI,
		     upper_32_bits(adev->gfx.mec.mec_fw_gpu_addr));
	}
	mutex_unlock(&adev->srbm_mutex);
	soc21_grbm_select(adev, 0, 0, 0, 0);

	/* Trigger an invalidation of the L1 instruction caches */
	tmp = RREG32_SOC15(GC, 0, regCP_MEC_DC_OP_CNTL);
	tmp = REG_SET_FIELD(tmp, CP_MEC_DC_OP_CNTL, INVALIDATE_DCACHE, 1);
	WREG32_SOC15(GC, 0, regCP_MEC_DC_OP_CNTL, tmp);

	/* Wait for invalidation complete */
	for (i = 0; i < usec_timeout; i++) {
		tmp = RREG32_SOC15(GC, 0, regCP_MEC_DC_OP_CNTL);
		if (1 == REG_GET_FIELD(tmp, CP_MEC_DC_OP_CNTL,
				       INVALIDATE_DCACHE_COMPLETE))
			break;
		udelay(1);
	}

	if (i >= usec_timeout) {
		dev_err(adev->dev, "failed to invalidate instruction cache\n");
		return -EINVAL;
	}

	/* Trigger an invalidation of the L1 instruction caches */
	tmp = RREG32_SOC15(GC, 0, regCP_CPC_IC_OP_CNTL);
	tmp = REG_SET_FIELD(tmp, CP_CPC_IC_OP_CNTL, INVALIDATE_CACHE, 1);
	WREG32_SOC15(GC, 0, regCP_CPC_IC_OP_CNTL, tmp);

	/* Wait for invalidation complete */
	for (i = 0; i < usec_timeout; i++) {
		tmp = RREG32_SOC15(GC, 0, regCP_CPC_IC_OP_CNTL);
		if (1 == REG_GET_FIELD(tmp, CP_CPC_IC_OP_CNTL,
				       INVALIDATE_CACHE_COMPLETE))
			break;
		udelay(1);
	}

	if (i >= usec_timeout) {
		dev_err(adev->dev, "failed to invalidate instruction cache\n");
		return -EINVAL;
	}

	return 0;
}

static void gfx_v11_0_kiq_setting(struct amdgpu_ring *ring)
{
	uint32_t tmp;
	struct amdgpu_device *adev = ring->adev;

	/* tell RLC which is KIQ queue */
	tmp = RREG32_SOC15(GC, 0, regRLC_CP_SCHEDULERS);
	tmp &= 0xffffff00;
	tmp |= (ring->me << 5) | (ring->pipe << 3) | (ring->queue);
	WREG32_SOC15(GC, 0, regRLC_CP_SCHEDULERS, tmp);
	tmp |= 0x80;
	WREG32_SOC15(GC, 0, regRLC_CP_SCHEDULERS, tmp);
}

static void gfx_v11_0_cp_set_doorbell_range(struct amdgpu_device *adev)
{
	/* set graphics engine doorbell range */
	WREG32_SOC15(GC, 0, regCP_RB_DOORBELL_RANGE_LOWER,
		     (adev->doorbell_index.gfx_ring0 * 2) << 2);
	WREG32_SOC15(GC, 0, regCP_RB_DOORBELL_RANGE_UPPER,
		     (adev->doorbell_index.gfx_userqueue_end * 2) << 2);

	/* set compute engine doorbell range */
	WREG32_SOC15(GC, 0, regCP_MEC_DOORBELL_RANGE_LOWER,
		     (adev->doorbell_index.kiq * 2) << 2);
	WREG32_SOC15(GC, 0, regCP_MEC_DOORBELL_RANGE_UPPER,
		     (adev->doorbell_index.userqueue_end * 2) << 2);
}

static int gfx_v11_0_gfx_mqd_init(struct amdgpu_device *adev, void *m,
				  struct amdgpu_mqd_prop *prop)
{
	struct v11_gfx_mqd *mqd = m;
	uint64_t hqd_gpu_addr, wb_gpu_addr;
	uint32_t tmp;
	uint32_t rb_bufsz;

	/* set up gfx hqd wptr */
	mqd->cp_gfx_hqd_wptr = 0;
	mqd->cp_gfx_hqd_wptr_hi = 0;

	/* set the pointer to the MQD */
	mqd->cp_mqd_base_addr = prop->mqd_gpu_addr & 0xfffffffc;
	mqd->cp_mqd_base_addr_hi = upper_32_bits(prop->mqd_gpu_addr);

	/* set up mqd control */
	tmp = RREG32_SOC15(GC, 0, regCP_GFX_MQD_CONTROL);
	tmp = REG_SET_FIELD(tmp, CP_GFX_MQD_CONTROL, VMID, 0);
	tmp = REG_SET_FIELD(tmp, CP_GFX_MQD_CONTROL, PRIV_STATE, 1);
	tmp = REG_SET_FIELD(tmp, CP_GFX_MQD_CONTROL, CACHE_POLICY, 0);
	mqd->cp_gfx_mqd_control = tmp;

	/* set up gfx_hqd_vimd with 0x0 to indicate the ring buffer's vmid */
	tmp = RREG32_SOC15(GC, 0, regCP_GFX_HQD_VMID);
	tmp = REG_SET_FIELD(tmp, CP_GFX_HQD_VMID, VMID, 0);
	mqd->cp_gfx_hqd_vmid = 0;

	/* set up default queue priority level
	 * 0x0 = low priority, 0x1 = high priority */
	tmp = RREG32_SOC15(GC, 0, regCP_GFX_HQD_QUEUE_PRIORITY);
	tmp = REG_SET_FIELD(tmp, CP_GFX_HQD_QUEUE_PRIORITY, PRIORITY_LEVEL, 0);
	mqd->cp_gfx_hqd_queue_priority = tmp;

	/* set up time quantum */
	tmp = RREG32_SOC15(GC, 0, regCP_GFX_HQD_QUANTUM);
	tmp = REG_SET_FIELD(tmp, CP_GFX_HQD_QUANTUM, QUANTUM_EN, 1);
	mqd->cp_gfx_hqd_quantum = tmp;

	/* set up gfx hqd base. this is similar as CP_RB_BASE */
	hqd_gpu_addr = prop->hqd_base_gpu_addr >> 8;
	mqd->cp_gfx_hqd_base = hqd_gpu_addr;
	mqd->cp_gfx_hqd_base_hi = upper_32_bits(hqd_gpu_addr);

	/* set up hqd_rptr_addr/_hi, similar as CP_RB_RPTR */
	wb_gpu_addr = prop->rptr_gpu_addr;
	mqd->cp_gfx_hqd_rptr_addr = wb_gpu_addr & 0xfffffffc;
	mqd->cp_gfx_hqd_rptr_addr_hi =
		upper_32_bits(wb_gpu_addr) & 0xffff;

	/* set up rb_wptr_poll addr */
	wb_gpu_addr = prop->wptr_gpu_addr;
	mqd->cp_rb_wptr_poll_addr_lo = wb_gpu_addr & 0xfffffffc;
	mqd->cp_rb_wptr_poll_addr_hi = upper_32_bits(wb_gpu_addr) & 0xffff;

	/* set up the gfx_hqd_control, similar as CP_RB0_CNTL */
	rb_bufsz = order_base_2(prop->queue_size / 4) - 1;
	tmp = RREG32_SOC15(GC, 0, regCP_GFX_HQD_CNTL);
	tmp = REG_SET_FIELD(tmp, CP_GFX_HQD_CNTL, RB_BUFSZ, rb_bufsz);
	tmp = REG_SET_FIELD(tmp, CP_GFX_HQD_CNTL, RB_BLKSZ, rb_bufsz - 2);
#ifdef __BIG_ENDIAN
	tmp = REG_SET_FIELD(tmp, CP_GFX_HQD_CNTL, BUF_SWAP, 1);
#endif
	mqd->cp_gfx_hqd_cntl = tmp;

	/* set up cp_doorbell_control */
	tmp = RREG32_SOC15(GC, 0, regCP_RB_DOORBELL_CONTROL);
	if (prop->use_doorbell) {
		tmp = REG_SET_FIELD(tmp, CP_RB_DOORBELL_CONTROL,
				    DOORBELL_OFFSET, prop->doorbell_index);
		tmp = REG_SET_FIELD(tmp, CP_RB_DOORBELL_CONTROL,
				    DOORBELL_EN, 1);
	} else
		tmp = REG_SET_FIELD(tmp, CP_RB_DOORBELL_CONTROL,
				    DOORBELL_EN, 0);
	mqd->cp_rb_doorbell_control = tmp;

	/* reset read and write pointers, similar to CP_RB0_WPTR/_RPTR */
	mqd->cp_gfx_hqd_rptr = RREG32_SOC15(GC, 0, regCP_GFX_HQD_RPTR);

	/* active the queue */
	mqd->cp_gfx_hqd_active = 1;

	return 0;
}

#ifdef BRING_UP_DEBUG
static int gfx_v11_0_gfx_queue_init_register(struct amdgpu_ring *ring)
{
	struct amdgpu_device *adev = ring->adev;
	struct v11_gfx_mqd *mqd = ring->mqd_ptr;

	/* set mmCP_GFX_HQD_WPTR/_HI to 0 */
	WREG32_SOC15(GC, 0, regCP_GFX_HQD_WPTR, mqd->cp_gfx_hqd_wptr);
	WREG32_SOC15(GC, 0, regCP_GFX_HQD_WPTR_HI, mqd->cp_gfx_hqd_wptr_hi);

	/* set GFX_MQD_BASE */
	WREG32_SOC15(GC, 0, regCP_MQD_BASE_ADDR, mqd->cp_mqd_base_addr);
	WREG32_SOC15(GC, 0, regCP_MQD_BASE_ADDR_HI, mqd->cp_mqd_base_addr_hi);

	/* set GFX_MQD_CONTROL */
	WREG32_SOC15(GC, 0, regCP_GFX_MQD_CONTROL, mqd->cp_gfx_mqd_control);

	/* set GFX_HQD_VMID to 0 */
	WREG32_SOC15(GC, 0, regCP_GFX_HQD_VMID, mqd->cp_gfx_hqd_vmid);

	WREG32_SOC15(GC, 0, regCP_GFX_HQD_QUEUE_PRIORITY,
			mqd->cp_gfx_hqd_queue_priority);
	WREG32_SOC15(GC, 0, regCP_GFX_HQD_QUANTUM, mqd->cp_gfx_hqd_quantum);

	/* set GFX_HQD_BASE, similar as CP_RB_BASE */
	WREG32_SOC15(GC, 0, regCP_GFX_HQD_BASE, mqd->cp_gfx_hqd_base);
	WREG32_SOC15(GC, 0, regCP_GFX_HQD_BASE_HI, mqd->cp_gfx_hqd_base_hi);

	/* set GFX_HQD_RPTR_ADDR, similar as CP_RB_RPTR */
	WREG32_SOC15(GC, 0, regCP_GFX_HQD_RPTR_ADDR, mqd->cp_gfx_hqd_rptr_addr);
	WREG32_SOC15(GC, 0, regCP_GFX_HQD_RPTR_ADDR_HI, mqd->cp_gfx_hqd_rptr_addr_hi);

	/* set GFX_HQD_CNTL, similar as CP_RB_CNTL */
	WREG32_SOC15(GC, 0, regCP_GFX_HQD_CNTL, mqd->cp_gfx_hqd_cntl);

	/* set RB_WPTR_POLL_ADDR */
	WREG32_SOC15(GC, 0, regCP_RB_WPTR_POLL_ADDR_LO, mqd->cp_rb_wptr_poll_addr_lo);
	WREG32_SOC15(GC, 0, regCP_RB_WPTR_POLL_ADDR_HI, mqd->cp_rb_wptr_poll_addr_hi);

	/* set RB_DOORBELL_CONTROL */
	WREG32_SOC15(GC, 0, regCP_RB_DOORBELL_CONTROL, mqd->cp_rb_doorbell_control);

	/* active the queue */
	WREG32_SOC15(GC, 0, regCP_GFX_HQD_ACTIVE, mqd->cp_gfx_hqd_active);

	return 0;
}
#endif

static int gfx_v11_0_gfx_init_queue(struct amdgpu_ring *ring)
{
	struct amdgpu_device *adev = ring->adev;
	struct v11_gfx_mqd *mqd = ring->mqd_ptr;
	int mqd_idx = ring - &adev->gfx.gfx_ring[0];

	if (!amdgpu_in_reset(adev) && !adev->in_suspend) {
		memset((void *)mqd, 0, sizeof(*mqd));
		mutex_lock(&adev->srbm_mutex);
		soc21_grbm_select(adev, ring->me, ring->pipe, ring->queue, 0);
		amdgpu_ring_init_mqd(ring);
#ifdef BRING_UP_DEBUG
		gfx_v11_0_gfx_queue_init_register(ring);
#endif
		soc21_grbm_select(adev, 0, 0, 0, 0);
		mutex_unlock(&adev->srbm_mutex);
		if (adev->gfx.me.mqd_backup[mqd_idx])
			memcpy(adev->gfx.me.mqd_backup[mqd_idx], mqd, sizeof(*mqd));
	} else if (amdgpu_in_reset(adev)) {
		/* reset mqd with the backup copy */
		if (adev->gfx.me.mqd_backup[mqd_idx])
			memcpy(mqd, adev->gfx.me.mqd_backup[mqd_idx], sizeof(*mqd));
		/* reset the ring */
		ring->wptr = 0;
		*ring->wptr_cpu_addr = 0;
		amdgpu_ring_clear_ring(ring);
#ifdef BRING_UP_DEBUG
		mutex_lock(&adev->srbm_mutex);
		soc21_grbm_select(adev, ring->me, ring->pipe, ring->queue, 0);
		gfx_v11_0_gfx_queue_init_register(ring);
		soc21_grbm_select(adev, 0, 0, 0, 0);
		mutex_unlock(&adev->srbm_mutex);
#endif
	} else {
		amdgpu_ring_clear_ring(ring);
	}

	return 0;
}

#ifndef BRING_UP_DEBUG
static int gfx_v11_0_kiq_enable_kgq(struct amdgpu_device *adev)
{
	struct amdgpu_kiq *kiq = &adev->gfx.kiq;
	struct amdgpu_ring *kiq_ring = &adev->gfx.kiq.ring;
	int r, i;

	if (!kiq->pmf || !kiq->pmf->kiq_map_queues)
		return -EINVAL;

	r = amdgpu_ring_alloc(kiq_ring, kiq->pmf->map_queues_size *
					adev->gfx.num_gfx_rings);
	if (r) {
		DRM_ERROR("Failed to lock KIQ (%d).\n", r);
		return r;
	}

	for (i = 0; i < adev->gfx.num_gfx_rings; i++)
		kiq->pmf->kiq_map_queues(kiq_ring, &adev->gfx.gfx_ring[i]);

	return amdgpu_ring_test_helper(kiq_ring);
}
#endif

static int gfx_v11_0_cp_async_gfx_ring_resume(struct amdgpu_device *adev)
{
	int r, i;
	struct amdgpu_ring *ring;

	for (i = 0; i < adev->gfx.num_gfx_rings; i++) {
		ring = &adev->gfx.gfx_ring[i];

		r = amdgpu_bo_reserve(ring->mqd_obj, false);
		if (unlikely(r != 0))
			goto done;

		r = amdgpu_bo_kmap(ring->mqd_obj, (void **)&ring->mqd_ptr);
		if (!r) {
			r = gfx_v11_0_gfx_init_queue(ring);
			amdgpu_bo_kunmap(ring->mqd_obj);
			ring->mqd_ptr = NULL;
		}
		amdgpu_bo_unreserve(ring->mqd_obj);
		if (r)
			goto done;
	}
#ifndef BRING_UP_DEBUG
	r = gfx_v11_0_kiq_enable_kgq(adev);
	if (r)
		goto done;
#endif
	r = gfx_v11_0_cp_gfx_start(adev);
	if (r)
		goto done;

	for (i = 0; i < adev->gfx.num_gfx_rings; i++) {
		ring = &adev->gfx.gfx_ring[i];
		ring->sched.ready = true;
	}
done:
	return r;
}

static int gfx_v11_0_compute_mqd_init(struct amdgpu_device *adev, void *m,
				      struct amdgpu_mqd_prop *prop)
{
	struct v11_compute_mqd *mqd = m;
	uint64_t hqd_gpu_addr, wb_gpu_addr, eop_base_addr;
	uint32_t tmp;

	mqd->header = 0xC0310800;
	mqd->compute_pipelinestat_enable = 0x00000001;
	mqd->compute_static_thread_mgmt_se0 = 0xffffffff;
	mqd->compute_static_thread_mgmt_se1 = 0xffffffff;
	mqd->compute_static_thread_mgmt_se2 = 0xffffffff;
	mqd->compute_static_thread_mgmt_se3 = 0xffffffff;
	mqd->compute_misc_reserved = 0x00000007;

	eop_base_addr = prop->eop_gpu_addr >> 8;
	mqd->cp_hqd_eop_base_addr_lo = eop_base_addr;
	mqd->cp_hqd_eop_base_addr_hi = upper_32_bits(eop_base_addr);

	/* set the EOP size, register value is 2^(EOP_SIZE+1) dwords */
	tmp = RREG32_SOC15(GC, 0, regCP_HQD_EOP_CONTROL);
	tmp = REG_SET_FIELD(tmp, CP_HQD_EOP_CONTROL, EOP_SIZE,
			(order_base_2(GFX11_MEC_HPD_SIZE / 4) - 1));

	mqd->cp_hqd_eop_control = tmp;

	/* enable doorbell? */
	tmp = RREG32_SOC15(GC, 0, regCP_HQD_PQ_DOORBELL_CONTROL);

	if (prop->use_doorbell) {
		tmp = REG_SET_FIELD(tmp, CP_HQD_PQ_DOORBELL_CONTROL,
				    DOORBELL_OFFSET, prop->doorbell_index);
		tmp = REG_SET_FIELD(tmp, CP_HQD_PQ_DOORBELL_CONTROL,
				    DOORBELL_EN, 1);
		tmp = REG_SET_FIELD(tmp, CP_HQD_PQ_DOORBELL_CONTROL,
				    DOORBELL_SOURCE, 0);
		tmp = REG_SET_FIELD(tmp, CP_HQD_PQ_DOORBELL_CONTROL,
				    DOORBELL_HIT, 0);
	} else {
		tmp = REG_SET_FIELD(tmp, CP_HQD_PQ_DOORBELL_CONTROL,
				    DOORBELL_EN, 0);
	}

	mqd->cp_hqd_pq_doorbell_control = tmp;

	/* disable the queue if it's active */
	mqd->cp_hqd_dequeue_request = 0;
	mqd->cp_hqd_pq_rptr = 0;
	mqd->cp_hqd_pq_wptr_lo = 0;
	mqd->cp_hqd_pq_wptr_hi = 0;

	/* set the pointer to the MQD */
	mqd->cp_mqd_base_addr_lo = prop->mqd_gpu_addr & 0xfffffffc;
	mqd->cp_mqd_base_addr_hi = upper_32_bits(prop->mqd_gpu_addr);

	/* set MQD vmid to 0 */
	tmp = RREG32_SOC15(GC, 0, regCP_MQD_CONTROL);
	tmp = REG_SET_FIELD(tmp, CP_MQD_CONTROL, VMID, 0);
	mqd->cp_mqd_control = tmp;

	/* set the pointer to the HQD, this is similar CP_RB0_BASE/_HI */
	hqd_gpu_addr = prop->hqd_base_gpu_addr >> 8;
	mqd->cp_hqd_pq_base_lo = hqd_gpu_addr;
	mqd->cp_hqd_pq_base_hi = upper_32_bits(hqd_gpu_addr);

	/* set up the HQD, this is similar to CP_RB0_CNTL */
	tmp = RREG32_SOC15(GC, 0, regCP_HQD_PQ_CONTROL);
	tmp = REG_SET_FIELD(tmp, CP_HQD_PQ_CONTROL, QUEUE_SIZE,
			    (order_base_2(prop->queue_size / 4) - 1));
	tmp = REG_SET_FIELD(tmp, CP_HQD_PQ_CONTROL, RPTR_BLOCK_SIZE,
			    (order_base_2(AMDGPU_GPU_PAGE_SIZE / 4) - 1));
	tmp = REG_SET_FIELD(tmp, CP_HQD_PQ_CONTROL, UNORD_DISPATCH, 0);
	tmp = REG_SET_FIELD(tmp, CP_HQD_PQ_CONTROL, TUNNEL_DISPATCH, 0);
	tmp = REG_SET_FIELD(tmp, CP_HQD_PQ_CONTROL, PRIV_STATE, 1);
	tmp = REG_SET_FIELD(tmp, CP_HQD_PQ_CONTROL, KMD_QUEUE, 1);
	mqd->cp_hqd_pq_control = tmp;

	/* set the wb address whether it's enabled or not */
	wb_gpu_addr = prop->rptr_gpu_addr;
	mqd->cp_hqd_pq_rptr_report_addr_lo = wb_gpu_addr & 0xfffffffc;
	mqd->cp_hqd_pq_rptr_report_addr_hi =
		upper_32_bits(wb_gpu_addr) & 0xffff;

	/* only used if CP_PQ_WPTR_POLL_CNTL.CP_PQ_WPTR_POLL_CNTL__EN_MASK=1 */
	wb_gpu_addr = prop->wptr_gpu_addr;
	mqd->cp_hqd_pq_wptr_poll_addr_lo = wb_gpu_addr & 0xfffffffc;
	mqd->cp_hqd_pq_wptr_poll_addr_hi = upper_32_bits(wb_gpu_addr) & 0xffff;

	tmp = 0;
	/* enable the doorbell if requested */
	if (prop->use_doorbell) {
		tmp = RREG32_SOC15(GC, 0, regCP_HQD_PQ_DOORBELL_CONTROL);
		tmp = REG_SET_FIELD(tmp, CP_HQD_PQ_DOORBELL_CONTROL,
				DOORBELL_OFFSET, prop->doorbell_index);

		tmp = REG_SET_FIELD(tmp, CP_HQD_PQ_DOORBELL_CONTROL,
				    DOORBELL_EN, 1);
		tmp = REG_SET_FIELD(tmp, CP_HQD_PQ_DOORBELL_CONTROL,
				    DOORBELL_SOURCE, 0);
		tmp = REG_SET_FIELD(tmp, CP_HQD_PQ_DOORBELL_CONTROL,
				    DOORBELL_HIT, 0);
	}

	mqd->cp_hqd_pq_doorbell_control = tmp;

	/* reset read and write pointers, similar to CP_RB0_WPTR/_RPTR */
	mqd->cp_hqd_pq_rptr = RREG32_SOC15(GC, 0, regCP_HQD_PQ_RPTR);

	/* set the vmid for the queue */
	mqd->cp_hqd_vmid = 0;

	tmp = RREG32_SOC15(GC, 0, regCP_HQD_PERSISTENT_STATE);
	tmp = REG_SET_FIELD(tmp, CP_HQD_PERSISTENT_STATE, PRELOAD_SIZE, 0x55);
	mqd->cp_hqd_persistent_state = tmp;

	/* set MIN_IB_AVAIL_SIZE */
	tmp = RREG32_SOC15(GC, 0, regCP_HQD_IB_CONTROL);
	tmp = REG_SET_FIELD(tmp, CP_HQD_IB_CONTROL, MIN_IB_AVAIL_SIZE, 3);
	mqd->cp_hqd_ib_control = tmp;

	/* set static priority for a compute queue/ring */
	mqd->cp_hqd_pipe_priority = prop->hqd_pipe_priority;
	mqd->cp_hqd_queue_priority = prop->hqd_queue_priority;

	mqd->cp_hqd_active = prop->hqd_active;

	return 0;
}

static int gfx_v11_0_kiq_init_register(struct amdgpu_ring *ring)
{
	struct amdgpu_device *adev = ring->adev;
	struct v11_compute_mqd *mqd = ring->mqd_ptr;
	int j;

	/* inactivate the queue */
	if (amdgpu_sriov_vf(adev))
		WREG32_SOC15(GC, 0, regCP_HQD_ACTIVE, 0);

	/* disable wptr polling */
	WREG32_FIELD15_PREREG(GC, 0, CP_PQ_WPTR_POLL_CNTL, EN, 0);

	/* write the EOP addr */
	WREG32_SOC15(GC, 0, regCP_HQD_EOP_BASE_ADDR,
	       mqd->cp_hqd_eop_base_addr_lo);
	WREG32_SOC15(GC, 0, regCP_HQD_EOP_BASE_ADDR_HI,
	       mqd->cp_hqd_eop_base_addr_hi);

	/* set the EOP size, register value is 2^(EOP_SIZE+1) dwords */
	WREG32_SOC15(GC, 0, regCP_HQD_EOP_CONTROL,
	       mqd->cp_hqd_eop_control);

	/* enable doorbell? */
	WREG32_SOC15(GC, 0, regCP_HQD_PQ_DOORBELL_CONTROL,
	       mqd->cp_hqd_pq_doorbell_control);

	/* disable the queue if it's active */
	if (RREG32_SOC15(GC, 0, regCP_HQD_ACTIVE) & 1) {
		WREG32_SOC15(GC, 0, regCP_HQD_DEQUEUE_REQUEST, 1);
		for (j = 0; j < adev->usec_timeout; j++) {
			if (!(RREG32_SOC15(GC, 0, regCP_HQD_ACTIVE) & 1))
				break;
			udelay(1);
		}
		WREG32_SOC15(GC, 0, regCP_HQD_DEQUEUE_REQUEST,
		       mqd->cp_hqd_dequeue_request);
		WREG32_SOC15(GC, 0, regCP_HQD_PQ_RPTR,
		       mqd->cp_hqd_pq_rptr);
		WREG32_SOC15(GC, 0, regCP_HQD_PQ_WPTR_LO,
		       mqd->cp_hqd_pq_wptr_lo);
		WREG32_SOC15(GC, 0, regCP_HQD_PQ_WPTR_HI,
		       mqd->cp_hqd_pq_wptr_hi);
	}

	/* set the pointer to the MQD */
	WREG32_SOC15(GC, 0, regCP_MQD_BASE_ADDR,
	       mqd->cp_mqd_base_addr_lo);
	WREG32_SOC15(GC, 0, regCP_MQD_BASE_ADDR_HI,
	       mqd->cp_mqd_base_addr_hi);

	/* set MQD vmid to 0 */
	WREG32_SOC15(GC, 0, regCP_MQD_CONTROL,
	       mqd->cp_mqd_control);

	/* set the pointer to the HQD, this is similar CP_RB0_BASE/_HI */
	WREG32_SOC15(GC, 0, regCP_HQD_PQ_BASE,
	       mqd->cp_hqd_pq_base_lo);
	WREG32_SOC15(GC, 0, regCP_HQD_PQ_BASE_HI,
	       mqd->cp_hqd_pq_base_hi);

	/* set up the HQD, this is similar to CP_RB0_CNTL */
	WREG32_SOC15(GC, 0, regCP_HQD_PQ_CONTROL,
	       mqd->cp_hqd_pq_control);

	/* set the wb address whether it's enabled or not */
	WREG32_SOC15(GC, 0, regCP_HQD_PQ_RPTR_REPORT_ADDR,
		mqd->cp_hqd_pq_rptr_report_addr_lo);
	WREG32_SOC15(GC, 0, regCP_HQD_PQ_RPTR_REPORT_ADDR_HI,
		mqd->cp_hqd_pq_rptr_report_addr_hi);

	/* only used if CP_PQ_WPTR_POLL_CNTL.CP_PQ_WPTR_POLL_CNTL__EN_MASK=1 */
	WREG32_SOC15(GC, 0, regCP_HQD_PQ_WPTR_POLL_ADDR,
	       mqd->cp_hqd_pq_wptr_poll_addr_lo);
	WREG32_SOC15(GC, 0, regCP_HQD_PQ_WPTR_POLL_ADDR_HI,
	       mqd->cp_hqd_pq_wptr_poll_addr_hi);

	/* enable the doorbell if requested */
	if (ring->use_doorbell) {
		WREG32_SOC15(GC, 0, regCP_MEC_DOORBELL_RANGE_LOWER,
			(adev->doorbell_index.kiq * 2) << 2);
		WREG32_SOC15(GC, 0, regCP_MEC_DOORBELL_RANGE_UPPER,
			(adev->doorbell_index.userqueue_end * 2) << 2);
	}

	WREG32_SOC15(GC, 0, regCP_HQD_PQ_DOORBELL_CONTROL,
	       mqd->cp_hqd_pq_doorbell_control);

	/* reset read and write pointers, similar to CP_RB0_WPTR/_RPTR */
	WREG32_SOC15(GC, 0, regCP_HQD_PQ_WPTR_LO,
	       mqd->cp_hqd_pq_wptr_lo);
	WREG32_SOC15(GC, 0, regCP_HQD_PQ_WPTR_HI,
	       mqd->cp_hqd_pq_wptr_hi);

	/* set the vmid for the queue */
	WREG32_SOC15(GC, 0, regCP_HQD_VMID, mqd->cp_hqd_vmid);

	WREG32_SOC15(GC, 0, regCP_HQD_PERSISTENT_STATE,
	       mqd->cp_hqd_persistent_state);

	/* activate the queue */
	WREG32_SOC15(GC, 0, regCP_HQD_ACTIVE,
	       mqd->cp_hqd_active);

	if (ring->use_doorbell)
		WREG32_FIELD15_PREREG(GC, 0, CP_PQ_STATUS, DOORBELL_ENABLE, 1);

	return 0;
}

static int gfx_v11_0_kiq_init_queue(struct amdgpu_ring *ring)
{
	struct amdgpu_device *adev = ring->adev;
	struct v11_compute_mqd *mqd = ring->mqd_ptr;
	int mqd_idx = AMDGPU_MAX_COMPUTE_RINGS;

	gfx_v11_0_kiq_setting(ring);

	if (amdgpu_in_reset(adev)) { /* for GPU_RESET case */
		/* reset MQD to a clean status */
		if (adev->gfx.mec.mqd_backup[mqd_idx])
			memcpy(mqd, adev->gfx.mec.mqd_backup[mqd_idx], sizeof(*mqd));

		/* reset ring buffer */
		ring->wptr = 0;
		amdgpu_ring_clear_ring(ring);

		mutex_lock(&adev->srbm_mutex);
		soc21_grbm_select(adev, ring->me, ring->pipe, ring->queue, 0);
		gfx_v11_0_kiq_init_register(ring);
		soc21_grbm_select(adev, 0, 0, 0, 0);
		mutex_unlock(&adev->srbm_mutex);
	} else {
		memset((void *)mqd, 0, sizeof(*mqd));
		if (amdgpu_sriov_vf(adev) && adev->in_suspend)
			amdgpu_ring_clear_ring(ring);
		mutex_lock(&adev->srbm_mutex);
		soc21_grbm_select(adev, ring->me, ring->pipe, ring->queue, 0);
		amdgpu_ring_init_mqd(ring);
		gfx_v11_0_kiq_init_register(ring);
		soc21_grbm_select(adev, 0, 0, 0, 0);
		mutex_unlock(&adev->srbm_mutex);

		if (adev->gfx.mec.mqd_backup[mqd_idx])
			memcpy(adev->gfx.mec.mqd_backup[mqd_idx], mqd, sizeof(*mqd));
	}

	return 0;
}

static int gfx_v11_0_kcq_init_queue(struct amdgpu_ring *ring)
{
	struct amdgpu_device *adev = ring->adev;
	struct v11_compute_mqd *mqd = ring->mqd_ptr;
	int mqd_idx = ring - &adev->gfx.compute_ring[0];

	if (!amdgpu_in_reset(adev) && !adev->in_suspend) {
		memset((void *)mqd, 0, sizeof(*mqd));
		mutex_lock(&adev->srbm_mutex);
		soc21_grbm_select(adev, ring->me, ring->pipe, ring->queue, 0);
		amdgpu_ring_init_mqd(ring);
		soc21_grbm_select(adev, 0, 0, 0, 0);
		mutex_unlock(&adev->srbm_mutex);

		if (adev->gfx.mec.mqd_backup[mqd_idx])
			memcpy(adev->gfx.mec.mqd_backup[mqd_idx], mqd, sizeof(*mqd));
	} else if (amdgpu_in_reset(adev)) { /* for GPU_RESET case */
		/* reset MQD to a clean status */
		if (adev->gfx.mec.mqd_backup[mqd_idx])
			memcpy(mqd, adev->gfx.mec.mqd_backup[mqd_idx], sizeof(*mqd));

		/* reset ring buffer */
		ring->wptr = 0;
		atomic64_set((atomic64_t *)ring->wptr_cpu_addr, 0);
		amdgpu_ring_clear_ring(ring);
	} else {
		amdgpu_ring_clear_ring(ring);
	}

	return 0;
}

static int gfx_v11_0_kiq_resume(struct amdgpu_device *adev)
{
	struct amdgpu_ring *ring;
	int r;

	ring = &adev->gfx.kiq.ring;

	r = amdgpu_bo_reserve(ring->mqd_obj, false);
	if (unlikely(r != 0))
		return r;

	r = amdgpu_bo_kmap(ring->mqd_obj, (void **)&ring->mqd_ptr);
	if (unlikely(r != 0)) {
		amdgpu_bo_unreserve(ring->mqd_obj);
		return r;
	}

	gfx_v11_0_kiq_init_queue(ring);
	amdgpu_bo_kunmap(ring->mqd_obj);
	ring->mqd_ptr = NULL;
	amdgpu_bo_unreserve(ring->mqd_obj);
	ring->sched.ready = true;
	return 0;
}

static int gfx_v11_0_kcq_resume(struct amdgpu_device *adev)
{
	struct amdgpu_ring *ring = NULL;
	int r = 0, i;

	if (!amdgpu_async_gfx_ring)
		gfx_v11_0_cp_compute_enable(adev, true);

	for (i = 0; i < adev->gfx.num_compute_rings; i++) {
		ring = &adev->gfx.compute_ring[i];

		r = amdgpu_bo_reserve(ring->mqd_obj, false);
		if (unlikely(r != 0))
			goto done;
		r = amdgpu_bo_kmap(ring->mqd_obj, (void **)&ring->mqd_ptr);
		if (!r) {
			r = gfx_v11_0_kcq_init_queue(ring);
			amdgpu_bo_kunmap(ring->mqd_obj);
			ring->mqd_ptr = NULL;
		}
		amdgpu_bo_unreserve(ring->mqd_obj);
		if (r)
			goto done;
	}

	r = amdgpu_gfx_enable_kcq(adev);
done:
	return r;
}

static int gfx_v11_0_cp_resume(struct amdgpu_device *adev)
{
	int r, i;
	struct amdgpu_ring *ring;

	if (!(adev->flags & AMD_IS_APU))
		gfx_v11_0_enable_gui_idle_interrupt(adev, false);

	if (adev->firmware.load_type == AMDGPU_FW_LOAD_DIRECT) {
		/* legacy firmware loading */
		r = gfx_v11_0_cp_gfx_load_microcode(adev);
		if (r)
			return r;

		if (adev->gfx.rs64_enable)
			r = gfx_v11_0_cp_compute_load_microcode_rs64(adev);
		else
			r = gfx_v11_0_cp_compute_load_microcode(adev);
		if (r)
			return r;
	}

	gfx_v11_0_cp_set_doorbell_range(adev);

	if (amdgpu_async_gfx_ring) {
		gfx_v11_0_cp_compute_enable(adev, true);
		gfx_v11_0_cp_gfx_enable(adev, true);
	}

	if (adev->enable_mes_kiq && adev->mes.kiq_hw_init)
		r = amdgpu_mes_kiq_hw_init(adev);
	else
		r = gfx_v11_0_kiq_resume(adev);
	if (r)
		return r;

	r = gfx_v11_0_kcq_resume(adev);
	if (r)
		return r;

	if (!amdgpu_async_gfx_ring) {
		r = gfx_v11_0_cp_gfx_resume(adev);
		if (r)
			return r;
	} else {
		r = gfx_v11_0_cp_async_gfx_ring_resume(adev);
		if (r)
			return r;
	}

	for (i = 0; i < adev->gfx.num_gfx_rings; i++) {
		ring = &adev->gfx.gfx_ring[i];
		r = amdgpu_ring_test_helper(ring);
		if (r)
			return r;
	}

	for (i = 0; i < adev->gfx.num_compute_rings; i++) {
		ring = &adev->gfx.compute_ring[i];
		r = amdgpu_ring_test_helper(ring);
		if (r)
			return r;
	}

	return 0;
}

static void gfx_v11_0_cp_enable(struct amdgpu_device *adev, bool enable)
{
	gfx_v11_0_cp_gfx_enable(adev, enable);
	gfx_v11_0_cp_compute_enable(adev, enable);
}

static int gfx_v11_0_gfxhub_enable(struct amdgpu_device *adev)
{
	int r;
	bool value;

	r = adev->gfxhub.funcs->gart_enable(adev);
	if (r)
		return r;

	adev->hdp.funcs->flush_hdp(adev, NULL);

	value = (amdgpu_vm_fault_stop == AMDGPU_VM_FAULT_STOP_ALWAYS) ?
		false : true;

	adev->gfxhub.funcs->set_fault_enable_default(adev, value);
	amdgpu_gmc_flush_gpu_tlb(adev, 0, AMDGPU_GFXHUB_0, 0);

	return 0;
}

static void gfx_v11_0_select_cp_fw_arch(struct amdgpu_device *adev)
{
	u32 tmp;

	/* select RS64 */
	if (adev->gfx.rs64_enable) {
		tmp = RREG32_SOC15(GC, 0, regCP_GFX_CNTL);
		tmp = REG_SET_FIELD(tmp, CP_GFX_CNTL, ENGINE_SEL, 1);
		WREG32_SOC15(GC, 0, regCP_GFX_CNTL, tmp);

		tmp = RREG32_SOC15(GC, 0, regCP_MEC_ISA_CNTL);
		tmp = REG_SET_FIELD(tmp, CP_MEC_ISA_CNTL, ISA_MODE, 1);
		WREG32_SOC15(GC, 0, regCP_MEC_ISA_CNTL, tmp);
	}

	if (amdgpu_emu_mode == 1)
		msleep(100);
}

static int get_gb_addr_config(struct amdgpu_device * adev)
{
	u32 gb_addr_config;

	gb_addr_config = RREG32_SOC15(GC, 0, regGB_ADDR_CONFIG);
	if (gb_addr_config == 0)
		return -EINVAL;

	adev->gfx.config.gb_addr_config_fields.num_pkrs =
		1 << REG_GET_FIELD(gb_addr_config, GB_ADDR_CONFIG, NUM_PKRS);

	adev->gfx.config.gb_addr_config = gb_addr_config;

	adev->gfx.config.gb_addr_config_fields.num_pipes = 1 <<
			REG_GET_FIELD(adev->gfx.config.gb_addr_config,
				      GB_ADDR_CONFIG, NUM_PIPES);

	adev->gfx.config.max_tile_pipes =
		adev->gfx.config.gb_addr_config_fields.num_pipes;

	adev->gfx.config.gb_addr_config_fields.max_compress_frags = 1 <<
			REG_GET_FIELD(adev->gfx.config.gb_addr_config,
				      GB_ADDR_CONFIG, MAX_COMPRESSED_FRAGS);
	adev->gfx.config.gb_addr_config_fields.num_rb_per_se = 1 <<
			REG_GET_FIELD(adev->gfx.config.gb_addr_config,
				      GB_ADDR_CONFIG, NUM_RB_PER_SE);
	adev->gfx.config.gb_addr_config_fields.num_se = 1 <<
			REG_GET_FIELD(adev->gfx.config.gb_addr_config,
				      GB_ADDR_CONFIG, NUM_SHADER_ENGINES);
	adev->gfx.config.gb_addr_config_fields.pipe_interleave_size = 1 << (8 +
			REG_GET_FIELD(adev->gfx.config.gb_addr_config,
				      GB_ADDR_CONFIG, PIPE_INTERLEAVE_SIZE));

	return 0;
}

static void gfx_v11_0_disable_gpa_mode(struct amdgpu_device *adev)
{
	uint32_t data;

	data = RREG32_SOC15(GC, 0, regCPC_PSP_DEBUG);
	data |= CPC_PSP_DEBUG__GPA_OVERRIDE_MASK;
	WREG32_SOC15(GC, 0, regCPC_PSP_DEBUG, data);

	data = RREG32_SOC15(GC, 0, regCPG_PSP_DEBUG);
	data |= CPG_PSP_DEBUG__GPA_OVERRIDE_MASK;
	WREG32_SOC15(GC, 0, regCPG_PSP_DEBUG, data);
}

static int gfx_v11_0_hw_init(void *handle)
{
	int r;
	struct amdgpu_device *adev = (struct amdgpu_device *)handle;

	if (adev->firmware.load_type == AMDGPU_FW_LOAD_RLC_BACKDOOR_AUTO) {
		if (adev->gfx.imu.funcs) {
			/* RLC autoload sequence 1: Program rlc ram */
			if (adev->gfx.imu.funcs->program_rlc_ram)
				adev->gfx.imu.funcs->program_rlc_ram(adev);
		}
		/* rlc autoload firmware */
		r = gfx_v11_0_rlc_backdoor_autoload_enable(adev);
		if (r)
			return r;
	} else {
		if (adev->firmware.load_type == AMDGPU_FW_LOAD_DIRECT) {
			if (adev->gfx.imu.funcs && (amdgpu_dpm > 0)) {
				if (adev->gfx.imu.funcs->load_microcode)
					adev->gfx.imu.funcs->load_microcode(adev);
				if (adev->gfx.imu.funcs->setup_imu)
					adev->gfx.imu.funcs->setup_imu(adev);
				if (adev->gfx.imu.funcs->start_imu)
					adev->gfx.imu.funcs->start_imu(adev);
			}

			/* disable gpa mode in backdoor loading */
			gfx_v11_0_disable_gpa_mode(adev);
		}
	}

	if ((adev->firmware.load_type == AMDGPU_FW_LOAD_RLC_BACKDOOR_AUTO) ||
	    (adev->firmware.load_type == AMDGPU_FW_LOAD_PSP)) {
		r = gfx_v11_0_wait_for_rlc_autoload_complete(adev);
		if (r) {
			dev_err(adev->dev, "(%d) failed to wait rlc autoload complete\n", r);
			return r;
		}
	}

	adev->gfx.is_poweron = true;

	if(get_gb_addr_config(adev))
		DRM_WARN("Invalid gb_addr_config !\n");

	if (adev->firmware.load_type == AMDGPU_FW_LOAD_PSP &&
	    adev->gfx.rs64_enable)
		gfx_v11_0_config_gfx_rs64(adev);

	r = gfx_v11_0_gfxhub_enable(adev);
	if (r)
		return r;

	if (!amdgpu_emu_mode)
		gfx_v11_0_init_golden_registers(adev);

	if ((adev->firmware.load_type == AMDGPU_FW_LOAD_DIRECT) ||
	    (adev->firmware.load_type == AMDGPU_FW_LOAD_RLC_BACKDOOR_AUTO && amdgpu_dpm == 1)) {
		/**
		 * For gfx 11, rlc firmware loading relies on smu firmware is
		 * loaded firstly, so in direct type, it has to load smc ucode
		 * here before rlc.
		 */
		if (!(adev->flags & AMD_IS_APU)) {
			r = amdgpu_pm_load_smu_firmware(adev, NULL);
			if (r)
				return r;
		}
	}

	gfx_v11_0_constants_init(adev);

	if (adev->firmware.load_type != AMDGPU_FW_LOAD_PSP)
		gfx_v11_0_select_cp_fw_arch(adev);

	if (adev->nbio.funcs->gc_doorbell_init)
		adev->nbio.funcs->gc_doorbell_init(adev);

	r = gfx_v11_0_rlc_resume(adev);
	if (r)
		return r;

	/*
	 * init golden registers and rlc resume may override some registers,
	 * reconfig them here
	 */
	gfx_v11_0_tcp_harvest(adev);

	r = gfx_v11_0_cp_resume(adev);
	if (r)
		return r;

	return r;
}

#ifndef BRING_UP_DEBUG
static int gfx_v11_0_kiq_disable_kgq(struct amdgpu_device *adev)
{
	struct amdgpu_kiq *kiq = &adev->gfx.kiq;
	struct amdgpu_ring *kiq_ring = &kiq->ring;
	int i, r = 0;

	if (!kiq->pmf || !kiq->pmf->kiq_unmap_queues)
		return -EINVAL;

	if (amdgpu_ring_alloc(kiq_ring, kiq->pmf->unmap_queues_size *
					adev->gfx.num_gfx_rings))
		return -ENOMEM;

	for (i = 0; i < adev->gfx.num_gfx_rings; i++)
		kiq->pmf->kiq_unmap_queues(kiq_ring, &adev->gfx.gfx_ring[i],
					   PREEMPT_QUEUES, 0, 0);

	if (adev->gfx.kiq.ring.sched.ready)
		r = amdgpu_ring_test_helper(kiq_ring);

	return r;
}
#endif

static int gfx_v11_0_hw_fini(void *handle)
{
	struct amdgpu_device *adev = (struct amdgpu_device *)handle;
	int r;

	amdgpu_irq_put(adev, &adev->gfx.priv_reg_irq, 0);
	amdgpu_irq_put(adev, &adev->gfx.priv_inst_irq, 0);

	if (!adev->no_hw_access) {
#ifndef BRING_UP_DEBUG
		if (amdgpu_async_gfx_ring) {
			r = gfx_v11_0_kiq_disable_kgq(adev);
			if (r)
				DRM_ERROR("KGQ disable failed\n");
		}
#endif
		if (amdgpu_gfx_disable_kcq(adev))
			DRM_ERROR("KCQ disable failed\n");

		amdgpu_mes_kiq_hw_fini(adev);
	}

	if (amdgpu_sriov_vf(adev))
		/* Remove the steps disabling CPG and clearing KIQ position,
		 * so that CP could perform IDLE-SAVE during switch. Those
		 * steps are necessary to avoid a DMAR error in gfx9 but it is
		 * not reproduced on gfx11.
		 */
		return 0;

	gfx_v11_0_cp_enable(adev, false);
	gfx_v11_0_enable_gui_idle_interrupt(adev, false);

	adev->gfxhub.funcs->gart_disable(adev);

	adev->gfx.is_poweron = false;

	return 0;
}

static int gfx_v11_0_suspend(void *handle)
{
	return gfx_v11_0_hw_fini(handle);
}

static int gfx_v11_0_resume(void *handle)
{
	return gfx_v11_0_hw_init(handle);
}

static bool gfx_v11_0_is_idle(void *handle)
{
	struct amdgpu_device *adev = (struct amdgpu_device *)handle;

	if (REG_GET_FIELD(RREG32_SOC15(GC, 0, regGRBM_STATUS),
				GRBM_STATUS, GUI_ACTIVE))
		return false;
	else
		return true;
}

static int gfx_v11_0_wait_for_idle(void *handle)
{
	unsigned i;
	u32 tmp;
	struct amdgpu_device *adev = (struct amdgpu_device *)handle;

	for (i = 0; i < adev->usec_timeout; i++) {
		/* read MC_STATUS */
		tmp = RREG32_SOC15(GC, 0, regGRBM_STATUS) &
			GRBM_STATUS__GUI_ACTIVE_MASK;

		if (!REG_GET_FIELD(tmp, GRBM_STATUS, GUI_ACTIVE))
			return 0;
		udelay(1);
	}
	return -ETIMEDOUT;
}

static int gfx_v11_0_soft_reset(void *handle)
{
	u32 grbm_soft_reset = 0;
	u32 tmp;
	int i, j, k;
	struct amdgpu_device *adev = (struct amdgpu_device *)handle;

	tmp = RREG32_SOC15(GC, 0, regCP_INT_CNTL);
	tmp = REG_SET_FIELD(tmp, CP_INT_CNTL, CMP_BUSY_INT_ENABLE, 0);
	tmp = REG_SET_FIELD(tmp, CP_INT_CNTL, CNTX_BUSY_INT_ENABLE, 0);
	tmp = REG_SET_FIELD(tmp, CP_INT_CNTL, CNTX_EMPTY_INT_ENABLE, 0);
	tmp = REG_SET_FIELD(tmp, CP_INT_CNTL, GFX_IDLE_INT_ENABLE, 0);
	WREG32_SOC15(GC, 0, regCP_INT_CNTL, tmp);

	gfx_v11_0_set_safe_mode(adev);

	for (i = 0; i < adev->gfx.mec.num_mec; ++i) {
		for (j = 0; j < adev->gfx.mec.num_queue_per_pipe; j++) {
			for (k = 0; k < adev->gfx.mec.num_pipe_per_mec; k++) {
				tmp = RREG32_SOC15(GC, 0, regGRBM_GFX_CNTL);
				tmp = REG_SET_FIELD(tmp, GRBM_GFX_CNTL, MEID, i);
				tmp = REG_SET_FIELD(tmp, GRBM_GFX_CNTL, QUEUEID, j);
				tmp = REG_SET_FIELD(tmp, GRBM_GFX_CNTL, PIPEID, k);
				WREG32_SOC15(GC, 0, regGRBM_GFX_CNTL, tmp);

				WREG32_SOC15(GC, 0, regCP_HQD_DEQUEUE_REQUEST, 0x2);
				WREG32_SOC15(GC, 0, regSPI_COMPUTE_QUEUE_RESET, 0x1);
			}
		}
	}
	for (i = 0; i < adev->gfx.me.num_me; ++i) {
		for (j = 0; j < adev->gfx.me.num_queue_per_pipe; j++) {
			for (k = 0; k < adev->gfx.me.num_pipe_per_me; k++) {
				tmp = RREG32_SOC15(GC, 0, regGRBM_GFX_CNTL);
				tmp = REG_SET_FIELD(tmp, GRBM_GFX_CNTL, MEID, i);
				tmp = REG_SET_FIELD(tmp, GRBM_GFX_CNTL, QUEUEID, j);
				tmp = REG_SET_FIELD(tmp, GRBM_GFX_CNTL, PIPEID, k);
				WREG32_SOC15(GC, 0, regGRBM_GFX_CNTL, tmp);

				WREG32_SOC15(GC, 0, regCP_GFX_HQD_DEQUEUE_REQUEST, 0x1);
			}
		}
	}

	WREG32_SOC15(GC, 0, regCP_VMID_RESET, 0xfffffffe);

	// Read CP_VMID_RESET register three times.
	// to get sufficient time for GFX_HQD_ACTIVE reach 0
	RREG32_SOC15(GC, 0, regCP_VMID_RESET);
	RREG32_SOC15(GC, 0, regCP_VMID_RESET);
	RREG32_SOC15(GC, 0, regCP_VMID_RESET);

	for (i = 0; i < adev->usec_timeout; i++) {
		if (!RREG32_SOC15(GC, 0, regCP_HQD_ACTIVE) &&
		    !RREG32_SOC15(GC, 0, regCP_GFX_HQD_ACTIVE))
			break;
		udelay(1);
	}
	if (i >= adev->usec_timeout) {
		printk("Failed to wait all pipes clean\n");
		return -EINVAL;
	}

	/**********  trigger soft reset  ***********/
	grbm_soft_reset = RREG32_SOC15(GC, 0, regGRBM_SOFT_RESET);
	grbm_soft_reset = REG_SET_FIELD(grbm_soft_reset, GRBM_SOFT_RESET,
					SOFT_RESET_CP, 1);
	grbm_soft_reset = REG_SET_FIELD(grbm_soft_reset, GRBM_SOFT_RESET,
					SOFT_RESET_GFX, 1);
	grbm_soft_reset = REG_SET_FIELD(grbm_soft_reset, GRBM_SOFT_RESET,
					SOFT_RESET_CPF, 1);
	grbm_soft_reset = REG_SET_FIELD(grbm_soft_reset, GRBM_SOFT_RESET,
					SOFT_RESET_CPC, 1);
	grbm_soft_reset = REG_SET_FIELD(grbm_soft_reset, GRBM_SOFT_RESET,
					SOFT_RESET_CPG, 1);
	WREG32_SOC15(GC, 0, regGRBM_SOFT_RESET, grbm_soft_reset);
	/**********  exit soft reset  ***********/
	grbm_soft_reset = RREG32_SOC15(GC, 0, regGRBM_SOFT_RESET);
	grbm_soft_reset = REG_SET_FIELD(grbm_soft_reset, GRBM_SOFT_RESET,
					SOFT_RESET_CP, 0);
	grbm_soft_reset = REG_SET_FIELD(grbm_soft_reset, GRBM_SOFT_RESET,
					SOFT_RESET_GFX, 0);
	grbm_soft_reset = REG_SET_FIELD(grbm_soft_reset, GRBM_SOFT_RESET,
					SOFT_RESET_CPF, 0);
	grbm_soft_reset = REG_SET_FIELD(grbm_soft_reset, GRBM_SOFT_RESET,
					SOFT_RESET_CPC, 0);
	grbm_soft_reset = REG_SET_FIELD(grbm_soft_reset, GRBM_SOFT_RESET,
					SOFT_RESET_CPG, 0);
	WREG32_SOC15(GC, 0, regGRBM_SOFT_RESET, grbm_soft_reset);

	tmp = RREG32_SOC15(GC, 0, regCP_SOFT_RESET_CNTL);
	tmp = REG_SET_FIELD(tmp, CP_SOFT_RESET_CNTL, CMP_HQD_REG_RESET, 0x1);
	WREG32_SOC15(GC, 0, regCP_SOFT_RESET_CNTL, tmp);

	WREG32_SOC15(GC, 0, regCP_ME_CNTL, 0x0);
	WREG32_SOC15(GC, 0, regCP_MEC_RS64_CNTL, 0x0);

	for (i = 0; i < adev->usec_timeout; i++) {
		if (!RREG32_SOC15(GC, 0, regCP_VMID_RESET))
			break;
		udelay(1);
	}
	if (i >= adev->usec_timeout) {
		printk("Failed to wait CP_VMID_RESET to 0\n");
		return -EINVAL;
	}

	tmp = RREG32_SOC15(GC, 0, regCP_INT_CNTL);
	tmp = REG_SET_FIELD(tmp, CP_INT_CNTL, CMP_BUSY_INT_ENABLE, 1);
	tmp = REG_SET_FIELD(tmp, CP_INT_CNTL, CNTX_BUSY_INT_ENABLE, 1);
	tmp = REG_SET_FIELD(tmp, CP_INT_CNTL, CNTX_EMPTY_INT_ENABLE, 1);
	tmp = REG_SET_FIELD(tmp, CP_INT_CNTL, GFX_IDLE_INT_ENABLE, 1);
	WREG32_SOC15(GC, 0, regCP_INT_CNTL, tmp);

	gfx_v11_0_unset_safe_mode(adev);

	return gfx_v11_0_cp_resume(adev);
}

static bool gfx_v11_0_check_soft_reset(void *handle)
{
	int i, r;
	struct amdgpu_device *adev = (struct amdgpu_device *)handle;
	struct amdgpu_ring *ring;
	long tmo = msecs_to_jiffies(1000);

	for (i = 0; i < adev->gfx.num_gfx_rings; i++) {
		ring = &adev->gfx.gfx_ring[i];
		r = amdgpu_ring_test_ib(ring, tmo);
		if (r)
			return true;
	}

	for (i = 0; i < adev->gfx.num_compute_rings; i++) {
		ring = &adev->gfx.compute_ring[i];
		r = amdgpu_ring_test_ib(ring, tmo);
		if (r)
			return true;
	}

	return false;
}

static uint64_t gfx_v11_0_get_gpu_clock_counter(struct amdgpu_device *adev)
{
	uint64_t clock;

	amdgpu_gfx_off_ctrl(adev, false);
	mutex_lock(&adev->gfx.gpu_clock_mutex);
	clock = (uint64_t)RREG32_SOC15(SMUIO, 0, regGOLDEN_TSC_COUNT_LOWER) |
		((uint64_t)RREG32_SOC15(SMUIO, 0, regGOLDEN_TSC_COUNT_UPPER) << 32ULL);
	mutex_unlock(&adev->gfx.gpu_clock_mutex);
	amdgpu_gfx_off_ctrl(adev, true);
	return clock;
}

static void gfx_v11_0_ring_emit_gds_switch(struct amdgpu_ring *ring,
					   uint32_t vmid,
					   uint32_t gds_base, uint32_t gds_size,
					   uint32_t gws_base, uint32_t gws_size,
					   uint32_t oa_base, uint32_t oa_size)
{
	struct amdgpu_device *adev = ring->adev;

	/* GDS Base */
	gfx_v11_0_write_data_to_reg(ring, 0, false,
				    SOC15_REG_OFFSET(GC, 0, regGDS_VMID0_BASE) + 2 * vmid,
				    gds_base);

	/* GDS Size */
	gfx_v11_0_write_data_to_reg(ring, 0, false,
				    SOC15_REG_OFFSET(GC, 0, regGDS_VMID0_SIZE) + 2 * vmid,
				    gds_size);

	/* GWS */
	gfx_v11_0_write_data_to_reg(ring, 0, false,
				    SOC15_REG_OFFSET(GC, 0, regGDS_GWS_VMID0) + vmid,
				    gws_size << GDS_GWS_VMID0__SIZE__SHIFT | gws_base);

	/* OA */
	gfx_v11_0_write_data_to_reg(ring, 0, false,
				    SOC15_REG_OFFSET(GC, 0, regGDS_OA_VMID0) + vmid,
				    (1 << (oa_size + oa_base)) - (1 << oa_base));
}

static int gfx_v11_0_early_init(void *handle)
{
	struct amdgpu_device *adev = (struct amdgpu_device *)handle;

	adev->gfx.funcs = &gfx_v11_0_gfx_funcs;

	adev->gfx.num_gfx_rings = GFX11_NUM_GFX_RINGS;
	adev->gfx.num_compute_rings = min(amdgpu_gfx_get_num_kcq(adev),
					  AMDGPU_MAX_COMPUTE_RINGS);

	gfx_v11_0_set_kiq_pm4_funcs(adev);
	gfx_v11_0_set_ring_funcs(adev);
	gfx_v11_0_set_irq_funcs(adev);
	gfx_v11_0_set_gds_init(adev);
	gfx_v11_0_set_rlc_funcs(adev);
	gfx_v11_0_set_mqd_funcs(adev);
	gfx_v11_0_set_imu_funcs(adev);

	gfx_v11_0_init_rlcg_reg_access_ctrl(adev);

	return 0;
}

static int gfx_v11_0_ras_late_init(void *handle)
{
	struct amdgpu_device *adev = (struct amdgpu_device *)handle;
	struct ras_common_if *gfx_common_if;
	int ret;

	gfx_common_if = kzalloc(sizeof(struct ras_common_if), GFP_KERNEL);
	if (!gfx_common_if)
		return -ENOMEM;

	gfx_common_if->block = AMDGPU_RAS_BLOCK__GFX;

	ret = amdgpu_ras_feature_enable(adev, gfx_common_if, true);
	if (ret)
		dev_warn(adev->dev, "Failed to enable gfx11 ras feature\n");

	kfree(gfx_common_if);
	return 0;
}

static int gfx_v11_0_late_init(void *handle)
{
	struct amdgpu_device *adev = (struct amdgpu_device *)handle;
	int r;

	r = amdgpu_irq_get(adev, &adev->gfx.priv_reg_irq, 0);
	if (r)
		return r;

	r = amdgpu_irq_get(adev, &adev->gfx.priv_inst_irq, 0);
	if (r)
		return r;

	if (adev->ip_versions[GC_HWIP][0] == IP_VERSION(11, 0, 3)) {
		r = gfx_v11_0_ras_late_init(handle);
		if (r)
			return r;
	}

	return 0;
}

static bool gfx_v11_0_is_rlc_enabled(struct amdgpu_device *adev)
{
	uint32_t rlc_cntl;

	/* if RLC is not enabled, do nothing */
	rlc_cntl = RREG32_SOC15(GC, 0, regRLC_CNTL);
	return (REG_GET_FIELD(rlc_cntl, RLC_CNTL, RLC_ENABLE_F32)) ? true : false;
}

static void gfx_v11_0_set_safe_mode(struct amdgpu_device *adev)
{
	uint32_t data;
	unsigned i;

	data = RLC_SAFE_MODE__CMD_MASK;
	data |= (1 << RLC_SAFE_MODE__MESSAGE__SHIFT);

	WREG32_SOC15(GC, 0, regRLC_SAFE_MODE, data);

	/* wait for RLC_SAFE_MODE */
	for (i = 0; i < adev->usec_timeout; i++) {
		if (!REG_GET_FIELD(RREG32_SOC15(GC, 0, regRLC_SAFE_MODE),
				   RLC_SAFE_MODE, CMD))
			break;
		udelay(1);
	}
}

static void gfx_v11_0_unset_safe_mode(struct amdgpu_device *adev)
{
	WREG32_SOC15(GC, 0, regRLC_SAFE_MODE, RLC_SAFE_MODE__CMD_MASK);
}

static void gfx_v11_0_update_perf_clk(struct amdgpu_device *adev,
				      bool enable)
{
	uint32_t def, data;

	if (!(adev->cg_flags & AMD_CG_SUPPORT_GFX_PERF_CLK))
		return;

	def = data = RREG32_SOC15(GC, 0, regRLC_CGTT_MGCG_OVERRIDE);

	if (enable)
		data &= ~RLC_CGTT_MGCG_OVERRIDE__PERFMON_CLOCK_STATE_MASK;
	else
		data |= RLC_CGTT_MGCG_OVERRIDE__PERFMON_CLOCK_STATE_MASK;

	if (def != data)
		WREG32_SOC15(GC, 0, regRLC_CGTT_MGCG_OVERRIDE, data);
}

static void gfx_v11_0_update_sram_fgcg(struct amdgpu_device *adev,
				       bool enable)
{
	uint32_t def, data;

	if (!(adev->cg_flags & AMD_CG_SUPPORT_GFX_FGCG))
		return;

	def = data = RREG32_SOC15(GC, 0, regRLC_CGTT_MGCG_OVERRIDE);

	if (enable)
		data &= ~RLC_CGTT_MGCG_OVERRIDE__GFXIP_FGCG_OVERRIDE_MASK;
	else
		data |= RLC_CGTT_MGCG_OVERRIDE__GFXIP_FGCG_OVERRIDE_MASK;

	if (def != data)
		WREG32_SOC15(GC, 0, regRLC_CGTT_MGCG_OVERRIDE, data);
}

static void gfx_v11_0_update_repeater_fgcg(struct amdgpu_device *adev,
					   bool enable)
{
	uint32_t def, data;

	if (!(adev->cg_flags & AMD_CG_SUPPORT_REPEATER_FGCG))
		return;

	def = data = RREG32_SOC15(GC, 0, regRLC_CGTT_MGCG_OVERRIDE);

	if (enable)
		data &= ~RLC_CGTT_MGCG_OVERRIDE__GFXIP_REPEATER_FGCG_OVERRIDE_MASK;
	else
		data |= RLC_CGTT_MGCG_OVERRIDE__GFXIP_REPEATER_FGCG_OVERRIDE_MASK;

	if (def != data)
		WREG32_SOC15(GC, 0, regRLC_CGTT_MGCG_OVERRIDE, data);
}

static void gfx_v11_0_update_medium_grain_clock_gating(struct amdgpu_device *adev,
						       bool enable)
{
	uint32_t data, def;

	if (!(adev->cg_flags & (AMD_CG_SUPPORT_GFX_MGCG | AMD_CG_SUPPORT_GFX_MGLS)))
		return;

	/* It is disabled by HW by default */
	if (enable) {
		if (adev->cg_flags & AMD_CG_SUPPORT_GFX_MGCG) {
			/* 1 - RLC_CGTT_MGCG_OVERRIDE */
			def = data = RREG32_SOC15(GC, 0, regRLC_CGTT_MGCG_OVERRIDE);

			data &= ~(RLC_CGTT_MGCG_OVERRIDE__GRBM_CGTT_SCLK_OVERRIDE_MASK |
				  RLC_CGTT_MGCG_OVERRIDE__RLC_CGTT_SCLK_OVERRIDE_MASK |
				  RLC_CGTT_MGCG_OVERRIDE__GFXIP_MGCG_OVERRIDE_MASK);

			if (def != data)
				WREG32_SOC15(GC, 0, regRLC_CGTT_MGCG_OVERRIDE, data);
		}
	} else {
		if (adev->cg_flags & AMD_CG_SUPPORT_GFX_MGCG) {
			def = data = RREG32_SOC15(GC, 0, regRLC_CGTT_MGCG_OVERRIDE);

			data |= (RLC_CGTT_MGCG_OVERRIDE__RLC_CGTT_SCLK_OVERRIDE_MASK |
				 RLC_CGTT_MGCG_OVERRIDE__GRBM_CGTT_SCLK_OVERRIDE_MASK |
				 RLC_CGTT_MGCG_OVERRIDE__GFXIP_MGCG_OVERRIDE_MASK);

			if (def != data)
				WREG32_SOC15(GC, 0, regRLC_CGTT_MGCG_OVERRIDE, data);
		}
	}
}

static void gfx_v11_0_update_coarse_grain_clock_gating(struct amdgpu_device *adev,
						       bool enable)
{
	uint32_t def, data;

	if (!(adev->cg_flags &
	      (AMD_CG_SUPPORT_GFX_CGCG |
	      AMD_CG_SUPPORT_GFX_CGLS |
	      AMD_CG_SUPPORT_GFX_3D_CGCG |
	      AMD_CG_SUPPORT_GFX_3D_CGLS)))
		return;

	if (enable) {
		def = data = RREG32_SOC15(GC, 0, regRLC_CGTT_MGCG_OVERRIDE);

		/* unset CGCG override */
		if (adev->cg_flags & AMD_CG_SUPPORT_GFX_CGCG)
			data &= ~RLC_CGTT_MGCG_OVERRIDE__GFXIP_CGCG_OVERRIDE_MASK;
		if (adev->cg_flags & AMD_CG_SUPPORT_GFX_CGLS)
			data &= ~RLC_CGTT_MGCG_OVERRIDE__GFXIP_CGLS_OVERRIDE_MASK;
		if (adev->cg_flags & AMD_CG_SUPPORT_GFX_3D_CGCG ||
		    adev->cg_flags & AMD_CG_SUPPORT_GFX_3D_CGLS)
			data &= ~RLC_CGTT_MGCG_OVERRIDE__GFXIP_GFX3D_CG_OVERRIDE_MASK;

		/* update CGCG override bits */
		if (def != data)
			WREG32_SOC15(GC, 0, regRLC_CGTT_MGCG_OVERRIDE, data);

		/* enable cgcg FSM(0x0000363F) */
		def = data = RREG32_SOC15(GC, 0, regRLC_CGCG_CGLS_CTRL);

		if (adev->cg_flags & AMD_CG_SUPPORT_GFX_CGCG) {
			data &= ~RLC_CGCG_CGLS_CTRL__CGCG_GFX_IDLE_THRESHOLD_MASK;
			data |= (0x36 << RLC_CGCG_CGLS_CTRL__CGCG_GFX_IDLE_THRESHOLD__SHIFT) |
				 RLC_CGCG_CGLS_CTRL__CGCG_EN_MASK;
		}

		if (adev->cg_flags & AMD_CG_SUPPORT_GFX_CGLS) {
			data &= ~RLC_CGCG_CGLS_CTRL__CGLS_REP_COMPANSAT_DELAY_MASK;
			data |= (0x000F << RLC_CGCG_CGLS_CTRL__CGLS_REP_COMPANSAT_DELAY__SHIFT) |
				 RLC_CGCG_CGLS_CTRL__CGLS_EN_MASK;
		}

		if (def != data)
			WREG32_SOC15(GC, 0, regRLC_CGCG_CGLS_CTRL, data);

		/* Program RLC_CGCG_CGLS_CTRL_3D */
		def = data = RREG32_SOC15(GC, 0, regRLC_CGCG_CGLS_CTRL_3D);

		if (adev->cg_flags & AMD_CG_SUPPORT_GFX_3D_CGCG) {
			data &= ~RLC_CGCG_CGLS_CTRL_3D__CGCG_GFX_IDLE_THRESHOLD_MASK;
			data |= (0x36 << RLC_CGCG_CGLS_CTRL_3D__CGCG_GFX_IDLE_THRESHOLD__SHIFT) |
				 RLC_CGCG_CGLS_CTRL_3D__CGCG_EN_MASK;
		}

		if (adev->cg_flags & AMD_CG_SUPPORT_GFX_3D_CGLS) {
			data &= ~RLC_CGCG_CGLS_CTRL_3D__CGLS_REP_COMPANSAT_DELAY_MASK;
			data |= (0xf << RLC_CGCG_CGLS_CTRL_3D__CGLS_REP_COMPANSAT_DELAY__SHIFT) |
				 RLC_CGCG_CGLS_CTRL_3D__CGLS_EN_MASK;
		}

		if (def != data)
			WREG32_SOC15(GC, 0, regRLC_CGCG_CGLS_CTRL_3D, data);

		/* set IDLE_POLL_COUNT(0x00900100) */
		def = data = RREG32_SOC15(GC, 0, regCP_RB_WPTR_POLL_CNTL);

		data &= ~(CP_RB_WPTR_POLL_CNTL__POLL_FREQUENCY_MASK | CP_RB_WPTR_POLL_CNTL__IDLE_POLL_COUNT_MASK);
		data |= (0x0100 << CP_RB_WPTR_POLL_CNTL__POLL_FREQUENCY__SHIFT) |
			(0x0090 << CP_RB_WPTR_POLL_CNTL__IDLE_POLL_COUNT__SHIFT);

		if (def != data)
			WREG32_SOC15(GC, 0, regCP_RB_WPTR_POLL_CNTL, data);

		data = RREG32_SOC15(GC, 0, regCP_INT_CNTL);
		data = REG_SET_FIELD(data, CP_INT_CNTL, CNTX_BUSY_INT_ENABLE, 1);
		data = REG_SET_FIELD(data, CP_INT_CNTL, CNTX_EMPTY_INT_ENABLE, 1);
		data = REG_SET_FIELD(data, CP_INT_CNTL, CMP_BUSY_INT_ENABLE, 1);
		data = REG_SET_FIELD(data, CP_INT_CNTL, GFX_IDLE_INT_ENABLE, 1);
		WREG32_SOC15(GC, 0, regCP_INT_CNTL, data);

		data = RREG32_SOC15(GC, 0, regSDMA0_RLC_CGCG_CTRL);
		data = REG_SET_FIELD(data, SDMA0_RLC_CGCG_CTRL, CGCG_INT_ENABLE, 1);
		WREG32_SOC15(GC, 0, regSDMA0_RLC_CGCG_CTRL, data);

		/* Some ASICs only have one SDMA instance, not need to configure SDMA1 */
		if (adev->sdma.num_instances > 1) {
			data = RREG32_SOC15(GC, 0, regSDMA1_RLC_CGCG_CTRL);
			data = REG_SET_FIELD(data, SDMA1_RLC_CGCG_CTRL, CGCG_INT_ENABLE, 1);
			WREG32_SOC15(GC, 0, regSDMA1_RLC_CGCG_CTRL, data);
		}
	} else {
		/* Program RLC_CGCG_CGLS_CTRL */
		def = data = RREG32_SOC15(GC, 0, regRLC_CGCG_CGLS_CTRL);

		if (adev->cg_flags & AMD_CG_SUPPORT_GFX_CGCG)
			data &= ~RLC_CGCG_CGLS_CTRL__CGCG_EN_MASK;

		if (adev->cg_flags & AMD_CG_SUPPORT_GFX_CGLS)
			data &= ~RLC_CGCG_CGLS_CTRL__CGLS_EN_MASK;

		if (def != data)
			WREG32_SOC15(GC, 0, regRLC_CGCG_CGLS_CTRL, data);

		/* Program RLC_CGCG_CGLS_CTRL_3D */
		def = data = RREG32_SOC15(GC, 0, regRLC_CGCG_CGLS_CTRL_3D);

		if (adev->cg_flags & AMD_CG_SUPPORT_GFX_3D_CGCG)
			data &= ~RLC_CGCG_CGLS_CTRL_3D__CGCG_EN_MASK;
		if (adev->cg_flags & AMD_CG_SUPPORT_GFX_3D_CGLS)
			data &= ~RLC_CGCG_CGLS_CTRL_3D__CGLS_EN_MASK;

		if (def != data)
			WREG32_SOC15(GC, 0, regRLC_CGCG_CGLS_CTRL_3D, data);

		data = RREG32_SOC15(GC, 0, regSDMA0_RLC_CGCG_CTRL);
		data &= ~SDMA0_RLC_CGCG_CTRL__CGCG_INT_ENABLE_MASK;
		WREG32_SOC15(GC, 0, regSDMA0_RLC_CGCG_CTRL, data);

		/* Some ASICs only have one SDMA instance, not need to configure SDMA1 */
		if (adev->sdma.num_instances > 1) {
			data = RREG32_SOC15(GC, 0, regSDMA1_RLC_CGCG_CTRL);
			data &= ~SDMA1_RLC_CGCG_CTRL__CGCG_INT_ENABLE_MASK;
			WREG32_SOC15(GC, 0, regSDMA1_RLC_CGCG_CTRL, data);
		}
	}
}

static int gfx_v11_0_update_gfx_clock_gating(struct amdgpu_device *adev,
					    bool enable)
{
	amdgpu_gfx_rlc_enter_safe_mode(adev);

	gfx_v11_0_update_coarse_grain_clock_gating(adev, enable);

	gfx_v11_0_update_medium_grain_clock_gating(adev, enable);

	gfx_v11_0_update_repeater_fgcg(adev, enable);

	gfx_v11_0_update_sram_fgcg(adev, enable);

	gfx_v11_0_update_perf_clk(adev, enable);

	if (adev->cg_flags &
	    (AMD_CG_SUPPORT_GFX_MGCG |
	     AMD_CG_SUPPORT_GFX_CGLS |
	     AMD_CG_SUPPORT_GFX_CGCG |
	     AMD_CG_SUPPORT_GFX_3D_CGCG |
	     AMD_CG_SUPPORT_GFX_3D_CGLS))
	        gfx_v11_0_enable_gui_idle_interrupt(adev, enable);

	amdgpu_gfx_rlc_exit_safe_mode(adev);

	return 0;
}

static void gfx_v11_0_update_spm_vmid(struct amdgpu_device *adev, unsigned vmid)
{
	u32 reg, data;

	amdgpu_gfx_off_ctrl(adev, false);

	reg = SOC15_REG_OFFSET(GC, 0, regRLC_SPM_MC_CNTL);
	if (amdgpu_sriov_is_pp_one_vf(adev))
		data = RREG32_NO_KIQ(reg);
	else
		data = RREG32(reg);

	data &= ~RLC_SPM_MC_CNTL__RLC_SPM_VMID_MASK;
	data |= (vmid & RLC_SPM_MC_CNTL__RLC_SPM_VMID_MASK) << RLC_SPM_MC_CNTL__RLC_SPM_VMID__SHIFT;

	if (amdgpu_sriov_is_pp_one_vf(adev))
		WREG32_SOC15_NO_KIQ(GC, 0, regRLC_SPM_MC_CNTL, data);
	else
		WREG32_SOC15(GC, 0, regRLC_SPM_MC_CNTL, data);

	amdgpu_gfx_off_ctrl(adev, true);
}

static const struct amdgpu_rlc_funcs gfx_v11_0_rlc_funcs = {
	.is_rlc_enabled = gfx_v11_0_is_rlc_enabled,
	.set_safe_mode = gfx_v11_0_set_safe_mode,
	.unset_safe_mode = gfx_v11_0_unset_safe_mode,
	.init = gfx_v11_0_rlc_init,
	.get_csb_size = gfx_v11_0_get_csb_size,
	.get_csb_buffer = gfx_v11_0_get_csb_buffer,
	.resume = gfx_v11_0_rlc_resume,
	.stop = gfx_v11_0_rlc_stop,
	.reset = gfx_v11_0_rlc_reset,
	.start = gfx_v11_0_rlc_start,
	.update_spm_vmid = gfx_v11_0_update_spm_vmid,
};

static void gfx_v11_cntl_power_gating(struct amdgpu_device *adev, bool enable)
{
	u32 data = RREG32_SOC15(GC, 0, regRLC_PG_CNTL);

	if (enable && (adev->pg_flags & AMD_PG_SUPPORT_GFX_PG))
		data |= RLC_PG_CNTL__GFX_POWER_GATING_ENABLE_MASK;
	else
		data &= ~RLC_PG_CNTL__GFX_POWER_GATING_ENABLE_MASK;

	WREG32_SOC15(GC, 0, regRLC_PG_CNTL, data);

	// Program RLC_PG_DELAY3 for CGPG hysteresis
	if (enable && (adev->pg_flags & AMD_PG_SUPPORT_GFX_PG)) {
		switch (adev->ip_versions[GC_HWIP][0]) {
		case IP_VERSION(11, 0, 1):
		case IP_VERSION(11, 0, 4):
			WREG32_SOC15(GC, 0, regRLC_PG_DELAY_3, RLC_PG_DELAY_3_DEFAULT_GC_11_0_1);
			break;
		default:
			break;
		}
	}
}

static void gfx_v11_cntl_pg(struct amdgpu_device *adev, bool enable)
{
	amdgpu_gfx_rlc_enter_safe_mode(adev);

	gfx_v11_cntl_power_gating(adev, enable);

	amdgpu_gfx_rlc_exit_safe_mode(adev);
}

static int gfx_v11_0_set_powergating_state(void *handle,
					   enum amd_powergating_state state)
{
	struct amdgpu_device *adev = (struct amdgpu_device *)handle;
	bool enable = (state == AMD_PG_STATE_GATE);

	if (amdgpu_sriov_vf(adev))
		return 0;

	switch (adev->ip_versions[GC_HWIP][0]) {
	case IP_VERSION(11, 0, 0):
	case IP_VERSION(11, 0, 2):
	case IP_VERSION(11, 0, 3):
		amdgpu_gfx_off_ctrl(adev, enable);
		break;
	case IP_VERSION(11, 0, 1):
	case IP_VERSION(11, 0, 4):
		gfx_v11_cntl_pg(adev, enable);
		amdgpu_gfx_off_ctrl(adev, enable);
		break;
	default:
		break;
	}

	return 0;
}

static int gfx_v11_0_set_clockgating_state(void *handle,
					  enum amd_clockgating_state state)
{
	struct amdgpu_device *adev = (struct amdgpu_device *)handle;

	if (amdgpu_sriov_vf(adev))
	        return 0;

	switch (adev->ip_versions[GC_HWIP][0]) {
	case IP_VERSION(11, 0, 0):
	case IP_VERSION(11, 0, 1):
	case IP_VERSION(11, 0, 2):
	case IP_VERSION(11, 0, 3):
<<<<<<< HEAD
=======
	case IP_VERSION(11, 0, 4):
>>>>>>> 0ee29814
	        gfx_v11_0_update_gfx_clock_gating(adev,
	                        state ==  AMD_CG_STATE_GATE);
	        break;
	default:
	        break;
	}

	return 0;
}

static void gfx_v11_0_get_clockgating_state(void *handle, u64 *flags)
{
	struct amdgpu_device *adev = (struct amdgpu_device *)handle;
	int data;

	/* AMD_CG_SUPPORT_GFX_MGCG */
	data = RREG32_SOC15(GC, 0, regRLC_CGTT_MGCG_OVERRIDE);
	if (!(data & RLC_CGTT_MGCG_OVERRIDE__GFXIP_MGCG_OVERRIDE_MASK))
		*flags |= AMD_CG_SUPPORT_GFX_MGCG;

	/* AMD_CG_SUPPORT_REPEATER_FGCG */
	if (!(data & RLC_CGTT_MGCG_OVERRIDE__GFXIP_REPEATER_FGCG_OVERRIDE_MASK))
		*flags |= AMD_CG_SUPPORT_REPEATER_FGCG;

	/* AMD_CG_SUPPORT_GFX_FGCG */
	if (!(data & RLC_CGTT_MGCG_OVERRIDE__GFXIP_FGCG_OVERRIDE_MASK))
		*flags |= AMD_CG_SUPPORT_GFX_FGCG;

	/* AMD_CG_SUPPORT_GFX_PERF_CLK */
	if (!(data & RLC_CGTT_MGCG_OVERRIDE__PERFMON_CLOCK_STATE_MASK))
		*flags |= AMD_CG_SUPPORT_GFX_PERF_CLK;

	/* AMD_CG_SUPPORT_GFX_CGCG */
	data = RREG32_SOC15(GC, 0, regRLC_CGCG_CGLS_CTRL);
	if (data & RLC_CGCG_CGLS_CTRL__CGCG_EN_MASK)
		*flags |= AMD_CG_SUPPORT_GFX_CGCG;

	/* AMD_CG_SUPPORT_GFX_CGLS */
	if (data & RLC_CGCG_CGLS_CTRL__CGLS_EN_MASK)
		*flags |= AMD_CG_SUPPORT_GFX_CGLS;

	/* AMD_CG_SUPPORT_GFX_3D_CGCG */
	data = RREG32_SOC15(GC, 0, regRLC_CGCG_CGLS_CTRL_3D);
	if (data & RLC_CGCG_CGLS_CTRL_3D__CGCG_EN_MASK)
		*flags |= AMD_CG_SUPPORT_GFX_3D_CGCG;

	/* AMD_CG_SUPPORT_GFX_3D_CGLS */
	if (data & RLC_CGCG_CGLS_CTRL_3D__CGLS_EN_MASK)
		*flags |= AMD_CG_SUPPORT_GFX_3D_CGLS;
}

static u64 gfx_v11_0_ring_get_rptr_gfx(struct amdgpu_ring *ring)
{
	/* gfx11 is 32bit rptr*/
	return *(uint32_t *)ring->rptr_cpu_addr;
}

static u64 gfx_v11_0_ring_get_wptr_gfx(struct amdgpu_ring *ring)
{
	struct amdgpu_device *adev = ring->adev;
	u64 wptr;

	/* XXX check if swapping is necessary on BE */
	if (ring->use_doorbell) {
		wptr = atomic64_read((atomic64_t *)ring->wptr_cpu_addr);
	} else {
		wptr = RREG32_SOC15(GC, 0, regCP_RB0_WPTR);
		wptr += (u64)RREG32_SOC15(GC, 0, regCP_RB0_WPTR_HI) << 32;
	}

	return wptr;
}

static void gfx_v11_0_ring_set_wptr_gfx(struct amdgpu_ring *ring)
{
	struct amdgpu_device *adev = ring->adev;
	uint32_t *wptr_saved;
	uint32_t *is_queue_unmap;
	uint64_t aggregated_db_index;
	uint32_t mqd_size = adev->mqds[AMDGPU_HW_IP_GFX].mqd_size;
	uint64_t wptr_tmp;

	if (ring->is_mes_queue) {
		wptr_saved = (uint32_t *)(ring->mqd_ptr + mqd_size);
		is_queue_unmap = (uint32_t *)(ring->mqd_ptr + mqd_size +
					      sizeof(uint32_t));
		aggregated_db_index =
			amdgpu_mes_get_aggregated_doorbell_index(adev,
								 ring->hw_prio);

		wptr_tmp = ring->wptr & ring->buf_mask;
		atomic64_set((atomic64_t *)ring->wptr_cpu_addr, wptr_tmp);
		*wptr_saved = wptr_tmp;
		/* assume doorbell always being used by mes mapped queue */
		if (*is_queue_unmap) {
			WDOORBELL64(aggregated_db_index, wptr_tmp);
			WDOORBELL64(ring->doorbell_index, wptr_tmp);
		} else {
			WDOORBELL64(ring->doorbell_index, wptr_tmp);

			if (*is_queue_unmap)
				WDOORBELL64(aggregated_db_index, wptr_tmp);
		}
	} else {
		if (ring->use_doorbell) {
			/* XXX check if swapping is necessary on BE */
			atomic64_set((atomic64_t *)ring->wptr_cpu_addr,
				     ring->wptr);
			WDOORBELL64(ring->doorbell_index, ring->wptr);
		} else {
			WREG32_SOC15(GC, 0, regCP_RB0_WPTR,
				     lower_32_bits(ring->wptr));
			WREG32_SOC15(GC, 0, regCP_RB0_WPTR_HI,
				     upper_32_bits(ring->wptr));
		}
	}
}

static u64 gfx_v11_0_ring_get_rptr_compute(struct amdgpu_ring *ring)
{
	/* gfx11 hardware is 32bit rptr */
	return *(uint32_t *)ring->rptr_cpu_addr;
}

static u64 gfx_v11_0_ring_get_wptr_compute(struct amdgpu_ring *ring)
{
	u64 wptr;

	/* XXX check if swapping is necessary on BE */
	if (ring->use_doorbell)
		wptr = atomic64_read((atomic64_t *)ring->wptr_cpu_addr);
	else
		BUG();
	return wptr;
}

static void gfx_v11_0_ring_set_wptr_compute(struct amdgpu_ring *ring)
{
	struct amdgpu_device *adev = ring->adev;
	uint32_t *wptr_saved;
	uint32_t *is_queue_unmap;
	uint64_t aggregated_db_index;
	uint32_t mqd_size = adev->mqds[AMDGPU_HW_IP_COMPUTE].mqd_size;
	uint64_t wptr_tmp;

	if (ring->is_mes_queue) {
		wptr_saved = (uint32_t *)(ring->mqd_ptr + mqd_size);
		is_queue_unmap = (uint32_t *)(ring->mqd_ptr + mqd_size +
					      sizeof(uint32_t));
		aggregated_db_index =
			amdgpu_mes_get_aggregated_doorbell_index(adev,
								 ring->hw_prio);

		wptr_tmp = ring->wptr & ring->buf_mask;
		atomic64_set((atomic64_t *)ring->wptr_cpu_addr, wptr_tmp);
		*wptr_saved = wptr_tmp;
		/* assume doorbell always used by mes mapped queue */
		if (*is_queue_unmap) {
			WDOORBELL64(aggregated_db_index, wptr_tmp);
			WDOORBELL64(ring->doorbell_index, wptr_tmp);
		} else {
			WDOORBELL64(ring->doorbell_index, wptr_tmp);

			if (*is_queue_unmap)
				WDOORBELL64(aggregated_db_index, wptr_tmp);
		}
	} else {
		/* XXX check if swapping is necessary on BE */
		if (ring->use_doorbell) {
			atomic64_set((atomic64_t *)ring->wptr_cpu_addr,
				     ring->wptr);
			WDOORBELL64(ring->doorbell_index, ring->wptr);
		} else {
			BUG(); /* only DOORBELL method supported on gfx11 now */
		}
	}
}

static void gfx_v11_0_ring_emit_hdp_flush(struct amdgpu_ring *ring)
{
	struct amdgpu_device *adev = ring->adev;
	u32 ref_and_mask, reg_mem_engine;
	const struct nbio_hdp_flush_reg *nbio_hf_reg = adev->nbio.hdp_flush_reg;

	if (ring->funcs->type == AMDGPU_RING_TYPE_COMPUTE) {
		switch (ring->me) {
		case 1:
			ref_and_mask = nbio_hf_reg->ref_and_mask_cp2 << ring->pipe;
			break;
		case 2:
			ref_and_mask = nbio_hf_reg->ref_and_mask_cp6 << ring->pipe;
			break;
		default:
			return;
		}
		reg_mem_engine = 0;
	} else {
		ref_and_mask = nbio_hf_reg->ref_and_mask_cp0;
		reg_mem_engine = 1; /* pfp */
	}

	gfx_v11_0_wait_reg_mem(ring, reg_mem_engine, 0, 1,
			       adev->nbio.funcs->get_hdp_flush_req_offset(adev),
			       adev->nbio.funcs->get_hdp_flush_done_offset(adev),
			       ref_and_mask, ref_and_mask, 0x20);
}

static void gfx_v11_0_ring_emit_ib_gfx(struct amdgpu_ring *ring,
				       struct amdgpu_job *job,
				       struct amdgpu_ib *ib,
				       uint32_t flags)
{
	unsigned vmid = AMDGPU_JOB_GET_VMID(job);
	u32 header, control = 0;

	BUG_ON(ib->flags & AMDGPU_IB_FLAG_CE);

	header = PACKET3(PACKET3_INDIRECT_BUFFER, 2);

	control |= ib->length_dw | (vmid << 24);

	if (amdgpu_mcbp && (ib->flags & AMDGPU_IB_FLAG_PREEMPT)) {
		control |= INDIRECT_BUFFER_PRE_ENB(1);

		if (flags & AMDGPU_IB_PREEMPTED)
			control |= INDIRECT_BUFFER_PRE_RESUME(1);

		if (vmid)
			gfx_v11_0_ring_emit_de_meta(ring,
				    (!amdgpu_sriov_vf(ring->adev) && flags & AMDGPU_IB_PREEMPTED) ? true : false);
	}

	if (ring->is_mes_queue)
		/* inherit vmid from mqd */
		control |= 0x400000;

	amdgpu_ring_write(ring, header);
	BUG_ON(ib->gpu_addr & 0x3); /* Dword align */
	amdgpu_ring_write(ring,
#ifdef __BIG_ENDIAN
		(2 << 0) |
#endif
		lower_32_bits(ib->gpu_addr));
	amdgpu_ring_write(ring, upper_32_bits(ib->gpu_addr));
	amdgpu_ring_write(ring, control);
}

static void gfx_v11_0_ring_emit_ib_compute(struct amdgpu_ring *ring,
					   struct amdgpu_job *job,
					   struct amdgpu_ib *ib,
					   uint32_t flags)
{
	unsigned vmid = AMDGPU_JOB_GET_VMID(job);
	u32 control = INDIRECT_BUFFER_VALID | ib->length_dw | (vmid << 24);

	if (ring->is_mes_queue)
		/* inherit vmid from mqd */
		control |= 0x40000000;

	/* Currently, there is a high possibility to get wave ID mismatch
	 * between ME and GDS, leading to a hw deadlock, because ME generates
	 * different wave IDs than the GDS expects. This situation happens
	 * randomly when at least 5 compute pipes use GDS ordered append.
	 * The wave IDs generated by ME are also wrong after suspend/resume.
	 * Those are probably bugs somewhere else in the kernel driver.
	 *
	 * Writing GDS_COMPUTE_MAX_WAVE_ID resets wave ID counters in ME and
	 * GDS to 0 for this ring (me/pipe).
	 */
	if (ib->flags & AMDGPU_IB_FLAG_RESET_GDS_MAX_WAVE_ID) {
		amdgpu_ring_write(ring, PACKET3(PACKET3_SET_CONFIG_REG, 1));
		amdgpu_ring_write(ring, regGDS_COMPUTE_MAX_WAVE_ID);
		amdgpu_ring_write(ring, ring->adev->gds.gds_compute_max_wave_id);
	}

	amdgpu_ring_write(ring, PACKET3(PACKET3_INDIRECT_BUFFER, 2));
	BUG_ON(ib->gpu_addr & 0x3); /* Dword align */
	amdgpu_ring_write(ring,
#ifdef __BIG_ENDIAN
				(2 << 0) |
#endif
				lower_32_bits(ib->gpu_addr));
	amdgpu_ring_write(ring, upper_32_bits(ib->gpu_addr));
	amdgpu_ring_write(ring, control);
}

static void gfx_v11_0_ring_emit_fence(struct amdgpu_ring *ring, u64 addr,
				     u64 seq, unsigned flags)
{
	bool write64bit = flags & AMDGPU_FENCE_FLAG_64BIT;
	bool int_sel = flags & AMDGPU_FENCE_FLAG_INT;

	/* RELEASE_MEM - flush caches, send int */
	amdgpu_ring_write(ring, PACKET3(PACKET3_RELEASE_MEM, 6));
	amdgpu_ring_write(ring, (PACKET3_RELEASE_MEM_GCR_SEQ |
				 PACKET3_RELEASE_MEM_GCR_GL2_WB |
				 PACKET3_RELEASE_MEM_GCR_GL2_INV |
				 PACKET3_RELEASE_MEM_GCR_GL2_US |
				 PACKET3_RELEASE_MEM_GCR_GL1_INV |
				 PACKET3_RELEASE_MEM_GCR_GLV_INV |
				 PACKET3_RELEASE_MEM_GCR_GLM_INV |
				 PACKET3_RELEASE_MEM_GCR_GLM_WB |
				 PACKET3_RELEASE_MEM_CACHE_POLICY(3) |
				 PACKET3_RELEASE_MEM_EVENT_TYPE(CACHE_FLUSH_AND_INV_TS_EVENT) |
				 PACKET3_RELEASE_MEM_EVENT_INDEX(5)));
	amdgpu_ring_write(ring, (PACKET3_RELEASE_MEM_DATA_SEL(write64bit ? 2 : 1) |
				 PACKET3_RELEASE_MEM_INT_SEL(int_sel ? 2 : 0)));

	/*
	 * the address should be Qword aligned if 64bit write, Dword
	 * aligned if only send 32bit data low (discard data high)
	 */
	if (write64bit)
		BUG_ON(addr & 0x7);
	else
		BUG_ON(addr & 0x3);
	amdgpu_ring_write(ring, lower_32_bits(addr));
	amdgpu_ring_write(ring, upper_32_bits(addr));
	amdgpu_ring_write(ring, lower_32_bits(seq));
	amdgpu_ring_write(ring, upper_32_bits(seq));
	amdgpu_ring_write(ring, ring->is_mes_queue ?
			 (ring->hw_queue_id | AMDGPU_FENCE_MES_QUEUE_FLAG) : 0);
}

static void gfx_v11_0_ring_emit_pipeline_sync(struct amdgpu_ring *ring)
{
	int usepfp = (ring->funcs->type == AMDGPU_RING_TYPE_GFX);
	uint32_t seq = ring->fence_drv.sync_seq;
	uint64_t addr = ring->fence_drv.gpu_addr;

	gfx_v11_0_wait_reg_mem(ring, usepfp, 1, 0, lower_32_bits(addr),
			       upper_32_bits(addr), seq, 0xffffffff, 4);
}

static void gfx_v11_0_ring_invalidate_tlbs(struct amdgpu_ring *ring,
				   uint16_t pasid, uint32_t flush_type,
				   bool all_hub, uint8_t dst_sel)
{
	amdgpu_ring_write(ring, PACKET3(PACKET3_INVALIDATE_TLBS, 0));
	amdgpu_ring_write(ring,
			  PACKET3_INVALIDATE_TLBS_DST_SEL(dst_sel) |
			  PACKET3_INVALIDATE_TLBS_ALL_HUB(all_hub) |
			  PACKET3_INVALIDATE_TLBS_PASID(pasid) |
			  PACKET3_INVALIDATE_TLBS_FLUSH_TYPE(flush_type));
}

static void gfx_v11_0_ring_emit_vm_flush(struct amdgpu_ring *ring,
					 unsigned vmid, uint64_t pd_addr)
{
	if (ring->is_mes_queue)
		gfx_v11_0_ring_invalidate_tlbs(ring, 0, 0, false, 0);
	else
		amdgpu_gmc_emit_flush_gpu_tlb(ring, vmid, pd_addr);

	/* compute doesn't have PFP */
	if (ring->funcs->type == AMDGPU_RING_TYPE_GFX) {
		/* sync PFP to ME, otherwise we might get invalid PFP reads */
		amdgpu_ring_write(ring, PACKET3(PACKET3_PFP_SYNC_ME, 0));
		amdgpu_ring_write(ring, 0x0);
	}
}

static void gfx_v11_0_ring_emit_fence_kiq(struct amdgpu_ring *ring, u64 addr,
					  u64 seq, unsigned int flags)
{
	struct amdgpu_device *adev = ring->adev;

	/* we only allocate 32bit for each seq wb address */
	BUG_ON(flags & AMDGPU_FENCE_FLAG_64BIT);

	/* write fence seq to the "addr" */
	amdgpu_ring_write(ring, PACKET3(PACKET3_WRITE_DATA, 3));
	amdgpu_ring_write(ring, (WRITE_DATA_ENGINE_SEL(0) |
				 WRITE_DATA_DST_SEL(5) | WR_CONFIRM));
	amdgpu_ring_write(ring, lower_32_bits(addr));
	amdgpu_ring_write(ring, upper_32_bits(addr));
	amdgpu_ring_write(ring, lower_32_bits(seq));

	if (flags & AMDGPU_FENCE_FLAG_INT) {
		/* set register to trigger INT */
		amdgpu_ring_write(ring, PACKET3(PACKET3_WRITE_DATA, 3));
		amdgpu_ring_write(ring, (WRITE_DATA_ENGINE_SEL(0) |
					 WRITE_DATA_DST_SEL(0) | WR_CONFIRM));
		amdgpu_ring_write(ring, SOC15_REG_OFFSET(GC, 0, regCPC_INT_STATUS));
		amdgpu_ring_write(ring, 0);
		amdgpu_ring_write(ring, 0x20000000); /* src_id is 178 */
	}
}

static void gfx_v11_0_ring_emit_cntxcntl(struct amdgpu_ring *ring,
					 uint32_t flags)
{
	uint32_t dw2 = 0;

	dw2 |= 0x80000000; /* set load_enable otherwise this package is just NOPs */
	if (flags & AMDGPU_HAVE_CTX_SWITCH) {
		/* set load_global_config & load_global_uconfig */
		dw2 |= 0x8001;
		/* set load_cs_sh_regs */
		dw2 |= 0x01000000;
		/* set load_per_context_state & load_gfx_sh_regs for GFX */
		dw2 |= 0x10002;
	}

	amdgpu_ring_write(ring, PACKET3(PACKET3_CONTEXT_CONTROL, 1));
	amdgpu_ring_write(ring, dw2);
	amdgpu_ring_write(ring, 0);
}

static unsigned gfx_v11_0_ring_emit_init_cond_exec(struct amdgpu_ring *ring)
{
	unsigned ret;

	amdgpu_ring_write(ring, PACKET3(PACKET3_COND_EXEC, 3));
	amdgpu_ring_write(ring, lower_32_bits(ring->cond_exe_gpu_addr));
	amdgpu_ring_write(ring, upper_32_bits(ring->cond_exe_gpu_addr));
	amdgpu_ring_write(ring, 0); /* discard following DWs if *cond_exec_gpu_addr==0 */
	ret = ring->wptr & ring->buf_mask;
	amdgpu_ring_write(ring, 0x55aa55aa); /* patch dummy value later */

	return ret;
}

static void gfx_v11_0_ring_emit_patch_cond_exec(struct amdgpu_ring *ring, unsigned offset)
{
	unsigned cur;
	BUG_ON(offset > ring->buf_mask);
	BUG_ON(ring->ring[offset] != 0x55aa55aa);

	cur = (ring->wptr - 1) & ring->buf_mask;
	if (likely(cur > offset))
		ring->ring[offset] = cur - offset;
	else
		ring->ring[offset] = (ring->buf_mask + 1) - offset + cur;
}

static int gfx_v11_0_ring_preempt_ib(struct amdgpu_ring *ring)
{
	int i, r = 0;
	struct amdgpu_device *adev = ring->adev;
	struct amdgpu_kiq *kiq = &adev->gfx.kiq;
	struct amdgpu_ring *kiq_ring = &kiq->ring;
	unsigned long flags;

	if (!kiq->pmf || !kiq->pmf->kiq_unmap_queues)
		return -EINVAL;

	spin_lock_irqsave(&kiq->ring_lock, flags);

	if (amdgpu_ring_alloc(kiq_ring, kiq->pmf->unmap_queues_size)) {
		spin_unlock_irqrestore(&kiq->ring_lock, flags);
		return -ENOMEM;
	}

	/* assert preemption condition */
	amdgpu_ring_set_preempt_cond_exec(ring, false);

	/* assert IB preemption, emit the trailing fence */
	kiq->pmf->kiq_unmap_queues(kiq_ring, ring, PREEMPT_QUEUES_NO_UNMAP,
				   ring->trail_fence_gpu_addr,
				   ++ring->trail_seq);
	amdgpu_ring_commit(kiq_ring);

	spin_unlock_irqrestore(&kiq->ring_lock, flags);

	/* poll the trailing fence */
	for (i = 0; i < adev->usec_timeout; i++) {
		if (ring->trail_seq ==
		    le32_to_cpu(*(ring->trail_fence_cpu_addr)))
			break;
		udelay(1);
	}

	if (i >= adev->usec_timeout) {
		r = -EINVAL;
		DRM_ERROR("ring %d failed to preempt ib\n", ring->idx);
	}

	/* deassert preemption condition */
	amdgpu_ring_set_preempt_cond_exec(ring, true);
	return r;
}

static void gfx_v11_0_ring_emit_de_meta(struct amdgpu_ring *ring, bool resume)
{
	struct amdgpu_device *adev = ring->adev;
	struct v10_de_ib_state de_payload = {0};
	uint64_t offset, gds_addr, de_payload_gpu_addr;
	void *de_payload_cpu_addr;
	int cnt;

	if (ring->is_mes_queue) {
		offset = offsetof(struct amdgpu_mes_ctx_meta_data,
				  gfx[0].gfx_meta_data) +
			offsetof(struct v10_gfx_meta_data, de_payload);
		de_payload_gpu_addr =
			amdgpu_mes_ctx_get_offs_gpu_addr(ring, offset);
		de_payload_cpu_addr =
			amdgpu_mes_ctx_get_offs_cpu_addr(ring, offset);

		offset = offsetof(struct amdgpu_mes_ctx_meta_data,
				  gfx[0].gds_backup) +
			offsetof(struct v10_gfx_meta_data, de_payload);
		gds_addr = amdgpu_mes_ctx_get_offs_gpu_addr(ring, offset);
	} else {
		offset = offsetof(struct v10_gfx_meta_data, de_payload);
		de_payload_gpu_addr = amdgpu_csa_vaddr(ring->adev) + offset;
		de_payload_cpu_addr = adev->virt.csa_cpu_addr + offset;

		gds_addr = ALIGN(amdgpu_csa_vaddr(ring->adev) +
				 AMDGPU_CSA_SIZE - adev->gds.gds_size,
				 PAGE_SIZE);
	}

	de_payload.gds_backup_addrlo = lower_32_bits(gds_addr);
	de_payload.gds_backup_addrhi = upper_32_bits(gds_addr);

	cnt = (sizeof(de_payload) >> 2) + 4 - 2;
	amdgpu_ring_write(ring, PACKET3(PACKET3_WRITE_DATA, cnt));
	amdgpu_ring_write(ring, (WRITE_DATA_ENGINE_SEL(1) |
				 WRITE_DATA_DST_SEL(8) |
				 WR_CONFIRM) |
				 WRITE_DATA_CACHE_POLICY(0));
	amdgpu_ring_write(ring, lower_32_bits(de_payload_gpu_addr));
	amdgpu_ring_write(ring, upper_32_bits(de_payload_gpu_addr));

	if (resume)
		amdgpu_ring_write_multiple(ring, de_payload_cpu_addr,
					   sizeof(de_payload) >> 2);
	else
		amdgpu_ring_write_multiple(ring, (void *)&de_payload,
					   sizeof(de_payload) >> 2);
}

static void gfx_v11_0_ring_emit_frame_cntl(struct amdgpu_ring *ring, bool start,
				    bool secure)
{
	uint32_t v = secure ? FRAME_TMZ : 0;

	amdgpu_ring_write(ring, PACKET3(PACKET3_FRAME_CONTROL, 0));
	amdgpu_ring_write(ring, v | FRAME_CMD(start ? 0 : 1));
}

static void gfx_v11_0_ring_emit_rreg(struct amdgpu_ring *ring, uint32_t reg,
				     uint32_t reg_val_offs)
{
	struct amdgpu_device *adev = ring->adev;

	amdgpu_ring_write(ring, PACKET3(PACKET3_COPY_DATA, 4));
	amdgpu_ring_write(ring, 0 |	/* src: register*/
				(5 << 8) |	/* dst: memory */
				(1 << 20));	/* write confirm */
	amdgpu_ring_write(ring, reg);
	amdgpu_ring_write(ring, 0);
	amdgpu_ring_write(ring, lower_32_bits(adev->wb.gpu_addr +
				reg_val_offs * 4));
	amdgpu_ring_write(ring, upper_32_bits(adev->wb.gpu_addr +
				reg_val_offs * 4));
}

static void gfx_v11_0_ring_emit_wreg(struct amdgpu_ring *ring, uint32_t reg,
				   uint32_t val)
{
	uint32_t cmd = 0;

	switch (ring->funcs->type) {
	case AMDGPU_RING_TYPE_GFX:
		cmd = WRITE_DATA_ENGINE_SEL(1) | WR_CONFIRM;
		break;
	case AMDGPU_RING_TYPE_KIQ:
		cmd = (1 << 16); /* no inc addr */
		break;
	default:
		cmd = WR_CONFIRM;
		break;
	}
	amdgpu_ring_write(ring, PACKET3(PACKET3_WRITE_DATA, 3));
	amdgpu_ring_write(ring, cmd);
	amdgpu_ring_write(ring, reg);
	amdgpu_ring_write(ring, 0);
	amdgpu_ring_write(ring, val);
}

static void gfx_v11_0_ring_emit_reg_wait(struct amdgpu_ring *ring, uint32_t reg,
					uint32_t val, uint32_t mask)
{
	gfx_v11_0_wait_reg_mem(ring, 0, 0, 0, reg, 0, val, mask, 0x20);
}

static void gfx_v11_0_ring_emit_reg_write_reg_wait(struct amdgpu_ring *ring,
						   uint32_t reg0, uint32_t reg1,
						   uint32_t ref, uint32_t mask)
{
	int usepfp = (ring->funcs->type == AMDGPU_RING_TYPE_GFX);

	gfx_v11_0_wait_reg_mem(ring, usepfp, 0, 1, reg0, reg1,
			       ref, mask, 0x20);
}

static void gfx_v11_0_ring_soft_recovery(struct amdgpu_ring *ring,
					 unsigned vmid)
{
	struct amdgpu_device *adev = ring->adev;
	uint32_t value = 0;

	value = REG_SET_FIELD(value, SQ_CMD, CMD, 0x03);
	value = REG_SET_FIELD(value, SQ_CMD, MODE, 0x01);
	value = REG_SET_FIELD(value, SQ_CMD, CHECK_VMID, 1);
	value = REG_SET_FIELD(value, SQ_CMD, VM_ID, vmid);
	WREG32_SOC15(GC, 0, regSQ_CMD, value);
}

static void
gfx_v11_0_set_gfx_eop_interrupt_state(struct amdgpu_device *adev,
				      uint32_t me, uint32_t pipe,
				      enum amdgpu_interrupt_state state)
{
	uint32_t cp_int_cntl, cp_int_cntl_reg;

	if (!me) {
		switch (pipe) {
		case 0:
			cp_int_cntl_reg = SOC15_REG_OFFSET(GC, 0, regCP_INT_CNTL_RING0);
			break;
		case 1:
			cp_int_cntl_reg = SOC15_REG_OFFSET(GC, 0, regCP_INT_CNTL_RING1);
			break;
		default:
			DRM_DEBUG("invalid pipe %d\n", pipe);
			return;
		}
	} else {
		DRM_DEBUG("invalid me %d\n", me);
		return;
	}

	switch (state) {
	case AMDGPU_IRQ_STATE_DISABLE:
		cp_int_cntl = RREG32_SOC15_IP(GC, cp_int_cntl_reg);
		cp_int_cntl = REG_SET_FIELD(cp_int_cntl, CP_INT_CNTL_RING0,
					    TIME_STAMP_INT_ENABLE, 0);
		cp_int_cntl = REG_SET_FIELD(cp_int_cntl, CP_INT_CNTL_RING0,
					    GENERIC0_INT_ENABLE, 0);
		WREG32_SOC15_IP(GC, cp_int_cntl_reg, cp_int_cntl);
		break;
	case AMDGPU_IRQ_STATE_ENABLE:
		cp_int_cntl = RREG32_SOC15_IP(GC, cp_int_cntl_reg);
		cp_int_cntl = REG_SET_FIELD(cp_int_cntl, CP_INT_CNTL_RING0,
					    TIME_STAMP_INT_ENABLE, 1);
		cp_int_cntl = REG_SET_FIELD(cp_int_cntl, CP_INT_CNTL_RING0,
					    GENERIC0_INT_ENABLE, 1);
		WREG32_SOC15_IP(GC, cp_int_cntl_reg, cp_int_cntl);
		break;
	default:
		break;
	}
}

static void gfx_v11_0_set_compute_eop_interrupt_state(struct amdgpu_device *adev,
						     int me, int pipe,
						     enum amdgpu_interrupt_state state)
{
	u32 mec_int_cntl, mec_int_cntl_reg;

	/*
	 * amdgpu controls only the first MEC. That's why this function only
	 * handles the setting of interrupts for this specific MEC. All other
	 * pipes' interrupts are set by amdkfd.
	 */

	if (me == 1) {
		switch (pipe) {
		case 0:
			mec_int_cntl_reg = SOC15_REG_OFFSET(GC, 0, regCP_ME1_PIPE0_INT_CNTL);
			break;
		case 1:
			mec_int_cntl_reg = SOC15_REG_OFFSET(GC, 0, regCP_ME1_PIPE1_INT_CNTL);
			break;
		case 2:
			mec_int_cntl_reg = SOC15_REG_OFFSET(GC, 0, regCP_ME1_PIPE2_INT_CNTL);
			break;
		case 3:
			mec_int_cntl_reg = SOC15_REG_OFFSET(GC, 0, regCP_ME1_PIPE3_INT_CNTL);
			break;
		default:
			DRM_DEBUG("invalid pipe %d\n", pipe);
			return;
		}
	} else {
		DRM_DEBUG("invalid me %d\n", me);
		return;
	}

	switch (state) {
	case AMDGPU_IRQ_STATE_DISABLE:
		mec_int_cntl = RREG32_SOC15_IP(GC, mec_int_cntl_reg);
		mec_int_cntl = REG_SET_FIELD(mec_int_cntl, CP_ME1_PIPE0_INT_CNTL,
					     TIME_STAMP_INT_ENABLE, 0);
		mec_int_cntl = REG_SET_FIELD(mec_int_cntl, CP_ME1_PIPE0_INT_CNTL,
					     GENERIC0_INT_ENABLE, 0);
		WREG32_SOC15_IP(GC, mec_int_cntl_reg, mec_int_cntl);
		break;
	case AMDGPU_IRQ_STATE_ENABLE:
		mec_int_cntl = RREG32_SOC15_IP(GC, mec_int_cntl_reg);
		mec_int_cntl = REG_SET_FIELD(mec_int_cntl, CP_ME1_PIPE0_INT_CNTL,
					     TIME_STAMP_INT_ENABLE, 1);
		mec_int_cntl = REG_SET_FIELD(mec_int_cntl, CP_ME1_PIPE0_INT_CNTL,
					     GENERIC0_INT_ENABLE, 1);
		WREG32_SOC15_IP(GC, mec_int_cntl_reg, mec_int_cntl);
		break;
	default:
		break;
	}
}

static int gfx_v11_0_set_eop_interrupt_state(struct amdgpu_device *adev,
					    struct amdgpu_irq_src *src,
					    unsigned type,
					    enum amdgpu_interrupt_state state)
{
	switch (type) {
	case AMDGPU_CP_IRQ_GFX_ME0_PIPE0_EOP:
		gfx_v11_0_set_gfx_eop_interrupt_state(adev, 0, 0, state);
		break;
	case AMDGPU_CP_IRQ_GFX_ME0_PIPE1_EOP:
		gfx_v11_0_set_gfx_eop_interrupt_state(adev, 0, 1, state);
		break;
	case AMDGPU_CP_IRQ_COMPUTE_MEC1_PIPE0_EOP:
		gfx_v11_0_set_compute_eop_interrupt_state(adev, 1, 0, state);
		break;
	case AMDGPU_CP_IRQ_COMPUTE_MEC1_PIPE1_EOP:
		gfx_v11_0_set_compute_eop_interrupt_state(adev, 1, 1, state);
		break;
	case AMDGPU_CP_IRQ_COMPUTE_MEC1_PIPE2_EOP:
		gfx_v11_0_set_compute_eop_interrupt_state(adev, 1, 2, state);
		break;
	case AMDGPU_CP_IRQ_COMPUTE_MEC1_PIPE3_EOP:
		gfx_v11_0_set_compute_eop_interrupt_state(adev, 1, 3, state);
		break;
	default:
		break;
	}
	return 0;
}

static int gfx_v11_0_eop_irq(struct amdgpu_device *adev,
			     struct amdgpu_irq_src *source,
			     struct amdgpu_iv_entry *entry)
{
	int i;
	u8 me_id, pipe_id, queue_id;
	struct amdgpu_ring *ring;
	uint32_t mes_queue_id = entry->src_data[0];

	DRM_DEBUG("IH: CP EOP\n");

	if (adev->enable_mes && (mes_queue_id & AMDGPU_FENCE_MES_QUEUE_FLAG)) {
		struct amdgpu_mes_queue *queue;

		mes_queue_id &= AMDGPU_FENCE_MES_QUEUE_ID_MASK;

		spin_lock(&adev->mes.queue_id_lock);
		queue = idr_find(&adev->mes.queue_id_idr, mes_queue_id);
		if (queue) {
			DRM_DEBUG("process mes queue id = %d\n", mes_queue_id);
			amdgpu_fence_process(queue->ring);
		}
		spin_unlock(&adev->mes.queue_id_lock);
	} else {
		me_id = (entry->ring_id & 0x0c) >> 2;
		pipe_id = (entry->ring_id & 0x03) >> 0;
		queue_id = (entry->ring_id & 0x70) >> 4;

		switch (me_id) {
		case 0:
			if (pipe_id == 0)
				amdgpu_fence_process(&adev->gfx.gfx_ring[0]);
			else
				amdgpu_fence_process(&adev->gfx.gfx_ring[1]);
			break;
		case 1:
		case 2:
			for (i = 0; i < adev->gfx.num_compute_rings; i++) {
				ring = &adev->gfx.compute_ring[i];
				/* Per-queue interrupt is supported for MEC starting from VI.
				 * The interrupt can only be enabled/disabled per pipe instead
				 * of per queue.
				 */
				if ((ring->me == me_id) &&
				    (ring->pipe == pipe_id) &&
				    (ring->queue == queue_id))
					amdgpu_fence_process(ring);
			}
			break;
		}
	}

	return 0;
}

static int gfx_v11_0_set_priv_reg_fault_state(struct amdgpu_device *adev,
					      struct amdgpu_irq_src *source,
					      unsigned type,
					      enum amdgpu_interrupt_state state)
{
	switch (state) {
	case AMDGPU_IRQ_STATE_DISABLE:
	case AMDGPU_IRQ_STATE_ENABLE:
		WREG32_FIELD15_PREREG(GC, 0, CP_INT_CNTL_RING0,
			       PRIV_REG_INT_ENABLE,
			       state == AMDGPU_IRQ_STATE_ENABLE ? 1 : 0);
		break;
	default:
		break;
	}

	return 0;
}

static int gfx_v11_0_set_priv_inst_fault_state(struct amdgpu_device *adev,
					       struct amdgpu_irq_src *source,
					       unsigned type,
					       enum amdgpu_interrupt_state state)
{
	switch (state) {
	case AMDGPU_IRQ_STATE_DISABLE:
	case AMDGPU_IRQ_STATE_ENABLE:
		WREG32_FIELD15_PREREG(GC, 0, CP_INT_CNTL_RING0,
			       PRIV_INSTR_INT_ENABLE,
			       state == AMDGPU_IRQ_STATE_ENABLE ? 1 : 0);
		break;
	default:
		break;
	}

	return 0;
}

static void gfx_v11_0_handle_priv_fault(struct amdgpu_device *adev,
					struct amdgpu_iv_entry *entry)
{
	u8 me_id, pipe_id, queue_id;
	struct amdgpu_ring *ring;
	int i;

	me_id = (entry->ring_id & 0x0c) >> 2;
	pipe_id = (entry->ring_id & 0x03) >> 0;
	queue_id = (entry->ring_id & 0x70) >> 4;

	switch (me_id) {
	case 0:
		for (i = 0; i < adev->gfx.num_gfx_rings; i++) {
			ring = &adev->gfx.gfx_ring[i];
			/* we only enabled 1 gfx queue per pipe for now */
			if (ring->me == me_id && ring->pipe == pipe_id)
				drm_sched_fault(&ring->sched);
		}
		break;
	case 1:
	case 2:
		for (i = 0; i < adev->gfx.num_compute_rings; i++) {
			ring = &adev->gfx.compute_ring[i];
			if (ring->me == me_id && ring->pipe == pipe_id &&
			    ring->queue == queue_id)
				drm_sched_fault(&ring->sched);
		}
		break;
	default:
		BUG();
		break;
	}
}

static int gfx_v11_0_priv_reg_irq(struct amdgpu_device *adev,
				  struct amdgpu_irq_src *source,
				  struct amdgpu_iv_entry *entry)
{
	DRM_ERROR("Illegal register access in command stream\n");
	gfx_v11_0_handle_priv_fault(adev, entry);
	return 0;
}

static int gfx_v11_0_priv_inst_irq(struct amdgpu_device *adev,
				   struct amdgpu_irq_src *source,
				   struct amdgpu_iv_entry *entry)
{
	DRM_ERROR("Illegal instruction in command stream\n");
	gfx_v11_0_handle_priv_fault(adev, entry);
	return 0;
}

#if 0
static int gfx_v11_0_kiq_set_interrupt_state(struct amdgpu_device *adev,
					     struct amdgpu_irq_src *src,
					     unsigned int type,
					     enum amdgpu_interrupt_state state)
{
	uint32_t tmp, target;
	struct amdgpu_ring *ring = &(adev->gfx.kiq.ring);

	target = SOC15_REG_OFFSET(GC, 0, regCP_ME1_PIPE0_INT_CNTL);
	target += ring->pipe;

	switch (type) {
	case AMDGPU_CP_KIQ_IRQ_DRIVER0:
		if (state == AMDGPU_IRQ_STATE_DISABLE) {
			tmp = RREG32_SOC15(GC, 0, regCPC_INT_CNTL);
			tmp = REG_SET_FIELD(tmp, CPC_INT_CNTL,
					    GENERIC2_INT_ENABLE, 0);
			WREG32_SOC15(GC, 0, regCPC_INT_CNTL, tmp);

			tmp = RREG32_SOC15_IP(GC, target);
			tmp = REG_SET_FIELD(tmp, CP_ME1_PIPE0_INT_CNTL,
					    GENERIC2_INT_ENABLE, 0);
			WREG32_SOC15_IP(GC, target, tmp);
		} else {
			tmp = RREG32_SOC15(GC, 0, regCPC_INT_CNTL);
			tmp = REG_SET_FIELD(tmp, CPC_INT_CNTL,
					    GENERIC2_INT_ENABLE, 1);
			WREG32_SOC15(GC, 0, regCPC_INT_CNTL, tmp);

			tmp = RREG32_SOC15_IP(GC, target);
			tmp = REG_SET_FIELD(tmp, CP_ME1_PIPE0_INT_CNTL,
					    GENERIC2_INT_ENABLE, 1);
			WREG32_SOC15_IP(GC, target, tmp);
		}
		break;
	default:
		BUG(); /* kiq only support GENERIC2_INT now */
		break;
	}
	return 0;
}
#endif

static void gfx_v11_0_emit_mem_sync(struct amdgpu_ring *ring)
{
	const unsigned int gcr_cntl =
			PACKET3_ACQUIRE_MEM_GCR_CNTL_GL2_INV(1) |
			PACKET3_ACQUIRE_MEM_GCR_CNTL_GL2_WB(1) |
			PACKET3_ACQUIRE_MEM_GCR_CNTL_GLM_INV(1) |
			PACKET3_ACQUIRE_MEM_GCR_CNTL_GLM_WB(1) |
			PACKET3_ACQUIRE_MEM_GCR_CNTL_GL1_INV(1) |
			PACKET3_ACQUIRE_MEM_GCR_CNTL_GLV_INV(1) |
			PACKET3_ACQUIRE_MEM_GCR_CNTL_GLK_INV(1) |
			PACKET3_ACQUIRE_MEM_GCR_CNTL_GLI_INV(1);

	/* ACQUIRE_MEM - make one or more surfaces valid for use by the subsequent operations */
	amdgpu_ring_write(ring, PACKET3(PACKET3_ACQUIRE_MEM, 6));
	amdgpu_ring_write(ring, 0); /* CP_COHER_CNTL */
	amdgpu_ring_write(ring, 0xffffffff);  /* CP_COHER_SIZE */
	amdgpu_ring_write(ring, 0xffffff);  /* CP_COHER_SIZE_HI */
	amdgpu_ring_write(ring, 0); /* CP_COHER_BASE */
	amdgpu_ring_write(ring, 0);  /* CP_COHER_BASE_HI */
	amdgpu_ring_write(ring, 0x0000000A); /* POLL_INTERVAL */
	amdgpu_ring_write(ring, gcr_cntl); /* GCR_CNTL */
}

static const struct amd_ip_funcs gfx_v11_0_ip_funcs = {
	.name = "gfx_v11_0",
	.early_init = gfx_v11_0_early_init,
	.late_init = gfx_v11_0_late_init,
	.sw_init = gfx_v11_0_sw_init,
	.sw_fini = gfx_v11_0_sw_fini,
	.hw_init = gfx_v11_0_hw_init,
	.hw_fini = gfx_v11_0_hw_fini,
	.suspend = gfx_v11_0_suspend,
	.resume = gfx_v11_0_resume,
	.is_idle = gfx_v11_0_is_idle,
	.wait_for_idle = gfx_v11_0_wait_for_idle,
	.soft_reset = gfx_v11_0_soft_reset,
	.check_soft_reset = gfx_v11_0_check_soft_reset,
	.set_clockgating_state = gfx_v11_0_set_clockgating_state,
	.set_powergating_state = gfx_v11_0_set_powergating_state,
	.get_clockgating_state = gfx_v11_0_get_clockgating_state,
};

static const struct amdgpu_ring_funcs gfx_v11_0_ring_funcs_gfx = {
	.type = AMDGPU_RING_TYPE_GFX,
	.align_mask = 0xff,
	.nop = PACKET3(PACKET3_NOP, 0x3FFF),
	.support_64bit_ptrs = true,
	.secure_submission_supported = true,
	.vmhub = AMDGPU_GFXHUB_0,
	.get_rptr = gfx_v11_0_ring_get_rptr_gfx,
	.get_wptr = gfx_v11_0_ring_get_wptr_gfx,
	.set_wptr = gfx_v11_0_ring_set_wptr_gfx,
	.emit_frame_size = /* totally 242 maximum if 16 IBs */
		5 + /* COND_EXEC */
		7 + /* PIPELINE_SYNC */
		SOC15_FLUSH_GPU_TLB_NUM_WREG * 5 +
		SOC15_FLUSH_GPU_TLB_NUM_REG_WAIT * 7 +
		2 + /* VM_FLUSH */
		8 + /* FENCE for VM_FLUSH */
		20 + /* GDS switch */
		5 + /* COND_EXEC */
		7 + /* HDP_flush */
		4 + /* VGT_flush */
		31 + /*	DE_META */
		3 + /* CNTX_CTRL */
		5 + /* HDP_INVL */
		8 + 8 + /* FENCE x2 */
		8, /* gfx_v11_0_emit_mem_sync */
	.emit_ib_size =	4, /* gfx_v11_0_ring_emit_ib_gfx */
	.emit_ib = gfx_v11_0_ring_emit_ib_gfx,
	.emit_fence = gfx_v11_0_ring_emit_fence,
	.emit_pipeline_sync = gfx_v11_0_ring_emit_pipeline_sync,
	.emit_vm_flush = gfx_v11_0_ring_emit_vm_flush,
	.emit_gds_switch = gfx_v11_0_ring_emit_gds_switch,
	.emit_hdp_flush = gfx_v11_0_ring_emit_hdp_flush,
	.test_ring = gfx_v11_0_ring_test_ring,
	.test_ib = gfx_v11_0_ring_test_ib,
	.insert_nop = amdgpu_ring_insert_nop,
	.pad_ib = amdgpu_ring_generic_pad_ib,
	.emit_cntxcntl = gfx_v11_0_ring_emit_cntxcntl,
	.init_cond_exec = gfx_v11_0_ring_emit_init_cond_exec,
	.patch_cond_exec = gfx_v11_0_ring_emit_patch_cond_exec,
	.preempt_ib = gfx_v11_0_ring_preempt_ib,
	.emit_frame_cntl = gfx_v11_0_ring_emit_frame_cntl,
	.emit_wreg = gfx_v11_0_ring_emit_wreg,
	.emit_reg_wait = gfx_v11_0_ring_emit_reg_wait,
	.emit_reg_write_reg_wait = gfx_v11_0_ring_emit_reg_write_reg_wait,
	.soft_recovery = gfx_v11_0_ring_soft_recovery,
	.emit_mem_sync = gfx_v11_0_emit_mem_sync,
};

static const struct amdgpu_ring_funcs gfx_v11_0_ring_funcs_compute = {
	.type = AMDGPU_RING_TYPE_COMPUTE,
	.align_mask = 0xff,
	.nop = PACKET3(PACKET3_NOP, 0x3FFF),
	.support_64bit_ptrs = true,
	.vmhub = AMDGPU_GFXHUB_0,
	.get_rptr = gfx_v11_0_ring_get_rptr_compute,
	.get_wptr = gfx_v11_0_ring_get_wptr_compute,
	.set_wptr = gfx_v11_0_ring_set_wptr_compute,
	.emit_frame_size =
		20 + /* gfx_v11_0_ring_emit_gds_switch */
		7 + /* gfx_v11_0_ring_emit_hdp_flush */
		5 + /* hdp invalidate */
		7 + /* gfx_v11_0_ring_emit_pipeline_sync */
		SOC15_FLUSH_GPU_TLB_NUM_WREG * 5 +
		SOC15_FLUSH_GPU_TLB_NUM_REG_WAIT * 7 +
		2 + /* gfx_v11_0_ring_emit_vm_flush */
		8 + 8 + 8 + /* gfx_v11_0_ring_emit_fence x3 for user fence, vm fence */
		8, /* gfx_v11_0_emit_mem_sync */
	.emit_ib_size =	7, /* gfx_v11_0_ring_emit_ib_compute */
	.emit_ib = gfx_v11_0_ring_emit_ib_compute,
	.emit_fence = gfx_v11_0_ring_emit_fence,
	.emit_pipeline_sync = gfx_v11_0_ring_emit_pipeline_sync,
	.emit_vm_flush = gfx_v11_0_ring_emit_vm_flush,
	.emit_gds_switch = gfx_v11_0_ring_emit_gds_switch,
	.emit_hdp_flush = gfx_v11_0_ring_emit_hdp_flush,
	.test_ring = gfx_v11_0_ring_test_ring,
	.test_ib = gfx_v11_0_ring_test_ib,
	.insert_nop = amdgpu_ring_insert_nop,
	.pad_ib = amdgpu_ring_generic_pad_ib,
	.emit_wreg = gfx_v11_0_ring_emit_wreg,
	.emit_reg_wait = gfx_v11_0_ring_emit_reg_wait,
	.emit_reg_write_reg_wait = gfx_v11_0_ring_emit_reg_write_reg_wait,
	.emit_mem_sync = gfx_v11_0_emit_mem_sync,
};

static const struct amdgpu_ring_funcs gfx_v11_0_ring_funcs_kiq = {
	.type = AMDGPU_RING_TYPE_KIQ,
	.align_mask = 0xff,
	.nop = PACKET3(PACKET3_NOP, 0x3FFF),
	.support_64bit_ptrs = true,
	.vmhub = AMDGPU_GFXHUB_0,
	.get_rptr = gfx_v11_0_ring_get_rptr_compute,
	.get_wptr = gfx_v11_0_ring_get_wptr_compute,
	.set_wptr = gfx_v11_0_ring_set_wptr_compute,
	.emit_frame_size =
		20 + /* gfx_v11_0_ring_emit_gds_switch */
		7 + /* gfx_v11_0_ring_emit_hdp_flush */
		5 + /*hdp invalidate */
		7 + /* gfx_v11_0_ring_emit_pipeline_sync */
		SOC15_FLUSH_GPU_TLB_NUM_WREG * 5 +
		SOC15_FLUSH_GPU_TLB_NUM_REG_WAIT * 7 +
		2 + /* gfx_v11_0_ring_emit_vm_flush */
		8 + 8 + 8, /* gfx_v11_0_ring_emit_fence_kiq x3 for user fence, vm fence */
	.emit_ib_size =	7, /* gfx_v11_0_ring_emit_ib_compute */
	.emit_ib = gfx_v11_0_ring_emit_ib_compute,
	.emit_fence = gfx_v11_0_ring_emit_fence_kiq,
	.test_ring = gfx_v11_0_ring_test_ring,
	.test_ib = gfx_v11_0_ring_test_ib,
	.insert_nop = amdgpu_ring_insert_nop,
	.pad_ib = amdgpu_ring_generic_pad_ib,
	.emit_rreg = gfx_v11_0_ring_emit_rreg,
	.emit_wreg = gfx_v11_0_ring_emit_wreg,
	.emit_reg_wait = gfx_v11_0_ring_emit_reg_wait,
	.emit_reg_write_reg_wait = gfx_v11_0_ring_emit_reg_write_reg_wait,
};

static void gfx_v11_0_set_ring_funcs(struct amdgpu_device *adev)
{
	int i;

	adev->gfx.kiq.ring.funcs = &gfx_v11_0_ring_funcs_kiq;

	for (i = 0; i < adev->gfx.num_gfx_rings; i++)
		adev->gfx.gfx_ring[i].funcs = &gfx_v11_0_ring_funcs_gfx;

	for (i = 0; i < adev->gfx.num_compute_rings; i++)
		adev->gfx.compute_ring[i].funcs = &gfx_v11_0_ring_funcs_compute;
}

static const struct amdgpu_irq_src_funcs gfx_v11_0_eop_irq_funcs = {
	.set = gfx_v11_0_set_eop_interrupt_state,
	.process = gfx_v11_0_eop_irq,
};

static const struct amdgpu_irq_src_funcs gfx_v11_0_priv_reg_irq_funcs = {
	.set = gfx_v11_0_set_priv_reg_fault_state,
	.process = gfx_v11_0_priv_reg_irq,
};

static const struct amdgpu_irq_src_funcs gfx_v11_0_priv_inst_irq_funcs = {
	.set = gfx_v11_0_set_priv_inst_fault_state,
	.process = gfx_v11_0_priv_inst_irq,
};

static void gfx_v11_0_set_irq_funcs(struct amdgpu_device *adev)
{
	adev->gfx.eop_irq.num_types = AMDGPU_CP_IRQ_LAST;
	adev->gfx.eop_irq.funcs = &gfx_v11_0_eop_irq_funcs;

	adev->gfx.priv_reg_irq.num_types = 1;
	adev->gfx.priv_reg_irq.funcs = &gfx_v11_0_priv_reg_irq_funcs;

	adev->gfx.priv_inst_irq.num_types = 1;
	adev->gfx.priv_inst_irq.funcs = &gfx_v11_0_priv_inst_irq_funcs;
}

static void gfx_v11_0_set_imu_funcs(struct amdgpu_device *adev)
{
	if (adev->flags & AMD_IS_APU)
		adev->gfx.imu.mode = MISSION_MODE;
	else
		adev->gfx.imu.mode = DEBUG_MODE;

	adev->gfx.imu.funcs = &gfx_v11_0_imu_funcs;
}

static void gfx_v11_0_set_rlc_funcs(struct amdgpu_device *adev)
{
	adev->gfx.rlc.funcs = &gfx_v11_0_rlc_funcs;
}

static void gfx_v11_0_set_gds_init(struct amdgpu_device *adev)
{
	unsigned total_cu = adev->gfx.config.max_cu_per_sh *
			    adev->gfx.config.max_sh_per_se *
			    adev->gfx.config.max_shader_engines;

	adev->gds.gds_size = 0x1000;
	adev->gds.gds_compute_max_wave_id = total_cu * 32 - 1;
	adev->gds.gws_size = 64;
	adev->gds.oa_size = 16;
}

static void gfx_v11_0_set_mqd_funcs(struct amdgpu_device *adev)
{
	/* set gfx eng mqd */
	adev->mqds[AMDGPU_HW_IP_GFX].mqd_size =
		sizeof(struct v11_gfx_mqd);
	adev->mqds[AMDGPU_HW_IP_GFX].init_mqd =
		gfx_v11_0_gfx_mqd_init;
	/* set compute eng mqd */
	adev->mqds[AMDGPU_HW_IP_COMPUTE].mqd_size =
		sizeof(struct v11_compute_mqd);
	adev->mqds[AMDGPU_HW_IP_COMPUTE].init_mqd =
		gfx_v11_0_compute_mqd_init;
}

static void gfx_v11_0_set_user_wgp_inactive_bitmap_per_sh(struct amdgpu_device *adev,
							  u32 bitmap)
{
	u32 data;

	if (!bitmap)
		return;

	data = bitmap << GC_USER_SHADER_ARRAY_CONFIG__INACTIVE_WGPS__SHIFT;
	data &= GC_USER_SHADER_ARRAY_CONFIG__INACTIVE_WGPS_MASK;

	WREG32_SOC15(GC, 0, regGC_USER_SHADER_ARRAY_CONFIG, data);
}

static u32 gfx_v11_0_get_wgp_active_bitmap_per_sh(struct amdgpu_device *adev)
{
	u32 data, wgp_bitmask;
	data = RREG32_SOC15(GC, 0, regCC_GC_SHADER_ARRAY_CONFIG);
	data |= RREG32_SOC15(GC, 0, regGC_USER_SHADER_ARRAY_CONFIG);

	data &= CC_GC_SHADER_ARRAY_CONFIG__INACTIVE_WGPS_MASK;
	data >>= CC_GC_SHADER_ARRAY_CONFIG__INACTIVE_WGPS__SHIFT;

	wgp_bitmask =
		amdgpu_gfx_create_bitmask(adev->gfx.config.max_cu_per_sh >> 1);

	return (~data) & wgp_bitmask;
}

static u32 gfx_v11_0_get_cu_active_bitmap_per_sh(struct amdgpu_device *adev)
{
	u32 wgp_idx, wgp_active_bitmap;
	u32 cu_bitmap_per_wgp, cu_active_bitmap;

	wgp_active_bitmap = gfx_v11_0_get_wgp_active_bitmap_per_sh(adev);
	cu_active_bitmap = 0;

	for (wgp_idx = 0; wgp_idx < 16; wgp_idx++) {
		/* if there is one WGP enabled, it means 2 CUs will be enabled */
		cu_bitmap_per_wgp = 3 << (2 * wgp_idx);
		if (wgp_active_bitmap & (1 << wgp_idx))
			cu_active_bitmap |= cu_bitmap_per_wgp;
	}

	return cu_active_bitmap;
}

static int gfx_v11_0_get_cu_info(struct amdgpu_device *adev,
				 struct amdgpu_cu_info *cu_info)
{
	int i, j, k, counter, active_cu_number = 0;
	u32 mask, bitmap;
	unsigned disable_masks[8 * 2];

	if (!adev || !cu_info)
		return -EINVAL;

	amdgpu_gfx_parse_disable_cu(disable_masks, 8, 2);

	mutex_lock(&adev->grbm_idx_mutex);
	for (i = 0; i < adev->gfx.config.max_shader_engines; i++) {
		for (j = 0; j < adev->gfx.config.max_sh_per_se; j++) {
			mask = 1;
			counter = 0;
			gfx_v11_0_select_se_sh(adev, i, j, 0xffffffff);
			if (i < 8 && j < 2)
				gfx_v11_0_set_user_wgp_inactive_bitmap_per_sh(
					adev, disable_masks[i * 2 + j]);
			bitmap = gfx_v11_0_get_cu_active_bitmap_per_sh(adev);

			/**
			 * GFX11 could support more than 4 SEs, while the bitmap
			 * in cu_info struct is 4x4 and ioctl interface struct
			 * drm_amdgpu_info_device should keep stable.
			 * So we use last two columns of bitmap to store cu mask for
			 * SEs 4 to 7, the layout of the bitmap is as below:
			 *    SE0: {SH0,SH1} --> {bitmap[0][0], bitmap[0][1]}
			 *    SE1: {SH0,SH1} --> {bitmap[1][0], bitmap[1][1]}
			 *    SE2: {SH0,SH1} --> {bitmap[2][0], bitmap[2][1]}
			 *    SE3: {SH0,SH1} --> {bitmap[3][0], bitmap[3][1]}
			 *    SE4: {SH0,SH1} --> {bitmap[0][2], bitmap[0][3]}
			 *    SE5: {SH0,SH1} --> {bitmap[1][2], bitmap[1][3]}
			 *    SE6: {SH0,SH1} --> {bitmap[2][2], bitmap[2][3]}
			 *    SE7: {SH0,SH1} --> {bitmap[3][2], bitmap[3][3]}
			 */
			cu_info->bitmap[i % 4][j + (i / 4) * 2] = bitmap;

			for (k = 0; k < adev->gfx.config.max_cu_per_sh; k++) {
				if (bitmap & mask)
					counter++;

				mask <<= 1;
			}
			active_cu_number += counter;
		}
	}
	gfx_v11_0_select_se_sh(adev, 0xffffffff, 0xffffffff, 0xffffffff);
	mutex_unlock(&adev->grbm_idx_mutex);

	cu_info->number = active_cu_number;
	cu_info->simd_per_cu = NUM_SIMD_PER_CU;

	return 0;
}

const struct amdgpu_ip_block_version gfx_v11_0_ip_block =
{
	.type = AMD_IP_BLOCK_TYPE_GFX,
	.major = 11,
	.minor = 0,
	.rev = 0,
	.funcs = &gfx_v11_0_ip_funcs,
};<|MERGE_RESOLUTION|>--- conflicted
+++ resolved
@@ -5116,10 +5116,7 @@
 	case IP_VERSION(11, 0, 1):
 	case IP_VERSION(11, 0, 2):
 	case IP_VERSION(11, 0, 3):
-<<<<<<< HEAD
-=======
 	case IP_VERSION(11, 0, 4):
->>>>>>> 0ee29814
 	        gfx_v11_0_update_gfx_clock_gating(adev,
 	                        state ==  AMD_CG_STATE_GATE);
 	        break;
