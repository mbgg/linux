/*
 * Copyright 2008 Advanced Micro Devices, Inc.
 * Copyright 2008 Red Hat Inc.
 * Copyright 2009 Jerome Glisse.
 *
 * Permission is hereby granted, free of charge, to any person obtaining a
 * copy of this software and associated documentation files (the "Software"),
 * to deal in the Software without restriction, including without limitation
 * the rights to use, copy, modify, merge, publish, distribute, sublicense,
 * and/or sell copies of the Software, and to permit persons to whom the
 * Software is furnished to do so, subject to the following conditions:
 *
 * The above copyright notice and this permission notice shall be included in
 * all copies or substantial portions of the Software.
 *
 * THE SOFTWARE IS PROVIDED "AS IS", WITHOUT WARRANTY OF ANY KIND, EXPRESS OR
 * IMPLIED, INCLUDING BUT NOT LIMITED TO THE WARRANTIES OF MERCHANTABILITY,
 * FITNESS FOR A PARTICULAR PURPOSE AND NONINFRINGEMENT.  IN NO EVENT SHALL
 * THE COPYRIGHT HOLDER(S) OR AUTHOR(S) BE LIABLE FOR ANY CLAIM, DAMAGES OR
 * OTHER LIABILITY, WHETHER IN AN ACTION OF CONTRACT, TORT OR OTHERWISE,
 * ARISING FROM, OUT OF OR IN CONNECTION WITH THE SOFTWARE OR THE USE OR
 * OTHER DEALINGS IN THE SOFTWARE.
 *
 * Authors: Dave Airlie
 *          Alex Deucher
 *          Jerome Glisse
 */
#include <drm/drmP.h>
#include <drm/amdgpu_drm.h>
#include "amdgpu.h"
#include "amdgpu_trace.h"

/*
 * GPUVM
 * GPUVM is similar to the legacy gart on older asics, however
 * rather than there being a single global gart table
 * for the entire GPU, there are multiple VM page tables active
 * at any given time.  The VM page tables can contain a mix
 * vram pages and system memory pages and system memory pages
 * can be mapped as snooped (cached system pages) or unsnooped
 * (uncached system pages).
 * Each VM has an ID associated with it and there is a page table
 * associated with each VMID.  When execting a command buffer,
 * the kernel tells the the ring what VMID to use for that command
 * buffer.  VMIDs are allocated dynamically as commands are submitted.
 * The userspace drivers maintain their own address space and the kernel
 * sets up their pages tables accordingly when they submit their
 * command buffers and a VMID is assigned.
 * Cayman/Trinity support up to 8 active VMs at any given time;
 * SI supports 16.
 */

/**
 * amdgpu_vm_num_pde - return the number of page directory entries
 *
 * @adev: amdgpu_device pointer
 *
 * Calculate the number of page directory entries (cayman+).
 */
static unsigned amdgpu_vm_num_pdes(struct amdgpu_device *adev)
{
	return adev->vm_manager.max_pfn >> amdgpu_vm_block_size;
}

/**
 * amdgpu_vm_directory_size - returns the size of the page directory in bytes
 *
 * @adev: amdgpu_device pointer
 *
 * Calculate the size of the page directory in bytes (cayman+).
 */
static unsigned amdgpu_vm_directory_size(struct amdgpu_device *adev)
{
	return AMDGPU_GPU_PAGE_ALIGN(amdgpu_vm_num_pdes(adev) * 8);
}

/**
 * amdgpu_vm_get_bos - add the vm BOs to a validation list
 *
 * @vm: vm providing the BOs
 * @head: head of validation list
 *
 * Add the page directory to the list of BOs to
 * validate for command submission (cayman+).
 */
struct amdgpu_bo_list_entry *amdgpu_vm_get_bos(struct amdgpu_device *adev,
					  struct amdgpu_vm *vm,
					  struct list_head *head)
{
	struct amdgpu_bo_list_entry *list;
	unsigned i, idx;

	list = drm_malloc_ab(vm->max_pde_used + 2,
			     sizeof(struct amdgpu_bo_list_entry));
	if (!list) {
		return NULL;
	}

	/* add the vm page table to the list */
	list[0].robj = vm->page_directory;
	list[0].prefered_domains = AMDGPU_GEM_DOMAIN_VRAM;
	list[0].allowed_domains = AMDGPU_GEM_DOMAIN_VRAM;
	list[0].priority = 0;
	list[0].tv.bo = &vm->page_directory->tbo;
	list[0].tv.shared = true;
	list_add(&list[0].tv.head, head);

	for (i = 0, idx = 1; i <= vm->max_pde_used; i++) {
		if (!vm->page_tables[i].bo)
			continue;

		list[idx].robj = vm->page_tables[i].bo;
		list[idx].prefered_domains = AMDGPU_GEM_DOMAIN_VRAM;
		list[idx].allowed_domains = AMDGPU_GEM_DOMAIN_VRAM;
		list[idx].priority = 0;
		list[idx].tv.bo = &list[idx].robj->tbo;
		list[idx].tv.shared = true;
		list_add(&list[idx++].tv.head, head);
	}

	return list;
}

/**
 * amdgpu_vm_grab_id - allocate the next free VMID
 *
 * @vm: vm to allocate id for
 * @ring: ring we want to submit job to
 * @sync: sync object where we add dependencies
 *
 * Allocate an id for the vm, adding fences to the sync obj as necessary.
 *
 * Global mutex must be locked!
 */
int amdgpu_vm_grab_id(struct amdgpu_vm *vm, struct amdgpu_ring *ring,
		      struct amdgpu_sync *sync)
{
	struct fence *best[AMDGPU_MAX_RINGS] = {};
	struct amdgpu_vm_id *vm_id = &vm->ids[ring->idx];
	struct amdgpu_device *adev = ring->adev;

	unsigned choices[2] = {};
	unsigned i;

	/* check if the id is still valid */
	if (vm_id->id) {
		unsigned id = vm_id->id;
		long owner;

		owner = atomic_long_read(&adev->vm_manager.ids[id].owner);
		if (owner == (long)vm) {
			trace_amdgpu_vm_grab_id(vm_id->id, ring->idx);
			return 0;
		}
	}

	/* we definately need to flush */
	vm_id->pd_gpu_addr = ~0ll;

	/* skip over VMID 0, since it is the system VM */
	for (i = 1; i < adev->vm_manager.nvm; ++i) {
		struct fence *fence = adev->vm_manager.ids[i].active;
		struct amdgpu_ring *fring;

		if (fence == NULL) {
			/* found a free one */
			vm_id->id = i;
			trace_amdgpu_vm_grab_id(i, ring->idx);
			return 0;
		}

		fring = amdgpu_ring_from_fence(fence);
		if (best[fring->idx] == NULL ||
		    fence_is_later(best[fring->idx], fence)) {
			best[fring->idx] = fence;
			choices[fring == ring ? 0 : 1] = i;
		}
	}

	for (i = 0; i < 2; ++i) {
		if (choices[i]) {
			struct fence *fence;

			fence  = adev->vm_manager.ids[choices[i]].active;
			vm_id->id = choices[i];

			trace_amdgpu_vm_grab_id(choices[i], ring->idx);
			return amdgpu_sync_fence(ring->adev, sync, fence);
		}
	}

	/* should never happen */
	BUG();
	return -EINVAL;
}

/**
 * amdgpu_vm_flush - hardware flush the vm
 *
 * @ring: ring to use for flush
 * @vm: vm we want to flush
 * @updates: last vm update that we waited for
 *
 * Flush the vm (cayman+).
 *
 * Global and local mutex must be locked!
 */
void amdgpu_vm_flush(struct amdgpu_ring *ring,
		     struct amdgpu_vm *vm,
		     struct fence *updates)
{
	uint64_t pd_addr = amdgpu_bo_gpu_offset(vm->page_directory);
	struct amdgpu_vm_id *vm_id = &vm->ids[ring->idx];
	struct fence *flushed_updates = vm_id->flushed_updates;
	bool is_later;

	if (!flushed_updates)
		is_later = true;
	else if (!updates)
		is_later = false;
	else
		is_later = fence_is_later(updates, flushed_updates);

	if (pd_addr != vm_id->pd_gpu_addr || is_later) {
		trace_amdgpu_vm_flush(pd_addr, ring->idx, vm_id->id);
		if (is_later) {
			vm_id->flushed_updates = fence_get(updates);
			fence_put(flushed_updates);
		}
		vm_id->pd_gpu_addr = pd_addr;
		amdgpu_ring_emit_vm_flush(ring, vm_id->id, vm_id->pd_gpu_addr);
	}
}

/**
 * amdgpu_vm_fence - remember fence for vm
 *
 * @adev: amdgpu_device pointer
 * @vm: vm we want to fence
 * @fence: fence to remember
 *
 * Fence the vm (cayman+).
 * Set the fence used to protect page table and id.
 *
 * Global and local mutex must be locked!
 */
void amdgpu_vm_fence(struct amdgpu_device *adev,
		     struct amdgpu_vm *vm,
		     struct fence *fence)
{
	struct amdgpu_ring *ring = amdgpu_ring_from_fence(fence);
	unsigned vm_id = vm->ids[ring->idx].id;

	fence_put(adev->vm_manager.ids[vm_id].active);
	adev->vm_manager.ids[vm_id].active = fence_get(fence);
	atomic_long_set(&adev->vm_manager.ids[vm_id].owner, (long)vm);
}

/**
 * amdgpu_vm_bo_find - find the bo_va for a specific vm & bo
 *
 * @vm: requested vm
 * @bo: requested buffer object
 *
 * Find @bo inside the requested vm (cayman+).
 * Search inside the @bos vm list for the requested vm
 * Returns the found bo_va or NULL if none is found
 *
 * Object has to be reserved!
 */
struct amdgpu_bo_va *amdgpu_vm_bo_find(struct amdgpu_vm *vm,
				       struct amdgpu_bo *bo)
{
	struct amdgpu_bo_va *bo_va;

	list_for_each_entry(bo_va, &bo->va, bo_list) {
		if (bo_va->vm == vm) {
			return bo_va;
		}
	}
	return NULL;
}

/**
 * amdgpu_vm_update_pages - helper to call the right asic function
 *
 * @adev: amdgpu_device pointer
 * @ib: indirect buffer to fill with commands
 * @pe: addr of the page entry
 * @addr: dst addr to write into pe
 * @count: number of page entries to update
 * @incr: increase next addr by incr bytes
 * @flags: hw access flags
 * @gtt_flags: GTT hw access flags
 *
 * Traces the parameters and calls the right asic functions
 * to setup the page table using the DMA.
 */
static void amdgpu_vm_update_pages(struct amdgpu_device *adev,
				   struct amdgpu_ib *ib,
				   uint64_t pe, uint64_t addr,
				   unsigned count, uint32_t incr,
				   uint32_t flags, uint32_t gtt_flags)
{
	trace_amdgpu_vm_set_page(pe, addr, count, incr, flags);

	if ((flags & AMDGPU_PTE_SYSTEM) && (flags == gtt_flags)) {
		uint64_t src = adev->gart.table_addr + (addr >> 12) * 8;
		amdgpu_vm_copy_pte(adev, ib, pe, src, count);

	} else if ((flags & AMDGPU_PTE_SYSTEM) || (count < 3)) {
		amdgpu_vm_write_pte(adev, ib, pe, addr,
				      count, incr, flags);

	} else {
		amdgpu_vm_set_pte_pde(adev, ib, pe, addr,
				      count, incr, flags);
	}
}

int amdgpu_vm_free_job(struct amdgpu_job *job)
{
	int i;
	for (i = 0; i < job->num_ibs; i++)
		amdgpu_ib_free(job->adev, &job->ibs[i]);
	kfree(job->ibs);
	return 0;
}

/**
 * amdgpu_vm_clear_bo - initially clear the page dir/table
 *
 * @adev: amdgpu_device pointer
 * @bo: bo to clear
 *
 * need to reserve bo first before calling it.
 */
static int amdgpu_vm_clear_bo(struct amdgpu_device *adev,
			      struct amdgpu_bo *bo)
{
	struct amdgpu_ring *ring = adev->vm_manager.vm_pte_funcs_ring;
	struct fence *fence = NULL;
	struct amdgpu_ib *ib;
	unsigned entries;
	uint64_t addr;
	int r;

	r = reservation_object_reserve_shared(bo->tbo.resv);
	if (r)
		return r;

	r = ttm_bo_validate(&bo->tbo, &bo->placement, true, false);
	if (r)
		goto error;

	addr = amdgpu_bo_gpu_offset(bo);
	entries = amdgpu_bo_size(bo) / 8;

	ib = kzalloc(sizeof(struct amdgpu_ib), GFP_KERNEL);
	if (!ib)
		goto error;

	r = amdgpu_ib_get(ring, NULL, entries * 2 + 64, ib);
	if (r)
		goto error_free;

	ib->length_dw = 0;

	amdgpu_vm_update_pages(adev, ib, addr, 0, entries, 0, 0, 0);
	amdgpu_vm_pad_ib(adev, ib);
	WARN_ON(ib->length_dw > 64);
	r = amdgpu_sched_ib_submit_kernel_helper(adev, ring, ib, 1,
						 &amdgpu_vm_free_job,
						 AMDGPU_FENCE_OWNER_VM,
						 &fence);
	if (!r)
		amdgpu_bo_fence(bo, fence, true);
	fence_put(fence);
	if (amdgpu_enable_scheduler)
		return 0;

error_free:
	amdgpu_ib_free(adev, ib);
	kfree(ib);

error:
	return r;
}

/**
 * amdgpu_vm_map_gart - get the physical address of a gart page
 *
 * @adev: amdgpu_device pointer
 * @addr: the unmapped addr
 *
 * Look up the physical address of the page that the pte resolves
 * to (cayman+).
 * Returns the physical address of the page.
 */
uint64_t amdgpu_vm_map_gart(struct amdgpu_device *adev, uint64_t addr)
{
	uint64_t result;

	/* page table offset */
	result = adev->gart.pages_addr[addr >> PAGE_SHIFT];

	/* in case cpu page size != gpu page size*/
	result |= addr & (~PAGE_MASK);

	return result;
}

/**
 * amdgpu_vm_update_pdes - make sure that page directory is valid
 *
 * @adev: amdgpu_device pointer
 * @vm: requested vm
 * @start: start of GPU address range
 * @end: end of GPU address range
 *
 * Allocates new page tables if necessary
 * and updates the page directory (cayman+).
 * Returns 0 for success, error for failure.
 *
 * Global and local mutex must be locked!
 */
int amdgpu_vm_update_page_directory(struct amdgpu_device *adev,
				    struct amdgpu_vm *vm)
{
	struct amdgpu_ring *ring = adev->vm_manager.vm_pte_funcs_ring;
	struct amdgpu_bo *pd = vm->page_directory;
	uint64_t pd_addr = amdgpu_bo_gpu_offset(pd);
	uint32_t incr = AMDGPU_VM_PTE_COUNT * 8;
	uint64_t last_pde = ~0, last_pt = ~0;
	unsigned count = 0, pt_idx, ndw;
	struct amdgpu_ib *ib;
	struct fence *fence = NULL;

	int r;

	/* padding, etc. */
	ndw = 64;

	/* assume the worst case */
	ndw += vm->max_pde_used * 6;

	/* update too big for an IB */
	if (ndw > 0xfffff)
		return -ENOMEM;

	ib = kzalloc(sizeof(struct amdgpu_ib), GFP_KERNEL);
	if (!ib)
		return -ENOMEM;

	r = amdgpu_ib_get(ring, NULL, ndw * 4, ib);
	if (r) {
		kfree(ib);
		return r;
	}
	ib->length_dw = 0;

	/* walk over the address space and update the page directory */
	for (pt_idx = 0; pt_idx <= vm->max_pde_used; ++pt_idx) {
		struct amdgpu_bo *bo = vm->page_tables[pt_idx].bo;
		uint64_t pde, pt;

		if (bo == NULL)
			continue;

		pt = amdgpu_bo_gpu_offset(bo);
		if (vm->page_tables[pt_idx].addr == pt)
			continue;
		vm->page_tables[pt_idx].addr = pt;

		pde = pd_addr + pt_idx * 8;
		if (((last_pde + 8 * count) != pde) ||
		    ((last_pt + incr * count) != pt)) {

			if (count) {
				amdgpu_vm_update_pages(adev, ib, last_pde,
						       last_pt, count, incr,
						       AMDGPU_PTE_VALID, 0);
			}

			count = 1;
			last_pde = pde;
			last_pt = pt;
		} else {
			++count;
		}
	}

	if (count)
		amdgpu_vm_update_pages(adev, ib, last_pde, last_pt, count,
				       incr, AMDGPU_PTE_VALID, 0);

	if (ib->length_dw != 0) {
		amdgpu_vm_pad_ib(adev, ib);
		amdgpu_sync_resv(adev, &ib->sync, pd->tbo.resv, AMDGPU_FENCE_OWNER_VM);
		WARN_ON(ib->length_dw > ndw);
		r = amdgpu_sched_ib_submit_kernel_helper(adev, ring, ib, 1,
							 &amdgpu_vm_free_job,
							 AMDGPU_FENCE_OWNER_VM,
							 &fence);
		if (r)
			goto error_free;

		amdgpu_bo_fence(pd, fence, true);
		fence_put(vm->page_directory_fence);
		vm->page_directory_fence = fence_get(fence);
		fence_put(fence);
	}

	if (!amdgpu_enable_scheduler || ib->length_dw == 0) {
		amdgpu_ib_free(adev, ib);
		kfree(ib);
	}

	return 0;

error_free:
	amdgpu_ib_free(adev, ib);
	kfree(ib);
	return r;
}

/**
 * amdgpu_vm_frag_ptes - add fragment information to PTEs
 *
 * @adev: amdgpu_device pointer
 * @ib: IB for the update
 * @pe_start: first PTE to handle
 * @pe_end: last PTE to handle
 * @addr: addr those PTEs should point to
 * @flags: hw mapping flags
 * @gtt_flags: GTT hw mapping flags
 *
 * Global and local mutex must be locked!
 */
static void amdgpu_vm_frag_ptes(struct amdgpu_device *adev,
				struct amdgpu_ib *ib,
				uint64_t pe_start, uint64_t pe_end,
				uint64_t addr, uint32_t flags,
				uint32_t gtt_flags)
{
	/**
	 * The MC L1 TLB supports variable sized pages, based on a fragment
	 * field in the PTE. When this field is set to a non-zero value, page
	 * granularity is increased from 4KB to (1 << (12 + frag)). The PTE
	 * flags are considered valid for all PTEs within the fragment range
	 * and corresponding mappings are assumed to be physically contiguous.
	 *
	 * The L1 TLB can store a single PTE for the whole fragment,
	 * significantly increasing the space available for translation
	 * caching. This leads to large improvements in throughput when the
	 * TLB is under pressure.
	 *
	 * The L2 TLB distributes small and large fragments into two
	 * asymmetric partitions. The large fragment cache is significantly
	 * larger. Thus, we try to use large fragments wherever possible.
	 * Userspace can support this by aligning virtual base address and
	 * allocation size to the fragment size.
	 */

	/* SI and newer are optimized for 64KB */
	uint64_t frag_flags = AMDGPU_PTE_FRAG_64KB;
	uint64_t frag_align = 0x80;

	uint64_t frag_start = ALIGN(pe_start, frag_align);
	uint64_t frag_end = pe_end & ~(frag_align - 1);

	unsigned count;

	/* system pages are non continuously */
	if ((flags & AMDGPU_PTE_SYSTEM) || !(flags & AMDGPU_PTE_VALID) ||
	    (frag_start >= frag_end)) {

		count = (pe_end - pe_start) / 8;
		amdgpu_vm_update_pages(adev, ib, pe_start, addr, count,
				       AMDGPU_GPU_PAGE_SIZE, flags, gtt_flags);
		return;
	}

	/* handle the 4K area at the beginning */
	if (pe_start != frag_start) {
		count = (frag_start - pe_start) / 8;
		amdgpu_vm_update_pages(adev, ib, pe_start, addr, count,
				       AMDGPU_GPU_PAGE_SIZE, flags, gtt_flags);
		addr += AMDGPU_GPU_PAGE_SIZE * count;
	}

	/* handle the area in the middle */
	count = (frag_end - frag_start) / 8;
	amdgpu_vm_update_pages(adev, ib, frag_start, addr, count,
			       AMDGPU_GPU_PAGE_SIZE, flags | frag_flags,
			       gtt_flags);

	/* handle the 4K area at the end */
	if (frag_end != pe_end) {
		addr += AMDGPU_GPU_PAGE_SIZE * count;
		count = (pe_end - frag_end) / 8;
		amdgpu_vm_update_pages(adev, ib, frag_end, addr, count,
				       AMDGPU_GPU_PAGE_SIZE, flags, gtt_flags);
	}
}

/**
 * amdgpu_vm_update_ptes - make sure that page tables are valid
 *
 * @adev: amdgpu_device pointer
 * @vm: requested vm
 * @start: start of GPU address range
 * @end: end of GPU address range
 * @dst: destination address to map to
 * @flags: mapping flags
 *
 * Update the page tables in the range @start - @end (cayman+).
 *
 * Global and local mutex must be locked!
 */
static int amdgpu_vm_update_ptes(struct amdgpu_device *adev,
				 struct amdgpu_vm *vm,
				 struct amdgpu_ib *ib,
				 uint64_t start, uint64_t end,
				 uint64_t dst, uint32_t flags,
				 uint32_t gtt_flags)
{
	uint64_t mask = AMDGPU_VM_PTE_COUNT - 1;
	uint64_t last_pte = ~0, last_dst = ~0;
	void *owner = AMDGPU_FENCE_OWNER_VM;
	unsigned count = 0;
	uint64_t addr;

	/* sync to everything on unmapping */
	if (!(flags & AMDGPU_PTE_VALID))
		owner = AMDGPU_FENCE_OWNER_UNDEFINED;

	/* walk over the address space and update the page tables */
	for (addr = start; addr < end; ) {
		uint64_t pt_idx = addr >> amdgpu_vm_block_size;
		struct amdgpu_bo *pt = vm->page_tables[pt_idx].bo;
		unsigned nptes;
		uint64_t pte;
		int r;

		amdgpu_sync_resv(adev, &ib->sync, pt->tbo.resv, owner);
		r = reservation_object_reserve_shared(pt->tbo.resv);
		if (r)
			return r;

		if ((addr & ~mask) == (end & ~mask))
			nptes = end - addr;
		else
			nptes = AMDGPU_VM_PTE_COUNT - (addr & mask);

		pte = amdgpu_bo_gpu_offset(pt);
		pte += (addr & mask) * 8;

		if ((last_pte + 8 * count) != pte) {

			if (count) {
				amdgpu_vm_frag_ptes(adev, ib, last_pte,
						    last_pte + 8 * count,
						    last_dst, flags,
						    gtt_flags);
			}

			count = nptes;
			last_pte = pte;
			last_dst = dst;
		} else {
			count += nptes;
		}

		addr += nptes;
		dst += nptes * AMDGPU_GPU_PAGE_SIZE;
	}

	if (count) {
		amdgpu_vm_frag_ptes(adev, ib, last_pte,
				    last_pte + 8 * count,
				    last_dst, flags, gtt_flags);
	}

	return 0;
}

/**
 * amdgpu_vm_bo_update_mapping - update a mapping in the vm page table
 *
 * @adev: amdgpu_device pointer
 * @vm: requested vm
 * @mapping: mapped range and flags to use for the update
 * @addr: addr to set the area to
 * @gtt_flags: flags as they are used for GTT
 * @fence: optional resulting fence
 *
 * Fill in the page table entries for @mapping.
 * Returns 0 for success, -EINVAL for failure.
 *
 * Object have to be reserved and mutex must be locked!
 */
static int amdgpu_vm_bo_update_mapping(struct amdgpu_device *adev,
				       struct amdgpu_vm *vm,
				       struct amdgpu_bo_va_mapping *mapping,
				       uint64_t addr, uint32_t gtt_flags,
				       struct fence **fence)
{
	struct amdgpu_ring *ring = adev->vm_manager.vm_pte_funcs_ring;
	unsigned nptes, ncmds, ndw;
	uint32_t flags = gtt_flags;
	struct amdgpu_ib *ib;
	struct fence *f = NULL;
	int r;

	/* normally,bo_va->flags only contians READABLE and WIRTEABLE bit go here
	 * but in case of something, we filter the flags in first place
	 */
	if (!(mapping->flags & AMDGPU_PTE_READABLE))
		flags &= ~AMDGPU_PTE_READABLE;
	if (!(mapping->flags & AMDGPU_PTE_WRITEABLE))
		flags &= ~AMDGPU_PTE_WRITEABLE;

	trace_amdgpu_vm_bo_update(mapping);

	nptes = mapping->it.last - mapping->it.start + 1;

	/*
	 * reserve space for one command every (1 << BLOCK_SIZE)
	 *  entries or 2k dwords (whatever is smaller)
	 */
	ncmds = (nptes >> min(amdgpu_vm_block_size, 11)) + 1;

	/* padding, etc. */
	ndw = 64;

	if ((flags & AMDGPU_PTE_SYSTEM) && (flags == gtt_flags)) {
		/* only copy commands needed */
		ndw += ncmds * 7;

	} else if (flags & AMDGPU_PTE_SYSTEM) {
		/* header for write data commands */
		ndw += ncmds * 4;

		/* body of write data command */
		ndw += nptes * 2;

	} else {
		/* set page commands needed */
		ndw += ncmds * 10;

		/* two extra commands for begin/end of fragment */
		ndw += 2 * 10;
	}

	/* update too big for an IB */
	if (ndw > 0xfffff)
		return -ENOMEM;

	ib = kzalloc(sizeof(struct amdgpu_ib), GFP_KERNEL);
	if (!ib)
		return -ENOMEM;

	r = amdgpu_ib_get(ring, NULL, ndw * 4, ib);
	if (r) {
		kfree(ib);
		return r;
	}

	ib->length_dw = 0;

	r = amdgpu_vm_update_ptes(adev, vm, ib, mapping->it.start,
				  mapping->it.last + 1, addr + mapping->offset,
				  flags, gtt_flags);

	if (r) {
		amdgpu_ib_free(adev, ib);
		kfree(ib);
		return r;
	}

	amdgpu_vm_pad_ib(adev, ib);
	WARN_ON(ib->length_dw > ndw);
	r = amdgpu_sched_ib_submit_kernel_helper(adev, ring, ib, 1,
						 &amdgpu_vm_free_job,
						 AMDGPU_FENCE_OWNER_VM,
						 &f);
	if (r)
		goto error_free;

	amdgpu_bo_fence(vm->page_directory, f, true);
	if (fence) {
		fence_put(*fence);
		*fence = fence_get(f);
	}
	fence_put(f);
	if (!amdgpu_enable_scheduler) {
		amdgpu_ib_free(adev, ib);
		kfree(ib);
	}
	return 0;

error_free:
	amdgpu_ib_free(adev, ib);
	kfree(ib);
	return r;
}

/**
 * amdgpu_vm_bo_update - update all BO mappings in the vm page table
 *
 * @adev: amdgpu_device pointer
 * @bo_va: requested BO and VM object
 * @mem: ttm mem
 *
 * Fill in the page table entries for @bo_va.
 * Returns 0 for success, -EINVAL for failure.
 *
 * Object have to be reserved and mutex must be locked!
 */
int amdgpu_vm_bo_update(struct amdgpu_device *adev,
			struct amdgpu_bo_va *bo_va,
			struct ttm_mem_reg *mem)
{
	struct amdgpu_vm *vm = bo_va->vm;
	struct amdgpu_bo_va_mapping *mapping;
	uint32_t flags;
	uint64_t addr;
	int r;

	if (mem) {
		addr = (u64)mem->start << PAGE_SHIFT;
		if (mem->mem_type != TTM_PL_TT)
			addr += adev->vm_manager.vram_base_offset;
	} else {
		addr = 0;
	}

	flags = amdgpu_ttm_tt_pte_flags(adev, bo_va->bo->tbo.ttm, mem);

	spin_lock(&vm->status_lock);
	if (!list_empty(&bo_va->vm_status))
		list_splice_init(&bo_va->valids, &bo_va->invalids);
	spin_unlock(&vm->status_lock);

	list_for_each_entry(mapping, &bo_va->invalids, list) {
		r = amdgpu_vm_bo_update_mapping(adev, vm, mapping, addr,
						flags, &bo_va->last_pt_update);
		if (r)
			return r;
	}

	if (trace_amdgpu_vm_bo_mapping_enabled()) {
		list_for_each_entry(mapping, &bo_va->valids, list)
			trace_amdgpu_vm_bo_mapping(mapping);

		list_for_each_entry(mapping, &bo_va->invalids, list)
			trace_amdgpu_vm_bo_mapping(mapping);
	}

	spin_lock(&vm->status_lock);
	list_splice_init(&bo_va->invalids, &bo_va->valids);
	list_del_init(&bo_va->vm_status);
	if (!mem)
		list_add(&bo_va->vm_status, &vm->cleared);
	spin_unlock(&vm->status_lock);

	return 0;
}

/**
 * amdgpu_vm_clear_freed - clear freed BOs in the PT
 *
 * @adev: amdgpu_device pointer
 * @vm: requested vm
 *
 * Make sure all freed BOs are cleared in the PT.
 * Returns 0 for success.
 *
 * PTs have to be reserved and mutex must be locked!
 */
int amdgpu_vm_clear_freed(struct amdgpu_device *adev,
			  struct amdgpu_vm *vm)
{
	struct amdgpu_bo_va_mapping *mapping;
	int r;

	spin_lock(&vm->freed_lock);
	while (!list_empty(&vm->freed)) {
		mapping = list_first_entry(&vm->freed,
			struct amdgpu_bo_va_mapping, list);
		list_del(&mapping->list);
		spin_unlock(&vm->freed_lock);
		r = amdgpu_vm_bo_update_mapping(adev, vm, mapping, 0, 0, NULL);
		kfree(mapping);
		if (r)
			return r;

		spin_lock(&vm->freed_lock);
	}
	spin_unlock(&vm->freed_lock);

	return 0;

}

/**
 * amdgpu_vm_clear_invalids - clear invalidated BOs in the PT
 *
 * @adev: amdgpu_device pointer
 * @vm: requested vm
 *
 * Make sure all invalidated BOs are cleared in the PT.
 * Returns 0 for success.
 *
 * PTs have to be reserved and mutex must be locked!
 */
int amdgpu_vm_clear_invalids(struct amdgpu_device *adev,
			     struct amdgpu_vm *vm, struct amdgpu_sync *sync)
{
	struct amdgpu_bo_va *bo_va = NULL;
	int r = 0;

	spin_lock(&vm->status_lock);
	while (!list_empty(&vm->invalidated)) {
		bo_va = list_first_entry(&vm->invalidated,
			struct amdgpu_bo_va, vm_status);
		spin_unlock(&vm->status_lock);
		mutex_lock(&bo_va->mutex);
		r = amdgpu_vm_bo_update(adev, bo_va, NULL);
		mutex_unlock(&bo_va->mutex);
		if (r)
			return r;

		spin_lock(&vm->status_lock);
	}
	spin_unlock(&vm->status_lock);

	if (bo_va)
		r = amdgpu_sync_fence(adev, sync, bo_va->last_pt_update);

	return r;
}

/**
 * amdgpu_vm_bo_add - add a bo to a specific vm
 *
 * @adev: amdgpu_device pointer
 * @vm: requested vm
 * @bo: amdgpu buffer object
 *
 * Add @bo into the requested vm (cayman+).
 * Add @bo to the list of bos associated with the vm
 * Returns newly added bo_va or NULL for failure
 *
 * Object has to be reserved!
 */
struct amdgpu_bo_va *amdgpu_vm_bo_add(struct amdgpu_device *adev,
				      struct amdgpu_vm *vm,
				      struct amdgpu_bo *bo)
{
	struct amdgpu_bo_va *bo_va;

	bo_va = kzalloc(sizeof(struct amdgpu_bo_va), GFP_KERNEL);
	if (bo_va == NULL) {
		return NULL;
	}
	bo_va->vm = vm;
	bo_va->bo = bo;
	bo_va->ref_count = 1;
	INIT_LIST_HEAD(&bo_va->bo_list);
	INIT_LIST_HEAD(&bo_va->valids);
	INIT_LIST_HEAD(&bo_va->invalids);
	INIT_LIST_HEAD(&bo_va->vm_status);
	mutex_init(&bo_va->mutex);
	list_add_tail(&bo_va->bo_list, &bo->va);

	return bo_va;
}

/**
 * amdgpu_vm_bo_map - map bo inside a vm
 *
 * @adev: amdgpu_device pointer
 * @bo_va: bo_va to store the address
 * @saddr: where to map the BO
 * @offset: requested offset in the BO
 * @flags: attributes of pages (read/write/valid/etc.)
 *
 * Add a mapping of the BO at the specefied addr into the VM.
 * Returns 0 for success, error for failure.
 *
 * Object has to be reserved and unreserved outside!
 */
int amdgpu_vm_bo_map(struct amdgpu_device *adev,
		     struct amdgpu_bo_va *bo_va,
		     uint64_t saddr, uint64_t offset,
		     uint64_t size, uint32_t flags)
{
	struct amdgpu_bo_va_mapping *mapping;
	struct amdgpu_vm *vm = bo_va->vm;
	struct interval_tree_node *it;
	unsigned last_pfn, pt_idx;
	uint64_t eaddr;
	int r;

	/* validate the parameters */
	if (saddr & AMDGPU_GPU_PAGE_MASK || offset & AMDGPU_GPU_PAGE_MASK ||
	    size == 0 || size & AMDGPU_GPU_PAGE_MASK)
		return -EINVAL;

	/* make sure object fit at this offset */
	eaddr = saddr + size;
	if ((saddr >= eaddr) || (offset + size > amdgpu_bo_size(bo_va->bo)))
		return -EINVAL;

	last_pfn = eaddr / AMDGPU_GPU_PAGE_SIZE;
	if (last_pfn > adev->vm_manager.max_pfn) {
		dev_err(adev->dev, "va above limit (0x%08X > 0x%08X)\n",
			last_pfn, adev->vm_manager.max_pfn);
		return -EINVAL;
	}

	saddr /= AMDGPU_GPU_PAGE_SIZE;
	eaddr /= AMDGPU_GPU_PAGE_SIZE;

	spin_lock(&vm->it_lock);
	it = interval_tree_iter_first(&vm->va, saddr, eaddr - 1);
	spin_unlock(&vm->it_lock);
	if (it) {
		struct amdgpu_bo_va_mapping *tmp;
		tmp = container_of(it, struct amdgpu_bo_va_mapping, it);
		/* bo and tmp overlap, invalid addr */
		dev_err(adev->dev, "bo %p va 0x%010Lx-0x%010Lx conflict with "
			"0x%010lx-0x%010lx\n", bo_va->bo, saddr, eaddr,
			tmp->it.start, tmp->it.last + 1);
		r = -EINVAL;
		goto error;
	}

	mapping = kmalloc(sizeof(*mapping), GFP_KERNEL);
	if (!mapping) {
		r = -ENOMEM;
		goto error;
	}

	INIT_LIST_HEAD(&mapping->list);
	mapping->it.start = saddr;
	mapping->it.last = eaddr - 1;
	mapping->offset = offset;
	mapping->flags = flags;

	mutex_lock(&bo_va->mutex);
	list_add(&mapping->list, &bo_va->invalids);
	mutex_unlock(&bo_va->mutex);
	spin_lock(&vm->it_lock);
	interval_tree_insert(&mapping->it, &vm->va);
	spin_unlock(&vm->it_lock);
	trace_amdgpu_vm_bo_map(bo_va, mapping);

	/* Make sure the page tables are allocated */
	saddr >>= amdgpu_vm_block_size;
	eaddr >>= amdgpu_vm_block_size;

	BUG_ON(eaddr >= amdgpu_vm_num_pdes(adev));

	if (eaddr > vm->max_pde_used)
		vm->max_pde_used = eaddr;

	/* walk over the address space and allocate the page tables */
	for (pt_idx = saddr; pt_idx <= eaddr; ++pt_idx) {
		struct reservation_object *resv = vm->page_directory->tbo.resv;
		struct amdgpu_bo *pt;

		if (vm->page_tables[pt_idx].bo)
			continue;

		r = amdgpu_bo_create(adev, AMDGPU_VM_PTE_COUNT * 8,
				     AMDGPU_GPU_PAGE_SIZE, true,
				     AMDGPU_GEM_DOMAIN_VRAM,
				     AMDGPU_GEM_CREATE_NO_CPU_ACCESS,
				     NULL, resv, &pt);
		if (r)
			goto error_free;

		/* Keep a reference to the page table to avoid freeing
		 * them up in the wrong order.
		 */
		pt->parent = amdgpu_bo_ref(vm->page_directory);

		r = amdgpu_vm_clear_bo(adev, pt);
		if (r) {
			amdgpu_bo_unref(&pt);
			goto error_free;
		}

		vm->page_tables[pt_idx].addr = 0;
		vm->page_tables[pt_idx].bo = pt;
	}

	return 0;

error_free:
	list_del(&mapping->list);
	spin_lock(&vm->it_lock);
	interval_tree_remove(&mapping->it, &vm->va);
	spin_unlock(&vm->it_lock);
	trace_amdgpu_vm_bo_unmap(bo_va, mapping);
	kfree(mapping);

error:
	return r;
}

/**
 * amdgpu_vm_bo_unmap - remove bo mapping from vm
 *
 * @adev: amdgpu_device pointer
 * @bo_va: bo_va to remove the address from
 * @saddr: where to the BO is mapped
 *
 * Remove a mapping of the BO at the specefied addr from the VM.
 * Returns 0 for success, error for failure.
 *
 * Object has to be reserved and unreserved outside!
 */
int amdgpu_vm_bo_unmap(struct amdgpu_device *adev,
		       struct amdgpu_bo_va *bo_va,
		       uint64_t saddr)
{
	struct amdgpu_bo_va_mapping *mapping;
	struct amdgpu_vm *vm = bo_va->vm;
	bool valid = true;

	saddr /= AMDGPU_GPU_PAGE_SIZE;
	mutex_lock(&bo_va->mutex);
	list_for_each_entry(mapping, &bo_va->valids, list) {
		if (mapping->it.start == saddr)
			break;
	}

	if (&mapping->list == &bo_va->valids) {
		valid = false;

		list_for_each_entry(mapping, &bo_va->invalids, list) {
			if (mapping->it.start == saddr)
				break;
		}

		if (&mapping->list == &bo_va->invalids) {
			mutex_unlock(&bo_va->mutex);
			return -ENOENT;
		}
	}
	mutex_unlock(&bo_va->mutex);
	list_del(&mapping->list);
	spin_lock(&vm->it_lock);
	interval_tree_remove(&mapping->it, &vm->va);
	spin_unlock(&vm->it_lock);
	trace_amdgpu_vm_bo_unmap(bo_va, mapping);

	if (valid) {
		spin_lock(&vm->freed_lock);
		list_add(&mapping->list, &vm->freed);
		spin_unlock(&vm->freed_lock);
	} else {
		kfree(mapping);
<<<<<<< HEAD
=======
	}
>>>>>>> 50220dea

	return 0;
}

/**
 * amdgpu_vm_bo_rmv - remove a bo to a specific vm
 *
 * @adev: amdgpu_device pointer
 * @bo_va: requested bo_va
 *
 * Remove @bo_va->bo from the requested vm (cayman+).
 *
 * Object have to be reserved!
 */
void amdgpu_vm_bo_rmv(struct amdgpu_device *adev,
		      struct amdgpu_bo_va *bo_va)
{
	struct amdgpu_bo_va_mapping *mapping, *next;
	struct amdgpu_vm *vm = bo_va->vm;

	list_del(&bo_va->bo_list);

	spin_lock(&vm->status_lock);
	list_del(&bo_va->vm_status);
	spin_unlock(&vm->status_lock);

	list_for_each_entry_safe(mapping, next, &bo_va->valids, list) {
		list_del(&mapping->list);
		spin_lock(&vm->it_lock);
		interval_tree_remove(&mapping->it, &vm->va);
		spin_unlock(&vm->it_lock);
		trace_amdgpu_vm_bo_unmap(bo_va, mapping);
		spin_lock(&vm->freed_lock);
		list_add(&mapping->list, &vm->freed);
		spin_unlock(&vm->freed_lock);
	}
	list_for_each_entry_safe(mapping, next, &bo_va->invalids, list) {
		list_del(&mapping->list);
		spin_lock(&vm->it_lock);
		interval_tree_remove(&mapping->it, &vm->va);
		spin_unlock(&vm->it_lock);
		kfree(mapping);
	}
	fence_put(bo_va->last_pt_update);
	mutex_destroy(&bo_va->mutex);
	kfree(bo_va);
}

/**
 * amdgpu_vm_bo_invalidate - mark the bo as invalid
 *
 * @adev: amdgpu_device pointer
 * @vm: requested vm
 * @bo: amdgpu buffer object
 *
 * Mark @bo as invalid (cayman+).
 */
void amdgpu_vm_bo_invalidate(struct amdgpu_device *adev,
			     struct amdgpu_bo *bo)
{
	struct amdgpu_bo_va *bo_va;

	list_for_each_entry(bo_va, &bo->va, bo_list) {
		spin_lock(&bo_va->vm->status_lock);
		if (list_empty(&bo_va->vm_status))
			list_add(&bo_va->vm_status, &bo_va->vm->invalidated);
		spin_unlock(&bo_va->vm->status_lock);
	}
}

/**
 * amdgpu_vm_init - initialize a vm instance
 *
 * @adev: amdgpu_device pointer
 * @vm: requested vm
 *
 * Init @vm fields (cayman+).
 */
int amdgpu_vm_init(struct amdgpu_device *adev, struct amdgpu_vm *vm)
{
	const unsigned align = min(AMDGPU_VM_PTB_ALIGN_SIZE,
		AMDGPU_VM_PTE_COUNT * 8);
	unsigned pd_size, pd_entries, pts_size;
	int i, r;

	for (i = 0; i < AMDGPU_MAX_RINGS; ++i) {
		vm->ids[i].id = 0;
		vm->ids[i].flushed_updates = NULL;
	}
	vm->va = RB_ROOT;
	spin_lock_init(&vm->status_lock);
	INIT_LIST_HEAD(&vm->invalidated);
	INIT_LIST_HEAD(&vm->cleared);
	INIT_LIST_HEAD(&vm->freed);
	spin_lock_init(&vm->it_lock);
<<<<<<< HEAD
=======
	spin_lock_init(&vm->freed_lock);
>>>>>>> 50220dea
	pd_size = amdgpu_vm_directory_size(adev);
	pd_entries = amdgpu_vm_num_pdes(adev);

	/* allocate page table array */
	pts_size = pd_entries * sizeof(struct amdgpu_vm_pt);
	vm->page_tables = kzalloc(pts_size, GFP_KERNEL);
	if (vm->page_tables == NULL) {
		DRM_ERROR("Cannot allocate memory for page table array\n");
		return -ENOMEM;
	}

	vm->page_directory_fence = NULL;

	r = amdgpu_bo_create(adev, pd_size, align, true,
			     AMDGPU_GEM_DOMAIN_VRAM,
			     AMDGPU_GEM_CREATE_NO_CPU_ACCESS,
			     NULL, NULL, &vm->page_directory);
	if (r)
		return r;
	r = amdgpu_bo_reserve(vm->page_directory, false);
	if (r) {
		amdgpu_bo_unref(&vm->page_directory);
		vm->page_directory = NULL;
		return r;
	}
	r = amdgpu_vm_clear_bo(adev, vm->page_directory);
	amdgpu_bo_unreserve(vm->page_directory);
	if (r) {
		amdgpu_bo_unref(&vm->page_directory);
		vm->page_directory = NULL;
		return r;
	}

	return 0;
}

/**
 * amdgpu_vm_fini - tear down a vm instance
 *
 * @adev: amdgpu_device pointer
 * @vm: requested vm
 *
 * Tear down @vm (cayman+).
 * Unbind the VM and remove all bos from the vm bo list
 */
void amdgpu_vm_fini(struct amdgpu_device *adev, struct amdgpu_vm *vm)
{
	struct amdgpu_bo_va_mapping *mapping, *tmp;
	int i;

	if (!RB_EMPTY_ROOT(&vm->va)) {
		dev_err(adev->dev, "still active bo inside vm\n");
	}
	rbtree_postorder_for_each_entry_safe(mapping, tmp, &vm->va, it.rb) {
		list_del(&mapping->list);
		interval_tree_remove(&mapping->it, &vm->va);
		kfree(mapping);
	}
	list_for_each_entry_safe(mapping, tmp, &vm->freed, list) {
		list_del(&mapping->list);
		kfree(mapping);
	}

	for (i = 0; i < amdgpu_vm_num_pdes(adev); i++)
		amdgpu_bo_unref(&vm->page_tables[i].bo);
	kfree(vm->page_tables);

	amdgpu_bo_unref(&vm->page_directory);
	fence_put(vm->page_directory_fence);
	for (i = 0; i < AMDGPU_MAX_RINGS; ++i) {
		unsigned id = vm->ids[i].id;

		atomic_long_cmpxchg(&adev->vm_manager.ids[id].owner,
				    (long)vm, 0);
		fence_put(vm->ids[i].flushed_updates);
	}

}

/**
 * amdgpu_vm_manager_fini - cleanup VM manager
 *
 * @adev: amdgpu_device pointer
 *
 * Cleanup the VM manager and free resources.
 */
void amdgpu_vm_manager_fini(struct amdgpu_device *adev)
{
	unsigned i;

	for (i = 0; i < AMDGPU_NUM_VM; ++i)
		fence_put(adev->vm_manager.ids[i].active);
}<|MERGE_RESOLUTION|>--- conflicted
+++ resolved
@@ -1165,10 +1165,7 @@
 		spin_unlock(&vm->freed_lock);
 	} else {
 		kfree(mapping);
-<<<<<<< HEAD
-=======
-	}
->>>>>>> 50220dea
+	}
 
 	return 0;
 }
@@ -1264,10 +1261,7 @@
 	INIT_LIST_HEAD(&vm->cleared);
 	INIT_LIST_HEAD(&vm->freed);
 	spin_lock_init(&vm->it_lock);
-<<<<<<< HEAD
-=======
 	spin_lock_init(&vm->freed_lock);
->>>>>>> 50220dea
 	pd_size = amdgpu_vm_directory_size(adev);
 	pd_entries = amdgpu_vm_num_pdes(adev);
 
