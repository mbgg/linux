/*
 * Copyright 2019 Advanced Micro Devices, Inc.
 *
 * Permission is hereby granted, free of charge, to any person obtaining a
 * copy of this software and associated documentation files (the "Software"),
 * to deal in the Software without restriction, including without limitation
 * the rights to use, copy, modify, merge, publish, distribute, sublicense,
 * and/or sell copies of the Software, and to permit persons to whom the
 * Software is furnished to do so, subject to the following conditions:
 *
 * The above copyright notice and this permission notice shall be included in
 * all copies or substantial portions of the Software.
 *
 * THE SOFTWARE IS PROVIDED "AS IS", WITHOUT WARRANTY OF ANY KIND, EXPRESS OR
 * IMPLIED, INCLUDING BUT NOT LIMITED TO THE WARRANTIES OF MERCHANTABILITY,
 * FITNESS FOR A PARTICULAR PURPOSE AND NONINFRINGEMENT.  IN NO EVENT SHALL
 * THE COPYRIGHT HOLDER(S) OR AUTHOR(S) BE LIABLE FOR ANY CLAIM, DAMAGES OR
 * OTHER LIABILITY, WHETHER IN AN ACTION OF CONTRACT, TORT OR OTHERWISE,
 * ARISING FROM, OUT OF OR IN CONNECTION WITH THE SOFTWARE OR THE USE OR
 * OTHER DEALINGS IN THE SOFTWARE.
 */

#ifndef __SMU_TYPES_H__
#define __SMU_TYPES_H__

#define SMU_MESSAGE_TYPES			      \
       __SMU_DUMMY_MAP(TestMessage),		      \
       __SMU_DUMMY_MAP(GetSmuVersion),                \
       __SMU_DUMMY_MAP(GetDriverIfVersion),           \
       __SMU_DUMMY_MAP(SetAllowedFeaturesMaskLow),    \
       __SMU_DUMMY_MAP(SetAllowedFeaturesMaskHigh),   \
       __SMU_DUMMY_MAP(EnableAllSmuFeatures),         \
       __SMU_DUMMY_MAP(DisableAllSmuFeatures),        \
       __SMU_DUMMY_MAP(EnableSmuFeaturesLow),         \
       __SMU_DUMMY_MAP(EnableSmuFeaturesHigh),        \
       __SMU_DUMMY_MAP(DisableSmuFeaturesLow),        \
       __SMU_DUMMY_MAP(DisableSmuFeaturesHigh),       \
       __SMU_DUMMY_MAP(GetEnabledSmuFeatures),	      \
       __SMU_DUMMY_MAP(GetEnabledSmuFeaturesLow),     \
       __SMU_DUMMY_MAP(GetEnabledSmuFeaturesHigh),    \
       __SMU_DUMMY_MAP(SetWorkloadMask),              \
       __SMU_DUMMY_MAP(SetPptLimit),                  \
       __SMU_DUMMY_MAP(SetDriverDramAddrHigh),        \
       __SMU_DUMMY_MAP(SetDriverDramAddrLow),         \
       __SMU_DUMMY_MAP(SetToolsDramAddrHigh),         \
       __SMU_DUMMY_MAP(SetToolsDramAddrLow),          \
       __SMU_DUMMY_MAP(TransferTableSmu2Dram),        \
       __SMU_DUMMY_MAP(TransferTableDram2Smu),        \
       __SMU_DUMMY_MAP(UseDefaultPPTable),            \
       __SMU_DUMMY_MAP(UseBackupPPTable),             \
       __SMU_DUMMY_MAP(RunBtc),                       \
       __SMU_DUMMY_MAP(RequestI2CBus),                \
       __SMU_DUMMY_MAP(ReleaseI2CBus),                \
       __SMU_DUMMY_MAP(SetFloorSocVoltage),           \
       __SMU_DUMMY_MAP(SoftReset),                    \
       __SMU_DUMMY_MAP(StartBacoMonitor),             \
       __SMU_DUMMY_MAP(CancelBacoMonitor),            \
       __SMU_DUMMY_MAP(EnterBaco),                    \
       __SMU_DUMMY_MAP(SetSoftMinByFreq),             \
       __SMU_DUMMY_MAP(SetSoftMaxByFreq),             \
       __SMU_DUMMY_MAP(SetHardMinByFreq),             \
       __SMU_DUMMY_MAP(SetHardMaxByFreq),             \
       __SMU_DUMMY_MAP(GetMinDpmFreq),                \
       __SMU_DUMMY_MAP(GetMaxDpmFreq),                \
       __SMU_DUMMY_MAP(GetDpmFreqByIndex),            \
       __SMU_DUMMY_MAP(GetDpmClockFreq),              \
       __SMU_DUMMY_MAP(GetSsVoltageByDpm),            \
       __SMU_DUMMY_MAP(SetMemoryChannelConfig),       \
       __SMU_DUMMY_MAP(SetGeminiMode),                \
       __SMU_DUMMY_MAP(SetGeminiApertureHigh),        \
       __SMU_DUMMY_MAP(SetGeminiApertureLow),         \
       __SMU_DUMMY_MAP(SetMinLinkDpmByIndex),         \
       __SMU_DUMMY_MAP(OverridePcieParameters),       \
       __SMU_DUMMY_MAP(OverDriveSetPercentage),       \
       __SMU_DUMMY_MAP(SetMinDeepSleepDcefclk),       \
       __SMU_DUMMY_MAP(ReenableAcDcInterrupt),        \
       __SMU_DUMMY_MAP(NotifyPowerSource),            \
       __SMU_DUMMY_MAP(SetUclkFastSwitch),            \
       __SMU_DUMMY_MAP(SetUclkDownHyst),              \
       __SMU_DUMMY_MAP(GfxDeviceDriverReset),         \
       __SMU_DUMMY_MAP(GetCurrentRpm),                \
       __SMU_DUMMY_MAP(SetVideoFps),                  \
       __SMU_DUMMY_MAP(SetTjMax),                     \
       __SMU_DUMMY_MAP(SetFanTemperatureTarget),      \
       __SMU_DUMMY_MAP(PrepareMp1ForUnload),          \
       __SMU_DUMMY_MAP(DramLogSetDramAddrHigh),       \
       __SMU_DUMMY_MAP(DramLogSetDramAddrLow),        \
       __SMU_DUMMY_MAP(DramLogSetDramSize),           \
       __SMU_DUMMY_MAP(SetFanMaxRpm),                 \
       __SMU_DUMMY_MAP(SetFanMinPwm),                 \
       __SMU_DUMMY_MAP(ConfigureGfxDidt),             \
       __SMU_DUMMY_MAP(NumOfDisplays),                \
       __SMU_DUMMY_MAP(RemoveMargins),                \
       __SMU_DUMMY_MAP(ReadSerialNumTop32),           \
       __SMU_DUMMY_MAP(ReadSerialNumBottom32),        \
       __SMU_DUMMY_MAP(SetSystemVirtualDramAddrHigh), \
       __SMU_DUMMY_MAP(SetSystemVirtualDramAddrLow),  \
       __SMU_DUMMY_MAP(WaflTest),                     \
       __SMU_DUMMY_MAP(SetFclkGfxClkRatio),           \
       __SMU_DUMMY_MAP(AllowGfxOff),                  \
       __SMU_DUMMY_MAP(DisallowGfxOff),               \
       __SMU_DUMMY_MAP(GetPptLimit),                  \
       __SMU_DUMMY_MAP(GetDcModeMaxDpmFreq),          \
       __SMU_DUMMY_MAP(GetDebugData),                 \
       __SMU_DUMMY_MAP(SetXgmiMode),                  \
       __SMU_DUMMY_MAP(RunAfllBtc),                   \
       __SMU_DUMMY_MAP(ExitBaco),                     \
       __SMU_DUMMY_MAP(PrepareMp1ForReset),           \
       __SMU_DUMMY_MAP(PrepareMp1ForShutdown),        \
       __SMU_DUMMY_MAP(SetMGpuFanBoostLimitRpm),      \
       __SMU_DUMMY_MAP(GetAVFSVoltageByDpm),          \
       __SMU_DUMMY_MAP(PowerUpVcn),                   \
       __SMU_DUMMY_MAP(PowerDownVcn),                 \
       __SMU_DUMMY_MAP(PowerUpJpeg),                  \
       __SMU_DUMMY_MAP(PowerDownJpeg),                \
       __SMU_DUMMY_MAP(BacoAudioD3PME),               \
       __SMU_DUMMY_MAP(ArmD3),                        \
       __SMU_DUMMY_MAP(RunDcBtc),                     \
       __SMU_DUMMY_MAP(RunGfxDcBtc),                  \
       __SMU_DUMMY_MAP(RunSocDcBtc),                  \
       __SMU_DUMMY_MAP(SetMemoryChannelEnable),       \
       __SMU_DUMMY_MAP(SetDfSwitchType),              \
       __SMU_DUMMY_MAP(GetVoltageByDpm),              \
       __SMU_DUMMY_MAP(GetVoltageByDpmOverdrive),     \
       __SMU_DUMMY_MAP(PowerUpVcn0),                  \
       __SMU_DUMMY_MAP(PowerDownVcn0),                \
       __SMU_DUMMY_MAP(PowerUpVcn1),                  \
       __SMU_DUMMY_MAP(PowerDownVcn1),                \
       __SMU_DUMMY_MAP(PowerUpGfx),                   \
       __SMU_DUMMY_MAP(PowerDownIspByTile),           \
       __SMU_DUMMY_MAP(PowerUpIspByTile),             \
       __SMU_DUMMY_MAP(PowerDownSdma),                \
	__SMU_DUMMY_MAP(PowerUpSdma),                 \
	__SMU_DUMMY_MAP(SetHardMinIspclkByFreq),      \
	__SMU_DUMMY_MAP(SetHardMinVcn),               \
	__SMU_DUMMY_MAP(Spare1),                      \
	__SMU_DUMMY_MAP(Spare2),           	      \
	__SMU_DUMMY_MAP(SetAllowFclkSwitch),          \
	__SMU_DUMMY_MAP(SetMinVideoGfxclkFreq),       \
	__SMU_DUMMY_MAP(ActiveProcessNotify),         \
	__SMU_DUMMY_MAP(SetCustomPolicy),             \
	__SMU_DUMMY_MAP(QueryPowerLimit),             \
	__SMU_DUMMY_MAP(SetGfxclkOverdriveByFreqVid), \
	__SMU_DUMMY_MAP(SetHardMinDcfclkByFreq),      \
	__SMU_DUMMY_MAP(SetHardMinSocclkByFreq),      \
	__SMU_DUMMY_MAP(ControlIgpuATS),              \
	__SMU_DUMMY_MAP(SetMinVideoFclkFreq),         \
	__SMU_DUMMY_MAP(SetMinDeepSleepDcfclk),       \
	__SMU_DUMMY_MAP(ForcePowerDownGfx),           \
	__SMU_DUMMY_MAP(SetPhyclkVoltageByFreq),      \
	__SMU_DUMMY_MAP(SetDppclkVoltageByFreq),      \
	__SMU_DUMMY_MAP(SetSoftMinVcn),               \
	__SMU_DUMMY_MAP(EnablePostCode),              \
	__SMU_DUMMY_MAP(GetGfxclkFrequency),          \
	__SMU_DUMMY_MAP(GetFclkFrequency),            \
	__SMU_DUMMY_MAP(GetMinGfxclkFrequency),       \
	__SMU_DUMMY_MAP(GetMaxGfxclkFrequency),       \
	__SMU_DUMMY_MAP(SetGfxCGPG),                  \
	__SMU_DUMMY_MAP(SetSoftMaxGfxClk),            \
	__SMU_DUMMY_MAP(SetHardMinGfxClk),            \
	__SMU_DUMMY_MAP(SetSoftMaxSocclkByFreq),      \
	__SMU_DUMMY_MAP(SetSoftMaxFclkByFreq),        \
	__SMU_DUMMY_MAP(SetSoftMaxVcn),               \
	__SMU_DUMMY_MAP(PowerGateMmHub),              \
	__SMU_DUMMY_MAP(UpdatePmeRestore),            \
	__SMU_DUMMY_MAP(GpuChangeState),              \
	__SMU_DUMMY_MAP(SetPowerLimitPercentage),     \
	__SMU_DUMMY_MAP(ForceGfxContentSave),         \
	__SMU_DUMMY_MAP(EnableTmdp48MHzRefclkPwrDown),\
	__SMU_DUMMY_MAP(PowerGateAtHub),              \
	__SMU_DUMMY_MAP(SetSoftMinJpeg),              \
	__SMU_DUMMY_MAP(SetHardMinFclkByFreq),        \
	__SMU_DUMMY_MAP(DFCstateControl),             \
	__SMU_DUMMY_MAP(GmiPwrDnControl),              \
	__SMU_DUMMY_MAP(DAL_DISABLE_DUMMY_PSTATE_CHANGE),\
	__SMU_DUMMY_MAP(DAL_ENABLE_DUMMY_PSTATE_CHANGE), \
	__SMU_DUMMY_MAP(SET_DRIVER_DUMMY_TABLE_DRAM_ADDR_HIGH), \
	__SMU_DUMMY_MAP(SET_DRIVER_DUMMY_TABLE_DRAM_ADDR_LOW), \
	__SMU_DUMMY_MAP(GET_UMC_FW_WA), \
	__SMU_DUMMY_MAP(Mode1Reset), \
<<<<<<< HEAD
	__SMU_DUMMY_MAP(Spare),                          \
=======
	__SMU_DUMMY_MAP(RlcPowerNotify),                 \
>>>>>>> 8a8109f3
	__SMU_DUMMY_MAP(SetHardMinIspiclkByFreq),        \
	__SMU_DUMMY_MAP(SetHardMinIspxclkByFreq),        \
	__SMU_DUMMY_MAP(SetSoftMinSocclkByFreq),         \
	__SMU_DUMMY_MAP(PowerUpCvip),                    \
	__SMU_DUMMY_MAP(PowerDownCvip),                  \
       __SMU_DUMMY_MAP(EnableGfxOff),                   \
       __SMU_DUMMY_MAP(SetSoftMinGfxclk),               \
       __SMU_DUMMY_MAP(SetSoftMinFclk),                 \
       __SMU_DUMMY_MAP(GetThermalLimit),                \
       __SMU_DUMMY_MAP(GetCurrentTemperature),          \
       __SMU_DUMMY_MAP(GetCurrentPower),                \
       __SMU_DUMMY_MAP(GetCurrentVoltage),              \
       __SMU_DUMMY_MAP(GetCurrentCurrent),              \
       __SMU_DUMMY_MAP(GetAverageCpuActivity),          \
       __SMU_DUMMY_MAP(GetAverageGfxActivity),          \
       __SMU_DUMMY_MAP(GetAveragePower),                \
       __SMU_DUMMY_MAP(GetAverageTemperature),          \
       __SMU_DUMMY_MAP(SetAveragePowerTimeConstant),        \
       __SMU_DUMMY_MAP(SetAverageActivityTimeConstant),     \
       __SMU_DUMMY_MAP(SetAverageTemperatureTimeConstant),  \
       __SMU_DUMMY_MAP(SetMitigationEndHysteresis),         \
       __SMU_DUMMY_MAP(GetCurrentFreq),                     \
       __SMU_DUMMY_MAP(SetReducedPptLimit),                 \
       __SMU_DUMMY_MAP(SetReducedThermalLimit),             \
       __SMU_DUMMY_MAP(DramLogSetDramAddr),                 \
       __SMU_DUMMY_MAP(StartDramLogging),                   \
       __SMU_DUMMY_MAP(StopDramLogging),                    \
       __SMU_DUMMY_MAP(SetSoftMinCclk),                     \
       __SMU_DUMMY_MAP(SetSoftMaxCclk),                     \
	__SMU_DUMMY_MAP(SetGpoFeaturePMask),             \
<<<<<<< HEAD
=======
	__SMU_DUMMY_MAP(DisallowGpo),                    \
	__SMU_DUMMY_MAP(Enable2ndUSB20Port),             \
>>>>>>> 8a8109f3

#undef __SMU_DUMMY_MAP
#define __SMU_DUMMY_MAP(type)	SMU_MSG_##type
enum smu_message_type {
	SMU_MESSAGE_TYPES
	SMU_MSG_MAX_COUNT,
};

enum smu_clk_type {
	SMU_GFXCLK,
	SMU_VCLK,
	SMU_DCLK,
	SMU_VCLK1,
	SMU_DCLK1,
	SMU_ECLK,
	SMU_SOCCLK,
	SMU_UCLK,
	SMU_DCEFCLK,
	SMU_DISPCLK,
	SMU_PIXCLK,
	SMU_PHYCLK,
	SMU_FCLK,
	SMU_SCLK,
	SMU_MCLK,
	SMU_PCIE,
	SMU_OD_SCLK,
	SMU_OD_MCLK,
	SMU_OD_VDDC_CURVE,
	SMU_OD_RANGE,
	SMU_CLK_COUNT,
};

#define SMU_FEATURE_MASKS				\
       __SMU_DUMMY_MAP(DPM_PREFETCHER),			\
       __SMU_DUMMY_MAP(DPM_GFXCLK),                    	\
       __SMU_DUMMY_MAP(DPM_UCLK),                      	\
       __SMU_DUMMY_MAP(DPM_SOCCLK),                    	\
       __SMU_DUMMY_MAP(DPM_UVD),                       	\
       __SMU_DUMMY_MAP(DPM_VCE),                       	\
       __SMU_DUMMY_MAP(ULV),                           	\
       __SMU_DUMMY_MAP(DPM_MP0CLK),                    	\
       __SMU_DUMMY_MAP(DPM_LINK),                      	\
       __SMU_DUMMY_MAP(DPM_DCEFCLK),                   	\
       __SMU_DUMMY_MAP(DPM_XGMI),			\
       __SMU_DUMMY_MAP(DS_GFXCLK),                     	\
       __SMU_DUMMY_MAP(DS_SOCCLK),                     	\
       __SMU_DUMMY_MAP(DS_LCLK),                       	\
       __SMU_DUMMY_MAP(PPT),                           	\
       __SMU_DUMMY_MAP(TDC),                           	\
       __SMU_DUMMY_MAP(THERMAL),                       	\
       __SMU_DUMMY_MAP(GFX_PER_CU_CG),                 	\
       __SMU_DUMMY_MAP(RM),                            	\
       __SMU_DUMMY_MAP(DS_DCEFCLK),                    	\
       __SMU_DUMMY_MAP(ACDC),                          	\
       __SMU_DUMMY_MAP(VR0HOT),                        	\
       __SMU_DUMMY_MAP(VR1HOT),                        	\
       __SMU_DUMMY_MAP(FW_CTF),                        	\
       __SMU_DUMMY_MAP(LED_DISPLAY),                   	\
       __SMU_DUMMY_MAP(FAN_CONTROL),                   	\
       __SMU_DUMMY_MAP(GFX_EDC),                       	\
       __SMU_DUMMY_MAP(GFXOFF),                        	\
       __SMU_DUMMY_MAP(CG),                            	\
       __SMU_DUMMY_MAP(DPM_FCLK),                      	\
       __SMU_DUMMY_MAP(DS_FCLK),                       	\
       __SMU_DUMMY_MAP(DS_MP1CLK),                     	\
       __SMU_DUMMY_MAP(DS_MP0CLK),                     	\
       __SMU_DUMMY_MAP(XGMI),                          	\
       __SMU_DUMMY_MAP(DPM_GFX_PACE),                  	\
       __SMU_DUMMY_MAP(MEM_VDDCI_SCALING),             	\
       __SMU_DUMMY_MAP(MEM_MVDD_SCALING),              	\
       __SMU_DUMMY_MAP(DS_UCLK),                       	\
       __SMU_DUMMY_MAP(GFX_ULV),                       	\
       __SMU_DUMMY_MAP(FW_DSTATE),                     	\
       __SMU_DUMMY_MAP(BACO),                          	\
       __SMU_DUMMY_MAP(VCN_PG),                        	\
       __SMU_DUMMY_MAP(MM_DPM_PG),                     	\
       __SMU_DUMMY_MAP(JPEG_PG),                       	\
       __SMU_DUMMY_MAP(USB_PG),                        	\
       __SMU_DUMMY_MAP(RSMU_SMN_CG),                   	\
       __SMU_DUMMY_MAP(APCC_PLUS),                     	\
       __SMU_DUMMY_MAP(GTHR),                          	\
       __SMU_DUMMY_MAP(GFX_DCS),                       	\
       __SMU_DUMMY_MAP(GFX_SS),                        	\
       __SMU_DUMMY_MAP(OUT_OF_BAND_MONITOR),           	\
       __SMU_DUMMY_MAP(TEMP_DEPENDENT_VMIN),           	\
       __SMU_DUMMY_MAP(MMHUB_PG),                      	\
       __SMU_DUMMY_MAP(ATHUB_PG),                      	\
       __SMU_DUMMY_MAP(APCC_DFLL),                     	\
       __SMU_DUMMY_MAP(DPM_GFX_GPO),                    \
       __SMU_DUMMY_MAP(WAFL_CG),                        \
       __SMU_DUMMY_MAP(CCLK_DPM),                     	\
       __SMU_DUMMY_MAP(FAN_CONTROLLER),                 \
       __SMU_DUMMY_MAP(VCN_DPM),                     	\
       __SMU_DUMMY_MAP(LCLK_DPM),                     	\
       __SMU_DUMMY_MAP(SHUBCLK_DPM),                    \
       __SMU_DUMMY_MAP(DCFCLK_DPM),                     \
       __SMU_DUMMY_MAP(DS_DCFCLK),                     	\
       __SMU_DUMMY_MAP(S0I2),                     	\
       __SMU_DUMMY_MAP(SMU_LOW_POWER),                  \
       __SMU_DUMMY_MAP(GFX_DEM),                        \
       __SMU_DUMMY_MAP(PSI),                     	\
       __SMU_DUMMY_MAP(PROCHOT),                        \
       __SMU_DUMMY_MAP(CPUOFF),                     	\
       __SMU_DUMMY_MAP(STAPM),                          \
       __SMU_DUMMY_MAP(S0I3),                     	\
       __SMU_DUMMY_MAP(DF_CSTATES),                     \
       __SMU_DUMMY_MAP(PERF_LIMIT),                     \
       __SMU_DUMMY_MAP(CORE_DLDO),                     	\
       __SMU_DUMMY_MAP(RSMU_LOW_POWER),                 \
       __SMU_DUMMY_MAP(SMN_LOW_POWER),                  \
       __SMU_DUMMY_MAP(THM_LOW_POWER),                  \
       __SMU_DUMMY_MAP(SMUIO_LOW_POWER),                \
       __SMU_DUMMY_MAP(MP1_LOW_POWER),                  \
       __SMU_DUMMY_MAP(DS_VCN),                         \
       __SMU_DUMMY_MAP(CPPC),                           \
       __SMU_DUMMY_MAP(OS_CSTATES),                     \
       __SMU_DUMMY_MAP(ISP_DPM),                        \
       __SMU_DUMMY_MAP(A55_DPM),                        \
       __SMU_DUMMY_MAP(CVIP_DSP_DPM),                   \
       __SMU_DUMMY_MAP(MSMU_LOW_POWER),

#undef __SMU_DUMMY_MAP
#define __SMU_DUMMY_MAP(feature)	SMU_FEATURE_##feature##_BIT
enum smu_feature_mask {
	SMU_FEATURE_MASKS
	SMU_FEATURE_COUNT,
};

#endif<|MERGE_RESOLUTION|>--- conflicted
+++ resolved
@@ -178,11 +178,7 @@
 	__SMU_DUMMY_MAP(SET_DRIVER_DUMMY_TABLE_DRAM_ADDR_LOW), \
 	__SMU_DUMMY_MAP(GET_UMC_FW_WA), \
 	__SMU_DUMMY_MAP(Mode1Reset), \
-<<<<<<< HEAD
-	__SMU_DUMMY_MAP(Spare),                          \
-=======
 	__SMU_DUMMY_MAP(RlcPowerNotify),                 \
->>>>>>> 8a8109f3
 	__SMU_DUMMY_MAP(SetHardMinIspiclkByFreq),        \
 	__SMU_DUMMY_MAP(SetHardMinIspxclkByFreq),        \
 	__SMU_DUMMY_MAP(SetSoftMinSocclkByFreq),         \
@@ -213,11 +209,8 @@
        __SMU_DUMMY_MAP(SetSoftMinCclk),                     \
        __SMU_DUMMY_MAP(SetSoftMaxCclk),                     \
 	__SMU_DUMMY_MAP(SetGpoFeaturePMask),             \
-<<<<<<< HEAD
-=======
 	__SMU_DUMMY_MAP(DisallowGpo),                    \
 	__SMU_DUMMY_MAP(Enable2ndUSB20Port),             \
->>>>>>> 8a8109f3
 
 #undef __SMU_DUMMY_MAP
 #define __SMU_DUMMY_MAP(type)	SMU_MSG_##type
