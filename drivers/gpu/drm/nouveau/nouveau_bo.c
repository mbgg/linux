/*
 * Copyright 2007 Dave Airlied
 * All Rights Reserved.
 *
 * Permission is hereby granted, free of charge, to any person obtaining a
 * copy of this software and associated documentation files (the "Software"),
 * to deal in the Software without restriction, including without limitation
 * the rights to use, copy, modify, merge, publish, distribute, sublicense,
 * and/or sell copies of the Software, and to permit persons to whom the
 * Software is furnished to do so, subject to the following conditions:
 *
 * The above copyright notice and this permission notice (including the next
 * paragraph) shall be included in all copies or substantial portions of the
 * Software.
 *
 * THE SOFTWARE IS PROVIDED "AS IS", WITHOUT WARRANTY OF ANY KIND, EXPRESS OR
 * IMPLIED, INCLUDING BUT NOT LIMITED TO THE WARRANTIES OF MERCHANTABILITY,
 * FITNESS FOR A PARTICULAR PURPOSE AND NONINFRINGEMENT.  IN NO EVENT SHALL
 * VA LINUX SYSTEMS AND/OR ITS SUPPLIERS BE LIABLE FOR ANY CLAIM, DAMAGES OR
 * OTHER LIABILITY, WHETHER IN AN ACTION OF CONTRACT, TORT OR OTHERWISE,
 * ARISING FROM, OUT OF OR IN CONNECTION WITH THE SOFTWARE OR THE USE OR
 * OTHER DEALINGS IN THE SOFTWARE.
 */
/*
 * Authors: Dave Airlied <airlied@linux.ie>
 *	    Ben Skeggs   <darktama@iinet.net.au>
 *	    Jeremy Kolb  <jkolb@brandeis.edu>
 */

#include "drmP.h"

#include "nouveau_drm.h"
#include "nouveau_drv.h"
#include "nouveau_dma.h"

#include <linux/log2.h>
#include <linux/slab.h>

int
nouveau_bo_sync_gpu(struct nouveau_bo *nvbo, struct nouveau_channel *chan)
{
	struct nouveau_fence *prev_fence = nvbo->bo.sync_obj;
	int ret;

	if (!prev_fence || nouveau_fence_channel(prev_fence) == chan)
		return 0;

	spin_lock(&nvbo->bo.lock);
	ret = ttm_bo_wait(&nvbo->bo, false, false, false);
	spin_unlock(&nvbo->bo.lock);
	return ret;
}

static void
nouveau_bo_del_ttm(struct ttm_buffer_object *bo)
{
	struct drm_nouveau_private *dev_priv = nouveau_bdev(bo->bdev);
	struct drm_device *dev = dev_priv->dev;
	struct nouveau_bo *nvbo = nouveau_bo(bo);

	if (unlikely(nvbo->gem))
		DRM_ERROR("bo %p still attached to GEM object\n", bo);

	if (nvbo->tile)
		nv10_mem_expire_tiling(dev, nvbo->tile, NULL);

	kfree(nvbo);
}

static void
nouveau_bo_fixup_align(struct drm_device *dev,
		       uint32_t tile_mode, uint32_t tile_flags,
		       int *align, int *size)
{
	struct drm_nouveau_private *dev_priv = dev->dev_private;

	/*
	 * Some of the tile_flags have a periodic structure of N*4096 bytes,
	 * align to to that as well as the page size. Align the size to the
	 * appropriate boundaries. This does imply that sizes are rounded up
	 * 3-7 pages, so be aware of this and do not waste memory by allocating
	 * many small buffers.
	 */
	if (dev_priv->card_type == NV_50) {
		uint32_t block_size = dev_priv->vram_size >> 15;
		int i;

		switch (tile_flags) {
		case 0x1800:
		case 0x2800:
		case 0x4800:
		case 0x7a00:
			if (is_power_of_2(block_size)) {
				for (i = 1; i < 10; i++) {
					*align = 12 * i * block_size;
					if (!(*align % 65536))
						break;
				}
			} else {
				for (i = 1; i < 10; i++) {
					*align = 8 * i * block_size;
					if (!(*align % 65536))
						break;
				}
			}
			*size = roundup(*size, *align);
			break;
		default:
			break;
		}

	} else {
		if (tile_mode) {
			if (dev_priv->chipset >= 0x40) {
				*align = 65536;
				*size = roundup(*size, 64 * tile_mode);

			} else if (dev_priv->chipset >= 0x30) {
				*align = 32768;
				*size = roundup(*size, 64 * tile_mode);

			} else if (dev_priv->chipset >= 0x20) {
				*align = 16384;
				*size = roundup(*size, 64 * tile_mode);

			} else if (dev_priv->chipset >= 0x10) {
				*align = 16384;
				*size = roundup(*size, 32 * tile_mode);
			}
		}
	}

	/* ALIGN works only on powers of two. */
	*size = roundup(*size, PAGE_SIZE);

	if (dev_priv->card_type == NV_50) {
		*size = roundup(*size, 65536);
		*align = max(65536, *align);
	}
}

int
nouveau_bo_new(struct drm_device *dev, struct nouveau_channel *chan,
	       int size, int align, uint32_t flags, uint32_t tile_mode,
	       uint32_t tile_flags, bool no_vm, bool mappable,
	       struct nouveau_bo **pnvbo)
{
	struct drm_nouveau_private *dev_priv = dev->dev_private;
	struct nouveau_bo *nvbo;
	int ret = 0;

	nvbo = kzalloc(sizeof(struct nouveau_bo), GFP_KERNEL);
	if (!nvbo)
		return -ENOMEM;
	INIT_LIST_HEAD(&nvbo->head);
	INIT_LIST_HEAD(&nvbo->entry);
	nvbo->mappable = mappable;
	nvbo->no_vm = no_vm;
	nvbo->tile_mode = tile_mode;
	nvbo->tile_flags = tile_flags;

	nouveau_bo_fixup_align(dev, tile_mode, tile_flags, &align, &size);
	align >>= PAGE_SHIFT;

	nouveau_bo_placement_set(nvbo, flags, 0);

	nvbo->channel = chan;
	ret = ttm_bo_init(&dev_priv->ttm.bdev, &nvbo->bo, size,
			  ttm_bo_type_device, &nvbo->placement, align, 0,
			  false, NULL, size, nouveau_bo_del_ttm);
	if (ret) {
		/* ttm will call nouveau_bo_del_ttm if it fails.. */
		return ret;
	}
	nvbo->channel = NULL;

	*pnvbo = nvbo;
	return 0;
}

static void
set_placement_list(uint32_t *pl, unsigned *n, uint32_t type, uint32_t flags)
{
	*n = 0;

	if (type & TTM_PL_FLAG_VRAM)
		pl[(*n)++] = TTM_PL_FLAG_VRAM | flags;
	if (type & TTM_PL_FLAG_TT)
		pl[(*n)++] = TTM_PL_FLAG_TT | flags;
	if (type & TTM_PL_FLAG_SYSTEM)
		pl[(*n)++] = TTM_PL_FLAG_SYSTEM | flags;
}

void
nouveau_bo_placement_set(struct nouveau_bo *nvbo, uint32_t type, uint32_t busy)
{
	struct ttm_placement *pl = &nvbo->placement;
	uint32_t flags = TTM_PL_MASK_CACHING |
		(nvbo->pin_refcnt ? TTM_PL_FLAG_NO_EVICT : 0);

	pl->placement = nvbo->placements;
	set_placement_list(nvbo->placements, &pl->num_placement,
			   type, flags);

	pl->busy_placement = nvbo->busy_placements;
	set_placement_list(nvbo->busy_placements, &pl->num_busy_placement,
			   type | busy, flags);
}

int
nouveau_bo_pin(struct nouveau_bo *nvbo, uint32_t memtype)
{
	struct drm_nouveau_private *dev_priv = nouveau_bdev(nvbo->bo.bdev);
	struct ttm_buffer_object *bo = &nvbo->bo;
	int ret;

	if (nvbo->pin_refcnt && !(memtype & (1 << bo->mem.mem_type))) {
		NV_ERROR(nouveau_bdev(bo->bdev)->dev,
			 "bo %p pinned elsewhere: 0x%08x vs 0x%08x\n", bo,
			 1 << bo->mem.mem_type, memtype);
		return -EINVAL;
	}

	if (nvbo->pin_refcnt++)
		return 0;

	ret = ttm_bo_reserve(bo, false, false, false, 0);
	if (ret)
		goto out;

	nouveau_bo_placement_set(nvbo, memtype, 0);

	ret = ttm_bo_validate(bo, &nvbo->placement, false, false, false);
	if (ret == 0) {
		switch (bo->mem.mem_type) {
		case TTM_PL_VRAM:
			dev_priv->fb_aper_free -= bo->mem.size;
			break;
		case TTM_PL_TT:
			dev_priv->gart_info.aper_free -= bo->mem.size;
			break;
		default:
			break;
		}
	}
	ttm_bo_unreserve(bo);
out:
	if (unlikely(ret))
		nvbo->pin_refcnt--;
	return ret;
}

int
nouveau_bo_unpin(struct nouveau_bo *nvbo)
{
	struct drm_nouveau_private *dev_priv = nouveau_bdev(nvbo->bo.bdev);
	struct ttm_buffer_object *bo = &nvbo->bo;
	int ret;

	if (--nvbo->pin_refcnt)
		return 0;

	ret = ttm_bo_reserve(bo, false, false, false, 0);
	if (ret)
		return ret;

	nouveau_bo_placement_set(nvbo, bo->mem.placement, 0);

	ret = ttm_bo_validate(bo, &nvbo->placement, false, false, false);
	if (ret == 0) {
		switch (bo->mem.mem_type) {
		case TTM_PL_VRAM:
			dev_priv->fb_aper_free += bo->mem.size;
			break;
		case TTM_PL_TT:
			dev_priv->gart_info.aper_free += bo->mem.size;
			break;
		default:
			break;
		}
	}

	ttm_bo_unreserve(bo);
	return ret;
}

int
nouveau_bo_map(struct nouveau_bo *nvbo)
{
	int ret;

	ret = ttm_bo_reserve(&nvbo->bo, false, false, false, 0);
	if (ret)
		return ret;

	ret = ttm_bo_kmap(&nvbo->bo, 0, nvbo->bo.mem.num_pages, &nvbo->kmap);
	ttm_bo_unreserve(&nvbo->bo);
	return ret;
}

void
nouveau_bo_unmap(struct nouveau_bo *nvbo)
{
	if (nvbo)
		ttm_bo_kunmap(&nvbo->kmap);
}

u16
nouveau_bo_rd16(struct nouveau_bo *nvbo, unsigned index)
{
	bool is_iomem;
	u16 *mem = ttm_kmap_obj_virtual(&nvbo->kmap, &is_iomem);
	mem = &mem[index];
	if (is_iomem)
		return ioread16_native((void __force __iomem *)mem);
	else
		return *mem;
}

void
nouveau_bo_wr16(struct nouveau_bo *nvbo, unsigned index, u16 val)
{
	bool is_iomem;
	u16 *mem = ttm_kmap_obj_virtual(&nvbo->kmap, &is_iomem);
	mem = &mem[index];
	if (is_iomem)
		iowrite16_native(val, (void __force __iomem *)mem);
	else
		*mem = val;
}

u32
nouveau_bo_rd32(struct nouveau_bo *nvbo, unsigned index)
{
	bool is_iomem;
	u32 *mem = ttm_kmap_obj_virtual(&nvbo->kmap, &is_iomem);
	mem = &mem[index];
	if (is_iomem)
		return ioread32_native((void __force __iomem *)mem);
	else
		return *mem;
}

void
nouveau_bo_wr32(struct nouveau_bo *nvbo, unsigned index, u32 val)
{
	bool is_iomem;
	u32 *mem = ttm_kmap_obj_virtual(&nvbo->kmap, &is_iomem);
	mem = &mem[index];
	if (is_iomem)
		iowrite32_native(val, (void __force __iomem *)mem);
	else
		*mem = val;
}

static struct ttm_backend *
nouveau_bo_create_ttm_backend_entry(struct ttm_bo_device *bdev)
{
	struct drm_nouveau_private *dev_priv = nouveau_bdev(bdev);
	struct drm_device *dev = dev_priv->dev;

	switch (dev_priv->gart_info.type) {
#if __OS_HAS_AGP
	case NOUVEAU_GART_AGP:
		return ttm_agp_backend_init(bdev, dev->agp->bridge);
#endif
	case NOUVEAU_GART_SGDMA:
		return nouveau_sgdma_init_ttm(dev);
	default:
		NV_ERROR(dev, "Unknown GART type %d\n",
			 dev_priv->gart_info.type);
		break;
	}

	return NULL;
}

static int
nouveau_bo_invalidate_caches(struct ttm_bo_device *bdev, uint32_t flags)
{
	/* We'll do this from user space. */
	return 0;
}

static int
nouveau_bo_init_mem_type(struct ttm_bo_device *bdev, uint32_t type,
			 struct ttm_mem_type_manager *man)
{
	struct drm_nouveau_private *dev_priv = nouveau_bdev(bdev);
	struct drm_device *dev = dev_priv->dev;

	switch (type) {
	case TTM_PL_SYSTEM:
		man->flags = TTM_MEMTYPE_FLAG_MAPPABLE;
		man->available_caching = TTM_PL_MASK_CACHING;
		man->default_caching = TTM_PL_FLAG_CACHED;
		break;
	case TTM_PL_VRAM:
		man->func = &ttm_bo_manager_func;
		man->flags = TTM_MEMTYPE_FLAG_FIXED |
			     TTM_MEMTYPE_FLAG_MAPPABLE;
		man->available_caching = TTM_PL_FLAG_UNCACHED |
					 TTM_PL_FLAG_WC;
		man->default_caching = TTM_PL_FLAG_WC;
		if (dev_priv->card_type == NV_50)
			man->gpu_offset = 0x40000000;
		else
			man->gpu_offset = 0;
		break;
	case TTM_PL_TT:
		man->func = &ttm_bo_manager_func;
		switch (dev_priv->gart_info.type) {
		case NOUVEAU_GART_AGP:
			man->flags = TTM_MEMTYPE_FLAG_MAPPABLE;
			man->available_caching = TTM_PL_FLAG_UNCACHED;
			man->default_caching = TTM_PL_FLAG_UNCACHED;
			break;
		case NOUVEAU_GART_SGDMA:
			man->flags = TTM_MEMTYPE_FLAG_MAPPABLE |
				     TTM_MEMTYPE_FLAG_CMA;
			man->available_caching = TTM_PL_MASK_CACHING;
			man->default_caching = TTM_PL_FLAG_CACHED;
			break;
		default:
			NV_ERROR(dev, "Unknown GART type: %d\n",
				 dev_priv->gart_info.type);
			return -EINVAL;
		}
		man->gpu_offset = dev_priv->vm_gart_base;
		break;
	default:
		NV_ERROR(dev, "Unsupported memory type %u\n", (unsigned)type);
		return -EINVAL;
	}
	return 0;
}

static void
nouveau_bo_evict_flags(struct ttm_buffer_object *bo, struct ttm_placement *pl)
{
	struct nouveau_bo *nvbo = nouveau_bo(bo);

	switch (bo->mem.mem_type) {
	case TTM_PL_VRAM:
		nouveau_bo_placement_set(nvbo, TTM_PL_FLAG_TT,
					 TTM_PL_FLAG_SYSTEM);
		break;
	default:
		nouveau_bo_placement_set(nvbo, TTM_PL_FLAG_SYSTEM, 0);
		break;
	}

	*pl = nvbo->placement;
}


/* GPU-assisted copy using NV_MEMORY_TO_MEMORY_FORMAT, can access
 * TTM_PL_{VRAM,TT} directly.
 */

static int
nouveau_bo_move_accel_cleanup(struct nouveau_channel *chan,
			      struct nouveau_bo *nvbo, bool evict,
			      bool no_wait_reserve, bool no_wait_gpu,
			      struct ttm_mem_reg *new_mem)
{
	struct nouveau_fence *fence = NULL;
	int ret;

	ret = nouveau_fence_new(chan, &fence, true);
	if (ret)
		return ret;

<<<<<<< HEAD
	ret = ttm_bo_move_accel_cleanup(&nvbo->bo, fence, NULL,
					evict || (nvbo->channel &&
						  nvbo->channel != chan),
					no_wait_reserve, no_wait_gpu, new_mem);
=======
	if (nvbo->channel) {
		ret = nouveau_fence_sync(fence, nvbo->channel);
		if (ret)
			goto out;
	}

	ret = ttm_bo_move_accel_cleanup(&nvbo->bo, fence, NULL, evict,
					no_wait_reserve, no_wait_gpu, new_mem);
out:
>>>>>>> 45f53cc9
	nouveau_fence_unref((void *)&fence);
	return ret;
}

static inline uint32_t
nouveau_bo_mem_ctxdma(struct ttm_buffer_object *bo,
		      struct nouveau_channel *chan, struct ttm_mem_reg *mem)
{
	struct nouveau_bo *nvbo = nouveau_bo(bo);

	if (nvbo->no_vm) {
		if (mem->mem_type == TTM_PL_TT)
			return NvDmaGART;
		return NvDmaVRAM;
	}

	if (mem->mem_type == TTM_PL_TT)
		return chan->gart_handle;
	return chan->vram_handle;
}

static int
nv50_bo_move_m2mf(struct nouveau_channel *chan, struct ttm_buffer_object *bo,
		  struct ttm_mem_reg *old_mem, struct ttm_mem_reg *new_mem)
{
	struct drm_nouveau_private *dev_priv = nouveau_bdev(bo->bdev);
	struct nouveau_bo *nvbo = nouveau_bo(bo);
	u64 length = (new_mem->num_pages << PAGE_SHIFT);
	u64 src_offset, dst_offset;
	int ret;

	src_offset = old_mem->start << PAGE_SHIFT;
	dst_offset = new_mem->start << PAGE_SHIFT;
	if (!nvbo->no_vm) {
		if (old_mem->mem_type == TTM_PL_VRAM)
			src_offset += dev_priv->vm_vram_base;
		else
			src_offset += dev_priv->vm_gart_base;

		if (new_mem->mem_type == TTM_PL_VRAM)
			dst_offset += dev_priv->vm_vram_base;
		else
			dst_offset += dev_priv->vm_gart_base;
	}

	ret = RING_SPACE(chan, 3);
	if (ret)
		return ret;

	BEGIN_RING(chan, NvSubM2MF, 0x0184, 2);
	OUT_RING  (chan, nouveau_bo_mem_ctxdma(bo, chan, old_mem));
	OUT_RING  (chan, nouveau_bo_mem_ctxdma(bo, chan, new_mem));

	while (length) {
		u32 amount, stride, height;

		amount  = min(length, (u64)(4 * 1024 * 1024));
		stride  = 16 * 4;
		height  = amount / stride;

		if (new_mem->mem_type == TTM_PL_VRAM && nvbo->tile_flags) {
			ret = RING_SPACE(chan, 8);
			if (ret)
				return ret;

			BEGIN_RING(chan, NvSubM2MF, 0x0200, 7);
			OUT_RING  (chan, 0);
			OUT_RING  (chan, 0);
			OUT_RING  (chan, stride);
			OUT_RING  (chan, height);
			OUT_RING  (chan, 1);
			OUT_RING  (chan, 0);
			OUT_RING  (chan, 0);
		} else {
			ret = RING_SPACE(chan, 2);
			if (ret)
				return ret;

			BEGIN_RING(chan, NvSubM2MF, 0x0200, 1);
			OUT_RING  (chan, 1);
		}
		if (old_mem->mem_type == TTM_PL_VRAM && nvbo->tile_flags) {
			ret = RING_SPACE(chan, 8);
			if (ret)
				return ret;

			BEGIN_RING(chan, NvSubM2MF, 0x021c, 7);
			OUT_RING  (chan, 0);
			OUT_RING  (chan, 0);
			OUT_RING  (chan, stride);
			OUT_RING  (chan, height);
			OUT_RING  (chan, 1);
			OUT_RING  (chan, 0);
			OUT_RING  (chan, 0);
		} else {
			ret = RING_SPACE(chan, 2);
			if (ret)
				return ret;

			BEGIN_RING(chan, NvSubM2MF, 0x021c, 1);
			OUT_RING  (chan, 1);
		}

		ret = RING_SPACE(chan, 14);
		if (ret)
			return ret;

		BEGIN_RING(chan, NvSubM2MF, 0x0238, 2);
		OUT_RING  (chan, upper_32_bits(src_offset));
		OUT_RING  (chan, upper_32_bits(dst_offset));
		BEGIN_RING(chan, NvSubM2MF, 0x030c, 8);
		OUT_RING  (chan, lower_32_bits(src_offset));
		OUT_RING  (chan, lower_32_bits(dst_offset));
		OUT_RING  (chan, stride);
		OUT_RING  (chan, stride);
		OUT_RING  (chan, stride);
		OUT_RING  (chan, height);
		OUT_RING  (chan, 0x00000101);
		OUT_RING  (chan, 0x00000000);
		BEGIN_RING(chan, NvSubM2MF, NV_MEMORY_TO_MEMORY_FORMAT_NOP, 1);
		OUT_RING  (chan, 0);

		length -= amount;
		src_offset += amount;
		dst_offset += amount;
	}

	return 0;
}

static int
nv04_bo_move_m2mf(struct nouveau_channel *chan, struct ttm_buffer_object *bo,
		  struct ttm_mem_reg *old_mem, struct ttm_mem_reg *new_mem)
{
	u32 src_offset = old_mem->start << PAGE_SHIFT;
	u32 dst_offset = new_mem->start << PAGE_SHIFT;
	u32 page_count = new_mem->num_pages;
	int ret;

	ret = RING_SPACE(chan, 3);
	if (ret)
		return ret;

	BEGIN_RING(chan, NvSubM2MF, NV_MEMORY_TO_MEMORY_FORMAT_DMA_SOURCE, 2);
	OUT_RING  (chan, nouveau_bo_mem_ctxdma(bo, chan, old_mem));
	OUT_RING  (chan, nouveau_bo_mem_ctxdma(bo, chan, new_mem));

	page_count = new_mem->num_pages;
	while (page_count) {
		int line_count = (page_count > 2047) ? 2047 : page_count;

		ret = RING_SPACE(chan, 11);
		if (ret)
			return ret;

		BEGIN_RING(chan, NvSubM2MF,
				 NV_MEMORY_TO_MEMORY_FORMAT_OFFSET_IN, 8);
		OUT_RING  (chan, src_offset);
		OUT_RING  (chan, dst_offset);
		OUT_RING  (chan, PAGE_SIZE); /* src_pitch */
		OUT_RING  (chan, PAGE_SIZE); /* dst_pitch */
		OUT_RING  (chan, PAGE_SIZE); /* line_length */
		OUT_RING  (chan, line_count);
		OUT_RING  (chan, 0x00000101);
		OUT_RING  (chan, 0x00000000);
		BEGIN_RING(chan, NvSubM2MF, NV_MEMORY_TO_MEMORY_FORMAT_NOP, 1);
		OUT_RING  (chan, 0);

		page_count -= line_count;
		src_offset += (PAGE_SIZE * line_count);
		dst_offset += (PAGE_SIZE * line_count);
	}

	return 0;
}

static int
nouveau_bo_move_m2mf(struct ttm_buffer_object *bo, int evict, bool intr,
		     bool no_wait_reserve, bool no_wait_gpu,
		     struct ttm_mem_reg *new_mem)
{
	struct drm_nouveau_private *dev_priv = nouveau_bdev(bo->bdev);
	struct nouveau_bo *nvbo = nouveau_bo(bo);
	struct nouveau_channel *chan;
	int ret;

	chan = nvbo->channel;
	if (!chan || nvbo->no_vm)
		chan = dev_priv->channel;

	if (dev_priv->card_type < NV_50)
		ret = nv04_bo_move_m2mf(chan, bo, &bo->mem, new_mem);
	else
		ret = nv50_bo_move_m2mf(chan, bo, &bo->mem, new_mem);
	if (ret)
		return ret;

	return nouveau_bo_move_accel_cleanup(chan, nvbo, evict, no_wait_reserve, no_wait_gpu, new_mem);
}

static int
nouveau_bo_move_flipd(struct ttm_buffer_object *bo, bool evict, bool intr,
		      bool no_wait_reserve, bool no_wait_gpu,
		      struct ttm_mem_reg *new_mem)
{
	u32 placement_memtype = TTM_PL_FLAG_TT | TTM_PL_MASK_CACHING;
	struct ttm_placement placement;
	struct ttm_mem_reg tmp_mem;
	int ret;

	placement.fpfn = placement.lpfn = 0;
	placement.num_placement = placement.num_busy_placement = 1;
	placement.placement = placement.busy_placement = &placement_memtype;

	tmp_mem = *new_mem;
	tmp_mem.mm_node = NULL;
	ret = ttm_bo_mem_space(bo, &placement, &tmp_mem, intr, no_wait_reserve, no_wait_gpu);
	if (ret)
		return ret;

	ret = ttm_tt_bind(bo->ttm, &tmp_mem);
	if (ret)
		goto out;

	ret = nouveau_bo_move_m2mf(bo, true, intr, no_wait_reserve, no_wait_gpu, &tmp_mem);
	if (ret)
		goto out;

	ret = ttm_bo_move_ttm(bo, evict, no_wait_reserve, no_wait_gpu, new_mem);
out:
	ttm_bo_mem_put(bo, &tmp_mem);
	return ret;
}

static int
nouveau_bo_move_flips(struct ttm_buffer_object *bo, bool evict, bool intr,
		      bool no_wait_reserve, bool no_wait_gpu,
		      struct ttm_mem_reg *new_mem)
{
	u32 placement_memtype = TTM_PL_FLAG_TT | TTM_PL_MASK_CACHING;
	struct ttm_placement placement;
	struct ttm_mem_reg tmp_mem;
	int ret;

	placement.fpfn = placement.lpfn = 0;
	placement.num_placement = placement.num_busy_placement = 1;
	placement.placement = placement.busy_placement = &placement_memtype;

	tmp_mem = *new_mem;
	tmp_mem.mm_node = NULL;
	ret = ttm_bo_mem_space(bo, &placement, &tmp_mem, intr, no_wait_reserve, no_wait_gpu);
	if (ret)
		return ret;

	ret = ttm_bo_move_ttm(bo, evict, no_wait_reserve, no_wait_gpu, &tmp_mem);
	if (ret)
		goto out;

	ret = nouveau_bo_move_m2mf(bo, evict, intr, no_wait_reserve, no_wait_gpu, new_mem);
	if (ret)
		goto out;

out:
	ttm_bo_mem_put(bo, &tmp_mem);
	return ret;
}

static int
nouveau_bo_vm_bind(struct ttm_buffer_object *bo, struct ttm_mem_reg *new_mem,
		   struct nouveau_tile_reg **new_tile)
{
	struct drm_nouveau_private *dev_priv = nouveau_bdev(bo->bdev);
	struct drm_device *dev = dev_priv->dev;
	struct nouveau_bo *nvbo = nouveau_bo(bo);
	uint64_t offset;
	int ret;

	if (nvbo->no_vm || new_mem->mem_type != TTM_PL_VRAM) {
		/* Nothing to do. */
		*new_tile = NULL;
		return 0;
	}

	offset = new_mem->start << PAGE_SHIFT;

	if (dev_priv->card_type == NV_50) {
		ret = nv50_mem_vm_bind_linear(dev,
					      offset + dev_priv->vm_vram_base,
					      new_mem->size, nvbo->tile_flags,
					      offset);
		if (ret)
			return ret;

	} else if (dev_priv->card_type >= NV_10) {
		*new_tile = nv10_mem_set_tiling(dev, offset, new_mem->size,
						nvbo->tile_mode);
	}

	return 0;
}

static void
nouveau_bo_vm_cleanup(struct ttm_buffer_object *bo,
		      struct nouveau_tile_reg *new_tile,
		      struct nouveau_tile_reg **old_tile)
{
	struct drm_nouveau_private *dev_priv = nouveau_bdev(bo->bdev);
	struct drm_device *dev = dev_priv->dev;

	if (dev_priv->card_type >= NV_10 &&
	    dev_priv->card_type < NV_50) {
		if (*old_tile)
			nv10_mem_expire_tiling(dev, *old_tile, bo->sync_obj);

		*old_tile = new_tile;
	}
}

static int
nouveau_bo_move(struct ttm_buffer_object *bo, bool evict, bool intr,
		bool no_wait_reserve, bool no_wait_gpu,
		struct ttm_mem_reg *new_mem)
{
	struct drm_nouveau_private *dev_priv = nouveau_bdev(bo->bdev);
	struct nouveau_bo *nvbo = nouveau_bo(bo);
	struct ttm_mem_reg *old_mem = &bo->mem;
	struct nouveau_tile_reg *new_tile = NULL;
	int ret = 0;

	ret = nouveau_bo_vm_bind(bo, new_mem, &new_tile);
	if (ret)
		return ret;

<<<<<<< HEAD
	/* Software copy if the card isn't up and running yet. */
	if (!dev_priv->channel) {
		ret = ttm_bo_move_memcpy(bo, evict, no_wait_reserve, no_wait_gpu, new_mem);
		goto out;
	}

=======
>>>>>>> 45f53cc9
	/* Fake bo copy. */
	if (old_mem->mem_type == TTM_PL_SYSTEM && !bo->ttm) {
		BUG_ON(bo->mem.mm_node != NULL);
		bo->mem = *new_mem;
		new_mem->mm_node = NULL;
		goto out;
	}

	/* Software copy if the card isn't up and running yet. */
	if (!dev_priv->channel) {
		ret = ttm_bo_move_memcpy(bo, evict, no_wait_reserve, no_wait_gpu, new_mem);
		goto out;
	}

	/* Hardware assisted copy. */
	if (new_mem->mem_type == TTM_PL_SYSTEM)
		ret = nouveau_bo_move_flipd(bo, evict, intr, no_wait_reserve, no_wait_gpu, new_mem);
	else if (old_mem->mem_type == TTM_PL_SYSTEM)
		ret = nouveau_bo_move_flips(bo, evict, intr, no_wait_reserve, no_wait_gpu, new_mem);
	else
		ret = nouveau_bo_move_m2mf(bo, evict, intr, no_wait_reserve, no_wait_gpu, new_mem);

	if (!ret)
		goto out;

	/* Fallback to software copy. */
	ret = ttm_bo_move_memcpy(bo, evict, no_wait_reserve, no_wait_gpu, new_mem);

out:
	if (ret)
		nouveau_bo_vm_cleanup(bo, NULL, &new_tile);
	else
		nouveau_bo_vm_cleanup(bo, new_tile, &nvbo->tile);

	return ret;
}

static int
nouveau_bo_verify_access(struct ttm_buffer_object *bo, struct file *filp)
{
	return 0;
}

static int
nouveau_ttm_io_mem_reserve(struct ttm_bo_device *bdev, struct ttm_mem_reg *mem)
{
	struct ttm_mem_type_manager *man = &bdev->man[mem->mem_type];
	struct drm_nouveau_private *dev_priv = nouveau_bdev(bdev);
	struct drm_device *dev = dev_priv->dev;

	mem->bus.addr = NULL;
	mem->bus.offset = 0;
	mem->bus.size = mem->num_pages << PAGE_SHIFT;
	mem->bus.base = 0;
	mem->bus.is_iomem = false;
	if (!(man->flags & TTM_MEMTYPE_FLAG_MAPPABLE))
		return -EINVAL;
	switch (mem->mem_type) {
	case TTM_PL_SYSTEM:
		/* System memory */
		return 0;
	case TTM_PL_TT:
#if __OS_HAS_AGP
		if (dev_priv->gart_info.type == NOUVEAU_GART_AGP) {
			mem->bus.offset = mem->start << PAGE_SHIFT;
			mem->bus.base = dev_priv->gart_info.aper_base;
			mem->bus.is_iomem = true;
		}
#endif
		break;
	case TTM_PL_VRAM:
<<<<<<< HEAD
		mem->bus.offset = mem->mm_node->start << PAGE_SHIFT;
=======
		mem->bus.offset = mem->start << PAGE_SHIFT;
>>>>>>> 45f53cc9
		mem->bus.base = pci_resource_start(dev->pdev, 1);
		mem->bus.is_iomem = true;
		break;
	default:
		return -EINVAL;
	}
	return 0;
}

static void
nouveau_ttm_io_mem_free(struct ttm_bo_device *bdev, struct ttm_mem_reg *mem)
{
}

static int
nouveau_ttm_fault_reserve_notify(struct ttm_buffer_object *bo)
{
	struct drm_nouveau_private *dev_priv = nouveau_bdev(bo->bdev);
	struct nouveau_bo *nvbo = nouveau_bo(bo);

	/* as long as the bo isn't in vram, and isn't tiled, we've got
	 * nothing to do here.
	 */
	if (bo->mem.mem_type != TTM_PL_VRAM) {
		if (dev_priv->card_type < NV_50 || !nvbo->tile_flags)
			return 0;
	}

	/* make sure bo is in mappable vram */
	if (bo->mem.start + bo->mem.num_pages < dev_priv->fb_mappable_pages)
		return 0;


	nvbo->placement.fpfn = 0;
	nvbo->placement.lpfn = dev_priv->fb_mappable_pages;
	nouveau_bo_placement_set(nvbo, TTM_PL_VRAM, 0);
	return ttm_bo_validate(bo, &nvbo->placement, false, true, false);
}

struct ttm_bo_driver nouveau_bo_driver = {
	.create_ttm_backend_entry = nouveau_bo_create_ttm_backend_entry,
	.invalidate_caches = nouveau_bo_invalidate_caches,
	.init_mem_type = nouveau_bo_init_mem_type,
	.evict_flags = nouveau_bo_evict_flags,
	.move = nouveau_bo_move,
	.verify_access = nouveau_bo_verify_access,
	.sync_obj_signaled = nouveau_fence_signalled,
	.sync_obj_wait = nouveau_fence_wait,
	.sync_obj_flush = nouveau_fence_flush,
	.sync_obj_unref = nouveau_fence_unref,
	.sync_obj_ref = nouveau_fence_ref,
	.fault_reserve_notify = &nouveau_ttm_fault_reserve_notify,
	.io_mem_reserve = &nouveau_ttm_io_mem_reserve,
	.io_mem_free = &nouveau_ttm_io_mem_free,
};
<|MERGE_RESOLUTION|>--- conflicted
+++ resolved
@@ -35,21 +35,6 @@
 
 #include <linux/log2.h>
 #include <linux/slab.h>
-
-int
-nouveau_bo_sync_gpu(struct nouveau_bo *nvbo, struct nouveau_channel *chan)
-{
-	struct nouveau_fence *prev_fence = nvbo->bo.sync_obj;
-	int ret;
-
-	if (!prev_fence || nouveau_fence_channel(prev_fence) == chan)
-		return 0;
-
-	spin_lock(&nvbo->bo.lock);
-	ret = ttm_bo_wait(&nvbo->bo, false, false, false);
-	spin_unlock(&nvbo->bo.lock);
-	return ret;
-}
 
 static void
 nouveau_bo_del_ttm(struct ttm_buffer_object *bo)
@@ -471,12 +456,6 @@
 	if (ret)
 		return ret;
 
-<<<<<<< HEAD
-	ret = ttm_bo_move_accel_cleanup(&nvbo->bo, fence, NULL,
-					evict || (nvbo->channel &&
-						  nvbo->channel != chan),
-					no_wait_reserve, no_wait_gpu, new_mem);
-=======
 	if (nvbo->channel) {
 		ret = nouveau_fence_sync(fence, nvbo->channel);
 		if (ret)
@@ -486,7 +465,6 @@
 	ret = ttm_bo_move_accel_cleanup(&nvbo->bo, fence, NULL, evict,
 					no_wait_reserve, no_wait_gpu, new_mem);
 out:
->>>>>>> 45f53cc9
 	nouveau_fence_unref((void *)&fence);
 	return ret;
 }
@@ -820,15 +798,6 @@
 	if (ret)
 		return ret;
 
-<<<<<<< HEAD
-	/* Software copy if the card isn't up and running yet. */
-	if (!dev_priv->channel) {
-		ret = ttm_bo_move_memcpy(bo, evict, no_wait_reserve, no_wait_gpu, new_mem);
-		goto out;
-	}
-
-=======
->>>>>>> 45f53cc9
 	/* Fake bo copy. */
 	if (old_mem->mem_type == TTM_PL_SYSTEM && !bo->ttm) {
 		BUG_ON(bo->mem.mm_node != NULL);
@@ -900,11 +869,7 @@
 #endif
 		break;
 	case TTM_PL_VRAM:
-<<<<<<< HEAD
-		mem->bus.offset = mem->mm_node->start << PAGE_SHIFT;
-=======
 		mem->bus.offset = mem->start << PAGE_SHIFT;
->>>>>>> 45f53cc9
 		mem->bus.base = pci_resource_start(dev->pdev, 1);
 		mem->bus.is_iomem = true;
 		break;
