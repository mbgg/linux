--- conflicted
+++ resolved
@@ -944,8 +944,6 @@
 	regulator_disable(data);
 }
 
-<<<<<<< HEAD
-=======
 static void meson_disable_clk(void *data)
 {
 	clk_disable_unprepare(data);
@@ -969,7 +967,6 @@
 	return ret;
 }
 
->>>>>>> 8a8109f3
 static int meson_dw_hdmi_bind(struct device *dev, struct device *master,
 				void *data)
 {
@@ -1093,11 +1090,8 @@
 
 	encoder->possible_crtcs = BIT(0);
 
-<<<<<<< HEAD
-=======
 	meson_dw_hdmi_init(meson_dw_hdmi);
 
->>>>>>> 8a8109f3
 	DRM_DEBUG_DRIVER("encoder initialized\n");
 
 	/* Bridge / Connector */
@@ -1121,8 +1115,6 @@
 					    &meson_dw_hdmi->dw_plat_data);
 	if (IS_ERR(meson_dw_hdmi->hdmi))
 		return PTR_ERR(meson_dw_hdmi->hdmi);
-
-	meson_dw_hdmi_init(meson_dw_hdmi);
 
 	next_bridge = of_drm_find_bridge(pdev->dev.of_node);
 	if (next_bridge)
