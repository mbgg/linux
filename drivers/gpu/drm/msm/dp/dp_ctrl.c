--- conflicted
+++ resolved
@@ -1356,29 +1356,7 @@
 	if (ret)
 		DRM_ERROR("Unable to start link clocks. ret=%d\n", ret);
 
-<<<<<<< HEAD
-	drm_dbg_dp(ctrl->drm_dev, "link rate=%d pixel_clk=%d\n",
-		ctrl->link->link_params.rate, ctrl->dp_ctrl.pixel_rate);
-
-	return ret;
-}
-
-static int dp_ctrl_enable_stream_clocks(struct dp_ctrl_private *ctrl)
-{
-	int ret = 0;
-
-	dp_ctrl_set_clock_rate(ctrl, DP_STREAM_PM, "stream_pixel",
-					ctrl->dp_ctrl.pixel_rate * 1000);
-
-	ret = dp_power_clk_enable(ctrl->power, DP_STREAM_PM, true);
-	if (ret)
-		DRM_ERROR("Unabled to start pixel clocks. ret=%d\n", ret);
-
-	drm_dbg_dp(ctrl->drm_dev, "link rate=%d pixel_clk=%d\n",
-			ctrl->link->link_params.rate, ctrl->dp_ctrl.pixel_rate);
-=======
 	drm_dbg_dp(ctrl->drm_dev, "link rate=%d\n", ctrl->link->link_params.rate);
->>>>>>> 7365df19
 
 	return ret;
 }
@@ -1535,41 +1513,6 @@
 	return ret;
 }
 
-<<<<<<< HEAD
-static int dp_ctrl_on_stream_phy_test_report(struct dp_ctrl *dp_ctrl);
-
-static int dp_ctrl_process_phy_test_request(struct dp_ctrl_private *ctrl)
-{
-	int ret = 0;
-
-	if (!ctrl->link->phy_params.phy_test_pattern_sel) {
-		drm_dbg_dp(ctrl->drm_dev,
-			"no test pattern selected by sink\n");
-		return ret;
-	}
-
-	/*
-	 * The global reset will need DP link related clocks to be
-	 * running. Add the global reset just before disabling the
-	 * link clocks and core clocks.
-	 */
-	ret = dp_ctrl_off(&ctrl->dp_ctrl);
-	if (ret) {
-		DRM_ERROR("failed to disable DP controller\n");
-		return ret;
-	}
-
-	ret = dp_ctrl_on_link(&ctrl->dp_ctrl);
-	if (!ret)
-		ret = dp_ctrl_on_stream_phy_test_report(&ctrl->dp_ctrl);
-	else
-		DRM_ERROR("failed to enable DP link controller\n");
-
-	return ret;
-}
-
-=======
->>>>>>> 7365df19
 static bool dp_ctrl_send_phy_test_pattern(struct dp_ctrl_private *ctrl)
 {
 	bool success = false;
@@ -1754,29 +1697,17 @@
 	if (ctrl->link->sink_request & DP_TEST_LINK_PHY_TEST_PATTERN) {
 		drm_dbg_dp(ctrl->drm_dev,
 				"using phy test link parameters\n");
-<<<<<<< HEAD
-		if (!ctrl->panel->dp_mode.drm_mode.clock)
-			ctrl->dp_ctrl.pixel_rate = phy_cts_pixel_clk_khz;
-=======
 		if (!pixel_rate)
 			pixel_rate = phy_cts_pixel_clk_khz;
->>>>>>> 7365df19
 	} else {
 		ctrl->link->link_params.rate = rate;
 		ctrl->link->link_params.num_lanes =
 			ctrl->panel->link_info.num_lanes;
 	}
 
-<<<<<<< HEAD
-	drm_dbg_dp(ctrl->drm_dev, "rate=%d, num_lanes=%d, pixel_rate=%d\n",
-		ctrl->link->link_params.rate, ctrl->link->link_params.num_lanes,
-		ctrl->dp_ctrl.pixel_rate);
-
-=======
 	drm_dbg_dp(ctrl->drm_dev, "rate=%d, num_lanes=%d, pixel_rate=%lu\n",
 		ctrl->link->link_params.rate, ctrl->link->link_params.num_lanes,
 		pixel_rate);
->>>>>>> 7365df19
 
 	rc = dp_ctrl_enable_mainlink_clocks(ctrl);
 	if (rc)
@@ -1873,38 +1804,12 @@
 	return dp_ctrl_setup_main_link(ctrl, &training_step);
 }
 
-<<<<<<< HEAD
-static int dp_ctrl_on_stream_phy_test_report(struct dp_ctrl *dp_ctrl)
-{
-	int ret;
-	struct dp_ctrl_private *ctrl;
-
-	ctrl = container_of(dp_ctrl, struct dp_ctrl_private, dp_ctrl);
-
-	ctrl->dp_ctrl.pixel_rate = ctrl->panel->dp_mode.drm_mode.clock;
-
-	ret = dp_ctrl_enable_stream_clocks(ctrl);
-	if (ret) {
-		DRM_ERROR("Failed to start pixel clocks. ret=%d\n", ret);
-		return ret;
-	}
-
-	dp_ctrl_send_phy_test_pattern(ctrl);
-
-	return 0;
-}
-
-=======
->>>>>>> 7365df19
 int dp_ctrl_on_stream(struct dp_ctrl *dp_ctrl, bool force_link_train)
 {
 	int ret = 0;
 	bool mainlink_ready = false;
 	struct dp_ctrl_private *ctrl;
-<<<<<<< HEAD
-=======
 	unsigned long pixel_rate;
->>>>>>> 7365df19
 	unsigned long pixel_rate_orig;
 
 	if (!dp_ctrl)
@@ -1914,18 +1819,10 @@
 
 	pixel_rate = pixel_rate_orig = ctrl->panel->dp_mode.drm_mode.clock;
 
-<<<<<<< HEAD
-	pixel_rate_orig = ctrl->dp_ctrl.pixel_rate;
-	if (dp_ctrl->wide_bus_en)
-		ctrl->dp_ctrl.pixel_rate >>= 1;
-
-	drm_dbg_dp(ctrl->drm_dev, "rate=%d, num_lanes=%d, pixel_rate=%d\n",
-=======
 	if (dp_ctrl->wide_bus_en)
 		pixel_rate >>= 1;
 
 	drm_dbg_dp(ctrl->drm_dev, "rate=%d, num_lanes=%d, pixel_rate=%lu\n",
->>>>>>> 7365df19
 		ctrl->link->link_params.rate,
 		ctrl->link->link_params.num_lanes, pixel_rate);
 
@@ -1937,13 +1834,9 @@
 		}
 	}
 
-<<<<<<< HEAD
-	ret = dp_ctrl_enable_stream_clocks(ctrl);
-=======
 	dp_ctrl_set_clock_rate(ctrl, DP_STREAM_PM, "stream_pixel", pixel_rate * 1000);
 
 	ret = dp_power_clk_enable(ctrl->power, DP_STREAM_PM, true);
->>>>>>> 7365df19
 	if (ret) {
 		DRM_ERROR("Unable to start pixel clocks. ret=%d\n", ret);
 		goto end;
