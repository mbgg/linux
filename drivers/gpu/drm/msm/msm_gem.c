--- conflicted
+++ resolved
@@ -433,23 +433,13 @@
 	if (GEM_WARN_ON(msm_obj->madv != MSM_MADV_WILLNEED))
 		return -EBUSY;
 
-<<<<<<< HEAD
-	pages = get_pages(obj);
-=======
 	pages = msm_gem_pin_pages_locked(obj);
->>>>>>> 7365df19
 	if (IS_ERR(pages))
 		return PTR_ERR(pages);
 
 	ret = msm_gem_map_vma(vma->aspace, vma, prot, msm_obj->sgt, obj->size);
-<<<<<<< HEAD
-
-	if (!ret)
-		msm_obj->pin_count++;
-=======
 	if (ret)
 		msm_gem_unpin_locked(obj);
->>>>>>> 7365df19
 
 	return ret;
 }
@@ -458,20 +448,12 @@
 {
 	struct msm_gem_object *msm_obj = to_msm_bo(obj);
 
-<<<<<<< HEAD
-	GEM_WARN_ON(!msm_gem_is_locked(obj));
-=======
-	msm_gem_assert_locked(obj);
->>>>>>> 7365df19
+	msm_gem_assert_locked(obj);
 
 	msm_obj->pin_count--;
 	GEM_WARN_ON(msm_obj->pin_count < 0);
 
-<<<<<<< HEAD
-	update_inactive(msm_obj);
-=======
 	update_lru(obj);
->>>>>>> 7365df19
 }
 
 struct msm_gem_vma *msm_gem_get_vma_locked(struct drm_gem_object *obj,
@@ -1002,18 +984,6 @@
 	list_del(&msm_obj->node);
 	mutex_unlock(&priv->obj_lock);
 
-<<<<<<< HEAD
-	mutex_lock(&priv->mm_lock);
-	if (msm_obj->dontneed)
-		mark_unpurgeable(msm_obj);
-	list_del(&msm_obj->mm_list);
-	mutex_unlock(&priv->mm_lock);
-
-	/* object should not be on active list: */
-	GEM_WARN_ON(is_active(msm_obj));
-
-=======
->>>>>>> 7365df19
 	put_iova_spaces(obj, true);
 
 	if (obj->import_attach) {
