--- conflicted
+++ resolved
@@ -120,21 +120,6 @@
 #define DPU_IRQ_REG(irq_idx)	(irq_idx / 32)
 #define DPU_IRQ_MASK(irq_idx)	(BIT(irq_idx % 32))
 
-<<<<<<< HEAD
-static void dpu_hw_intr_clear_intr_status_nolock(struct dpu_hw_intr *intr,
-		int irq_idx)
-{
-	int reg_idx;
-
-	if (!intr)
-		return;
-
-	reg_idx = DPU_IRQ_REG(irq_idx);
-	DPU_REG_WRITE(&intr->hw, dpu_intr_set[reg_idx].clr_off, DPU_IRQ_MASK(irq_idx));
-
-	/* ensure register writes go through */
-	wmb();
-=======
 /**
  * dpu_core_irq_callback_handler - dispatch core interrupts
  * @arg:		private data of callback handler
@@ -157,7 +142,6 @@
 	list_for_each_entry(cb, &dpu_kms->hw_intr->irq_cb_tbl[irq_idx], list)
 		if (cb->func)
 			cb->func(cb->arg, irq_idx);
->>>>>>> df0cc57e
 }
 
 irqreturn_t dpu_core_irq(struct dpu_kms *dpu_kms)
@@ -188,17 +172,10 @@
 		if (irq_status)
 			DPU_REG_WRITE(&intr->hw, dpu_intr_set[reg_idx].clr_off,
 				     irq_status);
-<<<<<<< HEAD
 
 		/* Finally update IRQ status based on enable mask */
 		irq_status &= enable_mask;
 
-=======
-
-		/* Finally update IRQ status based on enable mask */
-		irq_status &= enable_mask;
-
->>>>>>> df0cc57e
 		if (!irq_status)
 			continue;
 
@@ -207,22 +184,8 @@
 		 */
 		while ((bit = ffs(irq_status)) != 0) {
 			irq_idx = DPU_IRQ_IDX(reg_idx, bit - 1);
-<<<<<<< HEAD
-			/*
-			 * Once a match on irq mask, perform a callback
-			 * to the given cbfunc. cbfunc will take care
-			 * the interrupt status clearing. If cbfunc is
-			 * not provided, then the interrupt clearing
-			 * is here.
-			 */
-			if (cbfunc)
-				cbfunc(arg, irq_idx);
-
-			dpu_hw_intr_clear_intr_status_nolock(intr, irq_idx);
-=======
 
 			dpu_core_irq_callback_handler(dpu_kms, irq_idx);
->>>>>>> df0cc57e
 
 			/*
 			 * When callback finish, clear the irq_status
@@ -339,11 +302,7 @@
 	return 0;
 }
 
-<<<<<<< HEAD
-static int dpu_hw_intr_clear_irqs(struct dpu_hw_intr *intr)
-=======
 static void dpu_clear_irqs(struct dpu_kms *dpu_kms)
->>>>>>> df0cc57e
 {
 	struct dpu_hw_intr *intr = dpu_kms->hw_intr;
 	int i;
@@ -377,18 +336,9 @@
 
 	/* ensure register writes go through */
 	wmb();
-<<<<<<< HEAD
-
-	return 0;
-}
-
-static u32 dpu_hw_intr_get_interrupt_status(struct dpu_hw_intr *intr,
-		int irq_idx, bool clear)
-=======
 }
 
 u32 dpu_core_irq_read(struct dpu_kms *dpu_kms, int irq_idx, bool clear)
->>>>>>> df0cc57e
 {
 	struct dpu_hw_intr *intr = dpu_kms->hw_intr;
 	int reg_idx;
@@ -398,15 +348,12 @@
 	if (!intr)
 		return 0;
 
-<<<<<<< HEAD
-=======
 	if (irq_idx < 0) {
 		DPU_ERROR("[%pS] invalid irq_idx=%d\n",
 				__builtin_return_address(0), irq_idx);
 		return 0;
 	}
 
->>>>>>> df0cc57e
 	if (irq_idx < 0 || irq_idx >= intr->total_irqs) {
 		pr_err("invalid IRQ index: [%d]\n", irq_idx);
 		return 0;
@@ -430,35 +377,6 @@
 	return intr_status;
 }
 
-<<<<<<< HEAD
-static unsigned long dpu_hw_intr_lock(struct dpu_hw_intr *intr)
-{
-	unsigned long irq_flags;
-
-	spin_lock_irqsave(&intr->irq_lock, irq_flags);
-
-	return irq_flags;
-}
-
-static void dpu_hw_intr_unlock(struct dpu_hw_intr *intr, unsigned long irq_flags)
-{
-	spin_unlock_irqrestore(&intr->irq_lock, irq_flags);
-}
-
-static void __setup_intr_ops(struct dpu_hw_intr_ops *ops)
-{
-	ops->enable_irq_locked = dpu_hw_intr_enable_irq_locked;
-	ops->disable_irq_locked = dpu_hw_intr_disable_irq_locked;
-	ops->dispatch_irqs = dpu_hw_intr_dispatch_irq;
-	ops->clear_all_irqs = dpu_hw_intr_clear_irqs;
-	ops->disable_all_irqs = dpu_hw_intr_disable_irqs;
-	ops->get_interrupt_status = dpu_hw_intr_get_interrupt_status;
-	ops->lock = dpu_hw_intr_lock;
-	ops->unlock = dpu_hw_intr_unlock;
-}
-
-=======
->>>>>>> df0cc57e
 static void __intr_offset(struct dpu_mdss_cfg *m,
 		void __iomem *addr, struct dpu_hw_blk_reg_map *hw)
 {
@@ -501,13 +419,10 @@
 {
 	if (intr) {
 		kfree(intr->cache_irq_mask);
-<<<<<<< HEAD
-=======
 
 		kfree(intr->irq_cb_tbl);
 		kfree(intr->irq_counts);
 
->>>>>>> df0cc57e
 		kfree(intr);
 	}
 }
