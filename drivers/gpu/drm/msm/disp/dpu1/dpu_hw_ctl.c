--- conflicted
+++ resolved
@@ -446,13 +446,9 @@
 			 * CTL_LAYER has 3-bit field (and extra bits in EXT register),
 			 * all EXT registers has 4-bit fields.
 			 */
-<<<<<<< HEAD
-			if (cfg->idx == 0) {
-=======
 			if (cfg->idx == -1) {
 				continue;
 			} else if (cfg->idx == 0) {
->>>>>>> 8455cbb2
 				mixercfg[0] |= mix << cfg->shift;
 				mixercfg[1] |= ext << cfg->ext_shift;
 			} else {
