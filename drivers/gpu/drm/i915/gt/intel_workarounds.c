--- conflicted
+++ resolved
@@ -589,9 +589,6 @@
 static void tgl_ctx_workarounds_init(struct intel_engine_cs *engine,
 				     struct i915_wa_list *wal)
 {
-<<<<<<< HEAD
-	/* Wa_1409142259:tgl */
-=======
 	/*
 	 * Wa_1409142259:tgl
 	 * Wa_1409347922:tgl
@@ -601,7 +598,6 @@
 	 * Wa_1409178076:tgl
 	 * Wa_1408979724:tgl
 	 */
->>>>>>> c2556238
 	WA_SET_BIT_MASKED(GEN11_COMMON_SLICE_CHICKEN3,
 			  GEN12_DISABLE_CPS_AWARE_COLOR_PIPE);
 
@@ -614,14 +610,11 @@
 	 */
 	wa_add(wal, FF_MODE2, FF_MODE2_TDS_TIMER_MASK,
 	       FF_MODE2_TDS_TIMER_128, 0);
-<<<<<<< HEAD
-=======
 
 	/* WaDisableGPGPUMidThreadPreemption:tgl */
 	WA_SET_FIELD_MASKED(GEN8_CS_CHICKEN1,
 			    GEN9_PREEMPT_GPGPU_LEVEL_MASK,
 			    GEN9_PREEMPT_GPGPU_THREAD_GROUP_LEVEL);
->>>>>>> c2556238
 }
 
 static void
