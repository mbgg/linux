/*
 * Copyright © 2006 Intel Corporation
 *
 * Permission is hereby granted, free of charge, to any person obtaining a
 * copy of this software and associated documentation files (the "Software"),
 * to deal in the Software without restriction, including without limitation
 * the rights to use, copy, modify, merge, publish, distribute, sublicense,
 * and/or sell copies of the Software, and to permit persons to whom the
 * Software is furnished to do so, subject to the following conditions:
 *
 * The above copyright notice and this permission notice (including the next
 * paragraph) shall be included in all copies or substantial portions of the
 * Software.
 *
 * THE SOFTWARE IS PROVIDED "AS IS", WITHOUT WARRANTY OF ANY KIND, EXPRESS OR
 * IMPLIED, INCLUDING BUT NOT LIMITED TO THE WARRANTIES OF MERCHANTABILITY,
 * FITNESS FOR A PARTICULAR PURPOSE AND NONINFRINGEMENT.  IN NO EVENT SHALL
 * THE AUTHORS OR COPYRIGHT HOLDERS BE LIABLE FOR ANY CLAIM, DAMAGES OR OTHER
 * LIABILITY, WHETHER IN AN ACTION OF CONTRACT, TORT OR OTHERWISE, ARISING FROM,
 * OUT OF OR IN CONNECTION WITH THE SOFTWARE OR THE USE OR OTHER DEALINGS IN THE
 * SOFTWARE.
 *
 * Authors:
 *    Eric Anholt <eric@anholt.net>
 *
 */
#include <linux/dmi.h>
#include <drm/drm_dp_helper.h>
#include <drm/drmP.h>
#include <drm/i915_drm.h>
#include "i915_drv.h"
#include "intel_bios.h"

#define	SLAVE_ADDR1	0x70
#define	SLAVE_ADDR2	0x72

static int panel_type;

static const void *
find_section(const void *_bdb, int section_id)
{
	const struct bdb_header *bdb = _bdb;
	const u8 *base = _bdb;
	int index = 0;
	u16 total, current_size;
	u8 current_id;

	/* skip to first section */
	index += bdb->header_size;
	total = bdb->bdb_size;

	/* walk the sections looking for section_id */
	while (index + 3 < total) {
		current_id = *(base + index);
		index++;

		current_size = *((const u16 *)(base + index));
		index += 2;

		if (index + current_size > total)
			return NULL;

		if (current_id == section_id)
			return base + index;

		index += current_size;
	}

	return NULL;
}

static u16
get_blocksize(const void *p)
{
	u16 *block_ptr, block_size;

	block_ptr = (u16 *)((char *)p - 2);
	block_size = *block_ptr;
	return block_size;
}

static void
fill_detail_timing_data(struct drm_display_mode *panel_fixed_mode,
			const struct lvds_dvo_timing *dvo_timing)
{
	panel_fixed_mode->hdisplay = (dvo_timing->hactive_hi << 8) |
		dvo_timing->hactive_lo;
	panel_fixed_mode->hsync_start = panel_fixed_mode->hdisplay +
		((dvo_timing->hsync_off_hi << 8) | dvo_timing->hsync_off_lo);
	panel_fixed_mode->hsync_end = panel_fixed_mode->hsync_start +
		dvo_timing->hsync_pulse_width;
	panel_fixed_mode->htotal = panel_fixed_mode->hdisplay +
		((dvo_timing->hblank_hi << 8) | dvo_timing->hblank_lo);

	panel_fixed_mode->vdisplay = (dvo_timing->vactive_hi << 8) |
		dvo_timing->vactive_lo;
	panel_fixed_mode->vsync_start = panel_fixed_mode->vdisplay +
		dvo_timing->vsync_off;
	panel_fixed_mode->vsync_end = panel_fixed_mode->vsync_start +
		dvo_timing->vsync_pulse_width;
	panel_fixed_mode->vtotal = panel_fixed_mode->vdisplay +
		((dvo_timing->vblank_hi << 8) | dvo_timing->vblank_lo);
	panel_fixed_mode->clock = dvo_timing->clock * 10;
	panel_fixed_mode->type = DRM_MODE_TYPE_PREFERRED;

	if (dvo_timing->hsync_positive)
		panel_fixed_mode->flags |= DRM_MODE_FLAG_PHSYNC;
	else
		panel_fixed_mode->flags |= DRM_MODE_FLAG_NHSYNC;

	if (dvo_timing->vsync_positive)
		panel_fixed_mode->flags |= DRM_MODE_FLAG_PVSYNC;
	else
		panel_fixed_mode->flags |= DRM_MODE_FLAG_NVSYNC;

	/* Some VBTs have bogus h/vtotal values */
	if (panel_fixed_mode->hsync_end > panel_fixed_mode->htotal)
		panel_fixed_mode->htotal = panel_fixed_mode->hsync_end + 1;
	if (panel_fixed_mode->vsync_end > panel_fixed_mode->vtotal)
		panel_fixed_mode->vtotal = panel_fixed_mode->vsync_end + 1;

	drm_mode_set_name(panel_fixed_mode);
}

static bool
lvds_dvo_timing_equal_size(const struct lvds_dvo_timing *a,
			   const struct lvds_dvo_timing *b)
{
	if (a->hactive_hi != b->hactive_hi ||
	    a->hactive_lo != b->hactive_lo)
		return false;

	if (a->hsync_off_hi != b->hsync_off_hi ||
	    a->hsync_off_lo != b->hsync_off_lo)
		return false;

	if (a->hsync_pulse_width != b->hsync_pulse_width)
		return false;

	if (a->hblank_hi != b->hblank_hi ||
	    a->hblank_lo != b->hblank_lo)
		return false;

	if (a->vactive_hi != b->vactive_hi ||
	    a->vactive_lo != b->vactive_lo)
		return false;

	if (a->vsync_off != b->vsync_off)
		return false;

	if (a->vsync_pulse_width != b->vsync_pulse_width)
		return false;

	if (a->vblank_hi != b->vblank_hi ||
	    a->vblank_lo != b->vblank_lo)
		return false;

	return true;
}

static const struct lvds_dvo_timing *
get_lvds_dvo_timing(const struct bdb_lvds_lfp_data *lvds_lfp_data,
		    const struct bdb_lvds_lfp_data_ptrs *lvds_lfp_data_ptrs,
		    int index)
{
	/*
	 * the size of fp_timing varies on the different platform.
	 * So calculate the DVO timing relative offset in LVDS data
	 * entry to get the DVO timing entry
	 */

	int lfp_data_size =
		lvds_lfp_data_ptrs->ptr[1].dvo_timing_offset -
		lvds_lfp_data_ptrs->ptr[0].dvo_timing_offset;
	int dvo_timing_offset =
		lvds_lfp_data_ptrs->ptr[0].dvo_timing_offset -
		lvds_lfp_data_ptrs->ptr[0].fp_timing_offset;
	char *entry = (char *)lvds_lfp_data->data + lfp_data_size * index;

	return (struct lvds_dvo_timing *)(entry + dvo_timing_offset);
}

/* get lvds_fp_timing entry
 * this function may return NULL if the corresponding entry is invalid
 */
static const struct lvds_fp_timing *
get_lvds_fp_timing(const struct bdb_header *bdb,
		   const struct bdb_lvds_lfp_data *data,
		   const struct bdb_lvds_lfp_data_ptrs *ptrs,
		   int index)
{
	size_t data_ofs = (const u8 *)data - (const u8 *)bdb;
	u16 data_size = ((const u16 *)data)[-1]; /* stored in header */
	size_t ofs;

	if (index >= ARRAY_SIZE(ptrs->ptr))
		return NULL;
	ofs = ptrs->ptr[index].fp_timing_offset;
	if (ofs < data_ofs ||
	    ofs + sizeof(struct lvds_fp_timing) > data_ofs + data_size)
		return NULL;
	return (const struct lvds_fp_timing *)((const u8 *)bdb + ofs);
}

/* Try to find integrated panel data */
static void
parse_lfp_panel_data(struct drm_i915_private *dev_priv,
		     const struct bdb_header *bdb)
{
	const struct bdb_lvds_options *lvds_options;
	const struct bdb_lvds_lfp_data *lvds_lfp_data;
	const struct bdb_lvds_lfp_data_ptrs *lvds_lfp_data_ptrs;
	const struct lvds_dvo_timing *panel_dvo_timing;
	const struct lvds_fp_timing *fp_timing;
	struct drm_display_mode *panel_fixed_mode;
	int i, downclock, drrs_mode;

	lvds_options = find_section(bdb, BDB_LVDS_OPTIONS);
	if (!lvds_options)
		return;

	dev_priv->vbt.lvds_dither = lvds_options->pixel_dither;
	if (lvds_options->panel_type == 0xff)
		return;

	panel_type = lvds_options->panel_type;

	drrs_mode = (lvds_options->dps_panel_type_bits
				>> (panel_type * 2)) & MODE_MASK;
	/*
	 * VBT has static DRRS = 0 and seamless DRRS = 2.
	 * The below piece of code is required to adjust vbt.drrs_type
	 * to match the enum drrs_support_type.
	 */
	switch (drrs_mode) {
	case 0:
		dev_priv->vbt.drrs_type = STATIC_DRRS_SUPPORT;
		DRM_DEBUG_KMS("DRRS supported mode is static\n");
		break;
	case 2:
		dev_priv->vbt.drrs_type = SEAMLESS_DRRS_SUPPORT;
		DRM_DEBUG_KMS("DRRS supported mode is seamless\n");
		break;
	default:
		dev_priv->vbt.drrs_type = DRRS_NOT_SUPPORTED;
		DRM_DEBUG_KMS("DRRS not supported (VBT input)\n");
		break;
	}

	lvds_lfp_data = find_section(bdb, BDB_LVDS_LFP_DATA);
	if (!lvds_lfp_data)
		return;

	lvds_lfp_data_ptrs = find_section(bdb, BDB_LVDS_LFP_DATA_PTRS);
	if (!lvds_lfp_data_ptrs)
		return;

	dev_priv->vbt.lvds_vbt = 1;

	panel_dvo_timing = get_lvds_dvo_timing(lvds_lfp_data,
					       lvds_lfp_data_ptrs,
					       lvds_options->panel_type);

	panel_fixed_mode = kzalloc(sizeof(*panel_fixed_mode), GFP_KERNEL);
	if (!panel_fixed_mode)
		return;

	fill_detail_timing_data(panel_fixed_mode, panel_dvo_timing);

	dev_priv->vbt.lfp_lvds_vbt_mode = panel_fixed_mode;

	DRM_DEBUG_KMS("Found panel mode in BIOS VBT tables:\n");
	drm_mode_debug_printmodeline(panel_fixed_mode);

	/*
	 * Iterate over the LVDS panel timing info to find the lowest clock
	 * for the native resolution.
	 */
	downclock = panel_dvo_timing->clock;
	for (i = 0; i < 16; i++) {
		const struct lvds_dvo_timing *dvo_timing;

		dvo_timing = get_lvds_dvo_timing(lvds_lfp_data,
						 lvds_lfp_data_ptrs,
						 i);
		if (lvds_dvo_timing_equal_size(dvo_timing, panel_dvo_timing) &&
		    dvo_timing->clock < downclock)
			downclock = dvo_timing->clock;
	}

	if (downclock < panel_dvo_timing->clock && i915.lvds_downclock) {
		dev_priv->lvds_downclock_avail = 1;
		dev_priv->lvds_downclock = downclock * 10;
		DRM_DEBUG_KMS("LVDS downclock is found in VBT. "
			      "Normal Clock %dKHz, downclock %dKHz\n",
			      panel_fixed_mode->clock, 10*downclock);
	}

	fp_timing = get_lvds_fp_timing(bdb, lvds_lfp_data,
				       lvds_lfp_data_ptrs,
				       lvds_options->panel_type);
	if (fp_timing) {
		/* check the resolution, just to be sure */
		if (fp_timing->x_res == panel_fixed_mode->hdisplay &&
		    fp_timing->y_res == panel_fixed_mode->vdisplay) {
			dev_priv->vbt.bios_lvds_val = fp_timing->lvds_reg_val;
			DRM_DEBUG_KMS("VBT initial LVDS value %x\n",
				      dev_priv->vbt.bios_lvds_val);
		}
	}
}

static void
parse_lfp_backlight(struct drm_i915_private *dev_priv,
		    const struct bdb_header *bdb)
{
	const struct bdb_lfp_backlight_data *backlight_data;
	const struct bdb_lfp_backlight_data_entry *entry;

	backlight_data = find_section(bdb, BDB_LVDS_BACKLIGHT);
	if (!backlight_data)
		return;

	if (backlight_data->entry_size != sizeof(backlight_data->data[0])) {
		DRM_DEBUG_KMS("Unsupported backlight data entry size %u\n",
			      backlight_data->entry_size);
		return;
	}

	entry = &backlight_data->data[panel_type];

	dev_priv->vbt.backlight.present = entry->type == BDB_BACKLIGHT_TYPE_PWM;
	if (!dev_priv->vbt.backlight.present) {
		DRM_DEBUG_KMS("PWM backlight not present in VBT (type %u)\n",
			      entry->type);
		return;
	}

	dev_priv->vbt.backlight.pwm_freq_hz = entry->pwm_freq_hz;
	dev_priv->vbt.backlight.active_low_pwm = entry->active_low_pwm;
	dev_priv->vbt.backlight.min_brightness = entry->min_brightness;
	DRM_DEBUG_KMS("VBT backlight PWM modulation frequency %u Hz, "
		      "active %s, min brightness %u, level %u\n",
		      dev_priv->vbt.backlight.pwm_freq_hz,
		      dev_priv->vbt.backlight.active_low_pwm ? "low" : "high",
		      dev_priv->vbt.backlight.min_brightness,
		      backlight_data->level[panel_type]);
}

/* Try to find sdvo panel data */
static void
parse_sdvo_panel_data(struct drm_i915_private *dev_priv,
		      const struct bdb_header *bdb)
{
	const struct lvds_dvo_timing *dvo_timing;
	struct drm_display_mode *panel_fixed_mode;
	int index;

	index = i915.vbt_sdvo_panel_type;
	if (index == -2) {
		DRM_DEBUG_KMS("Ignore SDVO panel mode from BIOS VBT tables.\n");
		return;
	}

	if (index == -1) {
		const struct bdb_sdvo_lvds_options *sdvo_lvds_options;

		sdvo_lvds_options = find_section(bdb, BDB_SDVO_LVDS_OPTIONS);
		if (!sdvo_lvds_options)
			return;

		index = sdvo_lvds_options->panel_type;
	}

	dvo_timing = find_section(bdb, BDB_SDVO_PANEL_DTDS);
	if (!dvo_timing)
		return;

	panel_fixed_mode = kzalloc(sizeof(*panel_fixed_mode), GFP_KERNEL);
	if (!panel_fixed_mode)
		return;

	fill_detail_timing_data(panel_fixed_mode, dvo_timing + index);

	dev_priv->vbt.sdvo_lvds_vbt_mode = panel_fixed_mode;

	DRM_DEBUG_KMS("Found SDVO panel mode in BIOS VBT tables:\n");
	drm_mode_debug_printmodeline(panel_fixed_mode);
}

static int intel_bios_ssc_frequency(struct drm_device *dev,
				    bool alternate)
{
	switch (INTEL_INFO(dev)->gen) {
	case 2:
		return alternate ? 66667 : 48000;
	case 3:
	case 4:
		return alternate ? 100000 : 96000;
	default:
		return alternate ? 100000 : 120000;
	}
}

static void
parse_general_features(struct drm_i915_private *dev_priv,
		       const struct bdb_header *bdb)
{
	struct drm_device *dev = dev_priv->dev;
	const struct bdb_general_features *general;

	general = find_section(bdb, BDB_GENERAL_FEATURES);
	if (general) {
		dev_priv->vbt.int_tv_support = general->int_tv_support;
		dev_priv->vbt.int_crt_support = general->int_crt_support;
		dev_priv->vbt.lvds_use_ssc = general->enable_ssc;
		dev_priv->vbt.lvds_ssc_freq =
			intel_bios_ssc_frequency(dev, general->ssc_freq);
		dev_priv->vbt.display_clock_mode = general->display_clock_mode;
		dev_priv->vbt.fdi_rx_polarity_inverted = general->fdi_rx_polarity_inverted;
		DRM_DEBUG_KMS("BDB_GENERAL_FEATURES int_tv_support %d int_crt_support %d lvds_use_ssc %d lvds_ssc_freq %d display_clock_mode %d fdi_rx_polarity_inverted %d\n",
			      dev_priv->vbt.int_tv_support,
			      dev_priv->vbt.int_crt_support,
			      dev_priv->vbt.lvds_use_ssc,
			      dev_priv->vbt.lvds_ssc_freq,
			      dev_priv->vbt.display_clock_mode,
			      dev_priv->vbt.fdi_rx_polarity_inverted);
	}
}

static void
parse_general_definitions(struct drm_i915_private *dev_priv,
			  const struct bdb_header *bdb)
{
	const struct bdb_general_definitions *general;

	general = find_section(bdb, BDB_GENERAL_DEFINITIONS);
	if (general) {
		u16 block_size = get_blocksize(general);
		if (block_size >= sizeof(*general)) {
			int bus_pin = general->crt_ddc_gmbus_pin;
			DRM_DEBUG_KMS("crt_ddc_bus_pin: %d\n", bus_pin);
			if (intel_gmbus_is_valid_pin(dev_priv, bus_pin))
				dev_priv->vbt.crt_ddc_pin = bus_pin;
		} else {
			DRM_DEBUG_KMS("BDB_GD too small (%d). Invalid.\n",
				      block_size);
		}
	}
}

static const union child_device_config *
child_device_ptr(const struct bdb_general_definitions *p_defs, int i)
{
	return (const void *) &p_defs->devices[i * p_defs->child_dev_size];
}

static void
parse_sdvo_device_mapping(struct drm_i915_private *dev_priv,
			  const struct bdb_header *bdb)
{
	struct sdvo_device_mapping *p_mapping;
	const struct bdb_general_definitions *p_defs;
	const union child_device_config *p_child;
	int i, child_device_num, count;
	u16	block_size;

	p_defs = find_section(bdb, BDB_GENERAL_DEFINITIONS);
	if (!p_defs) {
		DRM_DEBUG_KMS("No general definition block is found, unable to construct sdvo mapping.\n");
		return;
	}
	/* judge whether the size of child device meets the requirements.
	 * If the child device size obtained from general definition block
	 * is different with sizeof(struct child_device_config), skip the
	 * parsing of sdvo device info
	 */
	if (p_defs->child_dev_size != sizeof(*p_child)) {
		/* different child dev size . Ignore it */
		DRM_DEBUG_KMS("different child size is found. Invalid.\n");
		return;
	}
	/* get the block size of general definitions */
	block_size = get_blocksize(p_defs);
	/* get the number of child device */
	child_device_num = (block_size - sizeof(*p_defs)) /
		p_defs->child_dev_size;
	count = 0;
	for (i = 0; i < child_device_num; i++) {
		p_child = child_device_ptr(p_defs, i);
		if (!p_child->old.device_type) {
			/* skip the device block if device type is invalid */
			continue;
		}
		if (p_child->old.slave_addr != SLAVE_ADDR1 &&
			p_child->old.slave_addr != SLAVE_ADDR2) {
			/*
			 * If the slave address is neither 0x70 nor 0x72,
			 * it is not a SDVO device. Skip it.
			 */
			continue;
		}
		if (p_child->old.dvo_port != DEVICE_PORT_DVOB &&
			p_child->old.dvo_port != DEVICE_PORT_DVOC) {
			/* skip the incorrect SDVO port */
			DRM_DEBUG_KMS("Incorrect SDVO port. Skip it\n");
			continue;
		}
		DRM_DEBUG_KMS("the SDVO device with slave addr %2x is found on"
				" %s port\n",
				p_child->old.slave_addr,
				(p_child->old.dvo_port == DEVICE_PORT_DVOB) ?
					"SDVOB" : "SDVOC");
		p_mapping = &(dev_priv->sdvo_mappings[p_child->old.dvo_port - 1]);
		if (!p_mapping->initialized) {
			p_mapping->dvo_port = p_child->old.dvo_port;
			p_mapping->slave_addr = p_child->old.slave_addr;
			p_mapping->dvo_wiring = p_child->old.dvo_wiring;
			p_mapping->ddc_pin = p_child->old.ddc_pin;
			p_mapping->i2c_pin = p_child->old.i2c_pin;
			p_mapping->initialized = 1;
			DRM_DEBUG_KMS("SDVO device: dvo=%x, addr=%x, wiring=%d, ddc_pin=%d, i2c_pin=%d\n",
				      p_mapping->dvo_port,
				      p_mapping->slave_addr,
				      p_mapping->dvo_wiring,
				      p_mapping->ddc_pin,
				      p_mapping->i2c_pin);
		} else {
			DRM_DEBUG_KMS("Maybe one SDVO port is shared by "
					 "two SDVO device.\n");
		}
		if (p_child->old.slave2_addr) {
			/* Maybe this is a SDVO device with multiple inputs */
			/* And the mapping info is not added */
			DRM_DEBUG_KMS("there exists the slave2_addr. Maybe this"
				" is a SDVO device with multiple inputs.\n");
		}
		count++;
	}

	if (!count) {
		/* No SDVO device info is found */
		DRM_DEBUG_KMS("No SDVO device info is found in VBT\n");
	}
	return;
}

static void
parse_driver_features(struct drm_i915_private *dev_priv,
		      const struct bdb_header *bdb)
{
	const struct bdb_driver_features *driver;

	driver = find_section(bdb, BDB_DRIVER_FEATURES);
	if (!driver)
		return;

	if (driver->lvds_config == BDB_DRIVER_FEATURE_EDP)
		dev_priv->vbt.edp_support = 1;

	if (driver->dual_frequency)
		dev_priv->render_reclock_avail = true;

	DRM_DEBUG_KMS("DRRS State Enabled:%d\n", driver->drrs_enabled);
	/*
	 * If DRRS is not supported, drrs_type has to be set to 0.
	 * This is because, VBT is configured in such a way that
	 * static DRRS is 0 and DRRS not supported is represented by
	 * driver->drrs_enabled=false
	 */
	if (!driver->drrs_enabled)
		dev_priv->vbt.drrs_type = DRRS_NOT_SUPPORTED;
}

static void
parse_edp(struct drm_i915_private *dev_priv, const struct bdb_header *bdb)
{
	const struct bdb_edp *edp;
	const struct edp_power_seq *edp_pps;
	const struct edp_link_params *edp_link_params;

	edp = find_section(bdb, BDB_EDP);
	if (!edp) {
		if (dev_priv->vbt.edp_support)
			DRM_DEBUG_KMS("No eDP BDB found but eDP panel supported.\n");
		return;
	}

	switch ((edp->color_depth >> (panel_type * 2)) & 3) {
	case EDP_18BPP:
		dev_priv->vbt.edp_bpp = 18;
		break;
	case EDP_24BPP:
		dev_priv->vbt.edp_bpp = 24;
		break;
	case EDP_30BPP:
		dev_priv->vbt.edp_bpp = 30;
		break;
	}

	/* Get the eDP sequencing and link info */
	edp_pps = &edp->power_seqs[panel_type];
	edp_link_params = &edp->link_params[panel_type];

	dev_priv->vbt.edp_pps = *edp_pps;

	switch (edp_link_params->rate) {
	case EDP_RATE_1_62:
		dev_priv->vbt.edp_rate = DP_LINK_BW_1_62;
		break;
	case EDP_RATE_2_7:
		dev_priv->vbt.edp_rate = DP_LINK_BW_2_7;
		break;
	default:
		DRM_DEBUG_KMS("VBT has unknown eDP link rate value %u\n",
			      edp_link_params->rate);
		break;
	}

	switch (edp_link_params->lanes) {
	case EDP_LANE_1:
		dev_priv->vbt.edp_lanes = 1;
		break;
	case EDP_LANE_2:
		dev_priv->vbt.edp_lanes = 2;
		break;
	case EDP_LANE_4:
		dev_priv->vbt.edp_lanes = 4;
		break;
	default:
		DRM_DEBUG_KMS("VBT has unknown eDP lane count value %u\n",
			      edp_link_params->lanes);
		break;
	}

	switch (edp_link_params->preemphasis) {
	case EDP_PREEMPHASIS_NONE:
		dev_priv->vbt.edp_preemphasis = DP_TRAIN_PRE_EMPH_LEVEL_0;
		break;
	case EDP_PREEMPHASIS_3_5dB:
		dev_priv->vbt.edp_preemphasis = DP_TRAIN_PRE_EMPH_LEVEL_1;
		break;
	case EDP_PREEMPHASIS_6dB:
		dev_priv->vbt.edp_preemphasis = DP_TRAIN_PRE_EMPH_LEVEL_2;
		break;
	case EDP_PREEMPHASIS_9_5dB:
		dev_priv->vbt.edp_preemphasis = DP_TRAIN_PRE_EMPH_LEVEL_3;
		break;
	default:
		DRM_DEBUG_KMS("VBT has unknown eDP pre-emphasis value %u\n",
			      edp_link_params->preemphasis);
		break;
	}

	switch (edp_link_params->vswing) {
	case EDP_VSWING_0_4V:
		dev_priv->vbt.edp_vswing = DP_TRAIN_VOLTAGE_SWING_LEVEL_0;
		break;
	case EDP_VSWING_0_6V:
		dev_priv->vbt.edp_vswing = DP_TRAIN_VOLTAGE_SWING_LEVEL_1;
		break;
	case EDP_VSWING_0_8V:
		dev_priv->vbt.edp_vswing = DP_TRAIN_VOLTAGE_SWING_LEVEL_2;
		break;
	case EDP_VSWING_1_2V:
		dev_priv->vbt.edp_vswing = DP_TRAIN_VOLTAGE_SWING_LEVEL_3;
		break;
	default:
		DRM_DEBUG_KMS("VBT has unknown eDP voltage swing value %u\n",
			      edp_link_params->vswing);
		break;
	}

	if (bdb->version >= 173) {
		uint8_t vswing;

		/* Don't read from VBT if module parameter has valid value*/
		if (i915.edp_vswing) {
			dev_priv->edp_low_vswing = i915.edp_vswing == 1;
		} else {
			vswing = (edp->edp_vswing_preemph >> (panel_type * 4)) & 0xF;
			dev_priv->edp_low_vswing = vswing == 0;
		}
	}
}

static void
parse_psr(struct drm_i915_private *dev_priv, const struct bdb_header *bdb)
{
	const struct bdb_psr *psr;
	const struct psr_table *psr_table;

	psr = find_section(bdb, BDB_PSR);
	if (!psr) {
		DRM_DEBUG_KMS("No PSR BDB found.\n");
		return;
	}

	psr_table = &psr->psr_table[panel_type];

	dev_priv->vbt.psr.full_link = psr_table->full_link;
	dev_priv->vbt.psr.require_aux_wakeup = psr_table->require_aux_to_wakeup;

	/* Allowed VBT values goes from 0 to 15 */
	dev_priv->vbt.psr.idle_frames = psr_table->idle_frames < 0 ? 0 :
		psr_table->idle_frames > 15 ? 15 : psr_table->idle_frames;

	switch (psr_table->lines_to_wait) {
	case 0:
		dev_priv->vbt.psr.lines_to_wait = PSR_0_LINES_TO_WAIT;
		break;
	case 1:
		dev_priv->vbt.psr.lines_to_wait = PSR_1_LINE_TO_WAIT;
		break;
	case 2:
		dev_priv->vbt.psr.lines_to_wait = PSR_4_LINES_TO_WAIT;
		break;
	case 3:
		dev_priv->vbt.psr.lines_to_wait = PSR_8_LINES_TO_WAIT;
		break;
	default:
		DRM_DEBUG_KMS("VBT has unknown PSR lines to wait %u\n",
			      psr_table->lines_to_wait);
		break;
	}

	dev_priv->vbt.psr.tp1_wakeup_time = psr_table->tp1_wakeup_time;
	dev_priv->vbt.psr.tp2_tp3_wakeup_time = psr_table->tp2_tp3_wakeup_time;
}

static u8 *goto_next_sequence(u8 *data, int *size)
{
	u16 len;
	int tmp = *size;

	if (--tmp < 0)
		return NULL;

	/* goto first element */
	data++;
	while (1) {
		switch (*data) {
		case MIPI_SEQ_ELEM_SEND_PKT:
			/*
			 * skip by this element payload size
			 * skip elem id, command flag and data type
			 */
			tmp -= 5;
			if (tmp < 0)
				return NULL;

			data += 3;
			len = *((u16 *)data);

			tmp -= len;
			if (tmp < 0)
				return NULL;

			/* skip by len */
			data = data + 2 + len;
			break;
		case MIPI_SEQ_ELEM_DELAY:
			/* skip by elem id, and delay is 4 bytes */
			tmp -= 5;
			if (tmp < 0)
				return NULL;

			data += 5;
			break;
		case MIPI_SEQ_ELEM_GPIO:
			tmp -= 3;
			if (tmp < 0)
				return NULL;

			data += 3;
			break;
		default:
			DRM_ERROR("Unknown element\n");
			return NULL;
		}

		/* end of sequence ? */
		if (*data == 0)
			break;
	}

	/* goto next sequence or end of block byte */
	if (--tmp < 0)
		return NULL;

	data++;

	/* update amount of data left for the sequence block to be parsed */
	*size = tmp;
	return data;
}

static void
parse_mipi(struct drm_i915_private *dev_priv, const struct bdb_header *bdb)
{
	const struct bdb_mipi_config *start;
	const struct bdb_mipi_sequence *sequence;
	const struct mipi_config *config;
	const struct mipi_pps_data *pps;
	u8 *data;
	const u8 *seq_data;
	int i, panel_id, seq_size;
	u16 block_size;

	/* parse MIPI blocks only if LFP type is MIPI */
	if (!dev_priv->vbt.has_mipi)
		return;

	/* Initialize this to undefined indicating no generic MIPI support */
	dev_priv->vbt.dsi.panel_id = MIPI_DSI_UNDEFINED_PANEL_ID;

	/* Block #40 is already parsed and panel_fixed_mode is
	 * stored in dev_priv->lfp_lvds_vbt_mode
	 * resuse this when needed
	 */

	/* Parse #52 for panel index used from panel_type already
	 * parsed
	 */
	start = find_section(bdb, BDB_MIPI_CONFIG);
	if (!start) {
		DRM_DEBUG_KMS("No MIPI config BDB found");
		return;
	}

	DRM_DEBUG_DRIVER("Found MIPI Config block, panel index = %d\n",
								panel_type);

	/*
	 * get hold of the correct configuration block and pps data as per
	 * the panel_type as index
	 */
	config = &start->config[panel_type];
	pps = &start->pps[panel_type];

	/* store as of now full data. Trim when we realise all is not needed */
	dev_priv->vbt.dsi.config = kmemdup(config, sizeof(struct mipi_config), GFP_KERNEL);
	if (!dev_priv->vbt.dsi.config)
		return;

	dev_priv->vbt.dsi.pps = kmemdup(pps, sizeof(struct mipi_pps_data), GFP_KERNEL);
	if (!dev_priv->vbt.dsi.pps) {
		kfree(dev_priv->vbt.dsi.config);
		return;
	}

	/* We have mandatory mipi config blocks. Initialize as generic panel */
	dev_priv->vbt.dsi.panel_id = MIPI_DSI_GENERIC_PANEL_ID;

	/* Check if we have sequence block as well */
	sequence = find_section(bdb, BDB_MIPI_SEQUENCE);
	if (!sequence) {
		DRM_DEBUG_KMS("No MIPI Sequence found, parsing complete\n");
		return;
	}

	DRM_DEBUG_DRIVER("Found MIPI sequence block\n");

	block_size = get_blocksize(sequence);

	/*
	 * parse the sequence block for individual sequences
	 */
	dev_priv->vbt.dsi.seq_version = sequence->version;

	seq_data = &sequence->data[0];

	/*
	 * sequence block is variable length and hence we need to parse and
	 * get the sequence data for specific panel id
	 */
	for (i = 0; i < MAX_MIPI_CONFIGURATIONS; i++) {
		panel_id = *seq_data;
		seq_size = *((u16 *) (seq_data + 1));
		if (panel_id == panel_type)
			break;

		/* skip the sequence including seq header of 3 bytes */
		seq_data = seq_data + 3 + seq_size;
		if ((seq_data - &sequence->data[0]) > block_size) {
			DRM_ERROR("Sequence start is beyond sequence block size, corrupted sequence block\n");
			return;
		}
	}

	if (i == MAX_MIPI_CONFIGURATIONS) {
		DRM_ERROR("Sequence block detected but no valid configuration\n");
		return;
	}

	/* check if found sequence is completely within the sequence block
	 * just being paranoid */
	if (seq_size > block_size) {
		DRM_ERROR("Corrupted sequence/size, bailing out\n");
		return;
	}

	/* skip the panel id(1 byte) and seq size(2 bytes) */
	dev_priv->vbt.dsi.data = kmemdup(seq_data + 3, seq_size, GFP_KERNEL);
	if (!dev_priv->vbt.dsi.data)
		return;

	/*
	 * loop into the sequence data and split into multiple sequneces
	 * There are only 5 types of sequences as of now
	 */
	data = dev_priv->vbt.dsi.data;
	dev_priv->vbt.dsi.size = seq_size;

	/* two consecutive 0x00 indicate end of all sequences */
	while (1) {
		int seq_id = *data;
		if (MIPI_SEQ_MAX > seq_id && seq_id > MIPI_SEQ_UNDEFINED) {
			dev_priv->vbt.dsi.sequence[seq_id] = data;
			DRM_DEBUG_DRIVER("Found mipi sequence - %d\n", seq_id);
		} else {
			DRM_ERROR("undefined sequence\n");
			goto err;
		}

		/* partial parsing to skip elements */
		data = goto_next_sequence(data, &seq_size);

		if (data == NULL) {
			DRM_ERROR("Sequence elements going beyond block itself. Sequence block parsing failed\n");
			goto err;
		}

		if (*data == 0)
			break; /* end of sequence reached */
	}

	DRM_DEBUG_DRIVER("MIPI related vbt parsing complete\n");
	return;
err:
	kfree(dev_priv->vbt.dsi.data);
	dev_priv->vbt.dsi.data = NULL;

	/* error during parsing so set all pointers to null
	 * because of partial parsing */
	memset(dev_priv->vbt.dsi.sequence, 0, sizeof(dev_priv->vbt.dsi.sequence));
}

static void parse_ddi_port(struct drm_i915_private *dev_priv, enum port port,
			   const struct bdb_header *bdb)
{
	union child_device_config *it, *child = NULL;
	struct ddi_vbt_port_info *info = &dev_priv->vbt.ddi_port_info[port];
	uint8_t hdmi_level_shift;
	int i, j;
	bool is_dvi, is_hdmi, is_dp, is_edp, is_crt;
	uint8_t aux_channel;
	/* Each DDI port can have more than one value on the "DVO Port" field,
	 * so look for all the possible values for each port and abort if more
	 * than one is found. */
	int dvo_ports[][2] = {
		{DVO_PORT_HDMIA, DVO_PORT_DPA},
		{DVO_PORT_HDMIB, DVO_PORT_DPB},
		{DVO_PORT_HDMIC, DVO_PORT_DPC},
		{DVO_PORT_HDMID, DVO_PORT_DPD},
		{DVO_PORT_CRT, -1 /* Port E can only be DVO_PORT_CRT */ },
	};

	/* Find the child device to use, abort if more than one found. */
	for (i = 0; i < dev_priv->vbt.child_dev_num; i++) {
		it = dev_priv->vbt.child_dev + i;

		for (j = 0; j < 2; j++) {
			if (dvo_ports[port][j] == -1)
				break;

			if (it->common.dvo_port == dvo_ports[port][j]) {
				if (child) {
					DRM_DEBUG_KMS("More than one child device for port %c in VBT.\n",
						      port_name(port));
					return;
				}
				child = it;
			}
		}
	}
	if (!child)
		return;

	aux_channel = child->raw[25];

	is_dvi = child->common.device_type & DEVICE_TYPE_TMDS_DVI_SIGNALING;
	is_dp = child->common.device_type & DEVICE_TYPE_DISPLAYPORT_OUTPUT;
	is_crt = child->common.device_type & DEVICE_TYPE_ANALOG_OUTPUT;
	is_hdmi = is_dvi && (child->common.device_type & DEVICE_TYPE_NOT_HDMI_OUTPUT) == 0;
	is_edp = is_dp && (child->common.device_type & DEVICE_TYPE_INTERNAL_CONNECTOR);

	info->supports_dvi = is_dvi;
	info->supports_hdmi = is_hdmi;
	info->supports_dp = is_dp;

	DRM_DEBUG_KMS("Port %c VBT info: DP:%d HDMI:%d DVI:%d EDP:%d CRT:%d\n",
		      port_name(port), is_dp, is_hdmi, is_dvi, is_edp, is_crt);

	if (is_edp && is_dvi)
		DRM_DEBUG_KMS("Internal DP port %c is TMDS compatible\n",
			      port_name(port));
	if (is_crt && port != PORT_E)
		DRM_DEBUG_KMS("Port %c is analog\n", port_name(port));
	if (is_crt && (is_dvi || is_dp))
		DRM_DEBUG_KMS("Analog port %c is also DP or TMDS compatible\n",
			      port_name(port));
	if (is_dvi && (port == PORT_A || port == PORT_E))
		DRM_DEBUG_KMS("Port %c is TMDS compatible\n", port_name(port));
	if (!is_dvi && !is_dp && !is_crt)
		DRM_DEBUG_KMS("Port %c is not DP/TMDS/CRT compatible\n",
			      port_name(port));
	if (is_edp && (port == PORT_B || port == PORT_C || port == PORT_E))
		DRM_DEBUG_KMS("Port %c is internal DP\n", port_name(port));

	if (is_dvi) {
		if (child->common.ddc_pin == 0x05 && port != PORT_B)
			DRM_DEBUG_KMS("Unexpected DDC pin for port B\n");
		if (child->common.ddc_pin == 0x04 && port != PORT_C)
			DRM_DEBUG_KMS("Unexpected DDC pin for port C\n");
		if (child->common.ddc_pin == 0x06 && port != PORT_D)
			DRM_DEBUG_KMS("Unexpected DDC pin for port D\n");
	}

	if (is_dp) {
		if (aux_channel == 0x40 && port != PORT_A)
			DRM_DEBUG_KMS("Unexpected AUX channel for port A\n");
		if (aux_channel == 0x10 && port != PORT_B)
			DRM_DEBUG_KMS("Unexpected AUX channel for port B\n");
		if (aux_channel == 0x20 && port != PORT_C)
			DRM_DEBUG_KMS("Unexpected AUX channel for port C\n");
		if (aux_channel == 0x30 && port != PORT_D)
			DRM_DEBUG_KMS("Unexpected AUX channel for port D\n");
	}

	if (bdb->version >= 158) {
		/* The VBT HDMI level shift values match the table we have. */
		hdmi_level_shift = child->raw[7] & 0xF;
		DRM_DEBUG_KMS("VBT HDMI level shift for port %c: %d\n",
			      port_name(port),
			      hdmi_level_shift);
		info->hdmi_level_shift = hdmi_level_shift;
	}
}

static void parse_ddi_ports(struct drm_i915_private *dev_priv,
			    const struct bdb_header *bdb)
{
	struct drm_device *dev = dev_priv->dev;
	enum port port;

	if (!HAS_DDI(dev))
		return;

	if (!dev_priv->vbt.child_dev_num)
		return;

	if (bdb->version < 155)
		return;

	for (port = PORT_A; port < I915_MAX_PORTS; port++)
		parse_ddi_port(dev_priv, port, bdb);
}

static void
parse_device_mapping(struct drm_i915_private *dev_priv,
		     const struct bdb_header *bdb)
{
	const struct bdb_general_definitions *p_defs;
	const union child_device_config *p_child;
	union child_device_config *child_dev_ptr;
	int i, child_device_num, count;
	u8 expected_size;
	u16 block_size;

	p_defs = find_section(bdb, BDB_GENERAL_DEFINITIONS);
	if (!p_defs) {
		DRM_DEBUG_KMS("No general definition block is found, no devices defined.\n");
		return;
	}
<<<<<<< HEAD
	if (bdb->version < 195) {
		expected_size = 33;
	} else if (bdb->version == 195) {
		expected_size = 37;
	} else if (bdb->version <= 197) {
		expected_size = 38;
	} else {
		expected_size = 38;
		DRM_DEBUG_DRIVER("Expected child_device_config size for BDB version %u not known; assuming %u\n",
				 expected_size, bdb->version);
	}

	if (expected_size > sizeof(*p_child)) {
		DRM_ERROR("child_device_config cannot fit in p_child\n");
		return;
	}

	if (p_defs->child_dev_size != expected_size) {
		DRM_ERROR("Size mismatch; child_device_config size=%u (expected %u); bdb->version: %u\n",
			  p_defs->child_dev_size, expected_size, bdb->version);
=======
	if (p_defs->child_dev_size < sizeof(*p_child)) {
		DRM_ERROR("General definiton block child device size is too small.\n");
>>>>>>> 9fe8ecca
		return;
	}
	/* get the block size of general definitions */
	block_size = get_blocksize(p_defs);
	/* get the number of child device */
	child_device_num = (block_size - sizeof(*p_defs)) /
				p_defs->child_dev_size;
	count = 0;
	/* get the number of child device that is present */
	for (i = 0; i < child_device_num; i++) {
		p_child = child_device_ptr(p_defs, i);
		if (!p_child->common.device_type) {
			/* skip the device block if device type is invalid */
			continue;
		}
		count++;
	}
	if (!count) {
		DRM_DEBUG_KMS("no child dev is parsed from VBT\n");
		return;
	}
	dev_priv->vbt.child_dev = kcalloc(count, sizeof(*p_child), GFP_KERNEL);
	if (!dev_priv->vbt.child_dev) {
		DRM_DEBUG_KMS("No memory space for child device\n");
		return;
	}

	dev_priv->vbt.child_dev_num = count;
	count = 0;
	for (i = 0; i < child_device_num; i++) {
		p_child = child_device_ptr(p_defs, i);
		if (!p_child->common.device_type) {
			/* skip the device block if device type is invalid */
			continue;
		}

		if (p_child->common.dvo_port >= DVO_PORT_MIPIA
		    && p_child->common.dvo_port <= DVO_PORT_MIPID
		    &&p_child->common.device_type & DEVICE_TYPE_MIPI_OUTPUT) {
			DRM_DEBUG_KMS("Found MIPI as LFP\n");
			dev_priv->vbt.has_mipi = 1;
			dev_priv->vbt.dsi.port = p_child->common.dvo_port;
		}

		child_dev_ptr = dev_priv->vbt.child_dev + count;
		count++;
<<<<<<< HEAD
		memcpy(child_dev_ptr, p_child, p_defs->child_dev_size);
=======
		memcpy(child_dev_ptr, p_child, sizeof(*p_child));
>>>>>>> 9fe8ecca
	}
	return;
}

static void
init_vbt_defaults(struct drm_i915_private *dev_priv)
{
	struct drm_device *dev = dev_priv->dev;
	enum port port;

	dev_priv->vbt.crt_ddc_pin = GMBUS_PIN_VGADDC;

	/* Default to having backlight */
	dev_priv->vbt.backlight.present = true;

	/* LFP panel data */
	dev_priv->vbt.lvds_dither = 1;
	dev_priv->vbt.lvds_vbt = 0;

	/* SDVO panel data */
	dev_priv->vbt.sdvo_lvds_vbt_mode = NULL;

	/* general features */
	dev_priv->vbt.int_tv_support = 1;
	dev_priv->vbt.int_crt_support = 1;

	/* Default to using SSC */
	dev_priv->vbt.lvds_use_ssc = 1;
	/*
	 * Core/SandyBridge/IvyBridge use alternative (120MHz) reference
	 * clock for LVDS.
	 */
	dev_priv->vbt.lvds_ssc_freq = intel_bios_ssc_frequency(dev,
			!HAS_PCH_SPLIT(dev));
	DRM_DEBUG_KMS("Set default to SSC at %d kHz\n", dev_priv->vbt.lvds_ssc_freq);

	for (port = PORT_A; port < I915_MAX_PORTS; port++) {
		struct ddi_vbt_port_info *info =
			&dev_priv->vbt.ddi_port_info[port];

		info->hdmi_level_shift = HDMI_LEVEL_SHIFT_UNKNOWN;

		info->supports_dvi = (port != PORT_A && port != PORT_E);
		info->supports_hdmi = info->supports_dvi;
		info->supports_dp = (port != PORT_E);
	}
}

static int intel_no_opregion_vbt_callback(const struct dmi_system_id *id)
{
	DRM_DEBUG_KMS("Falling back to manually reading VBT from "
		      "VBIOS ROM for %s\n",
		      id->ident);
	return 1;
}

static const struct dmi_system_id intel_no_opregion_vbt[] = {
	{
		.callback = intel_no_opregion_vbt_callback,
		.ident = "ThinkCentre A57",
		.matches = {
			DMI_MATCH(DMI_SYS_VENDOR, "LENOVO"),
			DMI_MATCH(DMI_PRODUCT_NAME, "97027RG"),
		},
	},
	{ }
};

static const struct bdb_header *validate_vbt(const void __iomem *_base,
					     size_t size,
					     const void __iomem *_vbt,
					     const char *source)
{
	/*
	 * This is the one place where we explicitly discard the address space
	 * (__iomem) of the BIOS/VBT. (And this will cause a sparse complaint.)
	 * From now on everything is based on 'base', and treated as regular
	 * memory.
	 */
	const void *base = (const void *) _base;
	size_t offset = _vbt - _base;
	const struct vbt_header *vbt = base + offset;
	const struct bdb_header *bdb;

	if (offset + sizeof(struct vbt_header) > size) {
		DRM_DEBUG_DRIVER("VBT header incomplete\n");
		return NULL;
	}

	if (memcmp(vbt->signature, "$VBT", 4)) {
		DRM_DEBUG_DRIVER("VBT invalid signature\n");
		return NULL;
	}

	offset += vbt->bdb_offset;
	if (offset + sizeof(struct bdb_header) > size) {
		DRM_DEBUG_DRIVER("BDB header incomplete\n");
		return NULL;
	}

	bdb = base + offset;
	if (offset + bdb->bdb_size > size) {
		DRM_DEBUG_DRIVER("BDB incomplete\n");
		return NULL;
	}

	DRM_DEBUG_KMS("Using VBT from %s: %20s\n",
		      source, vbt->signature);
	return bdb;
}

static const struct bdb_header *find_vbt(void __iomem *bios, size_t size)
{
	const struct bdb_header *bdb = NULL;
	size_t i;

	/* Scour memory looking for the VBT signature. */
	for (i = 0; i + 4 < size; i++) {
		if (ioread32(bios + i) == *((const u32 *) "$VBT")) {
			bdb = validate_vbt(bios, size, bios + i, "PCI ROM");
			break;
		}
	}

	return bdb;
}

/**
 * intel_parse_bios - find VBT and initialize settings from the BIOS
 * @dev: DRM device
 *
 * Loads the Video BIOS and checks that the VBT exists.  Sets scratch registers
 * to appropriate values.
 *
 * Returns 0 on success, nonzero on failure.
 */
int
intel_parse_bios(struct drm_device *dev)
{
	struct drm_i915_private *dev_priv = dev->dev_private;
	struct pci_dev *pdev = dev->pdev;
	const struct bdb_header *bdb = NULL;
	u8 __iomem *bios = NULL;

	if (HAS_PCH_NOP(dev))
		return -ENODEV;

	init_vbt_defaults(dev_priv);

	/* XXX Should this validation be moved to intel_opregion.c? */
	if (!dmi_check_system(intel_no_opregion_vbt) && dev_priv->opregion.vbt)
		bdb = validate_vbt(dev_priv->opregion.header, OPREGION_SIZE,
				   dev_priv->opregion.vbt, "OpRegion");

	if (bdb == NULL) {
		size_t size;

		bios = pci_map_rom(pdev, &size);
		if (!bios)
			return -1;

		bdb = find_vbt(bios, size);
		if (!bdb) {
			pci_unmap_rom(pdev, bios);
			return -1;
		}
	}

	/* Grab useful general definitions */
	parse_general_features(dev_priv, bdb);
	parse_general_definitions(dev_priv, bdb);
	parse_lfp_panel_data(dev_priv, bdb);
	parse_lfp_backlight(dev_priv, bdb);
	parse_sdvo_panel_data(dev_priv, bdb);
	parse_sdvo_device_mapping(dev_priv, bdb);
	parse_device_mapping(dev_priv, bdb);
	parse_driver_features(dev_priv, bdb);
	parse_edp(dev_priv, bdb);
	parse_psr(dev_priv, bdb);
	parse_mipi(dev_priv, bdb);
	parse_ddi_ports(dev_priv, bdb);

	if (bios)
		pci_unmap_rom(pdev, bios);

	return 0;
}

/* Ensure that vital registers have been initialised, even if the BIOS
 * is absent or just failing to do its job.
 */
void intel_setup_bios(struct drm_device *dev)
{
	struct drm_i915_private *dev_priv = dev->dev_private;

	 /* Set the Panel Power On/Off timings if uninitialized. */
	if (!HAS_PCH_SPLIT(dev) &&
	    I915_READ(PP_ON_DELAYS) == 0 && I915_READ(PP_OFF_DELAYS) == 0) {
		/* Set T2 to 40ms and T5 to 200ms */
		I915_WRITE(PP_ON_DELAYS, 0x019007d0);

		/* Set T3 to 35ms and Tx to 200ms */
		I915_WRITE(PP_OFF_DELAYS, 0x015e07d0);
	}
}<|MERGE_RESOLUTION|>--- conflicted
+++ resolved
@@ -1075,39 +1075,15 @@
 	const union child_device_config *p_child;
 	union child_device_config *child_dev_ptr;
 	int i, child_device_num, count;
-	u8 expected_size;
-	u16 block_size;
+	u16	block_size;
 
 	p_defs = find_section(bdb, BDB_GENERAL_DEFINITIONS);
 	if (!p_defs) {
 		DRM_DEBUG_KMS("No general definition block is found, no devices defined.\n");
 		return;
 	}
-<<<<<<< HEAD
-	if (bdb->version < 195) {
-		expected_size = 33;
-	} else if (bdb->version == 195) {
-		expected_size = 37;
-	} else if (bdb->version <= 197) {
-		expected_size = 38;
-	} else {
-		expected_size = 38;
-		DRM_DEBUG_DRIVER("Expected child_device_config size for BDB version %u not known; assuming %u\n",
-				 expected_size, bdb->version);
-	}
-
-	if (expected_size > sizeof(*p_child)) {
-		DRM_ERROR("child_device_config cannot fit in p_child\n");
-		return;
-	}
-
-	if (p_defs->child_dev_size != expected_size) {
-		DRM_ERROR("Size mismatch; child_device_config size=%u (expected %u); bdb->version: %u\n",
-			  p_defs->child_dev_size, expected_size, bdb->version);
-=======
 	if (p_defs->child_dev_size < sizeof(*p_child)) {
 		DRM_ERROR("General definiton block child device size is too small.\n");
->>>>>>> 9fe8ecca
 		return;
 	}
 	/* get the block size of general definitions */
@@ -1154,11 +1130,7 @@
 
 		child_dev_ptr = dev_priv->vbt.child_dev + count;
 		count++;
-<<<<<<< HEAD
-		memcpy(child_dev_ptr, p_child, p_defs->child_dev_size);
-=======
 		memcpy(child_dev_ptr, p_child, sizeof(*p_child));
->>>>>>> 9fe8ecca
 	}
 	return;
 }
