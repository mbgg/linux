/*
 * Copyright (c) 2006-2009 Red Hat Inc.
 * Copyright (c) 2006-2008 Intel Corporation
 * Copyright (c) 2007 Dave Airlie <airlied@linux.ie>
 *
 * DRM framebuffer helper functions
 *
 * Permission to use, copy, modify, distribute, and sell this software and its
 * documentation for any purpose is hereby granted without fee, provided that
 * the above copyright notice appear in all copies and that both that copyright
 * notice and this permission notice appear in supporting documentation, and
 * that the name of the copyright holders not be used in advertising or
 * publicity pertaining to distribution of the software without specific,
 * written prior permission.  The copyright holders make no representations
 * about the suitability of this software for any purpose.  It is provided "as
 * is" without express or implied warranty.
 *
 * THE COPYRIGHT HOLDERS DISCLAIM ALL WARRANTIES WITH REGARD TO THIS SOFTWARE,
 * INCLUDING ALL IMPLIED WARRANTIES OF MERCHANTABILITY AND FITNESS, IN NO
 * EVENT SHALL THE COPYRIGHT HOLDERS BE LIABLE FOR ANY SPECIAL, INDIRECT OR
 * CONSEQUENTIAL DAMAGES OR ANY DAMAGES WHATSOEVER RESULTING FROM LOSS OF USE,
 * DATA OR PROFITS, WHETHER IN AN ACTION OF CONTRACT, NEGLIGENCE OR OTHER
 * TORTIOUS ACTION, ARISING OUT OF OR IN CONNECTION WITH THE USE OR PERFORMANCE
 * OF THIS SOFTWARE.
 *
 * Authors:
 *      Dave Airlie <airlied@linux.ie>
 *      Jesse Barnes <jesse.barnes@intel.com>
 */
#define pr_fmt(fmt) KBUILD_MODNAME ": " fmt

#include <linux/console.h>
#include <linux/pci.h>
#include <linux/sysrq.h>
#include <linux/vga_switcheroo.h>

#include <drm/drm_atomic.h>
#include <drm/drm_drv.h>
#include <drm/drm_fb_helper.h>
#include <drm/drm_fourcc.h>
#include <drm/drm_framebuffer.h>
#include <drm/drm_modeset_helper_vtables.h>
#include <drm/drm_print.h>
#include <drm/drm_vblank.h>

#include "drm_internal.h"

static bool drm_fbdev_emulation = true;
module_param_named(fbdev_emulation, drm_fbdev_emulation, bool, 0600);
MODULE_PARM_DESC(fbdev_emulation,
		 "Enable legacy fbdev emulation [default=true]");

static int drm_fbdev_overalloc = CONFIG_DRM_FBDEV_OVERALLOC;
module_param(drm_fbdev_overalloc, int, 0444);
MODULE_PARM_DESC(drm_fbdev_overalloc,
		 "Overallocation of the fbdev buffer (%) [default="
		 __MODULE_STRING(CONFIG_DRM_FBDEV_OVERALLOC) "]");

/*
 * In order to keep user-space compatibility, we want in certain use-cases
 * to keep leaking the fbdev physical address to the user-space program
 * handling the fbdev buffer.
 *
 * This is a bad habit, essentially kept to support closed-source OpenGL
 * drivers that should really be moved into open-source upstream projects
 * instead of using legacy physical addresses in user space to communicate
 * with other out-of-tree kernel modules.
 *
 * This module_param *should* be removed as soon as possible and be
 * considered as a broken and legacy behaviour from a modern fbdev device.
 */
static bool drm_leak_fbdev_smem;
#if IS_ENABLED(CONFIG_DRM_FBDEV_LEAK_PHYS_SMEM)
module_param_unsafe(drm_leak_fbdev_smem, bool, 0600);
MODULE_PARM_DESC(drm_leak_fbdev_smem,
		 "Allow unsafe leaking fbdev physical smem address [default=false]");
#endif

static LIST_HEAD(kernel_fb_helper_list);
static DEFINE_MUTEX(kernel_fb_helper_lock);

/**
 * DOC: fbdev helpers
 *
 * The fb helper functions are useful to provide an fbdev on top of a drm kernel
 * mode setting driver. They can be used mostly independently from the crtc
 * helper functions used by many drivers to implement the kernel mode setting
 * interfaces.
 *
 * Drivers that support a dumb buffer with a virtual address and mmap support,
 * should try out the generic fbdev emulation using drm_fbdev_generic_setup().
 * It will automatically set up deferred I/O if the driver requires a shadow
 * buffer.
 *
 * Existing fbdev implementations should restore the fbdev console by using
 * drm_fb_helper_lastclose() as their &drm_driver.lastclose callback.
 * They should also notify the fb helper code from updates to the output
 * configuration by using drm_fb_helper_output_poll_changed() as their
 * &drm_mode_config_funcs.output_poll_changed callback. New implementations
 * of fbdev should be build on top of struct &drm_client_funcs, which handles
 * this automatically. Setting the old callbacks should be avoided.
 *
 * For suspend/resume consider using drm_mode_config_helper_suspend() and
 * drm_mode_config_helper_resume() which takes care of fbdev as well.
 *
 * All other functions exported by the fb helper library can be used to
 * implement the fbdev driver interface by the driver.
 *
 * It is possible, though perhaps somewhat tricky, to implement race-free
 * hotplug detection using the fbdev helpers. The drm_fb_helper_prepare()
 * helper must be called first to initialize the minimum required to make
 * hotplug detection work. Drivers also need to make sure to properly set up
 * the &drm_mode_config.funcs member. After calling drm_kms_helper_poll_init()
 * it is safe to enable interrupts and start processing hotplug events. At the
 * same time, drivers should initialize all modeset objects such as CRTCs,
 * encoders and connectors. To finish up the fbdev helper initialization, the
 * drm_fb_helper_init() function is called. To probe for all attached displays
 * and set up an initial configuration using the detected hardware, drivers
 * should call drm_fb_helper_initial_config().
 *
 * If &drm_framebuffer_funcs.dirty is set, the
 * drm_fb_helper_{cfb,sys}_{write,fillrect,copyarea,imageblit} functions will
 * accumulate changes and schedule &drm_fb_helper.dirty_work to run right
 * away. This worker then calls the dirty() function ensuring that it will
 * always run in process context since the fb_*() function could be running in
 * atomic context. If drm_fb_helper_deferred_io() is used as the deferred_io
 * callback it will also schedule dirty_work with the damage collected from the
 * mmap page writes.
 *
 * Deferred I/O is not compatible with SHMEM. Such drivers should request an
 * fbdev shadow buffer and call drm_fbdev_generic_setup() instead.
 */

static void drm_fb_helper_restore_lut_atomic(struct drm_crtc *crtc)
{
	uint16_t *r_base, *g_base, *b_base;

	if (crtc->funcs->gamma_set == NULL)
		return;

	r_base = crtc->gamma_store;
	g_base = r_base + crtc->gamma_size;
	b_base = g_base + crtc->gamma_size;

	crtc->funcs->gamma_set(crtc, r_base, g_base, b_base,
			       crtc->gamma_size, NULL);
}

/**
 * drm_fb_helper_debug_enter - implementation for &fb_ops.fb_debug_enter
 * @info: fbdev registered by the helper
 */
int drm_fb_helper_debug_enter(struct fb_info *info)
{
	struct drm_fb_helper *helper = info->par;
	const struct drm_crtc_helper_funcs *funcs;
	struct drm_mode_set *mode_set;

	list_for_each_entry(helper, &kernel_fb_helper_list, kernel_fb_list) {
		mutex_lock(&helper->client.modeset_mutex);
		drm_client_for_each_modeset(mode_set, &helper->client) {
			if (!mode_set->crtc->enabled)
				continue;

			funcs =	mode_set->crtc->helper_private;
			if (funcs->mode_set_base_atomic == NULL)
				continue;

			if (drm_drv_uses_atomic_modeset(mode_set->crtc->dev))
				continue;

			funcs->mode_set_base_atomic(mode_set->crtc,
						    mode_set->fb,
						    mode_set->x,
						    mode_set->y,
						    ENTER_ATOMIC_MODE_SET);
		}
		mutex_unlock(&helper->client.modeset_mutex);
	}

	return 0;
}
EXPORT_SYMBOL(drm_fb_helper_debug_enter);

/**
 * drm_fb_helper_debug_leave - implementation for &fb_ops.fb_debug_leave
 * @info: fbdev registered by the helper
 */
int drm_fb_helper_debug_leave(struct fb_info *info)
{
	struct drm_fb_helper *helper = info->par;
	struct drm_client_dev *client = &helper->client;
	struct drm_device *dev = helper->dev;
	struct drm_crtc *crtc;
	const struct drm_crtc_helper_funcs *funcs;
	struct drm_mode_set *mode_set;
	struct drm_framebuffer *fb;

	mutex_lock(&client->modeset_mutex);
	drm_client_for_each_modeset(mode_set, client) {
		crtc = mode_set->crtc;
		if (drm_drv_uses_atomic_modeset(crtc->dev))
			continue;

		funcs = crtc->helper_private;
		fb = crtc->primary->fb;

		if (!crtc->enabled)
			continue;

		if (!fb) {
			drm_err(dev, "no fb to restore?\n");
			continue;
		}

		if (funcs->mode_set_base_atomic == NULL)
			continue;

		drm_fb_helper_restore_lut_atomic(mode_set->crtc);
		funcs->mode_set_base_atomic(mode_set->crtc, fb, crtc->x,
					    crtc->y, LEAVE_ATOMIC_MODE_SET);
	}
	mutex_unlock(&client->modeset_mutex);

	return 0;
}
EXPORT_SYMBOL(drm_fb_helper_debug_leave);

static int
__drm_fb_helper_restore_fbdev_mode_unlocked(struct drm_fb_helper *fb_helper,
					    bool force)
{
	bool do_delayed;
	int ret;

	if (!drm_fbdev_emulation || !fb_helper)
		return -ENODEV;

	if (READ_ONCE(fb_helper->deferred_setup))
		return 0;

	mutex_lock(&fb_helper->lock);
	if (force) {
		/*
		 * Yes this is the _locked version which expects the master lock
		 * to be held. But for forced restores we're intentionally
		 * racing here, see drm_fb_helper_set_par().
		 */
		ret = drm_client_modeset_commit_locked(&fb_helper->client);
	} else {
		ret = drm_client_modeset_commit(&fb_helper->client);
	}

	do_delayed = fb_helper->delayed_hotplug;
	if (do_delayed)
		fb_helper->delayed_hotplug = false;
	mutex_unlock(&fb_helper->lock);

	if (do_delayed)
		drm_fb_helper_hotplug_event(fb_helper);

	return ret;
}

/**
 * drm_fb_helper_restore_fbdev_mode_unlocked - restore fbdev configuration
 * @fb_helper: driver-allocated fbdev helper, can be NULL
 *
 * This should be called from driver's drm &drm_driver.lastclose callback
 * when implementing an fbcon on top of kms using this helper. This ensures that
 * the user isn't greeted with a black screen when e.g. X dies.
 *
 * RETURNS:
 * Zero if everything went ok, negative error code otherwise.
 */
int drm_fb_helper_restore_fbdev_mode_unlocked(struct drm_fb_helper *fb_helper)
{
	return __drm_fb_helper_restore_fbdev_mode_unlocked(fb_helper, false);
}
EXPORT_SYMBOL(drm_fb_helper_restore_fbdev_mode_unlocked);

#ifdef CONFIG_MAGIC_SYSRQ
/* emergency restore, don't bother with error reporting */
static void drm_fb_helper_restore_work_fn(struct work_struct *ignored)
{
	struct drm_fb_helper *helper;

	mutex_lock(&kernel_fb_helper_lock);
	list_for_each_entry(helper, &kernel_fb_helper_list, kernel_fb_list) {
		struct drm_device *dev = helper->dev;

		if (dev->switch_power_state == DRM_SWITCH_POWER_OFF)
			continue;

		mutex_lock(&helper->lock);
		drm_client_modeset_commit_locked(&helper->client);
		mutex_unlock(&helper->lock);
	}
	mutex_unlock(&kernel_fb_helper_lock);
}

static DECLARE_WORK(drm_fb_helper_restore_work, drm_fb_helper_restore_work_fn);

static void drm_fb_helper_sysrq(int dummy1)
{
	schedule_work(&drm_fb_helper_restore_work);
}

static const struct sysrq_key_op sysrq_drm_fb_helper_restore_op = {
	.handler = drm_fb_helper_sysrq,
	.help_msg = "force-fb(v)",
	.action_msg = "Restore framebuffer console",
};
#else
static const struct sysrq_key_op sysrq_drm_fb_helper_restore_op = { };
#endif

static void drm_fb_helper_dpms(struct fb_info *info, int dpms_mode)
{
	struct drm_fb_helper *fb_helper = info->par;

	mutex_lock(&fb_helper->lock);
	drm_client_modeset_dpms(&fb_helper->client, dpms_mode);
	mutex_unlock(&fb_helper->lock);
}

/**
 * drm_fb_helper_blank - implementation for &fb_ops.fb_blank
 * @blank: desired blanking state
 * @info: fbdev registered by the helper
 */
int drm_fb_helper_blank(int blank, struct fb_info *info)
{
	if (oops_in_progress)
		return -EBUSY;

	switch (blank) {
	/* Display: On; HSync: On, VSync: On */
	case FB_BLANK_UNBLANK:
		drm_fb_helper_dpms(info, DRM_MODE_DPMS_ON);
		break;
	/* Display: Off; HSync: On, VSync: On */
	case FB_BLANK_NORMAL:
		drm_fb_helper_dpms(info, DRM_MODE_DPMS_STANDBY);
		break;
	/* Display: Off; HSync: Off, VSync: On */
	case FB_BLANK_HSYNC_SUSPEND:
		drm_fb_helper_dpms(info, DRM_MODE_DPMS_STANDBY);
		break;
	/* Display: Off; HSync: On, VSync: Off */
	case FB_BLANK_VSYNC_SUSPEND:
		drm_fb_helper_dpms(info, DRM_MODE_DPMS_SUSPEND);
		break;
	/* Display: Off; HSync: Off, VSync: Off */
	case FB_BLANK_POWERDOWN:
		drm_fb_helper_dpms(info, DRM_MODE_DPMS_OFF);
		break;
	}
	return 0;
}
EXPORT_SYMBOL(drm_fb_helper_blank);

static void drm_fb_helper_resume_worker(struct work_struct *work)
{
	struct drm_fb_helper *helper = container_of(work, struct drm_fb_helper,
						    resume_work);

	console_lock();
	fb_set_suspend(helper->info, 0);
	console_unlock();
}

static void drm_fb_helper_fb_dirty(struct drm_fb_helper *helper)
{
	struct drm_device *dev = helper->dev;
	struct drm_clip_rect *clip = &helper->damage_clip;
	struct drm_clip_rect clip_copy;
	unsigned long flags;
	int ret;

	if (drm_WARN_ON_ONCE(dev, !helper->funcs->fb_dirty))
		return;

	spin_lock_irqsave(&helper->damage_lock, flags);
	clip_copy = *clip;
	clip->x1 = clip->y1 = ~0;
	clip->x2 = clip->y2 = 0;
	spin_unlock_irqrestore(&helper->damage_lock, flags);

	ret = helper->funcs->fb_dirty(helper, &clip_copy);
	if (ret)
		goto err;

	return;

err:
	/*
	 * Restore damage clip rectangle on errors. The next run
	 * of the damage worker will perform the update.
	 */
	spin_lock_irqsave(&helper->damage_lock, flags);
	clip->x1 = min_t(u32, clip->x1, clip_copy.x1);
	clip->y1 = min_t(u32, clip->y1, clip_copy.y1);
	clip->x2 = max_t(u32, clip->x2, clip_copy.x2);
	clip->y2 = max_t(u32, clip->y2, clip_copy.y2);
	spin_unlock_irqrestore(&helper->damage_lock, flags);
}

static void drm_fb_helper_damage_work(struct work_struct *work)
{
	struct drm_fb_helper *helper = container_of(work, struct drm_fb_helper, damage_work);

	drm_fb_helper_fb_dirty(helper);
}

/**
 * drm_fb_helper_prepare - setup a drm_fb_helper structure
 * @dev: DRM device
 * @helper: driver-allocated fbdev helper structure to set up
 * @preferred_bpp: Preferred bits per pixel for the device.
 * @funcs: pointer to structure of functions associate with this helper
 *
 * Sets up the bare minimum to make the framebuffer helper usable. This is
 * useful to implement race-free initialization of the polling helpers.
 */
void drm_fb_helper_prepare(struct drm_device *dev, struct drm_fb_helper *helper,
			   unsigned int preferred_bpp,
			   const struct drm_fb_helper_funcs *funcs)
{
	/*
	 * Pick a preferred bpp of 32 if no value has been given. This
	 * will select XRGB8888 for the framebuffer formats. All drivers
	 * have to support XRGB8888 for backwards compatibility with legacy
	 * userspace, so it's the safe choice here.
	 *
	 * TODO: Replace struct drm_mode_config.preferred_depth and this
	 *       bpp value with a preferred format that is given as struct
	 *       drm_format_info. Then derive all other values from the
	 *       format.
	 */
	if (!preferred_bpp)
		preferred_bpp = 32;

	INIT_LIST_HEAD(&helper->kernel_fb_list);
	spin_lock_init(&helper->damage_lock);
	INIT_WORK(&helper->resume_work, drm_fb_helper_resume_worker);
	INIT_WORK(&helper->damage_work, drm_fb_helper_damage_work);
	helper->damage_clip.x1 = helper->damage_clip.y1 = ~0;
	mutex_init(&helper->lock);
	helper->funcs = funcs;
	helper->dev = dev;
	helper->preferred_bpp = preferred_bpp;
}
EXPORT_SYMBOL(drm_fb_helper_prepare);

/**
 * drm_fb_helper_unprepare - clean up a drm_fb_helper structure
 * @fb_helper: driver-allocated fbdev helper structure to set up
 *
 * Cleans up the framebuffer helper. Inverse of drm_fb_helper_prepare().
 */
void drm_fb_helper_unprepare(struct drm_fb_helper *fb_helper)
{
	mutex_destroy(&fb_helper->lock);
}
EXPORT_SYMBOL(drm_fb_helper_unprepare);

/**
 * drm_fb_helper_init - initialize a &struct drm_fb_helper
 * @dev: drm device
 * @fb_helper: driver-allocated fbdev helper structure to initialize
 *
 * This allocates the structures for the fbdev helper with the given limits.
 * Note that this won't yet touch the hardware (through the driver interfaces)
 * nor register the fbdev. This is only done in drm_fb_helper_initial_config()
 * to allow driver writes more control over the exact init sequence.
 *
 * Drivers must call drm_fb_helper_prepare() before calling this function.
 *
 * RETURNS:
 * Zero if everything went ok, nonzero otherwise.
 */
int drm_fb_helper_init(struct drm_device *dev,
		       struct drm_fb_helper *fb_helper)
{
	int ret;

	/*
	 * If this is not the generic fbdev client, initialize a drm_client
	 * without callbacks so we can use the modesets.
	 */
	if (!fb_helper->client.funcs) {
		ret = drm_client_init(dev, &fb_helper->client, "drm_fb_helper", NULL);
		if (ret)
			return ret;
	}

	dev->fb_helper = fb_helper;

	return 0;
}
EXPORT_SYMBOL(drm_fb_helper_init);

/**
 * drm_fb_helper_alloc_info - allocate fb_info and some of its members
 * @fb_helper: driver-allocated fbdev helper
 *
 * A helper to alloc fb_info and the member cmap. Called by the driver
 * within the fb_probe fb_helper callback function. Drivers do not
 * need to release the allocated fb_info structure themselves, this is
 * automatically done when calling drm_fb_helper_fini().
 *
 * RETURNS:
 * fb_info pointer if things went okay, pointer containing error code
 * otherwise
 */
struct fb_info *drm_fb_helper_alloc_info(struct drm_fb_helper *fb_helper)
{
	struct device *dev = fb_helper->dev->dev;
	struct fb_info *info;
	int ret;

	info = framebuffer_alloc(0, dev);
	if (!info)
		return ERR_PTR(-ENOMEM);

	ret = fb_alloc_cmap(&info->cmap, 256, 0);
	if (ret)
		goto err_release;

	fb_helper->info = info;
	info->skip_vt_switch = true;

	return info;

err_release:
	framebuffer_release(info);
	return ERR_PTR(ret);
}
EXPORT_SYMBOL(drm_fb_helper_alloc_info);

/**
 * drm_fb_helper_release_info - release fb_info and its members
 * @fb_helper: driver-allocated fbdev helper
 *
 * A helper to release fb_info and the member cmap.  Drivers do not
 * need to release the allocated fb_info structure themselves, this is
 * automatically done when calling drm_fb_helper_fini().
 */
void drm_fb_helper_release_info(struct drm_fb_helper *fb_helper)
{
	struct fb_info *info = fb_helper->info;

	if (!info)
		return;

	fb_helper->info = NULL;

	if (info->cmap.len)
		fb_dealloc_cmap(&info->cmap);
	framebuffer_release(info);
}
EXPORT_SYMBOL(drm_fb_helper_release_info);

/**
 * drm_fb_helper_unregister_info - unregister fb_info framebuffer device
 * @fb_helper: driver-allocated fbdev helper, can be NULL
 *
 * A wrapper around unregister_framebuffer, to release the fb_info
 * framebuffer device. This must be called before releasing all resources for
 * @fb_helper by calling drm_fb_helper_fini().
 */
void drm_fb_helper_unregister_info(struct drm_fb_helper *fb_helper)
{
	if (fb_helper && fb_helper->info)
		unregister_framebuffer(fb_helper->info);
}
EXPORT_SYMBOL(drm_fb_helper_unregister_info);

/**
 * drm_fb_helper_fini - finialize a &struct drm_fb_helper
 * @fb_helper: driver-allocated fbdev helper, can be NULL
 *
 * This cleans up all remaining resources associated with @fb_helper.
 */
void drm_fb_helper_fini(struct drm_fb_helper *fb_helper)
{
	if (!fb_helper)
		return;

	fb_helper->dev->fb_helper = NULL;

	if (!drm_fbdev_emulation)
		return;

	cancel_work_sync(&fb_helper->resume_work);
	cancel_work_sync(&fb_helper->damage_work);

	drm_fb_helper_release_info(fb_helper);

	mutex_lock(&kernel_fb_helper_lock);
	if (!list_empty(&fb_helper->kernel_fb_list)) {
		list_del(&fb_helper->kernel_fb_list);
		if (list_empty(&kernel_fb_helper_list))
			unregister_sysrq_key('v', &sysrq_drm_fb_helper_restore_op);
	}
	mutex_unlock(&kernel_fb_helper_lock);

	if (!fb_helper->client.funcs)
		drm_client_release(&fb_helper->client);
}
EXPORT_SYMBOL(drm_fb_helper_fini);

static void drm_fb_helper_add_damage_clip(struct drm_fb_helper *helper, u32 x, u32 y,
					  u32 width, u32 height)
{
	struct drm_clip_rect *clip = &helper->damage_clip;
	unsigned long flags;

	spin_lock_irqsave(&helper->damage_lock, flags);
	clip->x1 = min_t(u32, clip->x1, x);
	clip->y1 = min_t(u32, clip->y1, y);
	clip->x2 = max_t(u32, clip->x2, x + width);
	clip->y2 = max_t(u32, clip->y2, y + height);
	spin_unlock_irqrestore(&helper->damage_lock, flags);
}

static void drm_fb_helper_damage(struct drm_fb_helper *helper, u32 x, u32 y,
				 u32 width, u32 height)
{
	drm_fb_helper_add_damage_clip(helper, x, y, width, height);

	schedule_work(&helper->damage_work);
}

/*
 * Convert memory region into area of scanlines and pixels per
 * scanline. The parameters off and len must not reach beyond
 * the end of the framebuffer.
 */
static void drm_fb_helper_memory_range_to_clip(struct fb_info *info, off_t off, size_t len,
					       struct drm_rect *clip)
{
	u32 line_length = info->fix.line_length;
	u32 fb_height = info->var.yres;
	off_t end = off + len;
	u32 x1 = 0;
	u32 y1 = off / line_length;
	u32 x2 = info->var.xres;
	u32 y2 = DIV_ROUND_UP(end, line_length);

	/* Don't allow any of them beyond the bottom bound of display area */
	if (y1 > fb_height)
		y1 = fb_height;
	if (y2 > fb_height)
		y2 = fb_height;

	if ((y2 - y1) == 1) {
		/*
		 * We've only written to a single scanline. Try to reduce
		 * the number of horizontal pixels that need an update.
		 */
		off_t bit_off = (off % line_length) * 8;
		off_t bit_end = (end % line_length) * 8;

		x1 = bit_off / info->var.bits_per_pixel;
		x2 = DIV_ROUND_UP(bit_end, info->var.bits_per_pixel);
	}

	drm_rect_init(clip, x1, y1, x2 - x1, y2 - y1);
}

/**
 * drm_fb_helper_deferred_io() - fbdev deferred_io callback function
 * @info: fb_info struct pointer
 * @pagereflist: list of mmap framebuffer pages that have to be flushed
 *
 * This function is used as the &fb_deferred_io.deferred_io
 * callback function for flushing the fbdev mmap writes.
 */
void drm_fb_helper_deferred_io(struct fb_info *info, struct list_head *pagereflist)
{
	struct drm_fb_helper *helper = info->par;
	unsigned long start, end, min_off, max_off, total_size;
	struct fb_deferred_io_pageref *pageref;
	struct drm_rect damage_area;

	min_off = ULONG_MAX;
	max_off = 0;
	list_for_each_entry(pageref, pagereflist, list) {
		start = pageref->offset;
		end = start + PAGE_SIZE;
		min_off = min(min_off, start);
		max_off = max(max_off, end);
	}

	/*
	 * As we can only track pages, we might reach beyond the end
	 * of the screen and account for non-existing scanlines. Hence,
	 * keep the covered memory area within the screen buffer.
	 */
	if (info->screen_size)
		total_size = info->screen_size;
	else
		total_size = info->fix.smem_len;
	max_off = min(max_off, total_size);

	if (min_off < max_off) {
		drm_fb_helper_memory_range_to_clip(info, min_off, max_off - min_off, &damage_area);
		drm_fb_helper_damage(helper, damage_area.x1, damage_area.y1,
				     drm_rect_width(&damage_area),
				     drm_rect_height(&damage_area));
	}
}
EXPORT_SYMBOL(drm_fb_helper_deferred_io);

typedef ssize_t (*drm_fb_helper_read_screen)(struct fb_info *info, char __user *buf,
					     size_t count, loff_t pos);

static ssize_t __drm_fb_helper_read(struct fb_info *info, char __user *buf, size_t count,
				    loff_t *ppos, drm_fb_helper_read_screen read_screen)
{
	loff_t pos = *ppos;
	size_t total_size;
	ssize_t ret;

	if (info->screen_size)
		total_size = info->screen_size;
	else
		total_size = info->fix.smem_len;

	if (pos >= total_size)
		return 0;
	if (count >= total_size)
		count = total_size;
	if (total_size - count < pos)
		count = total_size - pos;

	if (info->fbops->fb_sync)
		info->fbops->fb_sync(info);

	ret = read_screen(info, buf, count, pos);
	if (ret > 0)
		*ppos += ret;

	return ret;
}

typedef ssize_t (*drm_fb_helper_write_screen)(struct fb_info *info, const char __user *buf,
					      size_t count, loff_t pos);

static ssize_t __drm_fb_helper_write(struct fb_info *info, const char __user *buf, size_t count,
				     loff_t *ppos, drm_fb_helper_write_screen write_screen)
{
	loff_t pos = *ppos;
	size_t total_size;
	ssize_t ret;
	int err = 0;

	if (info->screen_size)
		total_size = info->screen_size;
	else
		total_size = info->fix.smem_len;

	if (pos > total_size)
		return -EFBIG;
	if (count > total_size) {
		err = -EFBIG;
		count = total_size;
	}
	if (total_size - count < pos) {
		if (!err)
			err = -ENOSPC;
		count = total_size - pos;
	}

	if (info->fbops->fb_sync)
		info->fbops->fb_sync(info);

	/*
	 * Copy to framebuffer even if we already logged an error. Emulates
	 * the behavior of the original fbdev implementation.
	 */
	ret = write_screen(info, buf, count, pos);
	if (ret < 0)
		return ret; /* return last error, if any */
	else if (!ret)
		return err; /* return previous error, if any */

	*ppos += ret;

	return ret;
}

static ssize_t drm_fb_helper_read_screen_buffer(struct fb_info *info, char __user *buf,
						size_t count, loff_t pos)
{
	const char *src = info->screen_buffer + pos;

	if (copy_to_user(buf, src, count))
		return -EFAULT;

	return count;
}

/**
 * drm_fb_helper_sys_read - Implements struct &fb_ops.fb_read for system memory
 * @info: fb_info struct pointer
 * @buf: userspace buffer to read from framebuffer memory
 * @count: number of bytes to read from framebuffer memory
 * @ppos: read offset within framebuffer memory
 *
 * Returns:
 * The number of bytes read on success, or an error code otherwise.
 */
ssize_t drm_fb_helper_sys_read(struct fb_info *info, char __user *buf,
			       size_t count, loff_t *ppos)
{
	return __drm_fb_helper_read(info, buf, count, ppos, drm_fb_helper_read_screen_buffer);
}
EXPORT_SYMBOL(drm_fb_helper_sys_read);

static ssize_t drm_fb_helper_write_screen_buffer(struct fb_info *info, const char __user *buf,
						 size_t count, loff_t pos)
{
	char *dst = info->screen_buffer + pos;

	if (copy_from_user(dst, buf, count))
		return -EFAULT;

	return count;
}

/**
 * drm_fb_helper_sys_write - Implements struct &fb_ops.fb_write for system memory
 * @info: fb_info struct pointer
 * @buf: userspace buffer to write to framebuffer memory
 * @count: number of bytes to write to framebuffer memory
 * @ppos: write offset within framebuffer memory
 *
 * Returns:
 * The number of bytes written on success, or an error code otherwise.
 */
ssize_t drm_fb_helper_sys_write(struct fb_info *info, const char __user *buf,
				size_t count, loff_t *ppos)
{
	struct drm_fb_helper *helper = info->par;
	loff_t pos = *ppos;
	ssize_t ret;
	struct drm_rect damage_area;

	ret = __drm_fb_helper_write(info, buf, count, ppos, drm_fb_helper_write_screen_buffer);
	if (ret <= 0)
		return ret;

	if (helper->funcs->fb_dirty) {
		drm_fb_helper_memory_range_to_clip(info, pos, ret, &damage_area);
		drm_fb_helper_damage(helper, damage_area.x1, damage_area.y1,
				     drm_rect_width(&damage_area),
				     drm_rect_height(&damage_area));
	}

	return ret;
}
EXPORT_SYMBOL(drm_fb_helper_sys_write);

/**
 * drm_fb_helper_sys_fillrect - wrapper around sys_fillrect
 * @info: fbdev registered by the helper
 * @rect: info about rectangle to fill
 *
 * A wrapper around sys_fillrect implemented by fbdev core
 */
void drm_fb_helper_sys_fillrect(struct fb_info *info,
				const struct fb_fillrect *rect)
{
	struct drm_fb_helper *helper = info->par;

	sys_fillrect(info, rect);

	if (helper->funcs->fb_dirty)
		drm_fb_helper_damage(helper, rect->dx, rect->dy, rect->width, rect->height);
}
EXPORT_SYMBOL(drm_fb_helper_sys_fillrect);

/**
 * drm_fb_helper_sys_copyarea - wrapper around sys_copyarea
 * @info: fbdev registered by the helper
 * @area: info about area to copy
 *
 * A wrapper around sys_copyarea implemented by fbdev core
 */
void drm_fb_helper_sys_copyarea(struct fb_info *info,
				const struct fb_copyarea *area)
{
	struct drm_fb_helper *helper = info->par;

	sys_copyarea(info, area);

	if (helper->funcs->fb_dirty)
		drm_fb_helper_damage(helper, area->dx, area->dy, area->width, area->height);
}
EXPORT_SYMBOL(drm_fb_helper_sys_copyarea);

/**
 * drm_fb_helper_sys_imageblit - wrapper around sys_imageblit
 * @info: fbdev registered by the helper
 * @image: info about image to blit
 *
 * A wrapper around sys_imageblit implemented by fbdev core
 */
void drm_fb_helper_sys_imageblit(struct fb_info *info,
				 const struct fb_image *image)
{
	struct drm_fb_helper *helper = info->par;

	sys_imageblit(info, image);

	if (helper->funcs->fb_dirty)
		drm_fb_helper_damage(helper, image->dx, image->dy, image->width, image->height);
}
EXPORT_SYMBOL(drm_fb_helper_sys_imageblit);

static ssize_t fb_read_screen_base(struct fb_info *info, char __user *buf, size_t count,
				   loff_t pos)
{
	const char __iomem *src = info->screen_base + pos;
	size_t alloc_size = min_t(size_t, count, PAGE_SIZE);
	ssize_t ret = 0;
	int err = 0;
	char *tmp;

	tmp = kmalloc(alloc_size, GFP_KERNEL);
	if (!tmp)
		return -ENOMEM;

	while (count) {
		size_t c = min_t(size_t, count, alloc_size);

		memcpy_fromio(tmp, src, c);
		if (copy_to_user(buf, tmp, c)) {
			err = -EFAULT;
			break;
		}

		src += c;
		buf += c;
		ret += c;
		count -= c;
	}

	kfree(tmp);

	return ret ? ret : err;
}

/**
 * drm_fb_helper_cfb_read - Implements struct &fb_ops.fb_read for I/O memory
 * @info: fb_info struct pointer
 * @buf: userspace buffer to read from framebuffer memory
 * @count: number of bytes to read from framebuffer memory
 * @ppos: read offset within framebuffer memory
 *
 * Returns:
 * The number of bytes read on success, or an error code otherwise.
 */
ssize_t drm_fb_helper_cfb_read(struct fb_info *info, char __user *buf,
			       size_t count, loff_t *ppos)
{
	return __drm_fb_helper_read(info, buf, count, ppos, fb_read_screen_base);
}
EXPORT_SYMBOL(drm_fb_helper_cfb_read);

static ssize_t fb_write_screen_base(struct fb_info *info, const char __user *buf, size_t count,
				    loff_t pos)
{
	char __iomem *dst = info->screen_base + pos;
	size_t alloc_size = min_t(size_t, count, PAGE_SIZE);
	ssize_t ret = 0;
	int err = 0;
	u8 *tmp;

	tmp = kmalloc(alloc_size, GFP_KERNEL);
	if (!tmp)
		return -ENOMEM;

	while (count) {
		size_t c = min_t(size_t, count, alloc_size);

		if (copy_from_user(tmp, buf, c)) {
			err = -EFAULT;
			break;
		}
		memcpy_toio(dst, tmp, c);

		dst += c;
		buf += c;
		ret += c;
		count -= c;
	}

	kfree(tmp);

	return ret ? ret : err;
}

/**
 * drm_fb_helper_cfb_write - Implements struct &fb_ops.fb_write for I/O memory
 * @info: fb_info struct pointer
 * @buf: userspace buffer to write to framebuffer memory
 * @count: number of bytes to write to framebuffer memory
 * @ppos: write offset within framebuffer memory
 *
 * Returns:
 * The number of bytes written on success, or an error code otherwise.
 */
ssize_t drm_fb_helper_cfb_write(struct fb_info *info, const char __user *buf,
				size_t count, loff_t *ppos)
{
	struct drm_fb_helper *helper = info->par;
	loff_t pos = *ppos;
	ssize_t ret;
	struct drm_rect damage_area;

	ret = __drm_fb_helper_write(info, buf, count, ppos, fb_write_screen_base);
	if (ret <= 0)
		return ret;

	if (helper->funcs->fb_dirty) {
		drm_fb_helper_memory_range_to_clip(info, pos, ret, &damage_area);
		drm_fb_helper_damage(helper, damage_area.x1, damage_area.y1,
				     drm_rect_width(&damage_area),
				     drm_rect_height(&damage_area));
	}

	return ret;
}
EXPORT_SYMBOL(drm_fb_helper_cfb_write);

/**
 * drm_fb_helper_cfb_fillrect - wrapper around cfb_fillrect
 * @info: fbdev registered by the helper
 * @rect: info about rectangle to fill
 *
 * A wrapper around cfb_fillrect implemented by fbdev core
 */
void drm_fb_helper_cfb_fillrect(struct fb_info *info,
				const struct fb_fillrect *rect)
{
	struct drm_fb_helper *helper = info->par;

	cfb_fillrect(info, rect);

	if (helper->funcs->fb_dirty)
		drm_fb_helper_damage(helper, rect->dx, rect->dy, rect->width, rect->height);
}
EXPORT_SYMBOL(drm_fb_helper_cfb_fillrect);

/**
 * drm_fb_helper_cfb_copyarea - wrapper around cfb_copyarea
 * @info: fbdev registered by the helper
 * @area: info about area to copy
 *
 * A wrapper around cfb_copyarea implemented by fbdev core
 */
void drm_fb_helper_cfb_copyarea(struct fb_info *info,
				const struct fb_copyarea *area)
{
	struct drm_fb_helper *helper = info->par;

	cfb_copyarea(info, area);

	if (helper->funcs->fb_dirty)
		drm_fb_helper_damage(helper, area->dx, area->dy, area->width, area->height);
}
EXPORT_SYMBOL(drm_fb_helper_cfb_copyarea);

/**
 * drm_fb_helper_cfb_imageblit - wrapper around cfb_imageblit
 * @info: fbdev registered by the helper
 * @image: info about image to blit
 *
 * A wrapper around cfb_imageblit implemented by fbdev core
 */
void drm_fb_helper_cfb_imageblit(struct fb_info *info,
				 const struct fb_image *image)
{
	struct drm_fb_helper *helper = info->par;

	cfb_imageblit(info, image);

	if (helper->funcs->fb_dirty)
		drm_fb_helper_damage(helper, image->dx, image->dy, image->width, image->height);
}
EXPORT_SYMBOL(drm_fb_helper_cfb_imageblit);

/**
 * drm_fb_helper_set_suspend - wrapper around fb_set_suspend
 * @fb_helper: driver-allocated fbdev helper, can be NULL
 * @suspend: whether to suspend or resume
 *
 * A wrapper around fb_set_suspend implemented by fbdev core.
 * Use drm_fb_helper_set_suspend_unlocked() if you don't need to take
 * the lock yourself
 */
void drm_fb_helper_set_suspend(struct drm_fb_helper *fb_helper, bool suspend)
{
	if (fb_helper && fb_helper->info)
		fb_set_suspend(fb_helper->info, suspend);
}
EXPORT_SYMBOL(drm_fb_helper_set_suspend);

/**
 * drm_fb_helper_set_suspend_unlocked - wrapper around fb_set_suspend that also
 *                                      takes the console lock
 * @fb_helper: driver-allocated fbdev helper, can be NULL
 * @suspend: whether to suspend or resume
 *
 * A wrapper around fb_set_suspend() that takes the console lock. If the lock
 * isn't available on resume, a worker is tasked with waiting for the lock
 * to become available. The console lock can be pretty contented on resume
 * due to all the printk activity.
 *
 * This function can be called multiple times with the same state since
 * &fb_info.state is checked to see if fbdev is running or not before locking.
 *
 * Use drm_fb_helper_set_suspend() if you need to take the lock yourself.
 */
void drm_fb_helper_set_suspend_unlocked(struct drm_fb_helper *fb_helper,
					bool suspend)
{
	if (!fb_helper || !fb_helper->info)
		return;

	/* make sure there's no pending/ongoing resume */
	flush_work(&fb_helper->resume_work);

	if (suspend) {
		if (fb_helper->info->state != FBINFO_STATE_RUNNING)
			return;

		console_lock();

	} else {
		if (fb_helper->info->state == FBINFO_STATE_RUNNING)
			return;

		if (!console_trylock()) {
			schedule_work(&fb_helper->resume_work);
			return;
		}
	}

	fb_set_suspend(fb_helper->info, suspend);
	console_unlock();
}
EXPORT_SYMBOL(drm_fb_helper_set_suspend_unlocked);

static int setcmap_pseudo_palette(struct fb_cmap *cmap, struct fb_info *info)
{
	u32 *palette = (u32 *)info->pseudo_palette;
	int i;

	if (cmap->start + cmap->len > 16)
		return -EINVAL;

	for (i = 0; i < cmap->len; ++i) {
		u16 red = cmap->red[i];
		u16 green = cmap->green[i];
		u16 blue = cmap->blue[i];
		u32 value;

		red >>= 16 - info->var.red.length;
		green >>= 16 - info->var.green.length;
		blue >>= 16 - info->var.blue.length;
		value = (red << info->var.red.offset) |
			(green << info->var.green.offset) |
			(blue << info->var.blue.offset);
		if (info->var.transp.length > 0) {
			u32 mask = (1 << info->var.transp.length) - 1;

			mask <<= info->var.transp.offset;
			value |= mask;
		}
		palette[cmap->start + i] = value;
	}

	return 0;
}

static int setcmap_legacy(struct fb_cmap *cmap, struct fb_info *info)
{
	struct drm_fb_helper *fb_helper = info->par;
	struct drm_mode_set *modeset;
	struct drm_crtc *crtc;
	u16 *r, *g, *b;
	int ret = 0;

	drm_modeset_lock_all(fb_helper->dev);
	drm_client_for_each_modeset(modeset, &fb_helper->client) {
		crtc = modeset->crtc;
		if (!crtc->funcs->gamma_set || !crtc->gamma_size) {
			ret = -EINVAL;
			goto out;
		}

		if (cmap->start + cmap->len > crtc->gamma_size) {
			ret = -EINVAL;
			goto out;
		}

		r = crtc->gamma_store;
		g = r + crtc->gamma_size;
		b = g + crtc->gamma_size;

		memcpy(r + cmap->start, cmap->red, cmap->len * sizeof(*r));
		memcpy(g + cmap->start, cmap->green, cmap->len * sizeof(*g));
		memcpy(b + cmap->start, cmap->blue, cmap->len * sizeof(*b));

		ret = crtc->funcs->gamma_set(crtc, r, g, b,
					     crtc->gamma_size, NULL);
		if (ret)
			goto out;
	}
out:
	drm_modeset_unlock_all(fb_helper->dev);

	return ret;
}

static struct drm_property_blob *setcmap_new_gamma_lut(struct drm_crtc *crtc,
						       struct fb_cmap *cmap)
{
	struct drm_device *dev = crtc->dev;
	struct drm_property_blob *gamma_lut;
	struct drm_color_lut *lut;
	int size = crtc->gamma_size;
	int i;

	if (!size || cmap->start + cmap->len > size)
		return ERR_PTR(-EINVAL);

	gamma_lut = drm_property_create_blob(dev, sizeof(*lut) * size, NULL);
	if (IS_ERR(gamma_lut))
		return gamma_lut;

	lut = gamma_lut->data;
	if (cmap->start || cmap->len != size) {
		u16 *r = crtc->gamma_store;
		u16 *g = r + crtc->gamma_size;
		u16 *b = g + crtc->gamma_size;

		for (i = 0; i < cmap->start; i++) {
			lut[i].red = r[i];
			lut[i].green = g[i];
			lut[i].blue = b[i];
		}
		for (i = cmap->start + cmap->len; i < size; i++) {
			lut[i].red = r[i];
			lut[i].green = g[i];
			lut[i].blue = b[i];
		}
	}

	for (i = 0; i < cmap->len; i++) {
		lut[cmap->start + i].red = cmap->red[i];
		lut[cmap->start + i].green = cmap->green[i];
		lut[cmap->start + i].blue = cmap->blue[i];
	}

	return gamma_lut;
}

static int setcmap_atomic(struct fb_cmap *cmap, struct fb_info *info)
{
	struct drm_fb_helper *fb_helper = info->par;
	struct drm_device *dev = fb_helper->dev;
	struct drm_property_blob *gamma_lut = NULL;
	struct drm_modeset_acquire_ctx ctx;
	struct drm_crtc_state *crtc_state;
	struct drm_atomic_state *state;
	struct drm_mode_set *modeset;
	struct drm_crtc *crtc;
	u16 *r, *g, *b;
	bool replaced;
	int ret = 0;

	drm_modeset_acquire_init(&ctx, 0);

	state = drm_atomic_state_alloc(dev);
	if (!state) {
		ret = -ENOMEM;
		goto out_ctx;
	}

	state->acquire_ctx = &ctx;
retry:
	drm_client_for_each_modeset(modeset, &fb_helper->client) {
		crtc = modeset->crtc;

		if (!gamma_lut)
			gamma_lut = setcmap_new_gamma_lut(crtc, cmap);
		if (IS_ERR(gamma_lut)) {
			ret = PTR_ERR(gamma_lut);
			gamma_lut = NULL;
			goto out_state;
		}

		crtc_state = drm_atomic_get_crtc_state(state, crtc);
		if (IS_ERR(crtc_state)) {
			ret = PTR_ERR(crtc_state);
			goto out_state;
		}

		/*
		 * FIXME: This always uses gamma_lut. Some HW have only
		 * degamma_lut, in which case we should reset gamma_lut and set
		 * degamma_lut. See drm_crtc_legacy_gamma_set().
		 */
		replaced  = drm_property_replace_blob(&crtc_state->degamma_lut,
						      NULL);
		replaced |= drm_property_replace_blob(&crtc_state->ctm, NULL);
		replaced |= drm_property_replace_blob(&crtc_state->gamma_lut,
						      gamma_lut);
		crtc_state->color_mgmt_changed |= replaced;
	}

	ret = drm_atomic_commit(state);
	if (ret)
		goto out_state;

	drm_client_for_each_modeset(modeset, &fb_helper->client) {
		crtc = modeset->crtc;

		r = crtc->gamma_store;
		g = r + crtc->gamma_size;
		b = g + crtc->gamma_size;

		memcpy(r + cmap->start, cmap->red, cmap->len * sizeof(*r));
		memcpy(g + cmap->start, cmap->green, cmap->len * sizeof(*g));
		memcpy(b + cmap->start, cmap->blue, cmap->len * sizeof(*b));
	}

out_state:
	if (ret == -EDEADLK)
		goto backoff;

	drm_property_blob_put(gamma_lut);
	drm_atomic_state_put(state);
out_ctx:
	drm_modeset_drop_locks(&ctx);
	drm_modeset_acquire_fini(&ctx);

	return ret;

backoff:
	drm_atomic_state_clear(state);
	drm_modeset_backoff(&ctx);
	goto retry;
}

/**
 * drm_fb_helper_setcmap - implementation for &fb_ops.fb_setcmap
 * @cmap: cmap to set
 * @info: fbdev registered by the helper
 */
int drm_fb_helper_setcmap(struct fb_cmap *cmap, struct fb_info *info)
{
	struct drm_fb_helper *fb_helper = info->par;
	struct drm_device *dev = fb_helper->dev;
	int ret;

	if (oops_in_progress)
		return -EBUSY;

	mutex_lock(&fb_helper->lock);

	if (!drm_master_internal_acquire(dev)) {
		ret = -EBUSY;
		goto unlock;
	}

	mutex_lock(&fb_helper->client.modeset_mutex);
	if (info->fix.visual == FB_VISUAL_TRUECOLOR)
		ret = setcmap_pseudo_palette(cmap, info);
	else if (drm_drv_uses_atomic_modeset(fb_helper->dev))
		ret = setcmap_atomic(cmap, info);
	else
		ret = setcmap_legacy(cmap, info);
	mutex_unlock(&fb_helper->client.modeset_mutex);

	drm_master_internal_release(dev);
unlock:
	mutex_unlock(&fb_helper->lock);

	return ret;
}
EXPORT_SYMBOL(drm_fb_helper_setcmap);

/**
 * drm_fb_helper_ioctl - legacy ioctl implementation
 * @info: fbdev registered by the helper
 * @cmd: ioctl command
 * @arg: ioctl argument
 *
 * A helper to implement the standard fbdev ioctl. Only
 * FBIO_WAITFORVSYNC is implemented for now.
 */
int drm_fb_helper_ioctl(struct fb_info *info, unsigned int cmd,
			unsigned long arg)
{
	struct drm_fb_helper *fb_helper = info->par;
	struct drm_device *dev = fb_helper->dev;
	struct drm_crtc *crtc;
	int ret = 0;

	mutex_lock(&fb_helper->lock);
	if (!drm_master_internal_acquire(dev)) {
		ret = -EBUSY;
		goto unlock;
	}

	switch (cmd) {
	case FBIO_WAITFORVSYNC:
		/*
		 * Only consider the first CRTC.
		 *
		 * This ioctl is supposed to take the CRTC number as
		 * an argument, but in fbdev times, what that number
		 * was supposed to be was quite unclear, different
		 * drivers were passing that argument differently
		 * (some by reference, some by value), and most of the
		 * userspace applications were just hardcoding 0 as an
		 * argument.
		 *
		 * The first CRTC should be the integrated panel on
		 * most drivers, so this is the best choice we can
		 * make. If we're not smart enough here, one should
		 * just consider switch the userspace to KMS.
		 */
		crtc = fb_helper->client.modesets[0].crtc;

		/*
		 * Only wait for a vblank event if the CRTC is
		 * enabled, otherwise just don't do anythintg,
		 * not even report an error.
		 */
		ret = drm_crtc_vblank_get(crtc);
		if (!ret) {
			drm_crtc_wait_one_vblank(crtc);
			drm_crtc_vblank_put(crtc);
		}

		ret = 0;
		break;
	default:
		ret = -ENOTTY;
	}

	drm_master_internal_release(dev);
unlock:
	mutex_unlock(&fb_helper->lock);
	return ret;
}
EXPORT_SYMBOL(drm_fb_helper_ioctl);

static bool drm_fb_pixel_format_equal(const struct fb_var_screeninfo *var_1,
				      const struct fb_var_screeninfo *var_2)
{
	return var_1->bits_per_pixel == var_2->bits_per_pixel &&
	       var_1->grayscale == var_2->grayscale &&
	       var_1->red.offset == var_2->red.offset &&
	       var_1->red.length == var_2->red.length &&
	       var_1->red.msb_right == var_2->red.msb_right &&
	       var_1->green.offset == var_2->green.offset &&
	       var_1->green.length == var_2->green.length &&
	       var_1->green.msb_right == var_2->green.msb_right &&
	       var_1->blue.offset == var_2->blue.offset &&
	       var_1->blue.length == var_2->blue.length &&
	       var_1->blue.msb_right == var_2->blue.msb_right &&
	       var_1->transp.offset == var_2->transp.offset &&
	       var_1->transp.length == var_2->transp.length &&
	       var_1->transp.msb_right == var_2->transp.msb_right;
}

static void drm_fb_helper_fill_pixel_fmt(struct fb_var_screeninfo *var,
					 const struct drm_format_info *format)
{
	u8 depth = format->depth;

	if (format->is_color_indexed) {
		var->red.offset = 0;
		var->green.offset = 0;
		var->blue.offset = 0;
		var->red.length = depth;
		var->green.length = depth;
		var->blue.length = depth;
		var->transp.offset = 0;
		var->transp.length = 0;
		return;
	}

	switch (depth) {
	case 15:
		var->red.offset = 10;
		var->green.offset = 5;
		var->blue.offset = 0;
		var->red.length = 5;
		var->green.length = 5;
		var->blue.length = 5;
		var->transp.offset = 15;
		var->transp.length = 1;
		break;
	case 16:
		var->red.offset = 11;
		var->green.offset = 5;
		var->blue.offset = 0;
		var->red.length = 5;
		var->green.length = 6;
		var->blue.length = 5;
		var->transp.offset = 0;
		break;
	case 24:
		var->red.offset = 16;
		var->green.offset = 8;
		var->blue.offset = 0;
		var->red.length = 8;
		var->green.length = 8;
		var->blue.length = 8;
		var->transp.offset = 0;
		var->transp.length = 0;
		break;
	case 32:
		var->red.offset = 16;
		var->green.offset = 8;
		var->blue.offset = 0;
		var->red.length = 8;
		var->green.length = 8;
		var->blue.length = 8;
		var->transp.offset = 24;
		var->transp.length = 8;
		break;
	default:
		break;
	}
}

<<<<<<< HEAD
static void __fill_var(struct fb_var_screeninfo *var,
=======
static void __fill_var(struct fb_var_screeninfo *var, struct fb_info *info,
>>>>>>> e79d85c6
		       struct drm_framebuffer *fb)
{
	int i;

	var->xres_virtual = fb->width;
	var->yres_virtual = fb->height;
<<<<<<< HEAD
	var->accel_flags = FB_ACCELF_TEXT;
	var->bits_per_pixel = drm_format_info_bpp(fb->format, 0);

	var->height = var->width = 0;
=======
	var->accel_flags = 0;
	var->bits_per_pixel = drm_format_info_bpp(fb->format, 0);

	var->height = info->var.height;
	var->width = info->var.width;

>>>>>>> e79d85c6
	var->left_margin = var->right_margin = 0;
	var->upper_margin = var->lower_margin = 0;
	var->hsync_len = var->vsync_len = 0;
	var->sync = var->vmode = 0;
	var->rotate = 0;
	var->colorspace = 0;
	for (i = 0; i < 4; i++)
		var->reserved[i] = 0;
}

/**
 * drm_fb_helper_check_var - implementation for &fb_ops.fb_check_var
 * @var: screeninfo to check
 * @info: fbdev registered by the helper
 */
int drm_fb_helper_check_var(struct fb_var_screeninfo *var,
			    struct fb_info *info)
{
	struct drm_fb_helper *fb_helper = info->par;
	struct drm_framebuffer *fb = fb_helper->fb;
	const struct drm_format_info *format = fb->format;
	struct drm_device *dev = fb_helper->dev;
	unsigned int bpp;

	if (in_dbg_master())
		return -EINVAL;

	if (var->pixclock != 0) {
		drm_dbg_kms(dev, "fbdev emulation doesn't support changing the pixel clock, value of pixclock is ignored\n");
		var->pixclock = 0;
	}

	switch (format->format) {
	case DRM_FORMAT_C1:
	case DRM_FORMAT_C2:
	case DRM_FORMAT_C4:
		/* supported format with sub-byte pixels */
		break;

	default:
		if ((drm_format_info_block_width(format, 0) > 1) ||
		    (drm_format_info_block_height(format, 0) > 1))
			return -EINVAL;
		break;
	}

	/*
	 * Changes struct fb_var_screeninfo are currently not pushed back
	 * to KMS, hence fail if different settings are requested.
	 */
	bpp = drm_format_info_bpp(format, 0);
	if (var->bits_per_pixel > bpp ||
	    var->xres > fb->width || var->yres > fb->height ||
	    var->xres_virtual > fb->width || var->yres_virtual > fb->height) {
		drm_dbg_kms(dev, "fb requested width/height/bpp can't fit in current fb "
			  "request %dx%d-%d (virtual %dx%d) > %dx%d-%d\n",
			  var->xres, var->yres, var->bits_per_pixel,
			  var->xres_virtual, var->yres_virtual,
			  fb->width, fb->height, bpp);
		return -EINVAL;
	}

<<<<<<< HEAD
	__fill_var(var, fb);
=======
	__fill_var(var, info, fb);
>>>>>>> e79d85c6

	/*
	 * fb_pan_display() validates this, but fb_set_par() doesn't and just
	 * falls over. Note that __fill_var above adjusts y/res_virtual.
	 */
	if (var->yoffset > var->yres_virtual - var->yres ||
	    var->xoffset > var->xres_virtual - var->xres)
		return -EINVAL;

	/* We neither support grayscale nor FOURCC (also stored in here). */
	if (var->grayscale > 0)
		return -EINVAL;

	if (var->nonstd)
		return -EINVAL;

	/*
	 * Workaround for SDL 1.2, which is known to be setting all pixel format
	 * fields values to zero in some cases. We treat this situation as a
	 * kind of "use some reasonable autodetected values".
	 */
	if (!var->red.offset     && !var->green.offset    &&
	    !var->blue.offset    && !var->transp.offset   &&
	    !var->red.length     && !var->green.length    &&
	    !var->blue.length    && !var->transp.length   &&
	    !var->red.msb_right  && !var->green.msb_right &&
	    !var->blue.msb_right && !var->transp.msb_right) {
		drm_fb_helper_fill_pixel_fmt(var, format);
	}

	/*
	 * drm fbdev emulation doesn't support changing the pixel format at all,
	 * so reject all pixel format changing requests.
	 */
	if (!drm_fb_pixel_format_equal(var, &info->var)) {
		drm_dbg_kms(dev, "fbdev emulation doesn't support changing the pixel format\n");
		return -EINVAL;
	}

	return 0;
}
EXPORT_SYMBOL(drm_fb_helper_check_var);

/**
 * drm_fb_helper_set_par - implementation for &fb_ops.fb_set_par
 * @info: fbdev registered by the helper
 *
 * This will let fbcon do the mode init and is called at initialization time by
 * the fbdev core when registering the driver, and later on through the hotplug
 * callback.
 */
int drm_fb_helper_set_par(struct fb_info *info)
{
	struct drm_fb_helper *fb_helper = info->par;
	struct fb_var_screeninfo *var = &info->var;
	bool force;

	if (oops_in_progress)
		return -EBUSY;

	/*
	 * Normally we want to make sure that a kms master takes precedence over
	 * fbdev, to avoid fbdev flickering and occasionally stealing the
	 * display status. But Xorg first sets the vt back to text mode using
	 * the KDSET IOCTL with KD_TEXT, and only after that drops the master
	 * status when exiting.
	 *
	 * In the past this was caught by drm_fb_helper_lastclose(), but on
	 * modern systems where logind always keeps a drm fd open to orchestrate
	 * the vt switching, this doesn't work.
	 *
	 * To not break the userspace ABI we have this special case here, which
	 * is only used for the above case. Everything else uses the normal
	 * commit function, which ensures that we never steal the display from
	 * an active drm master.
	 */
	force = var->activate & FB_ACTIVATE_KD_TEXT;

	__drm_fb_helper_restore_fbdev_mode_unlocked(fb_helper, force);

	return 0;
}
EXPORT_SYMBOL(drm_fb_helper_set_par);

static void pan_set(struct drm_fb_helper *fb_helper, int x, int y)
{
	struct drm_mode_set *mode_set;

	mutex_lock(&fb_helper->client.modeset_mutex);
	drm_client_for_each_modeset(mode_set, &fb_helper->client) {
		mode_set->x = x;
		mode_set->y = y;
	}
	mutex_unlock(&fb_helper->client.modeset_mutex);
}

static int pan_display_atomic(struct fb_var_screeninfo *var,
			      struct fb_info *info)
{
	struct drm_fb_helper *fb_helper = info->par;
	int ret;

	pan_set(fb_helper, var->xoffset, var->yoffset);

	ret = drm_client_modeset_commit_locked(&fb_helper->client);
	if (!ret) {
		info->var.xoffset = var->xoffset;
		info->var.yoffset = var->yoffset;
	} else
		pan_set(fb_helper, info->var.xoffset, info->var.yoffset);

	return ret;
}

static int pan_display_legacy(struct fb_var_screeninfo *var,
			      struct fb_info *info)
{
	struct drm_fb_helper *fb_helper = info->par;
	struct drm_client_dev *client = &fb_helper->client;
	struct drm_mode_set *modeset;
	int ret = 0;

	mutex_lock(&client->modeset_mutex);
	drm_modeset_lock_all(fb_helper->dev);
	drm_client_for_each_modeset(modeset, client) {
		modeset->x = var->xoffset;
		modeset->y = var->yoffset;

		if (modeset->num_connectors) {
			ret = drm_mode_set_config_internal(modeset);
			if (!ret) {
				info->var.xoffset = var->xoffset;
				info->var.yoffset = var->yoffset;
			}
		}
	}
	drm_modeset_unlock_all(fb_helper->dev);
	mutex_unlock(&client->modeset_mutex);

	return ret;
}

/**
 * drm_fb_helper_pan_display - implementation for &fb_ops.fb_pan_display
 * @var: updated screen information
 * @info: fbdev registered by the helper
 */
int drm_fb_helper_pan_display(struct fb_var_screeninfo *var,
			      struct fb_info *info)
{
	struct drm_fb_helper *fb_helper = info->par;
	struct drm_device *dev = fb_helper->dev;
	int ret;

	if (oops_in_progress)
		return -EBUSY;

	mutex_lock(&fb_helper->lock);
	if (!drm_master_internal_acquire(dev)) {
		ret = -EBUSY;
		goto unlock;
	}

	if (drm_drv_uses_atomic_modeset(dev))
		ret = pan_display_atomic(var, info);
	else
		ret = pan_display_legacy(var, info);

	drm_master_internal_release(dev);
unlock:
	mutex_unlock(&fb_helper->lock);

	return ret;
}
EXPORT_SYMBOL(drm_fb_helper_pan_display);

static uint32_t drm_fb_helper_find_format(struct drm_fb_helper *fb_helper, const uint32_t *formats,
					  size_t format_count, uint32_t bpp, uint32_t depth)
{
	struct drm_device *dev = fb_helper->dev;
	uint32_t format;
	size_t i;

	/*
	 * Do not consider YUV or other complicated formats
	 * for framebuffers. This means only legacy formats
	 * are supported (fmt->depth is a legacy field), but
	 * the framebuffer emulation can only deal with such
	 * formats, specifically RGB/BGA formats.
	 */
	format = drm_mode_legacy_fb_format(bpp, depth);
	if (!format)
		goto err;

	for (i = 0; i < format_count; ++i) {
		if (formats[i] == format)
			return format;
	}

err:
	/* We found nothing. */
	drm_warn(dev, "bpp/depth value of %u/%u not supported\n", bpp, depth);

	return DRM_FORMAT_INVALID;
}

static uint32_t drm_fb_helper_find_color_mode_format(struct drm_fb_helper *fb_helper,
						     const uint32_t *formats, size_t format_count,
						     unsigned int color_mode)
{
	struct drm_device *dev = fb_helper->dev;
	uint32_t bpp, depth;

	switch (color_mode) {
	case 1:
	case 2:
	case 4:
	case 8:
	case 16:
	case 24:
		bpp = depth = color_mode;
		break;
	case 15:
		bpp = 16;
		depth = 15;
		break;
	case 32:
		bpp = 32;
		depth = 24;
		break;
	default:
		drm_info(dev, "unsupported color mode of %d\n", color_mode);
		return DRM_FORMAT_INVALID;
	}

	return drm_fb_helper_find_format(fb_helper, formats, format_count, bpp, depth);
}

static int __drm_fb_helper_find_sizes(struct drm_fb_helper *fb_helper,
				      struct drm_fb_helper_surface_size *sizes)
{
	struct drm_client_dev *client = &fb_helper->client;
	struct drm_device *dev = fb_helper->dev;
	int crtc_count = 0;
	struct drm_connector_list_iter conn_iter;
	struct drm_connector *connector;
	struct drm_mode_set *mode_set;
	uint32_t surface_format = DRM_FORMAT_INVALID;
	const struct drm_format_info *info;

	memset(sizes, 0, sizeof(*sizes));
	sizes->fb_width = (u32)-1;
	sizes->fb_height = (u32)-1;

	drm_client_for_each_modeset(mode_set, client) {
		struct drm_crtc *crtc = mode_set->crtc;
		struct drm_plane *plane = crtc->primary;

		drm_dbg_kms(dev, "test CRTC %u primary plane\n", drm_crtc_index(crtc));

		drm_connector_list_iter_begin(fb_helper->dev, &conn_iter);
		drm_client_for_each_connector_iter(connector, &conn_iter) {
			struct drm_cmdline_mode *cmdline_mode = &connector->cmdline_mode;

			if (!cmdline_mode->bpp_specified)
				continue;

			surface_format = drm_fb_helper_find_color_mode_format(fb_helper,
									      plane->format_types,
									      plane->format_count,
									      cmdline_mode->bpp);
			if (surface_format != DRM_FORMAT_INVALID)
				break; /* found supported format */
		}
		drm_connector_list_iter_end(&conn_iter);

		if (surface_format != DRM_FORMAT_INVALID)
			break; /* found supported format */

		/* try preferred color mode */
		surface_format = drm_fb_helper_find_color_mode_format(fb_helper,
								      plane->format_types,
								      plane->format_count,
								      fb_helper->preferred_bpp);
		if (surface_format != DRM_FORMAT_INVALID)
			break; /* found supported format */
	}

	if (surface_format == DRM_FORMAT_INVALID) {
		/*
		 * If none of the given color modes works, fall back
		 * to XRGB8888. Drivers are expected to provide this
		 * format for compatibility with legacy applications.
		 */
		drm_warn(dev, "No compatible format found\n");
		surface_format = drm_driver_legacy_fb_format(dev, 32, 24);
	}

	info = drm_format_info(surface_format);
	sizes->surface_bpp = drm_format_info_bpp(info, 0);
	sizes->surface_depth = info->depth;

	/* first up get a count of crtcs now in use and new min/maxes width/heights */
	crtc_count = 0;
	drm_client_for_each_modeset(mode_set, client) {
		struct drm_display_mode *desired_mode;
		int x, y, j;
		/* in case of tile group, are we the last tile vert or horiz?
		 * If no tile group you are always the last one both vertically
		 * and horizontally
		 */
		bool lastv = true, lasth = true;

		desired_mode = mode_set->mode;

		if (!desired_mode)
			continue;

		crtc_count++;

		x = mode_set->x;
		y = mode_set->y;

		sizes->surface_width  =
			max_t(u32, desired_mode->hdisplay + x, sizes->surface_width);
		sizes->surface_height =
			max_t(u32, desired_mode->vdisplay + y, sizes->surface_height);

		for (j = 0; j < mode_set->num_connectors; j++) {
			struct drm_connector *connector = mode_set->connectors[j];

			if (connector->has_tile &&
			    desired_mode->hdisplay == connector->tile_h_size &&
			    desired_mode->vdisplay == connector->tile_v_size) {
				lasth = (connector->tile_h_loc == (connector->num_h_tile - 1));
				lastv = (connector->tile_v_loc == (connector->num_v_tile - 1));
				/* cloning to multiple tiles is just crazy-talk, so: */
				break;
			}
		}

		if (lasth)
			sizes->fb_width  = min_t(u32, desired_mode->hdisplay + x, sizes->fb_width);
		if (lastv)
			sizes->fb_height = min_t(u32, desired_mode->vdisplay + y, sizes->fb_height);
	}

	if (crtc_count == 0 || sizes->fb_width == -1 || sizes->fb_height == -1) {
		drm_info(dev, "Cannot find any crtc or sizes\n");
		return -EAGAIN;
	}

	return 0;
}

static int drm_fb_helper_find_sizes(struct drm_fb_helper *fb_helper,
				    struct drm_fb_helper_surface_size *sizes)
{
	struct drm_client_dev *client = &fb_helper->client;
	struct drm_device *dev = fb_helper->dev;
	struct drm_mode_config *config = &dev->mode_config;
	int ret;

	mutex_lock(&client->modeset_mutex);
	ret = __drm_fb_helper_find_sizes(fb_helper, sizes);
	mutex_unlock(&client->modeset_mutex);

	if (ret)
		return ret;

	/* Handle our overallocation */
	sizes->surface_height *= drm_fbdev_overalloc;
	sizes->surface_height /= 100;
	if (sizes->surface_height > config->max_height) {
		drm_dbg_kms(dev, "Fbdev over-allocation too large; clamping height to %d\n",
			    config->max_height);
		sizes->surface_height = config->max_height;
	}

	return 0;
}

/*
 * Allocates the backing storage and sets up the fbdev info structure through
 * the ->fb_probe callback.
 */
static int drm_fb_helper_single_fb_probe(struct drm_fb_helper *fb_helper)
{
	struct drm_client_dev *client = &fb_helper->client;
	struct drm_device *dev = fb_helper->dev;
	struct drm_fb_helper_surface_size sizes;
	int ret;

	ret = drm_fb_helper_find_sizes(fb_helper, &sizes);
	if (ret) {
		/* First time: disable all crtc's.. */
		if (!fb_helper->deferred_setup)
			drm_client_modeset_commit(client);
		return ret;
	}

	/* push down into drivers */
	ret = (*fb_helper->funcs->fb_probe)(fb_helper, &sizes);
	if (ret < 0)
		return ret;

	strcpy(fb_helper->fb->comm, "[fbcon]");

	/* Set the fb info for vgaswitcheroo clients. Does nothing otherwise. */
	if (dev_is_pci(dev->dev))
		vga_switcheroo_client_fb_set(to_pci_dev(dev->dev), fb_helper->info);

	return 0;
}

static void drm_fb_helper_fill_fix(struct fb_info *info, uint32_t pitch,
				   bool is_color_indexed)
{
	info->fix.type = FB_TYPE_PACKED_PIXELS;
	info->fix.visual = is_color_indexed ? FB_VISUAL_PSEUDOCOLOR
					    : FB_VISUAL_TRUECOLOR;
	info->fix.mmio_start = 0;
	info->fix.mmio_len = 0;
	info->fix.type_aux = 0;
	info->fix.xpanstep = 1; /* doing it in hw */
	info->fix.ypanstep = 1; /* doing it in hw */
	info->fix.ywrapstep = 0;
	info->fix.accel = FB_ACCEL_NONE;

	info->fix.line_length = pitch;
}

static void drm_fb_helper_fill_var(struct fb_info *info,
				   struct drm_fb_helper *fb_helper,
				   uint32_t fb_width, uint32_t fb_height)
{
	struct drm_framebuffer *fb = fb_helper->fb;
	const struct drm_format_info *format = fb->format;

	switch (format->format) {
	case DRM_FORMAT_C1:
	case DRM_FORMAT_C2:
	case DRM_FORMAT_C4:
		/* supported format with sub-byte pixels */
		break;

	default:
		WARN_ON((drm_format_info_block_width(format, 0) > 1) ||
			(drm_format_info_block_height(format, 0) > 1));
		break;
	}

	info->pseudo_palette = fb_helper->pseudo_palette;
	info->var.xoffset = 0;
	info->var.yoffset = 0;
<<<<<<< HEAD
	__fill_var(&info->var, fb);
=======
	__fill_var(&info->var, info, fb);
>>>>>>> e79d85c6
	info->var.activate = FB_ACTIVATE_NOW;

	drm_fb_helper_fill_pixel_fmt(&info->var, format);

	info->var.xres = fb_width;
	info->var.yres = fb_height;
}

/**
 * drm_fb_helper_fill_info - initializes fbdev information
 * @info: fbdev instance to set up
 * @fb_helper: fb helper instance to use as template
 * @sizes: describes fbdev size and scanout surface size
 *
 * Sets up the variable and fixed fbdev metainformation from the given fb helper
 * instance and the drm framebuffer allocated in &drm_fb_helper.fb.
 *
 * Drivers should call this (or their equivalent setup code) from their
 * &drm_fb_helper_funcs.fb_probe callback after having allocated the fbdev
 * backing storage framebuffer.
 */
void drm_fb_helper_fill_info(struct fb_info *info,
			     struct drm_fb_helper *fb_helper,
			     struct drm_fb_helper_surface_size *sizes)
{
	struct drm_framebuffer *fb = fb_helper->fb;

	drm_fb_helper_fill_fix(info, fb->pitches[0],
			       fb->format->is_color_indexed);
	drm_fb_helper_fill_var(info, fb_helper,
			       sizes->fb_width, sizes->fb_height);

	info->par = fb_helper;
	/*
	 * The DRM drivers fbdev emulation device name can be confusing if the
	 * driver name also has a "drm" suffix on it. Leading to names such as
	 * "simpledrmdrmfb" in /proc/fb. Unfortunately, it's an uAPI and can't
	 * be changed due user-space tools (e.g: pm-utils) matching against it.
	 */
	snprintf(info->fix.id, sizeof(info->fix.id), "%sdrmfb",
		 fb_helper->dev->driver->name);

}
EXPORT_SYMBOL(drm_fb_helper_fill_info);

/*
 * This is a continuation of drm_setup_crtcs() that sets up anything related
 * to the framebuffer. During initialization, drm_setup_crtcs() is called before
 * the framebuffer has been allocated (fb_helper->fb and fb_helper->info).
 * So, any setup that touches those fields needs to be done here instead of in
 * drm_setup_crtcs().
 */
static void drm_setup_crtcs_fb(struct drm_fb_helper *fb_helper)
{
	struct drm_client_dev *client = &fb_helper->client;
	struct drm_connector_list_iter conn_iter;
	struct fb_info *info = fb_helper->info;
	unsigned int rotation, sw_rotations = 0;
	struct drm_connector *connector;
	struct drm_mode_set *modeset;

	mutex_lock(&client->modeset_mutex);
	drm_client_for_each_modeset(modeset, client) {
		if (!modeset->num_connectors)
			continue;

		modeset->fb = fb_helper->fb;

		if (drm_client_rotation(modeset, &rotation))
			/* Rotating in hardware, fbcon should not rotate */
			sw_rotations |= DRM_MODE_ROTATE_0;
		else
			sw_rotations |= rotation;
	}
	mutex_unlock(&client->modeset_mutex);

	drm_connector_list_iter_begin(fb_helper->dev, &conn_iter);
	drm_client_for_each_connector_iter(connector, &conn_iter) {

		/* use first connected connector for the physical dimensions */
		if (connector->status == connector_status_connected) {
			info->var.width = connector->display_info.width_mm;
			info->var.height = connector->display_info.height_mm;
			break;
		}
	}
	drm_connector_list_iter_end(&conn_iter);

	switch (sw_rotations) {
	case DRM_MODE_ROTATE_0:
		info->fbcon_rotate_hint = FB_ROTATE_UR;
		break;
	case DRM_MODE_ROTATE_90:
		info->fbcon_rotate_hint = FB_ROTATE_CCW;
		break;
	case DRM_MODE_ROTATE_180:
		info->fbcon_rotate_hint = FB_ROTATE_UD;
		break;
	case DRM_MODE_ROTATE_270:
		info->fbcon_rotate_hint = FB_ROTATE_CW;
		break;
	default:
		/*
		 * Multiple bits are set / multiple rotations requested
		 * fbcon cannot handle separate rotation settings per
		 * output, so fallback to unrotated.
		 */
		info->fbcon_rotate_hint = FB_ROTATE_UR;
	}
}

/* Note: Drops fb_helper->lock before returning. */
static int
__drm_fb_helper_initial_config_and_unlock(struct drm_fb_helper *fb_helper)
{
	struct drm_device *dev = fb_helper->dev;
	struct fb_info *info;
	unsigned int width, height;
	int ret;

	width = dev->mode_config.max_width;
	height = dev->mode_config.max_height;

	drm_client_modeset_probe(&fb_helper->client, width, height);
	ret = drm_fb_helper_single_fb_probe(fb_helper);
	if (ret < 0) {
		if (ret == -EAGAIN) {
			fb_helper->deferred_setup = true;
			ret = 0;
		}
		mutex_unlock(&fb_helper->lock);

		return ret;
	}
	drm_setup_crtcs_fb(fb_helper);

	fb_helper->deferred_setup = false;

	info = fb_helper->info;
	info->var.pixclock = 0;

	if (!drm_leak_fbdev_smem)
		info->flags |= FBINFO_HIDE_SMEM_START;

	/* Need to drop locks to avoid recursive deadlock in
	 * register_framebuffer. This is ok because the only thing left to do is
	 * register the fbdev emulation instance in kernel_fb_helper_list. */
	mutex_unlock(&fb_helper->lock);

	ret = register_framebuffer(info);
	if (ret < 0)
		return ret;

	drm_info(dev, "fb%d: %s frame buffer device\n",
		 info->node, info->fix.id);

	mutex_lock(&kernel_fb_helper_lock);
	if (list_empty(&kernel_fb_helper_list))
		register_sysrq_key('v', &sysrq_drm_fb_helper_restore_op);

	list_add(&fb_helper->kernel_fb_list, &kernel_fb_helper_list);
	mutex_unlock(&kernel_fb_helper_lock);

	return 0;
}

/**
 * drm_fb_helper_initial_config - setup a sane initial connector configuration
 * @fb_helper: fb_helper device struct
 *
 * Scans the CRTCs and connectors and tries to put together an initial setup.
 * At the moment, this is a cloned configuration across all heads with
 * a new framebuffer object as the backing store.
 *
 * Note that this also registers the fbdev and so allows userspace to call into
 * the driver through the fbdev interfaces.
 *
 * This function will call down into the &drm_fb_helper_funcs.fb_probe callback
 * to let the driver allocate and initialize the fbdev info structure and the
 * drm framebuffer used to back the fbdev. drm_fb_helper_fill_info() is provided
 * as a helper to setup simple default values for the fbdev info structure.
 *
 * HANG DEBUGGING:
 *
 * When you have fbcon support built-in or already loaded, this function will do
 * a full modeset to setup the fbdev console. Due to locking misdesign in the
 * VT/fbdev subsystem that entire modeset sequence has to be done while holding
 * console_lock. Until console_unlock is called no dmesg lines will be sent out
 * to consoles, not even serial console. This means when your driver crashes,
 * you will see absolutely nothing else but a system stuck in this function,
 * with no further output. Any kind of printk() you place within your own driver
 * or in the drm core modeset code will also never show up.
 *
 * Standard debug practice is to run the fbcon setup without taking the
 * console_lock as a hack, to be able to see backtraces and crashes on the
 * serial line. This can be done by setting the fb.lockless_register_fb=1 kernel
 * cmdline option.
 *
 * The other option is to just disable fbdev emulation since very likely the
 * first modeset from userspace will crash in the same way, and is even easier
 * to debug. This can be done by setting the drm_kms_helper.fbdev_emulation=0
 * kernel cmdline option.
 *
 * RETURNS:
 * Zero if everything went ok, nonzero otherwise.
 */
int drm_fb_helper_initial_config(struct drm_fb_helper *fb_helper)
{
	int ret;

	if (!drm_fbdev_emulation)
		return 0;

	mutex_lock(&fb_helper->lock);
	ret = __drm_fb_helper_initial_config_and_unlock(fb_helper);

	return ret;
}
EXPORT_SYMBOL(drm_fb_helper_initial_config);

/**
 * drm_fb_helper_hotplug_event - respond to a hotplug notification by
 *                               probing all the outputs attached to the fb
 * @fb_helper: driver-allocated fbdev helper, can be NULL
 *
 * Scan the connectors attached to the fb_helper and try to put together a
 * setup after notification of a change in output configuration.
 *
 * Called at runtime, takes the mode config locks to be able to check/change the
 * modeset configuration. Must be run from process context (which usually means
 * either the output polling work or a work item launched from the driver's
 * hotplug interrupt).
 *
 * Note that drivers may call this even before calling
 * drm_fb_helper_initial_config but only after drm_fb_helper_init. This allows
 * for a race-free fbcon setup and will make sure that the fbdev emulation will
 * not miss any hotplug events.
 *
 * RETURNS:
 * 0 on success and a non-zero error code otherwise.
 */
int drm_fb_helper_hotplug_event(struct drm_fb_helper *fb_helper)
{
	int err = 0;

	if (!drm_fbdev_emulation || !fb_helper)
		return 0;

	mutex_lock(&fb_helper->lock);
	if (fb_helper->deferred_setup) {
		err = __drm_fb_helper_initial_config_and_unlock(fb_helper);
		return err;
	}

	if (!fb_helper->fb || !drm_master_internal_acquire(fb_helper->dev)) {
		fb_helper->delayed_hotplug = true;
		mutex_unlock(&fb_helper->lock);
		return err;
	}

	drm_master_internal_release(fb_helper->dev);

	drm_dbg_kms(fb_helper->dev, "\n");

	drm_client_modeset_probe(&fb_helper->client, fb_helper->fb->width, fb_helper->fb->height);
	drm_setup_crtcs_fb(fb_helper);
	mutex_unlock(&fb_helper->lock);

	drm_fb_helper_set_par(fb_helper->info);

	return 0;
}
EXPORT_SYMBOL(drm_fb_helper_hotplug_event);

/**
 * drm_fb_helper_lastclose - DRM driver lastclose helper for fbdev emulation
 * @dev: DRM device
 *
 * This function can be used as the &drm_driver->lastclose callback for drivers
 * that only need to call drm_fb_helper_restore_fbdev_mode_unlocked().
 */
void drm_fb_helper_lastclose(struct drm_device *dev)
{
	drm_fb_helper_restore_fbdev_mode_unlocked(dev->fb_helper);
}
EXPORT_SYMBOL(drm_fb_helper_lastclose);

/**
 * drm_fb_helper_output_poll_changed - DRM mode config \.output_poll_changed
 *                                     helper for fbdev emulation
 * @dev: DRM device
 *
 * This function can be used as the
 * &drm_mode_config_funcs.output_poll_changed callback for drivers that only
 * need to call drm_fbdev.hotplug_event().
 */
void drm_fb_helper_output_poll_changed(struct drm_device *dev)
{
	drm_fb_helper_hotplug_event(dev->fb_helper);
}
EXPORT_SYMBOL(drm_fb_helper_output_poll_changed);<|MERGE_RESOLUTION|>--- conflicted
+++ resolved
@@ -1545,30 +1545,19 @@
 	}
 }
 
-<<<<<<< HEAD
-static void __fill_var(struct fb_var_screeninfo *var,
-=======
 static void __fill_var(struct fb_var_screeninfo *var, struct fb_info *info,
->>>>>>> e79d85c6
 		       struct drm_framebuffer *fb)
 {
 	int i;
 
 	var->xres_virtual = fb->width;
 	var->yres_virtual = fb->height;
-<<<<<<< HEAD
-	var->accel_flags = FB_ACCELF_TEXT;
-	var->bits_per_pixel = drm_format_info_bpp(fb->format, 0);
-
-	var->height = var->width = 0;
-=======
 	var->accel_flags = 0;
 	var->bits_per_pixel = drm_format_info_bpp(fb->format, 0);
 
 	var->height = info->var.height;
 	var->width = info->var.width;
 
->>>>>>> e79d85c6
 	var->left_margin = var->right_margin = 0;
 	var->upper_margin = var->lower_margin = 0;
 	var->hsync_len = var->vsync_len = 0;
@@ -1631,11 +1620,7 @@
 		return -EINVAL;
 	}
 
-<<<<<<< HEAD
-	__fill_var(var, fb);
-=======
 	__fill_var(var, info, fb);
->>>>>>> e79d85c6
 
 	/*
 	 * fb_pan_display() validates this, but fb_set_par() doesn't and just
@@ -2091,11 +2076,7 @@
 	info->pseudo_palette = fb_helper->pseudo_palette;
 	info->var.xoffset = 0;
 	info->var.yoffset = 0;
-<<<<<<< HEAD
-	__fill_var(&info->var, fb);
-=======
 	__fill_var(&info->var, info, fb);
->>>>>>> e79d85c6
 	info->var.activate = FB_ACTIVATE_NOW;
 
 	drm_fb_helper_fill_pixel_fmt(&info->var, format);
