--- conflicted
+++ resolved
@@ -388,8 +388,6 @@
 	  pin function. The latter to support brightness control.
 	  Brightness control is supported but hardware blinking is not.
 
-<<<<<<< HEAD
-=======
 config LEDS_TCA6507
 	tristate "LED Support for TCA6507 I2C chip"
 	depends on LEDS_CLASS && I2C
@@ -405,7 +403,6 @@
 	  This option enables support for on-chip LED drivers on
 	  MAXIM MAX8997 PMIC.
 
->>>>>>> dcd6c922
 config LEDS_TRIGGERS
 	bool "LED Trigger support"
 	depends on LEDS_CLASS
