#
# Light sensors
#
# When adding new entries keep the list in alphabetical order

menu "Light sensors"

config ADJD_S311
	tristate "ADJD-S311-CR999 digital color sensor"
	select IIO_BUFFER
	select IIO_TRIGGERED_BUFFER
	depends on I2C
	help
	 If you say yes here you get support for the Avago ADJD-S311-CR999
	 digital color light sensor.

	 This driver can also be built as a module.  If so, the module
	 will be called adjd_s311.

config AL3320A
	tristate "AL3320A ambient light sensor"
	depends on I2C
	help
	 Say Y here if you want to build a driver for the Dyna Image AL3320A
	 ambient light sensor.

	 To compile this driver as a module, choose M here: the
	 module will be called al3320a.

config APDS9300
	tristate "APDS9300 ambient light sensor"
	depends on I2C
	help
	 Say Y here if you want to build a driver for the Avago APDS9300
	 ambient light sensor.

	 To compile this driver as a module, choose M here: the
	 module will be called apds9300.

config CM32181
	depends on I2C
	tristate "CM32181 driver"
	help
	 Say Y here if you use cm32181.
	 This option enables ambient light sensor using
	 Capella cm32181 device driver.

	 To compile this driver as a module, choose M here:
	 the module will be called cm32181.

config CM3232
	depends on I2C
	tristate "CM3232 ambient light sensor"
	help
	 Say Y here if you use cm3232.
	 This option enables ambient light sensor using
	 Capella Microsystems cm3232 device driver.

	 To compile this driver as a module, choose M here:
	 the module will be called cm3232.

<<<<<<< HEAD
=======
config CM3323
	depends on I2C
	tristate "Capella CM3323 color light sensor"
	help
	 Say Y here if you want to build a driver for Capela CM3323
	 color sensor.

	 To compile this driver as a module, choose M here: the module will
	 be called cm3323.

>>>>>>> 007760cf
config CM36651
	depends on I2C
	tristate "CM36651 driver"
	help
	 Say Y here if you use cm36651.
	 This option enables proximity & RGB sensor using
	 Capella cm36651 device driver.

	 To compile this driver as a module, choose M here:
	 the module will be called cm36651.

config GP2AP020A00F
	tristate "Sharp GP2AP020A00F Proximity/ALS sensor"
	depends on I2C
	select REGMAP_I2C
	select IIO_BUFFER
	select IIO_TRIGGERED_BUFFER
	select IRQ_WORK
	help
	  Say Y here if you have a Sharp GP2AP020A00F proximity/ALS combo-chip
	  hooked to an I2C bus.

	  To compile this driver as a module, choose M here: the
	  module will be called gp2ap020a00f.

config ISL29125
	tristate "Intersil ISL29125 digital color light sensor"
	depends on I2C
	select IIO_BUFFER
	select IIO_TRIGGERED_BUFFER
	help
	  Say Y here if you want to build a driver for the Intersil ISL29125
	  RGB light sensor for I2C.

	  To compile this driver as a module, choose M here: the module will be
	  called isl29125.

config HID_SENSOR_ALS
	depends on HID_SENSOR_HUB
	select IIO_BUFFER
	select IIO_TRIGGERED_BUFFER
	select HID_SENSOR_IIO_COMMON
	select HID_SENSOR_IIO_TRIGGER
	tristate "HID ALS"
	help
	  Say yes here to build support for the HID SENSOR
	  Ambient light sensor.

	  To compile this driver as a module, choose M here: the
	  module will be called hid-sensor-als.

config HID_SENSOR_PROX
	depends on HID_SENSOR_HUB
	select IIO_BUFFER
	select IIO_TRIGGERED_BUFFER
	select HID_SENSOR_IIO_COMMON
	select HID_SENSOR_IIO_TRIGGER
	tristate "HID PROX"
	help
	  Say yes here to build support for the HID SENSOR
	  Proximity sensor.

	  To compile this driver as a module, choose M here: the
	  module will be called hid-sensor-prox.

config JSA1212
	tristate "JSA1212 ALS and proximity sensor driver"
	depends on I2C
<<<<<<< HEAD
=======
	select REGMAP_I2C
>>>>>>> 007760cf
	help
	 Say Y here if you want to build a IIO driver for JSA1212
	 proximity & ALS sensor device.

	 To compile this driver as a module, choose M here:
	 the module will be called jsa1212.

config SENSORS_LM3533
	tristate "LM3533 ambient light sensor"
	depends on MFD_LM3533
	help
	  If you say yes here you get support for the ambient light sensor
	  interface on National Semiconductor / TI LM3533 Lighting Power
	  chips.

	  The sensor interface can be used to control the LEDs and backlights
	  of the chip through defining five light zones and three sets of
	  corresponding output-current values.

	  The driver provides raw and mean adc readings along with the current
	  light zone through sysfs. A threshold event can be generated on zone
	  changes. The ALS-control output values can be set per zone for the
	  three current output channels.

config LTR501
	tristate "LTR-501ALS-01 light sensor"
	depends on I2C
	select IIO_BUFFER
	select IIO_TRIGGERED_BUFFER
	help
	 If you say yes here you get support for the Lite-On LTR-501ALS-01
	 ambient light and proximity sensor.

	 This driver can also be built as a module.  If so, the module
         will be called ltr501.

config TCS3414
	tristate "TAOS TCS3414 digital color sensor"
	depends on I2C
	select IIO_BUFFER
	select IIO_TRIGGERED_BUFFER
	help
	 If you say yes here you get support for the TAOS TCS3414
	 family of digital color sensors.

	 This driver can also be built as a module.  If so, the module
	 will be called tcs3414.

config TCS3472
	tristate "TAOS TCS3472 color light-to-digital converter"
	depends on I2C
	select IIO_BUFFER
	select IIO_TRIGGERED_BUFFER
	help
	 If you say yes here you get support for the TAOS TCS3472
	 family of color light-to-digital converters with IR filter.

	 This driver can also be built as a module.  If so, the module
	 will be called tcs3472.

config SENSORS_TSL2563
	tristate "TAOS TSL2560, TSL2561, TSL2562 and TSL2563 ambient light sensors"
	depends on I2C
	help
	 If you say yes here you get support for the Taos TSL2560,
	 TSL2561, TSL2562 and TSL2563 ambient light sensors.

	 This driver can also be built as a module.  If so, the module
	 will be called tsl2563.

config TSL4531
	tristate "TAOS TSL4531 ambient light sensors"
	depends on I2C
	help
	 Say Y here if you want to build a driver for the TAOS TSL4531 family
	 of ambient light sensors with direct lux output.

	 To compile this driver as a module, choose M here: the
	 module will be called tsl4531.

config VCNL4000
	tristate "VCNL4000 combined ALS and proximity sensor"
	depends on I2C
	help
	 Say Y here if you want to build a driver for the Vishay VCNL4000
	 combined ambient light and proximity sensor.

	 To compile this driver as a module, choose M here: the
	 module will be called vcnl4000.

endmenu<|MERGE_RESOLUTION|>--- conflicted
+++ resolved
@@ -59,8 +59,6 @@
 	 To compile this driver as a module, choose M here:
 	 the module will be called cm3232.
 
-<<<<<<< HEAD
-=======
 config CM3323
 	depends on I2C
 	tristate "Capella CM3323 color light sensor"
@@ -71,7 +69,6 @@
 	 To compile this driver as a module, choose M here: the module will
 	 be called cm3323.
 
->>>>>>> 007760cf
 config CM36651
 	depends on I2C
 	tristate "CM36651 driver"
@@ -140,10 +137,7 @@
 config JSA1212
 	tristate "JSA1212 ALS and proximity sensor driver"
 	depends on I2C
-<<<<<<< HEAD
-=======
 	select REGMAP_I2C
->>>>>>> 007760cf
 	help
 	 Say Y here if you want to build a IIO driver for JSA1212
 	 proximity & ALS sensor device.
