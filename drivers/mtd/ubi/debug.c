// SPDX-License-Identifier: GPL-2.0-or-later
/*
 * Copyright (c) International Business Machines Corp., 2006
 *
 * Author: Artem Bityutskiy (Битюцкий Артём)
 */

#include "ubi.h"
#include <linux/debugfs.h>
#include <linux/uaccess.h>
#include <linux/module.h>
#include <linux/seq_file.h>


/**
 * ubi_dump_flash - dump a region of flash.
 * @ubi: UBI device description object
 * @pnum: the physical eraseblock number to dump
 * @offset: the starting offset within the physical eraseblock to dump
 * @len: the length of the region to dump
 */
void ubi_dump_flash(struct ubi_device *ubi, int pnum, int offset, int len)
{
	int err;
	size_t read;
	void *buf;
	loff_t addr = (loff_t)pnum * ubi->peb_size + offset;

	buf = vmalloc(len);
	if (!buf)
		return;
	err = mtd_read(ubi->mtd, addr, len, &read, buf);
	if (err && err != -EUCLEAN) {
		ubi_err(ubi, "err %d while reading %d bytes from PEB %d:%d, read %zd bytes",
			err, len, pnum, offset, read);
		goto out;
	}

	ubi_msg(ubi, "dumping %d bytes of data from PEB %d, offset %d",
		len, pnum, offset);
	print_hex_dump(KERN_DEBUG, "", DUMP_PREFIX_OFFSET, 32, 1, buf, len, 1);
out:
	vfree(buf);
	return;
}

/**
 * ubi_dump_ec_hdr - dump an erase counter header.
 * @ec_hdr: the erase counter header to dump
 */
void ubi_dump_ec_hdr(const struct ubi_ec_hdr *ec_hdr)
{
	pr_err("Erase counter header dump:\n");
	pr_err("\tmagic          %#08x\n", be32_to_cpu(ec_hdr->magic));
	pr_err("\tversion        %d\n", (int)ec_hdr->version);
	pr_err("\tec             %llu\n", (long long)be64_to_cpu(ec_hdr->ec));
	pr_err("\tvid_hdr_offset %d\n", be32_to_cpu(ec_hdr->vid_hdr_offset));
	pr_err("\tdata_offset    %d\n", be32_to_cpu(ec_hdr->data_offset));
	pr_err("\timage_seq      %d\n", be32_to_cpu(ec_hdr->image_seq));
	pr_err("\thdr_crc        %#08x\n", be32_to_cpu(ec_hdr->hdr_crc));
	pr_err("erase counter header hexdump:\n");
	print_hex_dump(KERN_DEBUG, "", DUMP_PREFIX_OFFSET, 32, 1,
		       ec_hdr, UBI_EC_HDR_SIZE, 1);
}

/**
 * ubi_dump_vid_hdr - dump a volume identifier header.
 * @vid_hdr: the volume identifier header to dump
 */
void ubi_dump_vid_hdr(const struct ubi_vid_hdr *vid_hdr)
{
	pr_err("Volume identifier header dump:\n");
	pr_err("\tmagic     %08x\n", be32_to_cpu(vid_hdr->magic));
	pr_err("\tversion   %d\n",  (int)vid_hdr->version);
	pr_err("\tvol_type  %d\n",  (int)vid_hdr->vol_type);
	pr_err("\tcopy_flag %d\n",  (int)vid_hdr->copy_flag);
	pr_err("\tcompat    %d\n",  (int)vid_hdr->compat);
	pr_err("\tvol_id    %d\n",  be32_to_cpu(vid_hdr->vol_id));
	pr_err("\tlnum      %d\n",  be32_to_cpu(vid_hdr->lnum));
	pr_err("\tdata_size %d\n",  be32_to_cpu(vid_hdr->data_size));
	pr_err("\tused_ebs  %d\n",  be32_to_cpu(vid_hdr->used_ebs));
	pr_err("\tdata_pad  %d\n",  be32_to_cpu(vid_hdr->data_pad));
	pr_err("\tsqnum     %llu\n",
		(unsigned long long)be64_to_cpu(vid_hdr->sqnum));
	pr_err("\thdr_crc   %08x\n", be32_to_cpu(vid_hdr->hdr_crc));
	pr_err("Volume identifier header hexdump:\n");
	print_hex_dump(KERN_DEBUG, "", DUMP_PREFIX_OFFSET, 32, 1,
		       vid_hdr, UBI_VID_HDR_SIZE, 1);
}

/**
 * ubi_dump_vol_info - dump volume information.
 * @vol: UBI volume description object
 */
void ubi_dump_vol_info(const struct ubi_volume *vol)
{
	pr_err("Volume information dump:\n");
	pr_err("\tvol_id          %d\n", vol->vol_id);
	pr_err("\treserved_pebs   %d\n", vol->reserved_pebs);
	pr_err("\talignment       %d\n", vol->alignment);
	pr_err("\tdata_pad        %d\n", vol->data_pad);
	pr_err("\tvol_type        %d\n", vol->vol_type);
	pr_err("\tname_len        %d\n", vol->name_len);
	pr_err("\tusable_leb_size %d\n", vol->usable_leb_size);
	pr_err("\tused_ebs        %d\n", vol->used_ebs);
	pr_err("\tused_bytes      %lld\n", vol->used_bytes);
	pr_err("\tlast_eb_bytes   %d\n", vol->last_eb_bytes);
	pr_err("\tcorrupted       %d\n", vol->corrupted);
	pr_err("\tupd_marker      %d\n", vol->upd_marker);
	pr_err("\tskip_check      %d\n", vol->skip_check);

	if (vol->name_len <= UBI_VOL_NAME_MAX &&
	    strnlen(vol->name, vol->name_len + 1) == vol->name_len) {
		pr_err("\tname            %s\n", vol->name);
	} else {
		pr_err("\t1st 5 characters of name: %c%c%c%c%c\n",
		       vol->name[0], vol->name[1], vol->name[2],
		       vol->name[3], vol->name[4]);
	}
}

/**
 * ubi_dump_vtbl_record - dump a &struct ubi_vtbl_record object.
 * @r: the object to dump
 * @idx: volume table index
 */
void ubi_dump_vtbl_record(const struct ubi_vtbl_record *r, int idx)
{
	int name_len = be16_to_cpu(r->name_len);

	pr_err("Volume table record %d dump:\n", idx);
	pr_err("\treserved_pebs   %d\n", be32_to_cpu(r->reserved_pebs));
	pr_err("\talignment       %d\n", be32_to_cpu(r->alignment));
	pr_err("\tdata_pad        %d\n", be32_to_cpu(r->data_pad));
	pr_err("\tvol_type        %d\n", (int)r->vol_type);
	pr_err("\tupd_marker      %d\n", (int)r->upd_marker);
	pr_err("\tname_len        %d\n", name_len);

	if (r->name[0] == '\0') {
		pr_err("\tname            NULL\n");
		return;
	}

	if (name_len <= UBI_VOL_NAME_MAX &&
	    strnlen(&r->name[0], name_len + 1) == name_len) {
		pr_err("\tname            %s\n", &r->name[0]);
	} else {
		pr_err("\t1st 5 characters of name: %c%c%c%c%c\n",
			r->name[0], r->name[1], r->name[2], r->name[3],
			r->name[4]);
	}
	pr_err("\tcrc             %#08x\n", be32_to_cpu(r->crc));
}

/**
 * ubi_dump_av - dump a &struct ubi_ainf_volume object.
 * @av: the object to dump
 */
void ubi_dump_av(const struct ubi_ainf_volume *av)
{
	pr_err("Volume attaching information dump:\n");
	pr_err("\tvol_id         %d\n", av->vol_id);
	pr_err("\thighest_lnum   %d\n", av->highest_lnum);
	pr_err("\tleb_count      %d\n", av->leb_count);
	pr_err("\tcompat         %d\n", av->compat);
	pr_err("\tvol_type       %d\n", av->vol_type);
	pr_err("\tused_ebs       %d\n", av->used_ebs);
	pr_err("\tlast_data_size %d\n", av->last_data_size);
	pr_err("\tdata_pad       %d\n", av->data_pad);
}

/**
 * ubi_dump_aeb - dump a &struct ubi_ainf_peb object.
 * @aeb: the object to dump
 * @type: object type: 0 - not corrupted, 1 - corrupted
 */
void ubi_dump_aeb(const struct ubi_ainf_peb *aeb, int type)
{
	pr_err("eraseblock attaching information dump:\n");
	pr_err("\tec       %d\n", aeb->ec);
	pr_err("\tpnum     %d\n", aeb->pnum);
	if (type == 0) {
		pr_err("\tlnum     %d\n", aeb->lnum);
		pr_err("\tscrub    %d\n", aeb->scrub);
		pr_err("\tsqnum    %llu\n", aeb->sqnum);
	}
}

/**
 * ubi_dump_mkvol_req - dump a &struct ubi_mkvol_req object.
 * @req: the object to dump
 */
void ubi_dump_mkvol_req(const struct ubi_mkvol_req *req)
{
	char nm[17];

	pr_err("Volume creation request dump:\n");
	pr_err("\tvol_id    %d\n",   req->vol_id);
	pr_err("\talignment %d\n",   req->alignment);
	pr_err("\tbytes     %lld\n", (long long)req->bytes);
	pr_err("\tvol_type  %d\n",   req->vol_type);
	pr_err("\tname_len  %d\n",   req->name_len);

	memcpy(nm, req->name, 16);
	nm[16] = 0;
	pr_err("\t1st 16 characters of name: %s\n", nm);
}

/*
 * Root directory for UBI stuff in debugfs. Contains sub-directories which
 * contain the stuff specific to particular UBI devices.
 */
static struct dentry *dfs_rootdir;

/**
 * ubi_debugfs_init - create UBI debugfs directory.
 *
 * Create UBI debugfs directory. Returns zero in case of success and a negative
 * error code in case of failure.
 */
int ubi_debugfs_init(void)
{
	if (!IS_ENABLED(CONFIG_DEBUG_FS))
		return 0;

	dfs_rootdir = debugfs_create_dir("ubi", NULL);
	if (IS_ERR_OR_NULL(dfs_rootdir)) {
		int err = dfs_rootdir ? PTR_ERR(dfs_rootdir) : -ENODEV;

		pr_err("UBI error: cannot create \"ubi\" debugfs directory, error %d\n",
		       err);
		return err;
	}

	return 0;
}

/**
 * ubi_debugfs_exit - remove UBI debugfs directory.
 */
void ubi_debugfs_exit(void)
{
	if (IS_ENABLED(CONFIG_DEBUG_FS))
		debugfs_remove(dfs_rootdir);
}

/* Read an UBI debugfs file */
static ssize_t dfs_file_read(struct file *file, char __user *user_buf,
			     size_t count, loff_t *ppos)
{
	unsigned long ubi_num = (unsigned long)file->private_data;
	struct dentry *dent = file->f_path.dentry;
	struct ubi_device *ubi;
	struct ubi_debug_info *d;
	char buf[8];
	int val;

	ubi = ubi_get_device(ubi_num);
	if (!ubi)
		return -ENODEV;
	d = &ubi->dbg;

	if (dent == d->dfs_chk_gen)
		val = d->chk_gen;
	else if (dent == d->dfs_chk_io)
		val = d->chk_io;
	else if (dent == d->dfs_chk_fastmap)
		val = d->chk_fastmap;
	else if (dent == d->dfs_disable_bgt)
		val = d->disable_bgt;
	else if (dent == d->dfs_emulate_bitflips)
		val = d->emulate_bitflips;
	else if (dent == d->dfs_emulate_io_failures)
		val = d->emulate_io_failures;
	else if (dent == d->dfs_emulate_power_cut) {
		snprintf(buf, sizeof(buf), "%u\n", d->emulate_power_cut);
		count = simple_read_from_buffer(user_buf, count, ppos,
						buf, strlen(buf));
		goto out;
	} else if (dent == d->dfs_power_cut_min) {
		snprintf(buf, sizeof(buf), "%u\n", d->power_cut_min);
		count = simple_read_from_buffer(user_buf, count, ppos,
						buf, strlen(buf));
		goto out;
	} else if (dent == d->dfs_power_cut_max) {
		snprintf(buf, sizeof(buf), "%u\n", d->power_cut_max);
		count = simple_read_from_buffer(user_buf, count, ppos,
						buf, strlen(buf));
		goto out;
	}
	else {
		count = -EINVAL;
		goto out;
	}

	if (val)
		buf[0] = '1';
	else
		buf[0] = '0';
	buf[1] = '\n';
	buf[2] = 0x00;

	count = simple_read_from_buffer(user_buf, count, ppos, buf, 2);

out:
	ubi_put_device(ubi);
	return count;
}

/* Write an UBI debugfs file */
static ssize_t dfs_file_write(struct file *file, const char __user *user_buf,
			      size_t count, loff_t *ppos)
{
	unsigned long ubi_num = (unsigned long)file->private_data;
	struct dentry *dent = file->f_path.dentry;
	struct ubi_device *ubi;
	struct ubi_debug_info *d;
	size_t buf_size;
	char buf[8] = {0};
	int val;

	ubi = ubi_get_device(ubi_num);
	if (!ubi)
		return -ENODEV;
	d = &ubi->dbg;

	buf_size = min_t(size_t, count, (sizeof(buf) - 1));
	if (copy_from_user(buf, user_buf, buf_size)) {
		count = -EFAULT;
		goto out;
	}

	if (dent == d->dfs_power_cut_min) {
		if (kstrtouint(buf, 0, &d->power_cut_min) != 0)
			count = -EINVAL;
		goto out;
	} else if (dent == d->dfs_power_cut_max) {
		if (kstrtouint(buf, 0, &d->power_cut_max) != 0)
			count = -EINVAL;
		goto out;
	} else if (dent == d->dfs_emulate_power_cut) {
		if (kstrtoint(buf, 0, &val) != 0)
			count = -EINVAL;
		else
			d->emulate_power_cut = val;
		goto out;
	}

	if (buf[0] == '1')
		val = 1;
	else if (buf[0] == '0')
		val = 0;
	else {
		count = -EINVAL;
		goto out;
	}

	if (dent == d->dfs_chk_gen)
		d->chk_gen = val;
	else if (dent == d->dfs_chk_io)
		d->chk_io = val;
	else if (dent == d->dfs_chk_fastmap)
		d->chk_fastmap = val;
	else if (dent == d->dfs_disable_bgt)
		d->disable_bgt = val;
	else if (dent == d->dfs_emulate_bitflips)
		d->emulate_bitflips = val;
	else if (dent == d->dfs_emulate_io_failures)
		d->emulate_io_failures = val;
	else
		count = -EINVAL;

out:
	ubi_put_device(ubi);
	return count;
}

/* File operations for all UBI debugfs files except
 * detailed_erase_block_info
 */
static const struct file_operations dfs_fops = {
	.read   = dfs_file_read,
	.write  = dfs_file_write,
	.open	= simple_open,
	.llseek = no_llseek,
	.owner  = THIS_MODULE,
};

/* As long as the position is less then that total number of erase blocks,
 * we still have more to print.
 */
static void *eraseblk_count_seq_start(struct seq_file *s, loff_t *pos)
{
	struct ubi_device *ubi = s->private;

	if (*pos < ubi->peb_count)
		return pos;

	return NULL;
}

/* Since we are using the position as the iterator, we just need to check if we
 * are done and increment the position.
 */
static void *eraseblk_count_seq_next(struct seq_file *s, void *v, loff_t *pos)
{
	struct ubi_device *ubi = s->private;

	(*pos)++;

	if (*pos < ubi->peb_count)
		return pos;

	return NULL;
}

static void eraseblk_count_seq_stop(struct seq_file *s, void *v)
{
}

static int eraseblk_count_seq_show(struct seq_file *s, void *iter)
{
	struct ubi_device *ubi = s->private;
	struct ubi_wl_entry *wl;
	int *block_number = iter;
	int erase_count = -1;
	int err;

	/* If this is the start, print a header */
	if (*block_number == 0)
		seq_puts(s, "physical_block_number\terase_count\n");

	err = ubi_io_is_bad(ubi, *block_number);
	if (err)
		return err;

	spin_lock(&ubi->wl_lock);

	wl = ubi->lookuptbl[*block_number];
	if (wl)
		erase_count = wl->ec;

	spin_unlock(&ubi->wl_lock);

	if (erase_count < 0)
		return 0;

	seq_printf(s, "%-22d\t%-11d\n", *block_number, erase_count);

	return 0;
}

static const struct seq_operations eraseblk_count_seq_ops = {
	.start = eraseblk_count_seq_start,
	.next = eraseblk_count_seq_next,
	.stop = eraseblk_count_seq_stop,
	.show = eraseblk_count_seq_show
};

static int eraseblk_count_open(struct inode *inode, struct file *f)
{
	struct seq_file *s;
	int err;

	err = seq_open(f, &eraseblk_count_seq_ops);
	if (err)
		return err;

	s = f->private_data;
	s->private = ubi_get_device((unsigned long)inode->i_private);

	if (!s->private)
		return -ENODEV;
	else
		return 0;
}

static int eraseblk_count_release(struct inode *inode, struct file *f)
{
	struct seq_file *s = f->private_data;
	struct ubi_device *ubi = s->private;

	ubi_put_device(ubi);

	return seq_release(inode, f);
}

static const struct file_operations eraseblk_count_fops = {
	.owner = THIS_MODULE,
	.open = eraseblk_count_open,
	.read = seq_read,
	.llseek = seq_lseek,
	.release = eraseblk_count_release,
};

/**
 * ubi_debugfs_init_dev - initialize debugfs for an UBI device.
 * @ubi: UBI device description object
 *
 * This function creates all debugfs files for UBI device @ubi. Returns zero in
 * case of success and a negative error code in case of failure.
 */
int ubi_debugfs_init_dev(struct ubi_device *ubi)
{
	unsigned long ubi_num = ubi->ubi_num;
	struct ubi_debug_info *d = &ubi->dbg;
	int n;

	if (!IS_ENABLED(CONFIG_DEBUG_FS))
		return 0;

	n = snprintf(d->dfs_dir_name, UBI_DFS_DIR_LEN + 1, UBI_DFS_DIR_NAME,
		     ubi->ubi_num);
	if (n > UBI_DFS_DIR_LEN) {
		/* The array size is too small */
		return -EINVAL;
	}

	d->dfs_dir = debugfs_create_dir(d->dfs_dir_name, dfs_rootdir);

	d->dfs_chk_gen = debugfs_create_file("chk_gen", S_IWUSR, d->dfs_dir,
					     (void *)ubi_num, &dfs_fops);

	d->dfs_chk_io = debugfs_create_file("chk_io", S_IWUSR, d->dfs_dir,
					    (void *)ubi_num, &dfs_fops);

	d->dfs_chk_fastmap = debugfs_create_file("chk_fastmap", S_IWUSR,
						 d->dfs_dir, (void *)ubi_num,
						 &dfs_fops);

	d->dfs_disable_bgt = debugfs_create_file("tst_disable_bgt", S_IWUSR,
						 d->dfs_dir, (void *)ubi_num,
						 &dfs_fops);

	d->dfs_emulate_bitflips = debugfs_create_file("tst_emulate_bitflips",
						      S_IWUSR, d->dfs_dir,
						      (void *)ubi_num,
						      &dfs_fops);

	d->dfs_emulate_io_failures = debugfs_create_file("tst_emulate_io_failures",
							 S_IWUSR, d->dfs_dir,
							 (void *)ubi_num,
							 &dfs_fops);

	d->dfs_emulate_power_cut = debugfs_create_file("tst_emulate_power_cut",
						       S_IWUSR, d->dfs_dir,
						       (void *)ubi_num,
						       &dfs_fops);

	d->dfs_power_cut_min = debugfs_create_file("tst_emulate_power_cut_min",
						   S_IWUSR, d->dfs_dir,
						   (void *)ubi_num, &dfs_fops);

	d->dfs_power_cut_max = debugfs_create_file("tst_emulate_power_cut_max",
						   S_IWUSR, d->dfs_dir,
						   (void *)ubi_num, &dfs_fops);

	debugfs_create_file("detailed_erase_block_info", S_IRUSR, d->dfs_dir,
			    (void *)ubi_num, &eraseblk_count_fops);

	return 0;
}

/**
 * ubi_debugfs_exit_dev - free all debugfs files corresponding to device @ubi
 * @ubi: UBI device description object
 */
void ubi_debugfs_exit_dev(struct ubi_device *ubi)
{
	if (IS_ENABLED(CONFIG_DEBUG_FS))
		debugfs_remove_recursive(ubi->dbg.dfs_dir);
}

/**
 * ubi_dbg_power_cut - emulate a power cut if it is time to do so
 * @ubi: UBI device description object
 * @caller: Flags set to indicate from where the function is being called
 *
 * Returns non-zero if a power cut was emulated, zero if not.
 */
int ubi_dbg_power_cut(struct ubi_device *ubi, int caller)
{
	unsigned int range;

	if ((ubi->dbg.emulate_power_cut & caller) == 0)
		return 0;

	if (ubi->dbg.power_cut_counter == 0) {
		ubi->dbg.power_cut_counter = ubi->dbg.power_cut_min;

		if (ubi->dbg.power_cut_max > ubi->dbg.power_cut_min) {
			range = ubi->dbg.power_cut_max - ubi->dbg.power_cut_min;
<<<<<<< HEAD
			ubi->dbg.power_cut_counter += prandom_u32_max(range);
=======
			ubi->dbg.power_cut_counter += get_random_u32_below(range);
>>>>>>> 0ee29814
		}
		return 0;
	}

	ubi->dbg.power_cut_counter--;
	if (ubi->dbg.power_cut_counter)
		return 0;

	ubi_msg(ubi, "XXXXXXXXXXXXXXX emulating a power cut XXXXXXXXXXXXXXXX");
	ubi_ro_mode(ubi);
	return 1;
}<|MERGE_RESOLUTION|>--- conflicted
+++ resolved
@@ -590,11 +590,7 @@
 
 		if (ubi->dbg.power_cut_max > ubi->dbg.power_cut_min) {
 			range = ubi->dbg.power_cut_max - ubi->dbg.power_cut_min;
-<<<<<<< HEAD
-			ubi->dbg.power_cut_counter += prandom_u32_max(range);
-=======
 			ubi->dbg.power_cut_counter += get_random_u32_below(range);
->>>>>>> 0ee29814
 		}
 		return 0;
 	}
