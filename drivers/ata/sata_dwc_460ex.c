/*
 * drivers/ata/sata_dwc_460ex.c
 *
 * Synopsys DesignWare Cores (DWC) SATA host driver
 *
 * Author: Mark Miesfeld <mmiesfeld@amcc.com>
 *
 * Ported from 2.6.19.2 to 2.6.25/26 by Stefan Roese <sr@denx.de>
 * Copyright 2008 DENX Software Engineering
 *
 * Based on versions provided by AMCC and Synopsys which are:
 *          Copyright 2006 Applied Micro Circuits Corporation
 *          COPYRIGHT (C) 2005  SYNOPSYS, INC.  ALL RIGHTS RESERVED
 *
 * This program is free software; you can redistribute  it and/or modify it
 * under  the terms of  the GNU General  Public License as published by the
 * Free Software Foundation;  either version 2 of the  License, or (at your
 * option) any later version.
 */

#ifdef CONFIG_SATA_DWC_DEBUG
#define DEBUG
#endif

#ifdef CONFIG_SATA_DWC_VDEBUG
#define VERBOSE_DEBUG
#define DEBUG_NCQ
#endif

#include <linux/kernel.h>
#include <linux/module.h>
#include <linux/device.h>
#include <linux/dmaengine.h>
#include <linux/of_address.h>
#include <linux/of_irq.h>
#include <linux/of_platform.h>
#include <linux/platform_device.h>
#include <linux/phy/phy.h>
#include <linux/libata.h>
#include <linux/slab.h>

#include "libata.h"

#include <scsi/scsi_host.h>
#include <scsi/scsi_cmnd.h>

/* These two are defined in "libata.h" */
#undef	DRV_NAME
#undef	DRV_VERSION

#define DRV_NAME        "sata-dwc"
#define DRV_VERSION     "1.3"

#define sata_dwc_writel(a, v)	writel_relaxed(v, a)
#define sata_dwc_readl(a)	readl_relaxed(a)

#ifndef NO_IRQ
#define NO_IRQ		0
#endif

#define AHB_DMA_BRST_DFLT	64	/* 16 data items burst length */

enum {
	SATA_DWC_MAX_PORTS = 1,

	SATA_DWC_SCR_OFFSET = 0x24,
	SATA_DWC_REG_OFFSET = 0x64,
};

/* DWC SATA Registers */
struct sata_dwc_regs {
	u32 fptagr;		/* 1st party DMA tag */
	u32 fpbor;		/* 1st party DMA buffer offset */
	u32 fptcr;		/* 1st party DMA Xfr count */
	u32 dmacr;		/* DMA Control */
	u32 dbtsr;		/* DMA Burst Transac size */
	u32 intpr;		/* Interrupt Pending */
	u32 intmr;		/* Interrupt Mask */
	u32 errmr;		/* Error Mask */
	u32 llcr;		/* Link Layer Control */
	u32 phycr;		/* PHY Control */
	u32 physr;		/* PHY Status */
	u32 rxbistpd;		/* Recvd BIST pattern def register */
	u32 rxbistpd1;		/* Recvd BIST data dword1 */
	u32 rxbistpd2;		/* Recvd BIST pattern data dword2 */
	u32 txbistpd;		/* Trans BIST pattern def register */
	u32 txbistpd1;		/* Trans BIST data dword1 */
	u32 txbistpd2;		/* Trans BIST data dword2 */
	u32 bistcr;		/* BIST Control Register */
	u32 bistfctr;		/* BIST FIS Count Register */
	u32 bistsr;		/* BIST Status Register */
	u32 bistdecr;		/* BIST Dword Error count register */
	u32 res[15];		/* Reserved locations */
	u32 testr;		/* Test Register */
	u32 versionr;		/* Version Register */
	u32 idr;		/* ID Register */
	u32 unimpl[192];	/* Unimplemented */
	u32 dmadr[256];		/* FIFO Locations in DMA Mode */
};

enum {
	SCR_SCONTROL_DET_ENABLE	=	0x00000001,
	SCR_SSTATUS_DET_PRESENT	=	0x00000001,
	SCR_SERROR_DIAG_X	=	0x04000000,
/* DWC SATA Register Operations */
	SATA_DWC_TXFIFO_DEPTH	=	0x01FF,
	SATA_DWC_RXFIFO_DEPTH	=	0x01FF,
	SATA_DWC_DMACR_TMOD_TXCHEN =	0x00000004,
	SATA_DWC_DMACR_TXCHEN	= (0x00000001 | SATA_DWC_DMACR_TMOD_TXCHEN),
	SATA_DWC_DMACR_RXCHEN	= (0x00000002 | SATA_DWC_DMACR_TMOD_TXCHEN),
	SATA_DWC_DMACR_TXRXCH_CLEAR =	SATA_DWC_DMACR_TMOD_TXCHEN,
	SATA_DWC_INTPR_DMAT	=	0x00000001,
	SATA_DWC_INTPR_NEWFP	=	0x00000002,
	SATA_DWC_INTPR_PMABRT	=	0x00000004,
	SATA_DWC_INTPR_ERR	=	0x00000008,
	SATA_DWC_INTPR_NEWBIST	=	0x00000010,
	SATA_DWC_INTPR_IPF	=	0x10000000,
	SATA_DWC_INTMR_DMATM	=	0x00000001,
	SATA_DWC_INTMR_NEWFPM	=	0x00000002,
	SATA_DWC_INTMR_PMABRTM	=	0x00000004,
	SATA_DWC_INTMR_ERRM	=	0x00000008,
	SATA_DWC_INTMR_NEWBISTM	=	0x00000010,
	SATA_DWC_LLCR_SCRAMEN	=	0x00000001,
	SATA_DWC_LLCR_DESCRAMEN	=	0x00000002,
	SATA_DWC_LLCR_RPDEN	=	0x00000004,
/* This is all error bits, zero's are reserved fields. */
	SATA_DWC_SERROR_ERR_BITS =	0x0FFF0F03
};

#define SATA_DWC_SCR0_SPD_GET(v)	(((v) >> 4) & 0x0000000F)
#define SATA_DWC_DMACR_TX_CLEAR(v)	(((v) & ~SATA_DWC_DMACR_TXCHEN) |\
						 SATA_DWC_DMACR_TMOD_TXCHEN)
#define SATA_DWC_DMACR_RX_CLEAR(v)	(((v) & ~SATA_DWC_DMACR_RXCHEN) |\
						 SATA_DWC_DMACR_TMOD_TXCHEN)
#define SATA_DWC_DBTSR_MWR(size)	(((size)/4) & SATA_DWC_TXFIFO_DEPTH)
#define SATA_DWC_DBTSR_MRD(size)	((((size)/4) & SATA_DWC_RXFIFO_DEPTH)\
						 << 16)
struct sata_dwc_device {
	struct device		*dev;		/* generic device struct */
	struct ata_probe_ent	*pe;		/* ptr to probe-ent */
	struct ata_host		*host;
	struct sata_dwc_regs __iomem *sata_dwc_regs;	/* DW SATA specific */
	u32			sactive_issued;
	u32			sactive_queued;
	struct phy		*phy;
	phys_addr_t		dmadr;
#ifdef CONFIG_SATA_DWC_OLD_DMA
	struct dw_dma_chip	*dma;
#endif
};

#define SATA_DWC_QCMD_MAX	32

struct sata_dwc_device_port {
	struct sata_dwc_device	*hsdev;
	int			cmd_issued[SATA_DWC_QCMD_MAX];
	int			dma_pending[SATA_DWC_QCMD_MAX];

	/* DMA info */
	struct dma_chan			*chan;
	struct dma_async_tx_descriptor	*desc[SATA_DWC_QCMD_MAX];
	u32				dma_interrupt_count;
};

/*
 * Commonly used DWC SATA driver macros
 */
#define HSDEV_FROM_HOST(host)	((struct sata_dwc_device *)(host)->private_data)
#define HSDEV_FROM_AP(ap)	((struct sata_dwc_device *)(ap)->host->private_data)
#define HSDEVP_FROM_AP(ap)	((struct sata_dwc_device_port *)(ap)->private_data)
#define HSDEV_FROM_QC(qc)	((struct sata_dwc_device *)(qc)->ap->host->private_data)
#define HSDEV_FROM_HSDEVP(p)	((struct sata_dwc_device *)(p)->hsdev)

enum {
	SATA_DWC_CMD_ISSUED_NOT		= 0,
	SATA_DWC_CMD_ISSUED_PEND	= 1,
	SATA_DWC_CMD_ISSUED_EXEC	= 2,
	SATA_DWC_CMD_ISSUED_NODATA	= 3,

	SATA_DWC_DMA_PENDING_NONE	= 0,
	SATA_DWC_DMA_PENDING_TX		= 1,
	SATA_DWC_DMA_PENDING_RX		= 2,
};

<<<<<<< HEAD
struct sata_dwc_host_priv {
	void	__iomem	 *scr_addr_sstatus;
	u32	sata_dwc_sactive_issued ;
	u32	sata_dwc_sactive_queued ;
};

static struct sata_dwc_host_priv host_pvt;

static struct dw_dma_slave sata_dwc_dma_dws = {
	.src_id = 0,
	.dst_id = 0,
	.m_master = 1,
	.p_master = 0,
};

=======
>>>>>>> f0d4e2af
/*
 * Prototypes
 */
static void sata_dwc_bmdma_start_by_tag(struct ata_queued_cmd *qc, u8 tag);
static int sata_dwc_qc_complete(struct ata_port *ap, struct ata_queued_cmd *qc,
				u32 check_status);
static void sata_dwc_dma_xfer_complete(struct ata_port *ap, u32 check_status);
static void sata_dwc_port_stop(struct ata_port *ap);
static void sata_dwc_clear_dmacr(struct sata_dwc_device_port *hsdevp, u8 tag);

#ifdef CONFIG_SATA_DWC_OLD_DMA

#include <linux/platform_data/dma-dw.h>
#include <linux/dma/dw.h>

static struct dw_dma_slave sata_dwc_dma_dws = {
	.src_id = 0,
	.dst_id = 0,
	.m_master = 1,
	.p_master = 0,
};

static bool sata_dwc_dma_filter(struct dma_chan *chan, void *param)
{
	struct dw_dma_slave *dws = &sata_dwc_dma_dws;

	if (dws->dma_dev != chan->device->dev)
		return false;

	chan->private = dws;
	return true;
}

static int sata_dwc_dma_get_channel_old(struct sata_dwc_device_port *hsdevp)
{
	struct sata_dwc_device *hsdev = hsdevp->hsdev;
	struct dw_dma_slave *dws = &sata_dwc_dma_dws;
	dma_cap_mask_t mask;

	dws->dma_dev = hsdev->dev;

	dma_cap_zero(mask);
	dma_cap_set(DMA_SLAVE, mask);

	/* Acquire DMA channel */
	hsdevp->chan = dma_request_channel(mask, sata_dwc_dma_filter, hsdevp);
	if (!hsdevp->chan) {
		dev_err(hsdev->dev, "%s: dma channel unavailable\n",
			 __func__);
		return -EAGAIN;
	}

	return 0;
}

static int sata_dwc_dma_init_old(struct platform_device *pdev,
				 struct sata_dwc_device *hsdev)
{
	struct device_node *np = pdev->dev.of_node;
	struct resource *res;

	hsdev->dma = devm_kzalloc(&pdev->dev, sizeof(*hsdev->dma), GFP_KERNEL);
	if (!hsdev->dma)
		return -ENOMEM;

	hsdev->dma->dev = &pdev->dev;

	/* Get SATA DMA interrupt number */
	hsdev->dma->irq = irq_of_parse_and_map(np, 1);
	if (hsdev->dma->irq == NO_IRQ) {
		dev_err(&pdev->dev, "no SATA DMA irq\n");
		return -ENODEV;
	}

	/* Get physical SATA DMA register base address */
	res = platform_get_resource(pdev, IORESOURCE_MEM, 1);
	hsdev->dma->regs = devm_ioremap_resource(&pdev->dev, res);
	if (IS_ERR(hsdev->dma->regs)) {
		dev_err(&pdev->dev,
			"ioremap failed for AHBDMA register address\n");
		return PTR_ERR(hsdev->dma->regs);
	}

	/* Initialize AHB DMAC */
	return dw_dma_probe(hsdev->dma);
}

static void sata_dwc_dma_exit_old(struct sata_dwc_device *hsdev)
{
	if (!hsdev->dma)
		return;

	dw_dma_remove(hsdev->dma);
}

#endif

static const char *get_prot_descript(u8 protocol)
{
	switch ((enum ata_tf_protocols)protocol) {
	case ATA_PROT_NODATA:
		return "ATA no data";
	case ATA_PROT_PIO:
		return "ATA PIO";
	case ATA_PROT_DMA:
		return "ATA DMA";
	case ATA_PROT_NCQ:
		return "ATA NCQ";
	case ATAPI_PROT_NODATA:
		return "ATAPI no data";
	case ATAPI_PROT_PIO:
		return "ATAPI PIO";
	case ATAPI_PROT_DMA:
		return "ATAPI DMA";
	default:
		return "unknown";
	}
}

static const char *get_dma_dir_descript(int dma_dir)
{
	switch ((enum dma_data_direction)dma_dir) {
	case DMA_BIDIRECTIONAL:
		return "bidirectional";
	case DMA_TO_DEVICE:
		return "to device";
	case DMA_FROM_DEVICE:
		return "from device";
	default:
		return "none";
	}
}

static void sata_dwc_tf_dump(struct ata_port *ap, struct ata_taskfile *tf)
{
	dev_vdbg(ap->dev,
		"taskfile cmd: 0x%02x protocol: %s flags: 0x%lx device: %x\n",
		tf->command, get_prot_descript(tf->protocol), tf->flags,
		tf->device);
	dev_vdbg(ap->dev,
		"feature: 0x%02x nsect: 0x%x lbal: 0x%x lbam: 0x%x lbah: 0x%x\n",
		tf->feature, tf->nsect, tf->lbal, tf->lbam, tf->lbah);
	dev_vdbg(ap->dev,
		"hob_feature: 0x%02x hob_nsect: 0x%x hob_lbal: 0x%x hob_lbam: 0x%x hob_lbah: 0x%x\n",
		tf->hob_feature, tf->hob_nsect, tf->hob_lbal, tf->hob_lbam,
		tf->hob_lbah);
}

static void dma_dwc_xfer_done(void *hsdev_instance)
{
	unsigned long flags;
	struct sata_dwc_device *hsdev = hsdev_instance;
	struct ata_host *host = (struct ata_host *)hsdev->host;
	struct ata_port *ap;
	struct sata_dwc_device_port *hsdevp;
	u8 tag = 0;
	unsigned int port = 0;

	spin_lock_irqsave(&host->lock, flags);
	ap = host->ports[port];
	hsdevp = HSDEVP_FROM_AP(ap);
	tag = ap->link.active_tag;

	/*
	 * Each DMA command produces 2 interrupts.  Only
	 * complete the command after both interrupts have been
	 * seen. (See sata_dwc_isr())
	 */
	hsdevp->dma_interrupt_count++;
	sata_dwc_clear_dmacr(hsdevp, tag);

	if (hsdevp->dma_pending[tag] == SATA_DWC_DMA_PENDING_NONE) {
		dev_err(ap->dev, "DMA not pending tag=0x%02x pending=%d\n",
			tag, hsdevp->dma_pending[tag]);
	}

	if ((hsdevp->dma_interrupt_count % 2) == 0)
		sata_dwc_dma_xfer_complete(ap, 1);

	spin_unlock_irqrestore(&host->lock, flags);
}

static struct dma_async_tx_descriptor *dma_dwc_xfer_setup(struct ata_queued_cmd *qc)
{
	struct ata_port *ap = qc->ap;
	struct sata_dwc_device_port *hsdevp = HSDEVP_FROM_AP(ap);
	struct sata_dwc_device *hsdev = HSDEV_FROM_AP(ap);
	struct dma_slave_config sconf;
	struct dma_async_tx_descriptor *desc;

	if (qc->dma_dir == DMA_DEV_TO_MEM) {
		sconf.src_addr = hsdev->dmadr;
		sconf.device_fc = false;
	} else {	/* DMA_MEM_TO_DEV */
		sconf.dst_addr = hsdev->dmadr;
		sconf.device_fc = false;
	}

	sconf.direction = qc->dma_dir;
	sconf.src_maxburst = AHB_DMA_BRST_DFLT / 4;	/* in items */
	sconf.dst_maxburst = AHB_DMA_BRST_DFLT / 4;	/* in items */
	sconf.src_addr_width = DMA_SLAVE_BUSWIDTH_4_BYTES;
	sconf.dst_addr_width = DMA_SLAVE_BUSWIDTH_4_BYTES;

	dmaengine_slave_config(hsdevp->chan, &sconf);

	/* Convert SG list to linked list of items (LLIs) for AHB DMA */
	desc = dmaengine_prep_slave_sg(hsdevp->chan, qc->sg, qc->n_elem,
				       qc->dma_dir,
				       DMA_PREP_INTERRUPT | DMA_CTRL_ACK);

	if (!desc)
		return NULL;

	desc->callback = dma_dwc_xfer_done;
	desc->callback_param = hsdev;

	dev_dbg(hsdev->dev, "%s sg: 0x%p, count: %d addr: %pa\n", __func__,
		qc->sg, qc->n_elem, &hsdev->dmadr);

	return desc;
}

static int sata_dwc_scr_read(struct ata_link *link, unsigned int scr, u32 *val)
{
	if (scr > SCR_NOTIFICATION) {
		dev_err(link->ap->dev, "%s: Incorrect SCR offset 0x%02x\n",
			__func__, scr);
		return -EINVAL;
	}

	*val = sata_dwc_readl(link->ap->ioaddr.scr_addr + (scr * 4));
	dev_dbg(link->ap->dev, "%s: id=%d reg=%d val=0x%08x\n", __func__,
		link->ap->print_id, scr, *val);

	return 0;
}

static int sata_dwc_scr_write(struct ata_link *link, unsigned int scr, u32 val)
{
	dev_dbg(link->ap->dev, "%s: id=%d reg=%d val=0x%08x\n", __func__,
		link->ap->print_id, scr, val);
	if (scr > SCR_NOTIFICATION) {
		dev_err(link->ap->dev, "%s: Incorrect SCR offset 0x%02x\n",
			 __func__, scr);
		return -EINVAL;
	}
	sata_dwc_writel(link->ap->ioaddr.scr_addr + (scr * 4), val);

	return 0;
}

static void clear_serror(struct ata_port *ap)
{
	u32 val;
	sata_dwc_scr_read(&ap->link, SCR_ERROR, &val);
	sata_dwc_scr_write(&ap->link, SCR_ERROR, val);
}

static void clear_interrupt_bit(struct sata_dwc_device *hsdev, u32 bit)
{
	sata_dwc_writel(&hsdev->sata_dwc_regs->intpr,
			sata_dwc_readl(&hsdev->sata_dwc_regs->intpr));
}

static u32 qcmd_tag_to_mask(u8 tag)
{
	return 0x00000001 << (tag & 0x1f);
}

/* See ahci.c */
static void sata_dwc_error_intr(struct ata_port *ap,
				struct sata_dwc_device *hsdev, uint intpr)
{
	struct sata_dwc_device_port *hsdevp = HSDEVP_FROM_AP(ap);
	struct ata_eh_info *ehi = &ap->link.eh_info;
	unsigned int err_mask = 0, action = 0;
	struct ata_queued_cmd *qc;
	u32 serror;
	u8 status, tag;

	ata_ehi_clear_desc(ehi);

	sata_dwc_scr_read(&ap->link, SCR_ERROR, &serror);
	status = ap->ops->sff_check_status(ap);

	tag = ap->link.active_tag;

	dev_err(ap->dev,
		"%s SCR_ERROR=0x%08x intpr=0x%08x status=0x%08x dma_intp=%d pending=%d issued=%d",
		__func__, serror, intpr, status, hsdevp->dma_interrupt_count,
		hsdevp->dma_pending[tag], hsdevp->cmd_issued[tag]);

	/* Clear error register and interrupt bit */
	clear_serror(ap);
	clear_interrupt_bit(hsdev, SATA_DWC_INTPR_ERR);

	/* This is the only error happening now.  TODO check for exact error */

	err_mask |= AC_ERR_HOST_BUS;
	action |= ATA_EH_RESET;

	/* Pass this on to EH */
	ehi->serror |= serror;
	ehi->action |= action;

	qc = ata_qc_from_tag(ap, tag);
	if (qc)
		qc->err_mask |= err_mask;
	else
		ehi->err_mask |= err_mask;

	ata_port_abort(ap);
}

/*
 * Function : sata_dwc_isr
 * arguments : irq, void *dev_instance, struct pt_regs *regs
 * Return value : irqreturn_t - status of IRQ
 * This Interrupt handler called via port ops registered function.
 * .irq_handler = sata_dwc_isr
 */
static irqreturn_t sata_dwc_isr(int irq, void *dev_instance)
{
	struct ata_host *host = (struct ata_host *)dev_instance;
	struct sata_dwc_device *hsdev = HSDEV_FROM_HOST(host);
	struct ata_port *ap;
	struct ata_queued_cmd *qc;
	unsigned long flags;
	u8 status, tag;
	int handled, num_processed, port = 0;
	uint intpr, sactive, sactive2, tag_mask;
	struct sata_dwc_device_port *hsdevp;
	hsdev->sactive_issued = 0;

	spin_lock_irqsave(&host->lock, flags);

	/* Read the interrupt register */
	intpr = sata_dwc_readl(&hsdev->sata_dwc_regs->intpr);

	ap = host->ports[port];
	hsdevp = HSDEVP_FROM_AP(ap);

	dev_dbg(ap->dev, "%s intpr=0x%08x active_tag=%d\n", __func__, intpr,
		ap->link.active_tag);

	/* Check for error interrupt */
	if (intpr & SATA_DWC_INTPR_ERR) {
		sata_dwc_error_intr(ap, hsdev, intpr);
		handled = 1;
		goto DONE;
	}

	/* Check for DMA SETUP FIS (FP DMA) interrupt */
	if (intpr & SATA_DWC_INTPR_NEWFP) {
		clear_interrupt_bit(hsdev, SATA_DWC_INTPR_NEWFP);

		tag = (u8)(sata_dwc_readl(&hsdev->sata_dwc_regs->fptagr));
		dev_dbg(ap->dev, "%s: NEWFP tag=%d\n", __func__, tag);
		if (hsdevp->cmd_issued[tag] != SATA_DWC_CMD_ISSUED_PEND)
			dev_warn(ap->dev, "CMD tag=%d not pending?\n", tag);

		hsdev->sactive_issued |= qcmd_tag_to_mask(tag);

		qc = ata_qc_from_tag(ap, tag);
		/*
		 * Start FP DMA for NCQ command.  At this point the tag is the
		 * active tag.  It is the tag that matches the command about to
		 * be completed.
		 */
		qc->ap->link.active_tag = tag;
		sata_dwc_bmdma_start_by_tag(qc, tag);

		handled = 1;
		goto DONE;
	}
	sata_dwc_scr_read(&ap->link, SCR_ACTIVE, &sactive);
	tag_mask = (hsdev->sactive_issued | sactive) ^ sactive;

	/* If no sactive issued and tag_mask is zero then this is not NCQ */
	if (hsdev->sactive_issued == 0 && tag_mask == 0) {
		if (ap->link.active_tag == ATA_TAG_POISON)
			tag = 0;
		else
			tag = ap->link.active_tag;
		qc = ata_qc_from_tag(ap, tag);

		/* DEV interrupt w/ no active qc? */
		if (unlikely(!qc || (qc->tf.flags & ATA_TFLAG_POLLING))) {
			dev_err(ap->dev,
				"%s interrupt with no active qc qc=%p\n",
				__func__, qc);
			ap->ops->sff_check_status(ap);
			handled = 1;
			goto DONE;
		}
		status = ap->ops->sff_check_status(ap);

		qc->ap->link.active_tag = tag;
		hsdevp->cmd_issued[tag] = SATA_DWC_CMD_ISSUED_NOT;

		if (status & ATA_ERR) {
			dev_dbg(ap->dev, "interrupt ATA_ERR (0x%x)\n", status);
			sata_dwc_qc_complete(ap, qc, 1);
			handled = 1;
			goto DONE;
		}

		dev_dbg(ap->dev, "%s non-NCQ cmd interrupt, protocol: %s\n",
			__func__, get_prot_descript(qc->tf.protocol));
DRVSTILLBUSY:
		if (ata_is_dma(qc->tf.protocol)) {
			/*
			 * Each DMA transaction produces 2 interrupts. The DMAC
			 * transfer complete interrupt and the SATA controller
			 * operation done interrupt. The command should be
			 * completed only after both interrupts are seen.
			 */
			hsdevp->dma_interrupt_count++;
			if (hsdevp->dma_pending[tag] == \
					SATA_DWC_DMA_PENDING_NONE) {
				dev_err(ap->dev,
					"%s: DMA not pending intpr=0x%08x status=0x%08x pending=%d\n",
					__func__, intpr, status,
					hsdevp->dma_pending[tag]);
			}

			if ((hsdevp->dma_interrupt_count % 2) == 0)
				sata_dwc_dma_xfer_complete(ap, 1);
		} else if (ata_is_pio(qc->tf.protocol)) {
			ata_sff_hsm_move(ap, qc, status, 0);
			handled = 1;
			goto DONE;
		} else {
			if (unlikely(sata_dwc_qc_complete(ap, qc, 1)))
				goto DRVSTILLBUSY;
		}

		handled = 1;
		goto DONE;
	}

	/*
	 * This is a NCQ command. At this point we need to figure out for which
	 * tags we have gotten a completion interrupt.  One interrupt may serve
	 * as completion for more than one operation when commands are queued
	 * (NCQ).  We need to process each completed command.
	 */

	 /* process completed commands */
	sata_dwc_scr_read(&ap->link, SCR_ACTIVE, &sactive);
	tag_mask = (hsdev->sactive_issued | sactive) ^ sactive;

	if (sactive != 0 || hsdev->sactive_issued > 1 || tag_mask > 1) {
		dev_dbg(ap->dev,
			"%s NCQ:sactive=0x%08x  sactive_issued=0x%08x tag_mask=0x%08x\n",
			__func__, sactive, hsdev->sactive_issued, tag_mask);
	}

	if ((tag_mask | hsdev->sactive_issued) != hsdev->sactive_issued) {
		dev_warn(ap->dev,
			 "Bad tag mask?  sactive=0x%08x sactive_issued=0x%08x  tag_mask=0x%08x\n",
			 sactive, hsdev->sactive_issued, tag_mask);
	}

	/* read just to clear ... not bad if currently still busy */
	status = ap->ops->sff_check_status(ap);
	dev_dbg(ap->dev, "%s ATA status register=0x%x\n", __func__, status);

	tag = 0;
	num_processed = 0;
	while (tag_mask) {
		num_processed++;
		while (!(tag_mask & 0x00000001)) {
			tag++;
			tag_mask <<= 1;
		}

		tag_mask &= (~0x00000001);
		qc = ata_qc_from_tag(ap, tag);

		/* To be picked up by completion functions */
		qc->ap->link.active_tag = tag;
		hsdevp->cmd_issued[tag] = SATA_DWC_CMD_ISSUED_NOT;

		/* Let libata/scsi layers handle error */
		if (status & ATA_ERR) {
			dev_dbg(ap->dev, "%s ATA_ERR (0x%x)\n", __func__,
				status);
			sata_dwc_qc_complete(ap, qc, 1);
			handled = 1;
			goto DONE;
		}

		/* Process completed command */
		dev_dbg(ap->dev, "%s NCQ command, protocol: %s\n", __func__,
			get_prot_descript(qc->tf.protocol));
		if (ata_is_dma(qc->tf.protocol)) {
			hsdevp->dma_interrupt_count++;
			if (hsdevp->dma_pending[tag] == \
					SATA_DWC_DMA_PENDING_NONE)
				dev_warn(ap->dev, "%s: DMA not pending?\n",
					__func__);
			if ((hsdevp->dma_interrupt_count % 2) == 0)
				sata_dwc_dma_xfer_complete(ap, 1);
		} else {
			if (unlikely(sata_dwc_qc_complete(ap, qc, 1)))
				goto STILLBUSY;
		}
		continue;

STILLBUSY:
		ap->stats.idle_irq++;
		dev_warn(ap->dev, "STILL BUSY IRQ ata%d: irq trap\n",
			ap->print_id);
	} /* while tag_mask */

	/*
	 * Check to see if any commands completed while we were processing our
	 * initial set of completed commands (read status clears interrupts,
	 * so we might miss a completed command interrupt if one came in while
	 * we were processing --we read status as part of processing a completed
	 * command).
	 */
	sata_dwc_scr_read(&ap->link, SCR_ACTIVE, &sactive2);
	if (sactive2 != sactive) {
		dev_dbg(ap->dev,
			"More completed - sactive=0x%x sactive2=0x%x\n",
			sactive, sactive2);
	}
	handled = 1;

DONE:
	spin_unlock_irqrestore(&host->lock, flags);
	return IRQ_RETVAL(handled);
}

static void sata_dwc_clear_dmacr(struct sata_dwc_device_port *hsdevp, u8 tag)
{
	struct sata_dwc_device *hsdev = HSDEV_FROM_HSDEVP(hsdevp);
	u32 dmacr = sata_dwc_readl(&hsdev->sata_dwc_regs->dmacr);

	if (hsdevp->dma_pending[tag] == SATA_DWC_DMA_PENDING_RX) {
		dmacr = SATA_DWC_DMACR_RX_CLEAR(dmacr);
		sata_dwc_writel(&hsdev->sata_dwc_regs->dmacr, dmacr);
	} else if (hsdevp->dma_pending[tag] == SATA_DWC_DMA_PENDING_TX) {
		dmacr = SATA_DWC_DMACR_TX_CLEAR(dmacr);
		sata_dwc_writel(&hsdev->sata_dwc_regs->dmacr, dmacr);
	} else {
		/*
		 * This should not happen, it indicates the driver is out of
		 * sync.  If it does happen, clear dmacr anyway.
		 */
		dev_err(hsdev->dev,
			"%s DMA protocol RX and TX DMA not pending tag=0x%02x pending=%d dmacr: 0x%08x\n",
			__func__, tag, hsdevp->dma_pending[tag], dmacr);
		sata_dwc_writel(&hsdev->sata_dwc_regs->dmacr,
				SATA_DWC_DMACR_TXRXCH_CLEAR);
	}
}

static void sata_dwc_dma_xfer_complete(struct ata_port *ap, u32 check_status)
{
	struct ata_queued_cmd *qc;
	struct sata_dwc_device_port *hsdevp = HSDEVP_FROM_AP(ap);
	struct sata_dwc_device *hsdev = HSDEV_FROM_AP(ap);
	u8 tag = 0;

	tag = ap->link.active_tag;
	qc = ata_qc_from_tag(ap, tag);
	if (!qc) {
		dev_err(ap->dev, "failed to get qc");
		return;
	}

#ifdef DEBUG_NCQ
	if (tag > 0) {
		dev_info(ap->dev,
			 "%s tag=%u cmd=0x%02x dma dir=%s proto=%s dmacr=0x%08x\n",
			 __func__, qc->tag, qc->tf.command,
			 get_dma_dir_descript(qc->dma_dir),
			 get_prot_descript(qc->tf.protocol),
			 sata_dwc_readl(&hsdev->sata_dwc_regs->dmacr));
	}
#endif

	if (ata_is_dma(qc->tf.protocol)) {
		if (hsdevp->dma_pending[tag] == SATA_DWC_DMA_PENDING_NONE) {
			dev_err(ap->dev,
				"%s DMA protocol RX and TX DMA not pending dmacr: 0x%08x\n",
				__func__,
				sata_dwc_readl(&hsdev->sata_dwc_regs->dmacr));
		}

		hsdevp->dma_pending[tag] = SATA_DWC_DMA_PENDING_NONE;
		sata_dwc_qc_complete(ap, qc, check_status);
		ap->link.active_tag = ATA_TAG_POISON;
	} else {
		sata_dwc_qc_complete(ap, qc, check_status);
	}
}

static int sata_dwc_qc_complete(struct ata_port *ap, struct ata_queued_cmd *qc,
				u32 check_status)
{
	u8 status = 0;
	u32 mask = 0x0;
	u8 tag = qc->tag;
	struct sata_dwc_device *hsdev = HSDEV_FROM_AP(ap);
	struct sata_dwc_device_port *hsdevp = HSDEVP_FROM_AP(ap);
	hsdev->sactive_queued = 0;
	dev_dbg(ap->dev, "%s checkstatus? %x\n", __func__, check_status);

	if (hsdevp->dma_pending[tag] == SATA_DWC_DMA_PENDING_TX)
		dev_err(ap->dev, "TX DMA PENDING\n");
	else if (hsdevp->dma_pending[tag] == SATA_DWC_DMA_PENDING_RX)
		dev_err(ap->dev, "RX DMA PENDING\n");
	dev_dbg(ap->dev,
		"QC complete cmd=0x%02x status=0x%02x ata%u: protocol=%d\n",
		qc->tf.command, status, ap->print_id, qc->tf.protocol);

	/* clear active bit */
	mask = (~(qcmd_tag_to_mask(tag)));
	hsdev->sactive_queued = hsdev->sactive_queued & mask;
	hsdev->sactive_issued = hsdev->sactive_issued & mask;
	ata_qc_complete(qc);
	return 0;
}

static void sata_dwc_enable_interrupts(struct sata_dwc_device *hsdev)
{
	/* Enable selective interrupts by setting the interrupt maskregister*/
	sata_dwc_writel(&hsdev->sata_dwc_regs->intmr,
			SATA_DWC_INTMR_ERRM |
			SATA_DWC_INTMR_NEWFPM |
			SATA_DWC_INTMR_PMABRTM |
			SATA_DWC_INTMR_DMATM);
	/*
	 * Unmask the error bits that should trigger an error interrupt by
	 * setting the error mask register.
	 */
	sata_dwc_writel(&hsdev->sata_dwc_regs->errmr, SATA_DWC_SERROR_ERR_BITS);

	dev_dbg(hsdev->dev, "%s: INTMR = 0x%08x, ERRMR = 0x%08x\n",
		 __func__, sata_dwc_readl(&hsdev->sata_dwc_regs->intmr),
		sata_dwc_readl(&hsdev->sata_dwc_regs->errmr));
}

static void sata_dwc_setup_port(struct ata_ioports *port, void __iomem *base)
{
	port->cmd_addr		= base + 0x00;
	port->data_addr		= base + 0x00;

	port->error_addr	= base + 0x04;
	port->feature_addr	= base + 0x04;

	port->nsect_addr	= base + 0x08;

	port->lbal_addr		= base + 0x0c;
	port->lbam_addr		= base + 0x10;
	port->lbah_addr		= base + 0x14;

	port->device_addr	= base + 0x18;
	port->command_addr	= base + 0x1c;
	port->status_addr	= base + 0x1c;

	port->altstatus_addr	= base + 0x20;
	port->ctl_addr		= base + 0x20;
}

static int sata_dwc_dma_get_channel(struct sata_dwc_device_port *hsdevp)
{
	struct sata_dwc_device *hsdev = hsdevp->hsdev;
	struct device *dev = hsdev->dev;

#ifdef CONFIG_SATA_DWC_OLD_DMA
	if (!of_find_property(dev->of_node, "dmas", NULL))
		return sata_dwc_dma_get_channel_old(hsdevp);
#endif

	hsdevp->chan = dma_request_chan(dev, "sata-dma");
	if (IS_ERR(hsdevp->chan)) {
		dev_err(dev, "failed to allocate dma channel: %ld\n",
			PTR_ERR(hsdevp->chan));
		return PTR_ERR(hsdevp->chan);
	}

	return 0;
}

/*
 * Function : sata_dwc_port_start
 * arguments : struct ata_ioports *port
 * Return value : returns 0 if success, error code otherwise
 * This function allocates the scatter gather LLI table for AHB DMA
 */
static int sata_dwc_port_start(struct ata_port *ap)
{
	int err = 0;
	struct sata_dwc_device *hsdev;
	struct sata_dwc_device_port *hsdevp = NULL;
	struct device *pdev;
	int i;

	hsdev = HSDEV_FROM_AP(ap);

	dev_dbg(ap->dev, "%s: port_no=%d\n", __func__, ap->port_no);

	hsdev->host = ap->host;
	pdev = ap->host->dev;
	if (!pdev) {
		dev_err(ap->dev, "%s: no ap->host->dev\n", __func__);
		err = -ENODEV;
		goto CLEANUP;
	}

	/* Allocate Port Struct */
	hsdevp = kzalloc(sizeof(*hsdevp), GFP_KERNEL);
	if (!hsdevp) {
		dev_err(ap->dev, "%s: kmalloc failed for hsdevp\n", __func__);
		err = -ENOMEM;
		goto CLEANUP;
	}
	hsdevp->hsdev = hsdev;

	err = sata_dwc_dma_get_channel(hsdevp);
	if (err)
		goto CLEANUP_ALLOC;

	err = phy_power_on(hsdev->phy);
	if (err)
		goto CLEANUP_ALLOC;

	for (i = 0; i < SATA_DWC_QCMD_MAX; i++)
		hsdevp->cmd_issued[i] = SATA_DWC_CMD_ISSUED_NOT;

	ap->bmdma_prd = NULL;	/* set these so libata doesn't use them */
	ap->bmdma_prd_dma = 0;

	if (ap->port_no == 0)  {
		dev_dbg(ap->dev, "%s: clearing TXCHEN, RXCHEN in DMAC\n",
			__func__);
		sata_dwc_writel(&hsdev->sata_dwc_regs->dmacr,
				SATA_DWC_DMACR_TXRXCH_CLEAR);

		dev_dbg(ap->dev, "%s: setting burst size in DBTSR\n",
			 __func__);
		sata_dwc_writel(&hsdev->sata_dwc_regs->dbtsr,
				(SATA_DWC_DBTSR_MWR(AHB_DMA_BRST_DFLT) |
				 SATA_DWC_DBTSR_MRD(AHB_DMA_BRST_DFLT)));
	}

	/* Clear any error bits before libata starts issuing commands */
	clear_serror(ap);
	ap->private_data = hsdevp;
	dev_dbg(ap->dev, "%s: done\n", __func__);
	return 0;

CLEANUP_ALLOC:
	kfree(hsdevp);
CLEANUP:
	dev_dbg(ap->dev, "%s: fail. ap->id = %d\n", __func__, ap->print_id);
	return err;
}

static void sata_dwc_port_stop(struct ata_port *ap)
{
	struct sata_dwc_device_port *hsdevp = HSDEVP_FROM_AP(ap);
	struct sata_dwc_device *hsdev = HSDEV_FROM_AP(ap);

	dev_dbg(ap->dev, "%s: ap->id = %d\n", __func__, ap->print_id);

	dmaengine_terminate_sync(hsdevp->chan);
	dma_release_channel(hsdevp->chan);
	phy_power_off(hsdev->phy);

	kfree(hsdevp);
	ap->private_data = NULL;
}

/*
 * Function : sata_dwc_exec_command_by_tag
 * arguments : ata_port *ap, ata_taskfile *tf, u8 tag, u32 cmd_issued
 * Return value : None
 * This function keeps track of individual command tag ids and calls
 * ata_exec_command in libata
 */
static void sata_dwc_exec_command_by_tag(struct ata_port *ap,
					 struct ata_taskfile *tf,
					 u8 tag, u32 cmd_issued)
{
	struct sata_dwc_device_port *hsdevp = HSDEVP_FROM_AP(ap);

	dev_dbg(ap->dev, "%s cmd(0x%02x): %s tag=%d\n", __func__, tf->command,
		ata_get_cmd_descript(tf->command), tag);

	hsdevp->cmd_issued[tag] = cmd_issued;

	/*
	 * Clear SError before executing a new command.
	 * sata_dwc_scr_write and read can not be used here. Clearing the PM
	 * managed SError register for the disk needs to be done before the
	 * task file is loaded.
	 */
	clear_serror(ap);
	ata_sff_exec_command(ap, tf);
}

static void sata_dwc_bmdma_setup_by_tag(struct ata_queued_cmd *qc, u8 tag)
{
	sata_dwc_exec_command_by_tag(qc->ap, &qc->tf, tag,
				     SATA_DWC_CMD_ISSUED_PEND);
}

static void sata_dwc_bmdma_setup(struct ata_queued_cmd *qc)
{
	u8 tag = qc->tag;

	if (ata_is_ncq(qc->tf.protocol)) {
		dev_dbg(qc->ap->dev, "%s: ap->link.sactive=0x%08x tag=%d\n",
			__func__, qc->ap->link.sactive, tag);
	} else {
		tag = 0;
	}
	sata_dwc_bmdma_setup_by_tag(qc, tag);
}

static void sata_dwc_bmdma_start_by_tag(struct ata_queued_cmd *qc, u8 tag)
{
	int start_dma;
	u32 reg;
	struct sata_dwc_device *hsdev = HSDEV_FROM_QC(qc);
	struct ata_port *ap = qc->ap;
	struct sata_dwc_device_port *hsdevp = HSDEVP_FROM_AP(ap);
	struct dma_async_tx_descriptor *desc = hsdevp->desc[tag];
	int dir = qc->dma_dir;

	if (hsdevp->cmd_issued[tag] != SATA_DWC_CMD_ISSUED_NOT) {
		start_dma = 1;
		if (dir == DMA_TO_DEVICE)
			hsdevp->dma_pending[tag] = SATA_DWC_DMA_PENDING_TX;
		else
			hsdevp->dma_pending[tag] = SATA_DWC_DMA_PENDING_RX;
	} else {
		dev_err(ap->dev,
			"%s: Command not pending cmd_issued=%d (tag=%d) DMA NOT started\n",
			__func__, hsdevp->cmd_issued[tag], tag);
		start_dma = 0;
	}

	dev_dbg(ap->dev,
		"%s qc=%p tag: %x cmd: 0x%02x dma_dir: %s start_dma? %x\n",
		__func__, qc, tag, qc->tf.command,
		get_dma_dir_descript(qc->dma_dir), start_dma);
	sata_dwc_tf_dump(ap, &qc->tf);

	if (start_dma) {
		sata_dwc_scr_read(&ap->link, SCR_ERROR, &reg);
		if (reg & SATA_DWC_SERROR_ERR_BITS) {
			dev_err(ap->dev, "%s: ****** SError=0x%08x ******\n",
				__func__, reg);
		}

		if (dir == DMA_TO_DEVICE)
			sata_dwc_writel(&hsdev->sata_dwc_regs->dmacr,
					SATA_DWC_DMACR_TXCHEN);
		else
			sata_dwc_writel(&hsdev->sata_dwc_regs->dmacr,
					SATA_DWC_DMACR_RXCHEN);

		/* Enable AHB DMA transfer on the specified channel */
		dmaengine_submit(desc);
		dma_async_issue_pending(hsdevp->chan);
	}
}

static void sata_dwc_bmdma_start(struct ata_queued_cmd *qc)
{
	u8 tag = qc->tag;

	if (ata_is_ncq(qc->tf.protocol)) {
		dev_dbg(qc->ap->dev, "%s: ap->link.sactive=0x%08x tag=%d\n",
			__func__, qc->ap->link.sactive, tag);
	} else {
		tag = 0;
	}
	dev_dbg(qc->ap->dev, "%s\n", __func__);
	sata_dwc_bmdma_start_by_tag(qc, tag);
}

static unsigned int sata_dwc_qc_issue(struct ata_queued_cmd *qc)
{
	u32 sactive;
	u8 tag = qc->tag;
	struct ata_port *ap = qc->ap;
	struct sata_dwc_device_port *hsdevp = HSDEVP_FROM_AP(ap);

#ifdef DEBUG_NCQ
	if (qc->tag > 0 || ap->link.sactive > 1)
		dev_info(ap->dev,
			 "%s ap id=%d cmd(0x%02x)=%s qc tag=%d prot=%s ap active_tag=0x%08x ap sactive=0x%08x\n",
			 __func__, ap->print_id, qc->tf.command,
			 ata_get_cmd_descript(qc->tf.command),
			 qc->tag, get_prot_descript(qc->tf.protocol),
			 ap->link.active_tag, ap->link.sactive);
#endif

	if (!ata_is_ncq(qc->tf.protocol))
		tag = 0;

	if (ata_is_dma(qc->tf.protocol)) {
		hsdevp->desc[tag] = dma_dwc_xfer_setup(qc);
		if (!hsdevp->desc[tag])
			return AC_ERR_SYSTEM;
	} else {
		hsdevp->desc[tag] = NULL;
	}

	if (ata_is_ncq(qc->tf.protocol)) {
		sata_dwc_scr_read(&ap->link, SCR_ACTIVE, &sactive);
		sactive |= (0x00000001 << tag);
		sata_dwc_scr_write(&ap->link, SCR_ACTIVE, sactive);

		dev_dbg(qc->ap->dev,
			"%s: tag=%d ap->link.sactive = 0x%08x sactive=0x%08x\n",
			__func__, tag, qc->ap->link.sactive, sactive);

		ap->ops->sff_tf_load(ap, &qc->tf);
		sata_dwc_exec_command_by_tag(ap, &qc->tf, tag,
					     SATA_DWC_CMD_ISSUED_PEND);
	} else {
		return ata_bmdma_qc_issue(qc);
	}
	return 0;
}

static void sata_dwc_error_handler(struct ata_port *ap)
{
	ata_sff_error_handler(ap);
}

static int sata_dwc_hardreset(struct ata_link *link, unsigned int *class,
			      unsigned long deadline)
{
	struct sata_dwc_device *hsdev = HSDEV_FROM_AP(link->ap);
	int ret;

	ret = sata_sff_hardreset(link, class, deadline);

	sata_dwc_enable_interrupts(hsdev);

	/* Reconfigure the DMA control register */
	sata_dwc_writel(&hsdev->sata_dwc_regs->dmacr,
			SATA_DWC_DMACR_TXRXCH_CLEAR);

	/* Reconfigure the DMA Burst Transaction Size register */
	sata_dwc_writel(&hsdev->sata_dwc_regs->dbtsr,
			SATA_DWC_DBTSR_MWR(AHB_DMA_BRST_DFLT) |
			SATA_DWC_DBTSR_MRD(AHB_DMA_BRST_DFLT));

	return ret;
}

static void sata_dwc_dev_select(struct ata_port *ap, unsigned int device)
{
	/* SATA DWC is master only */
}

/*
 * scsi mid-layer and libata interface structures
 */
static struct scsi_host_template sata_dwc_sht = {
	ATA_NCQ_SHT(DRV_NAME),
	/*
	 * test-only: Currently this driver doesn't handle NCQ
	 * correctly. We enable NCQ but set the queue depth to a
	 * max of 1. This will get fixed in in a future release.
	 */
	.sg_tablesize		= LIBATA_MAX_PRD,
	/* .can_queue		= ATA_MAX_QUEUE, */
	/*
	 * Make sure a LLI block is not created that will span 8K max FIS
	 * boundary. If the block spans such a FIS boundary, there is a chance
	 * that a DMA burst will cross that boundary -- this results in an
	 * error in the host controller.
	 */
	.dma_boundary		= 0x1fff /* ATA_DMA_BOUNDARY */,
};

static struct ata_port_operations sata_dwc_ops = {
	.inherits		= &ata_sff_port_ops,

	.error_handler		= sata_dwc_error_handler,
	.hardreset		= sata_dwc_hardreset,

	.qc_issue		= sata_dwc_qc_issue,

	.scr_read		= sata_dwc_scr_read,
	.scr_write		= sata_dwc_scr_write,

	.port_start		= sata_dwc_port_start,
	.port_stop		= sata_dwc_port_stop,

	.sff_dev_select		= sata_dwc_dev_select,

	.bmdma_setup		= sata_dwc_bmdma_setup,
	.bmdma_start		= sata_dwc_bmdma_start,
};

static const struct ata_port_info sata_dwc_port_info[] = {
	{
		.flags		= ATA_FLAG_SATA | ATA_FLAG_NCQ,
		.pio_mask	= ATA_PIO4,
		.udma_mask	= ATA_UDMA6,
		.port_ops	= &sata_dwc_ops,
	},
};

static int sata_dwc_probe(struct platform_device *ofdev)
{
	struct sata_dwc_device *hsdev;
	u32 idr, versionr;
	char *ver = (char *)&versionr;
	void __iomem *base;
	int err = 0;
	int irq;
	struct ata_host *host;
	struct ata_port_info pi = sata_dwc_port_info[0];
	const struct ata_port_info *ppi[] = { &pi, NULL };
	struct device_node *np = ofdev->dev.of_node;
	struct resource *res;

	/* Allocate DWC SATA device */
	host = ata_host_alloc_pinfo(&ofdev->dev, ppi, SATA_DWC_MAX_PORTS);
	hsdev = devm_kzalloc(&ofdev->dev, sizeof(*hsdev), GFP_KERNEL);
	if (!host || !hsdev)
		return -ENOMEM;

	host->private_data = hsdev;

	/* Ioremap SATA registers */
	res = platform_get_resource(ofdev, IORESOURCE_MEM, 0);
	base = devm_ioremap_resource(&ofdev->dev, res);
	if (IS_ERR(base)) {
		dev_err(&ofdev->dev,
			"ioremap failed for SATA register address\n");
		return PTR_ERR(base);
	}
	dev_dbg(&ofdev->dev, "ioremap done for SATA register address\n");

	/* Synopsys DWC SATA specific Registers */
	hsdev->sata_dwc_regs = base + SATA_DWC_REG_OFFSET;
	hsdev->dmadr = res->start + SATA_DWC_REG_OFFSET + offsetof(struct sata_dwc_regs, dmadr);

	/* Setup port */
	host->ports[0]->ioaddr.cmd_addr = base;
	host->ports[0]->ioaddr.scr_addr = base + SATA_DWC_SCR_OFFSET;
	sata_dwc_setup_port(&host->ports[0]->ioaddr, base);

	/* Read the ID and Version Registers */
	idr = sata_dwc_readl(&hsdev->sata_dwc_regs->idr);
	versionr = sata_dwc_readl(&hsdev->sata_dwc_regs->versionr);
	dev_notice(&ofdev->dev, "id %d, controller version %c.%c%c\n",
		   idr, ver[0], ver[1], ver[2]);

	/* Save dev for later use in dev_xxx() routines */
	hsdev->dev = &ofdev->dev;

<<<<<<< HEAD
	hsdev->dma->dev = &ofdev->dev;

	/* Initialize AHB DMAC */
	err = dw_dma_probe(hsdev->dma);
	if (err)
		goto error_dma_iomap;

=======
>>>>>>> f0d4e2af
	/* Enable SATA Interrupts */
	sata_dwc_enable_interrupts(hsdev);

	/* Get SATA interrupt number */
	irq = irq_of_parse_and_map(np, 0);
	if (irq == NO_IRQ) {
		dev_err(&ofdev->dev, "no SATA DMA irq\n");
		err = -ENODEV;
		goto error_out;
	}

#ifdef CONFIG_SATA_DWC_OLD_DMA
	if (!of_find_property(np, "dmas", NULL)) {
		err = sata_dwc_dma_init_old(ofdev, hsdev);
		if (err)
			goto error_out;
	}
#endif

	hsdev->phy = devm_phy_optional_get(hsdev->dev, "sata-phy");
	if (IS_ERR(hsdev->phy)) {
		err = PTR_ERR(hsdev->phy);
		hsdev->phy = NULL;
		goto error_out;
	}

	err = phy_init(hsdev->phy);
	if (err)
		goto error_out;

	/*
	 * Now, register with libATA core, this will also initiate the
	 * device discovery process, invoking our port_start() handler &
	 * error_handler() to execute a dummy Softreset EH session
	 */
	err = ata_host_activate(host, irq, sata_dwc_isr, 0, &sata_dwc_sht);
	if (err)
		dev_err(&ofdev->dev, "failed to activate host");

	dev_set_drvdata(&ofdev->dev, host);
	return 0;

error_out:
	phy_exit(hsdev->phy);
	return err;
}

static int sata_dwc_remove(struct platform_device *ofdev)
{
	struct device *dev = &ofdev->dev;
	struct ata_host *host = dev_get_drvdata(dev);
	struct sata_dwc_device *hsdev = host->private_data;

	ata_host_detach(host);

	phy_exit(hsdev->phy);

#ifdef CONFIG_SATA_DWC_OLD_DMA
	/* Free SATA DMA resources */
	sata_dwc_dma_exit_old(hsdev);
#endif

	dev_dbg(&ofdev->dev, "done\n");
	return 0;
}

static const struct of_device_id sata_dwc_match[] = {
	{ .compatible = "amcc,sata-460ex", },
	{}
};
MODULE_DEVICE_TABLE(of, sata_dwc_match);

static struct platform_driver sata_dwc_driver = {
	.driver = {
		.name = DRV_NAME,
		.of_match_table = sata_dwc_match,
	},
	.probe = sata_dwc_probe,
	.remove = sata_dwc_remove,
};

module_platform_driver(sata_dwc_driver);

MODULE_LICENSE("GPL");
MODULE_AUTHOR("Mark Miesfeld <mmiesfeld@amcc.com>");
MODULE_DESCRIPTION("DesignWare Cores SATA controller low level driver");
MODULE_VERSION(DRV_VERSION);<|MERGE_RESOLUTION|>--- conflicted
+++ resolved
@@ -182,24 +182,6 @@
 	SATA_DWC_DMA_PENDING_RX		= 2,
 };
 
-<<<<<<< HEAD
-struct sata_dwc_host_priv {
-	void	__iomem	 *scr_addr_sstatus;
-	u32	sata_dwc_sactive_issued ;
-	u32	sata_dwc_sactive_queued ;
-};
-
-static struct sata_dwc_host_priv host_pvt;
-
-static struct dw_dma_slave sata_dwc_dma_dws = {
-	.src_id = 0,
-	.dst_id = 0,
-	.m_master = 1,
-	.p_master = 0,
-};
-
-=======
->>>>>>> f0d4e2af
 /*
  * Prototypes
  */
@@ -1268,16 +1250,6 @@
 	/* Save dev for later use in dev_xxx() routines */
 	hsdev->dev = &ofdev->dev;
 
-<<<<<<< HEAD
-	hsdev->dma->dev = &ofdev->dev;
-
-	/* Initialize AHB DMAC */
-	err = dw_dma_probe(hsdev->dma);
-	if (err)
-		goto error_dma_iomap;
-
-=======
->>>>>>> f0d4e2af
 	/* Enable SATA Interrupts */
 	sata_dwc_enable_interrupts(hsdev);
 
