--- conflicted
+++ resolved
@@ -154,12 +154,8 @@
 
 	bd = blkdev_get_by_path(ib_dev->ibd_udev_path,
 				FMODE_WRITE|FMODE_READ|FMODE_EXCL, ib_dev);
-<<<<<<< HEAD
-	if (IS_ERR(bd))
-=======
 	if (IS_ERR(bd)) {
 		ret = PTR_ERR(bd);
->>>>>>> 0ce790e7
 		goto failed;
 	}
 	/*
