--- conflicted
+++ resolved
@@ -480,8 +480,6 @@
 	device_for_each_child(hostdev, NULL, hisi_lpc_acpi_remove_subdev);
 	acpi_dev_for_each_child(ACPI_COMPANION(hostdev),
 				hisi_lpc_acpi_clear_enumerated, NULL);
-<<<<<<< HEAD
-=======
 }
 
 static int hisi_lpc_acpi_add_child(struct acpi_device *child, void *data)
@@ -563,91 +561,6 @@
 
 	acpi_device_set_enumerated(child);
 	return 0;
->>>>>>> 7365df19
-}
-
-static int hisi_lpc_acpi_add_child(struct acpi_device *child, void *data)
-{
-<<<<<<< HEAD
-	const char *hid = acpi_device_hid(child);
-	struct device *hostdev = data;
-	const struct hisi_lpc_acpi_cell *cell;
-	struct platform_device *pdev;
-	const struct resource *res;
-	bool found = false;
-	int num_res;
-	int ret;
-
-	ret = hisi_lpc_acpi_set_io_res(child, hostdev, &res, &num_res);
-	if (ret) {
-		dev_warn(hostdev, "set resource fail (%d)\n", ret);
-		return ret;
-	}
-
-	cell = (struct hisi_lpc_acpi_cell []){
-		/* ipmi */
-		{
-			.hid = "IPI0001",
-			.name = "hisi-lpc-ipmi",
-		},
-		/* 8250-compatible uart */
-		{
-			.hid = "HISI1031",
-			.name = "serial8250",
-			.pdata = (struct plat_serial8250_port []) {
-				{
-					.iobase = res->start,
-					.uartclk = 1843200,
-					.iotype = UPIO_PORT,
-					.flags = UPF_BOOT_AUTOCONF,
-				},
-				{}
-			},
-			.pdata_size = 2 *
-				sizeof(struct plat_serial8250_port),
-		},
-		{}
-	};
-
-	for (; cell && cell->name; cell++) {
-		if (!strcmp(cell->hid, hid)) {
-			found = true;
-			break;
-		}
-	}
-
-	if (!found) {
-		dev_warn(hostdev,
-			 "could not find cell for child device (%s), discarding\n",
-			 hid);
-		return 0;
-	}
-
-	pdev = platform_device_alloc(cell->name, PLATFORM_DEVID_AUTO);
-	if (!pdev)
-		return -ENOMEM;
-
-	pdev->dev.parent = hostdev;
-	ACPI_COMPANION_SET(&pdev->dev, child);
-
-	ret = platform_device_add_resources(pdev, res, num_res);
-	if (ret)
-		goto fail;
-
-	ret = platform_device_add_data(pdev, cell->pdata, cell->pdata_size);
-	if (ret)
-		goto fail;
-
-	ret = platform_device_add(pdev);
-	if (ret)
-		goto fail;
-
-	acpi_device_set_enumerated(child);
-	return 0;
-
-fail:
-	platform_device_put(pdev);
-	return ret;
 }
 
 /*
@@ -670,16 +583,6 @@
 	if (ret)
 		hisi_lpc_acpi_remove(hostdev);
 
-=======
-	int ret;
-
-	/* Only consider the children of the host */
-	ret = acpi_dev_for_each_child(ACPI_COMPANION(hostdev),
-				      hisi_lpc_acpi_add_child, hostdev);
-	if (ret)
-		hisi_lpc_acpi_remove(hostdev);
-
->>>>>>> 7365df19
 	return ret;
 }
 #else
