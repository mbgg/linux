// SPDX-License-Identifier: GPL-2.0-only
/*
 * Copyright (c) 2019, The Linux Foundation. All rights reserved.
 */

#include <linux/adreno-smmu-priv.h>
#include <linux/of_device.h>
#include <linux/qcom_scm.h>

#include "arm-smmu.h"

struct qcom_smmu {
	struct arm_smmu_device smmu;
	bool bypass_quirk;
	u8 bypass_cbndx;
};

static struct qcom_smmu *to_qcom_smmu(struct arm_smmu_device *smmu)
{
	return container_of(smmu, struct qcom_smmu, smmu);
}

static void qcom_adreno_smmu_write_sctlr(struct arm_smmu_device *smmu, int idx,
		u32 reg)
{
	/*
	 * On the GPU device we want to process subsequent transactions after a
	 * fault to keep the GPU from hanging
	 */
	reg |= ARM_SMMU_SCTLR_HUPCF;

	arm_smmu_cb_write(smmu, idx, ARM_SMMU_CB_SCTLR, reg);
}

#define QCOM_ADRENO_SMMU_GPU_SID 0

static bool qcom_adreno_smmu_is_gpu_device(struct device *dev)
{
	struct iommu_fwspec *fwspec = dev_iommu_fwspec_get(dev);
	int i;

	/*
	 * The GPU will always use SID 0 so that is a handy way to uniquely
	 * identify it and configure it for per-instance pagetables
	 */
	for (i = 0; i < fwspec->num_ids; i++) {
		u16 sid = FIELD_GET(ARM_SMMU_SMR_ID, fwspec->ids[i]);

		if (sid == QCOM_ADRENO_SMMU_GPU_SID)
			return true;
	}

	return false;
}

static const struct io_pgtable_cfg *qcom_adreno_smmu_get_ttbr1_cfg(
		const void *cookie)
{
	struct arm_smmu_domain *smmu_domain = (void *)cookie;
	struct io_pgtable *pgtable =
		io_pgtable_ops_to_pgtable(smmu_domain->pgtbl_ops);
	return &pgtable->cfg;
}

/*
 * Local implementation to configure TTBR0 with the specified pagetable config.
 * The GPU driver will call this to enable TTBR0 when per-instance pagetables
 * are active
 */

static int qcom_adreno_smmu_set_ttbr0_cfg(const void *cookie,
		const struct io_pgtable_cfg *pgtbl_cfg)
{
	struct arm_smmu_domain *smmu_domain = (void *)cookie;
	struct io_pgtable *pgtable = io_pgtable_ops_to_pgtable(smmu_domain->pgtbl_ops);
	struct arm_smmu_cfg *cfg = &smmu_domain->cfg;
	struct arm_smmu_cb *cb = &smmu_domain->smmu->cbs[cfg->cbndx];

	/* The domain must have split pagetables already enabled */
	if (cb->tcr[0] & ARM_SMMU_TCR_EPD1)
		return -EINVAL;

	/* If the pagetable config is NULL, disable TTBR0 */
	if (!pgtbl_cfg) {
		/* Do nothing if it is already disabled */
		if ((cb->tcr[0] & ARM_SMMU_TCR_EPD0))
			return -EINVAL;

		/* Set TCR to the original configuration */
		cb->tcr[0] = arm_smmu_lpae_tcr(&pgtable->cfg);
		cb->ttbr[0] = FIELD_PREP(ARM_SMMU_TTBRn_ASID, cb->cfg->asid);
	} else {
		u32 tcr = cb->tcr[0];

		/* Don't call this again if TTBR0 is already enabled */
		if (!(cb->tcr[0] & ARM_SMMU_TCR_EPD0))
			return -EINVAL;

		tcr |= arm_smmu_lpae_tcr(pgtbl_cfg);
		tcr &= ~(ARM_SMMU_TCR_EPD0 | ARM_SMMU_TCR_EPD1);

		cb->tcr[0] = tcr;
		cb->ttbr[0] = pgtbl_cfg->arm_lpae_s1_cfg.ttbr;
		cb->ttbr[0] |= FIELD_PREP(ARM_SMMU_TTBRn_ASID, cb->cfg->asid);
	}

	arm_smmu_write_context_bank(smmu_domain->smmu, cb->cfg->cbndx);

	return 0;
}

static int qcom_adreno_smmu_alloc_context_bank(struct arm_smmu_domain *smmu_domain,
					       struct arm_smmu_device *smmu,
					       struct device *dev, int start)
{
	int count;

	/*
	 * Assign context bank 0 to the GPU device so the GPU hardware can
	 * switch pagetables
	 */
	if (qcom_adreno_smmu_is_gpu_device(dev)) {
		start = 0;
		count = 1;
	} else {
		start = 1;
		count = smmu->num_context_banks;
	}

	return __arm_smmu_alloc_bitmap(smmu->context_map, start, count);
}

static int qcom_adreno_smmu_init_context(struct arm_smmu_domain *smmu_domain,
		struct io_pgtable_cfg *pgtbl_cfg, struct device *dev)
{
	struct adreno_smmu_priv *priv;

	/* Only enable split pagetables for the GPU device (SID 0) */
	if (!qcom_adreno_smmu_is_gpu_device(dev))
		return 0;

	/*
	 * All targets that use the qcom,adreno-smmu compatible string *should*
	 * be AARCH64 stage 1 but double check because the arm-smmu code assumes
	 * that is the case when the TTBR1 quirk is enabled
	 */
	if ((smmu_domain->stage == ARM_SMMU_DOMAIN_S1) &&
	    (smmu_domain->cfg.fmt == ARM_SMMU_CTX_FMT_AARCH64))
		pgtbl_cfg->quirks |= IO_PGTABLE_QUIRK_ARM_TTBR1;

	/*
	 * Initialize private interface with GPU:
	 */

	priv = dev_get_drvdata(dev);
	priv->cookie = smmu_domain;
	priv->get_ttbr1_cfg = qcom_adreno_smmu_get_ttbr1_cfg;
	priv->set_ttbr0_cfg = qcom_adreno_smmu_set_ttbr0_cfg;

	return 0;
}

static const struct of_device_id qcom_smmu_client_of_match[] __maybe_unused = {
	{ .compatible = "qcom,adreno" },
	{ .compatible = "qcom,mdp4" },
	{ .compatible = "qcom,mdss" },
	{ .compatible = "qcom,sc7180-mdss" },
	{ .compatible = "qcom,sc7180-mss-pil" },
	{ .compatible = "qcom,sdm845-mdss" },
	{ .compatible = "qcom,sdm845-mss-pil" },
	{ }
};

static int qcom_smmu_cfg_probe(struct arm_smmu_device *smmu)
{
	unsigned int last_s2cr = ARM_SMMU_GR0_S2CR(smmu->num_mapping_groups - 1);
	struct qcom_smmu *qsmmu = to_qcom_smmu(smmu);
	u32 reg;
	u32 smr;
	int i;

	/*
	 * With some firmware versions writes to S2CR of type FAULT are
	 * ignored, and writing BYPASS will end up written as FAULT in the
	 * register. Perform a write to S2CR to detect if this is the case and
	 * if so reserve a context bank to emulate bypass streams.
	 */
	reg = FIELD_PREP(ARM_SMMU_S2CR_TYPE, S2CR_TYPE_BYPASS) |
	      FIELD_PREP(ARM_SMMU_S2CR_CBNDX, 0xff) |
	      FIELD_PREP(ARM_SMMU_S2CR_PRIVCFG, S2CR_PRIVCFG_DEFAULT);
	arm_smmu_gr0_write(smmu, last_s2cr, reg);
	reg = arm_smmu_gr0_read(smmu, last_s2cr);
	if (FIELD_GET(ARM_SMMU_S2CR_TYPE, reg) != S2CR_TYPE_BYPASS) {
		qsmmu->bypass_quirk = true;
		qsmmu->bypass_cbndx = smmu->num_context_banks - 1;

		set_bit(qsmmu->bypass_cbndx, smmu->context_map);

		reg = FIELD_PREP(ARM_SMMU_CBAR_TYPE, CBAR_TYPE_S1_TRANS_S2_BYPASS);
		arm_smmu_gr1_write(smmu, ARM_SMMU_GR1_CBAR(qsmmu->bypass_cbndx), reg);
	}

	for (i = 0; i < smmu->num_mapping_groups; i++) {
		smr = arm_smmu_gr0_read(smmu, ARM_SMMU_GR0_SMR(i));

		if (FIELD_GET(ARM_SMMU_SMR_VALID, smr)) {
			smmu->smrs[i].id = FIELD_GET(ARM_SMMU_SMR_ID, smr);
			smmu->smrs[i].mask = FIELD_GET(ARM_SMMU_SMR_MASK, smr);
			smmu->smrs[i].valid = true;

			smmu->s2crs[i].type = S2CR_TYPE_BYPASS;
			smmu->s2crs[i].privcfg = S2CR_PRIVCFG_DEFAULT;
			smmu->s2crs[i].cbndx = 0xff;
		}
	}

	return 0;
}

static void qcom_smmu_write_s2cr(struct arm_smmu_device *smmu, int idx)
{
	struct arm_smmu_s2cr *s2cr = smmu->s2crs + idx;
	struct qcom_smmu *qsmmu = to_qcom_smmu(smmu);
	u32 cbndx = s2cr->cbndx;
	u32 type = s2cr->type;
	u32 reg;

	if (qsmmu->bypass_quirk) {
		if (type == S2CR_TYPE_BYPASS) {
			/*
			 * Firmware with quirky S2CR handling will substitute
			 * BYPASS writes with FAULT, so point the stream to the
			 * reserved context bank and ask for translation on the
			 * stream
			 */
			type = S2CR_TYPE_TRANS;
			cbndx = qsmmu->bypass_cbndx;
		} else if (type == S2CR_TYPE_FAULT) {
			/*
			 * Firmware with quirky S2CR handling will ignore FAULT
			 * writes, so trick it to write FAULT by asking for a
			 * BYPASS.
			 */
			type = S2CR_TYPE_BYPASS;
			cbndx = 0xff;
		}
	}

	reg = FIELD_PREP(ARM_SMMU_S2CR_TYPE, type) |
	      FIELD_PREP(ARM_SMMU_S2CR_CBNDX, cbndx) |
	      FIELD_PREP(ARM_SMMU_S2CR_PRIVCFG, s2cr->privcfg);
	arm_smmu_gr0_write(smmu, ARM_SMMU_GR0_S2CR(idx), reg);
}

static int qcom_smmu_def_domain_type(struct device *dev)
{
	const struct of_device_id *match =
		of_match_device(qcom_smmu_client_of_match, dev);

	return match ? IOMMU_DOMAIN_IDENTITY : 0;
}

static int qcom_sdm845_smmu500_reset(struct arm_smmu_device *smmu)
{
	int ret;

	/*
	 * To address performance degradation in non-real time clients,
	 * such as USB and UFS, turn off wait-for-safe on sdm845 based boards,
	 * such as MTP and db845, whose firmwares implement secure monitor
	 * call handlers to turn on/off the wait-for-safe logic.
	 */
	ret = qcom_scm_qsmmu500_wait_safe_toggle(0);
	if (ret)
		dev_warn(smmu->dev, "Failed to turn off SAFE logic\n");

	return ret;
}

static int qcom_smmu500_reset(struct arm_smmu_device *smmu)
{
	const struct device_node *np = smmu->dev->of_node;

	arm_mmu500_reset(smmu);

	if (of_device_is_compatible(np, "qcom,sdm845-smmu-500"))
		return qcom_sdm845_smmu500_reset(smmu);

	return 0;
}

static const struct arm_smmu_impl qcom_smmu_impl = {
	.cfg_probe = qcom_smmu_cfg_probe,
	.def_domain_type = qcom_smmu_def_domain_type,
	.reset = qcom_smmu500_reset,
	.write_s2cr = qcom_smmu_write_s2cr,
};

static const struct arm_smmu_impl qcom_adreno_smmu_impl = {
	.init_context = qcom_adreno_smmu_init_context,
	.def_domain_type = qcom_smmu_def_domain_type,
	.reset = qcom_smmu500_reset,
	.alloc_context_bank = qcom_adreno_smmu_alloc_context_bank,
	.write_sctlr = qcom_adreno_smmu_write_sctlr,
};

static struct arm_smmu_device *qcom_smmu_create(struct arm_smmu_device *smmu,
		const struct arm_smmu_impl *impl)
{
	struct qcom_smmu *qsmmu;

	/* Check to make sure qcom_scm has finished probing */
	if (!qcom_scm_is_available())
		return ERR_PTR(-EPROBE_DEFER);

<<<<<<< HEAD
	qsmmu = devm_kzalloc(smmu->dev, sizeof(*qsmmu), GFP_KERNEL);
=======
	qsmmu = devm_krealloc(smmu->dev, smmu, sizeof(*qsmmu), GFP_KERNEL);
>>>>>>> 8a8109f3
	if (!qsmmu)
		return ERR_PTR(-ENOMEM);

	qsmmu->smmu.impl = impl;

	return &qsmmu->smmu;
}

static const struct of_device_id __maybe_unused qcom_smmu_impl_of_match[] = {
	{ .compatible = "qcom,sc7180-smmu-500" },
	{ .compatible = "qcom,sdm845-smmu-500" },
	{ .compatible = "qcom,sm8150-smmu-500" },
	{ .compatible = "qcom,sm8250-smmu-500" },
	{ }
};

struct arm_smmu_device *qcom_smmu_impl_init(struct arm_smmu_device *smmu)
{
	const struct device_node *np = smmu->dev->of_node;

	if (of_match_node(qcom_smmu_impl_of_match, np))
		return qcom_smmu_create(smmu, &qcom_smmu_impl);

	if (of_device_is_compatible(np, "qcom,adreno-smmu"))
		return qcom_smmu_create(smmu, &qcom_adreno_smmu_impl);

	return smmu;
}<|MERGE_RESOLUTION|>--- conflicted
+++ resolved
@@ -313,11 +313,7 @@
 	if (!qcom_scm_is_available())
 		return ERR_PTR(-EPROBE_DEFER);
 
-<<<<<<< HEAD
-	qsmmu = devm_kzalloc(smmu->dev, sizeof(*qsmmu), GFP_KERNEL);
-=======
 	qsmmu = devm_krealloc(smmu->dev, smmu, sizeof(*qsmmu), GFP_KERNEL);
->>>>>>> 8a8109f3
 	if (!qsmmu)
 		return ERR_PTR(-ENOMEM);
 
