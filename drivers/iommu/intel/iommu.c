// SPDX-License-Identifier: GPL-2.0-only
/*
 * Copyright © 2006-2014 Intel Corporation.
 *
 * Authors: David Woodhouse <dwmw2@infradead.org>,
 *          Ashok Raj <ashok.raj@intel.com>,
 *          Shaohua Li <shaohua.li@intel.com>,
 *          Anil S Keshavamurthy <anil.s.keshavamurthy@intel.com>,
 *          Fenghua Yu <fenghua.yu@intel.com>
 *          Joerg Roedel <jroedel@suse.de>
 */

#define pr_fmt(fmt)     "DMAR: " fmt
#define dev_fmt(fmt)    pr_fmt(fmt)

#include <linux/crash_dump.h>
#include <linux/dma-direct.h>
#include <linux/dmi.h>
#include <linux/intel-svm.h>
#include <linux/memory.h>
#include <linux/pci.h>
#include <linux/pci-ats.h>
#include <linux/spinlock.h>
#include <linux/syscore_ops.h>
#include <linux/tboot.h>

#include "iommu.h"
#include "../dma-iommu.h"
#include "../irq_remapping.h"
#include "../iommu-sva-lib.h"
#include "pasid.h"
#include "cap_audit.h"

#define ROOT_SIZE		VTD_PAGE_SIZE
#define CONTEXT_SIZE		VTD_PAGE_SIZE

#define IS_GFX_DEVICE(pdev) ((pdev->class >> 16) == PCI_BASE_CLASS_DISPLAY)
#define IS_USB_DEVICE(pdev) ((pdev->class >> 8) == PCI_CLASS_SERIAL_USB)
#define IS_ISA_DEVICE(pdev) ((pdev->class >> 8) == PCI_CLASS_BRIDGE_ISA)
#define IS_AZALIA(pdev) ((pdev)->vendor == 0x8086 && (pdev)->device == 0x3a3e)

#define IOAPIC_RANGE_START	(0xfee00000)
#define IOAPIC_RANGE_END	(0xfeefffff)
#define IOVA_START_ADDR		(0x1000)

#define DEFAULT_DOMAIN_ADDRESS_WIDTH 57

#define MAX_AGAW_WIDTH 64
#define MAX_AGAW_PFN_WIDTH	(MAX_AGAW_WIDTH - VTD_PAGE_SHIFT)

#define __DOMAIN_MAX_PFN(gaw)  ((((uint64_t)1) << ((gaw) - VTD_PAGE_SHIFT)) - 1)
#define __DOMAIN_MAX_ADDR(gaw) ((((uint64_t)1) << (gaw)) - 1)

/* We limit DOMAIN_MAX_PFN to fit in an unsigned long, and DOMAIN_MAX_ADDR
   to match. That way, we can use 'unsigned long' for PFNs with impunity. */
#define DOMAIN_MAX_PFN(gaw)	((unsigned long) min_t(uint64_t, \
				__DOMAIN_MAX_PFN(gaw), (unsigned long)-1))
#define DOMAIN_MAX_ADDR(gaw)	(((uint64_t)__DOMAIN_MAX_PFN(gaw)) << VTD_PAGE_SHIFT)

/* IO virtual address start page frame number */
#define IOVA_START_PFN		(1)

#define IOVA_PFN(addr)		((addr) >> PAGE_SHIFT)

/* page table handling */
#define LEVEL_STRIDE		(9)
#define LEVEL_MASK		(((u64)1 << LEVEL_STRIDE) - 1)

static inline int agaw_to_level(int agaw)
{
	return agaw + 2;
}

static inline int agaw_to_width(int agaw)
{
	return min_t(int, 30 + agaw * LEVEL_STRIDE, MAX_AGAW_WIDTH);
}

static inline int width_to_agaw(int width)
{
	return DIV_ROUND_UP(width - 30, LEVEL_STRIDE);
}

static inline unsigned int level_to_offset_bits(int level)
{
	return (level - 1) * LEVEL_STRIDE;
}

static inline int pfn_level_offset(u64 pfn, int level)
{
	return (pfn >> level_to_offset_bits(level)) & LEVEL_MASK;
}

static inline u64 level_mask(int level)
{
	return -1ULL << level_to_offset_bits(level);
}

static inline u64 level_size(int level)
{
	return 1ULL << level_to_offset_bits(level);
}

static inline u64 align_to_level(u64 pfn, int level)
{
	return (pfn + level_size(level) - 1) & level_mask(level);
}

static inline unsigned long lvl_to_nr_pages(unsigned int lvl)
{
	return 1UL << min_t(int, (lvl - 1) * LEVEL_STRIDE, MAX_AGAW_PFN_WIDTH);
}

/* VT-d pages must always be _smaller_ than MM pages. Otherwise things
   are never going to work. */
static inline unsigned long mm_to_dma_pfn(unsigned long mm_pfn)
{
	return mm_pfn << (PAGE_SHIFT - VTD_PAGE_SHIFT);
}
static inline unsigned long page_to_dma_pfn(struct page *pg)
{
	return mm_to_dma_pfn(page_to_pfn(pg));
}
static inline unsigned long virt_to_dma_pfn(void *p)
{
	return page_to_dma_pfn(virt_to_page(p));
}

static void __init check_tylersburg_isoch(void);
static int rwbf_quirk;

/*
 * set to 1 to panic kernel if can't successfully enable VT-d
 * (used when kernel is launched w/ TXT)
 */
static int force_on = 0;
static int intel_iommu_tboot_noforce;
static int no_platform_optin;

#define ROOT_ENTRY_NR (VTD_PAGE_SIZE/sizeof(struct root_entry))

/*
 * Take a root_entry and return the Lower Context Table Pointer (LCTP)
 * if marked present.
 */
static phys_addr_t root_entry_lctp(struct root_entry *re)
{
	if (!(re->lo & 1))
		return 0;

	return re->lo & VTD_PAGE_MASK;
}

/*
 * Take a root_entry and return the Upper Context Table Pointer (UCTP)
 * if marked present.
 */
static phys_addr_t root_entry_uctp(struct root_entry *re)
{
	if (!(re->hi & 1))
		return 0;

	return re->hi & VTD_PAGE_MASK;
}

static inline void context_set_present(struct context_entry *context)
{
	context->lo |= 1;
}

static inline void context_set_fault_enable(struct context_entry *context)
{
	context->lo &= (((u64)-1) << 2) | 1;
}

static inline void context_set_translation_type(struct context_entry *context,
						unsigned long value)
{
	context->lo &= (((u64)-1) << 4) | 3;
	context->lo |= (value & 3) << 2;
}

static inline void context_set_address_root(struct context_entry *context,
					    unsigned long value)
{
	context->lo &= ~VTD_PAGE_MASK;
	context->lo |= value & VTD_PAGE_MASK;
}

static inline void context_set_address_width(struct context_entry *context,
					     unsigned long value)
{
	context->hi |= value & 7;
}

static inline void context_set_domain_id(struct context_entry *context,
					 unsigned long value)
{
	context->hi |= (value & ((1 << 16) - 1)) << 8;
}

static inline void context_set_pasid(struct context_entry *context)
{
	context->lo |= CONTEXT_PASIDE;
}

static inline int context_domain_id(struct context_entry *c)
{
	return((c->hi >> 8) & 0xffff);
}

static inline void context_clear_entry(struct context_entry *context)
{
	context->lo = 0;
	context->hi = 0;
}

static inline bool context_copied(struct intel_iommu *iommu, u8 bus, u8 devfn)
{
	if (!iommu->copied_tables)
		return false;

	return test_bit(((long)bus << 8) | devfn, iommu->copied_tables);
}

static inline void
set_context_copied(struct intel_iommu *iommu, u8 bus, u8 devfn)
{
	set_bit(((long)bus << 8) | devfn, iommu->copied_tables);
}

static inline void
clear_context_copied(struct intel_iommu *iommu, u8 bus, u8 devfn)
{
	clear_bit(((long)bus << 8) | devfn, iommu->copied_tables);
}

/*
 * This domain is a statically identity mapping domain.
 *	1. This domain creats a static 1:1 mapping to all usable memory.
 * 	2. It maps to each iommu if successful.
 *	3. Each iommu mapps to this domain if successful.
 */
static struct dmar_domain *si_domain;
static int hw_pass_through = 1;

struct dmar_rmrr_unit {
	struct list_head list;		/* list of rmrr units	*/
	struct acpi_dmar_header *hdr;	/* ACPI header		*/
	u64	base_address;		/* reserved base address*/
	u64	end_address;		/* reserved end address */
	struct dmar_dev_scope *devices;	/* target devices */
	int	devices_cnt;		/* target device count */
};

struct dmar_atsr_unit {
	struct list_head list;		/* list of ATSR units */
	struct acpi_dmar_header *hdr;	/* ACPI header */
	struct dmar_dev_scope *devices;	/* target devices */
	int devices_cnt;		/* target device count */
	u8 include_all:1;		/* include all ports */
};

struct dmar_satc_unit {
	struct list_head list;		/* list of SATC units */
	struct acpi_dmar_header *hdr;	/* ACPI header */
	struct dmar_dev_scope *devices;	/* target devices */
	struct intel_iommu *iommu;	/* the corresponding iommu */
	int devices_cnt;		/* target device count */
	u8 atc_required:1;		/* ATS is required */
};

static LIST_HEAD(dmar_atsr_units);
static LIST_HEAD(dmar_rmrr_units);
static LIST_HEAD(dmar_satc_units);

#define for_each_rmrr_units(rmrr) \
	list_for_each_entry(rmrr, &dmar_rmrr_units, list)

static void dmar_remove_one_dev_info(struct device *dev);

int dmar_disabled = !IS_ENABLED(CONFIG_INTEL_IOMMU_DEFAULT_ON);
int intel_iommu_sm = IS_ENABLED(CONFIG_INTEL_IOMMU_SCALABLE_MODE_DEFAULT_ON);

int intel_iommu_enabled = 0;
EXPORT_SYMBOL_GPL(intel_iommu_enabled);

static int dmar_map_gfx = 1;
static int intel_iommu_superpage = 1;
static int iommu_identity_mapping;
static int iommu_skip_te_disable;

#define IDENTMAP_GFX		2
#define IDENTMAP_AZALIA		4

const struct iommu_ops intel_iommu_ops;

static bool translation_pre_enabled(struct intel_iommu *iommu)
{
	return (iommu->flags & VTD_FLAG_TRANS_PRE_ENABLED);
}

static void clear_translation_pre_enabled(struct intel_iommu *iommu)
{
	iommu->flags &= ~VTD_FLAG_TRANS_PRE_ENABLED;
}

static void init_translation_status(struct intel_iommu *iommu)
{
	u32 gsts;

	gsts = readl(iommu->reg + DMAR_GSTS_REG);
	if (gsts & DMA_GSTS_TES)
		iommu->flags |= VTD_FLAG_TRANS_PRE_ENABLED;
}

static int __init intel_iommu_setup(char *str)
{
	if (!str)
		return -EINVAL;

	while (*str) {
		if (!strncmp(str, "on", 2)) {
			dmar_disabled = 0;
			pr_info("IOMMU enabled\n");
		} else if (!strncmp(str, "off", 3)) {
			dmar_disabled = 1;
			no_platform_optin = 1;
			pr_info("IOMMU disabled\n");
		} else if (!strncmp(str, "igfx_off", 8)) {
			dmar_map_gfx = 0;
			pr_info("Disable GFX device mapping\n");
		} else if (!strncmp(str, "forcedac", 8)) {
			pr_warn("intel_iommu=forcedac deprecated; use iommu.forcedac instead\n");
			iommu_dma_forcedac = true;
		} else if (!strncmp(str, "strict", 6)) {
			pr_warn("intel_iommu=strict deprecated; use iommu.strict=1 instead\n");
			iommu_set_dma_strict();
		} else if (!strncmp(str, "sp_off", 6)) {
			pr_info("Disable supported super page\n");
			intel_iommu_superpage = 0;
		} else if (!strncmp(str, "sm_on", 5)) {
			pr_info("Enable scalable mode if hardware supports\n");
			intel_iommu_sm = 1;
		} else if (!strncmp(str, "sm_off", 6)) {
			pr_info("Scalable mode is disallowed\n");
			intel_iommu_sm = 0;
		} else if (!strncmp(str, "tboot_noforce", 13)) {
			pr_info("Intel-IOMMU: not forcing on after tboot. This could expose security risk for tboot\n");
			intel_iommu_tboot_noforce = 1;
		} else {
			pr_notice("Unknown option - '%s'\n", str);
		}

		str += strcspn(str, ",");
		while (*str == ',')
			str++;
	}

	return 1;
}
__setup("intel_iommu=", intel_iommu_setup);

void *alloc_pgtable_page(int node)
{
	struct page *page;
	void *vaddr = NULL;

	page = alloc_pages_node(node, GFP_ATOMIC | __GFP_ZERO, 0);
	if (page)
		vaddr = page_address(page);
	return vaddr;
}

void free_pgtable_page(void *vaddr)
{
	free_page((unsigned long)vaddr);
}

static inline int domain_type_is_si(struct dmar_domain *domain)
{
	return domain->domain.type == IOMMU_DOMAIN_IDENTITY;
}

static inline bool domain_use_first_level(struct dmar_domain *domain)
{
	return domain->flags & DOMAIN_FLAG_USE_FIRST_LEVEL;
}

static inline int domain_pfn_supported(struct dmar_domain *domain,
				       unsigned long pfn)
{
	int addr_width = agaw_to_width(domain->agaw) - VTD_PAGE_SHIFT;

	return !(addr_width < BITS_PER_LONG && pfn >> addr_width);
}

/*
 * Calculate the Supported Adjusted Guest Address Widths of an IOMMU.
 * Refer to 11.4.2 of the VT-d spec for the encoding of each bit of
 * the returned SAGAW.
 */
static unsigned long __iommu_calculate_sagaw(struct intel_iommu *iommu)
{
	unsigned long fl_sagaw, sl_sagaw;

	fl_sagaw = BIT(2) | (cap_fl5lp_support(iommu->cap) ? BIT(3) : 0);
	sl_sagaw = cap_sagaw(iommu->cap);

	/* Second level only. */
	if (!sm_supported(iommu) || !ecap_flts(iommu->ecap))
		return sl_sagaw;

	/* First level only. */
	if (!ecap_slts(iommu->ecap))
		return fl_sagaw;

	return fl_sagaw & sl_sagaw;
}

static int __iommu_calculate_agaw(struct intel_iommu *iommu, int max_gaw)
{
	unsigned long sagaw;
	int agaw;

	sagaw = __iommu_calculate_sagaw(iommu);
	for (agaw = width_to_agaw(max_gaw); agaw >= 0; agaw--) {
		if (test_bit(agaw, &sagaw))
			break;
	}

	return agaw;
}

/*
 * Calculate max SAGAW for each iommu.
 */
int iommu_calculate_max_sagaw(struct intel_iommu *iommu)
{
	return __iommu_calculate_agaw(iommu, MAX_AGAW_WIDTH);
}

/*
 * calculate agaw for each iommu.
 * "SAGAW" may be different across iommus, use a default agaw, and
 * get a supported less agaw for iommus that don't support the default agaw.
 */
int iommu_calculate_agaw(struct intel_iommu *iommu)
{
	return __iommu_calculate_agaw(iommu, DEFAULT_DOMAIN_ADDRESS_WIDTH);
}

static inline bool iommu_paging_structure_coherency(struct intel_iommu *iommu)
{
	return sm_supported(iommu) ?
			ecap_smpwc(iommu->ecap) : ecap_coherent(iommu->ecap);
}

static void domain_update_iommu_coherency(struct dmar_domain *domain)
{
	struct iommu_domain_info *info;
	struct dmar_drhd_unit *drhd;
	struct intel_iommu *iommu;
	bool found = false;
	unsigned long i;

	domain->iommu_coherency = true;
	xa_for_each(&domain->iommu_array, i, info) {
		found = true;
		if (!iommu_paging_structure_coherency(info->iommu)) {
			domain->iommu_coherency = false;
			break;
		}
	}
	if (found)
		return;

	/* No hardware attached; use lowest common denominator */
	rcu_read_lock();
	for_each_active_iommu(iommu, drhd) {
		if (!iommu_paging_structure_coherency(iommu)) {
			domain->iommu_coherency = false;
			break;
		}
	}
	rcu_read_unlock();
}

static int domain_update_iommu_superpage(struct dmar_domain *domain,
					 struct intel_iommu *skip)
{
	struct dmar_drhd_unit *drhd;
	struct intel_iommu *iommu;
	int mask = 0x3;

	if (!intel_iommu_superpage)
		return 0;

	/* set iommu_superpage to the smallest common denominator */
	rcu_read_lock();
	for_each_active_iommu(iommu, drhd) {
		if (iommu != skip) {
			if (domain && domain_use_first_level(domain)) {
				if (!cap_fl1gp_support(iommu->cap))
					mask = 0x1;
			} else {
				mask &= cap_super_page_val(iommu->cap);
			}

			if (!mask)
				break;
		}
	}
	rcu_read_unlock();

	return fls(mask);
}

static int domain_update_device_node(struct dmar_domain *domain)
{
	struct device_domain_info *info;
	int nid = NUMA_NO_NODE;
	unsigned long flags;

	spin_lock_irqsave(&domain->lock, flags);
	list_for_each_entry(info, &domain->devices, link) {
		/*
		 * There could possibly be multiple device numa nodes as devices
		 * within the same domain may sit behind different IOMMUs. There
		 * isn't perfect answer in such situation, so we select first
		 * come first served policy.
		 */
		nid = dev_to_node(info->dev);
		if (nid != NUMA_NO_NODE)
			break;
	}
	spin_unlock_irqrestore(&domain->lock, flags);

	return nid;
}

static void domain_update_iotlb(struct dmar_domain *domain);

/* Return the super pagesize bitmap if supported. */
static unsigned long domain_super_pgsize_bitmap(struct dmar_domain *domain)
{
	unsigned long bitmap = 0;

	/*
	 * 1-level super page supports page size of 2MiB, 2-level super page
	 * supports page size of both 2MiB and 1GiB.
	 */
	if (domain->iommu_superpage == 1)
		bitmap |= SZ_2M;
	else if (domain->iommu_superpage == 2)
		bitmap |= SZ_2M | SZ_1G;

	return bitmap;
}

/* Some capabilities may be different across iommus */
static void domain_update_iommu_cap(struct dmar_domain *domain)
{
	domain_update_iommu_coherency(domain);
	domain->iommu_superpage = domain_update_iommu_superpage(domain, NULL);

	/*
	 * If RHSA is missing, we should default to the device numa domain
	 * as fall back.
	 */
	if (domain->nid == NUMA_NO_NODE)
		domain->nid = domain_update_device_node(domain);

	/*
	 * First-level translation restricts the input-address to a
	 * canonical address (i.e., address bits 63:N have the same
	 * value as address bit [N-1], where N is 48-bits with 4-level
	 * paging and 57-bits with 5-level paging). Hence, skip bit
	 * [N-1].
	 */
	if (domain_use_first_level(domain))
		domain->domain.geometry.aperture_end = __DOMAIN_MAX_ADDR(domain->gaw - 1);
	else
		domain->domain.geometry.aperture_end = __DOMAIN_MAX_ADDR(domain->gaw);

	domain->domain.pgsize_bitmap |= domain_super_pgsize_bitmap(domain);
	domain_update_iotlb(domain);
}

struct context_entry *iommu_context_addr(struct intel_iommu *iommu, u8 bus,
					 u8 devfn, int alloc)
{
	struct root_entry *root = &iommu->root_entry[bus];
	struct context_entry *context;
	u64 *entry;

	/*
	 * Except that the caller requested to allocate a new entry,
	 * returning a copied context entry makes no sense.
	 */
	if (!alloc && context_copied(iommu, bus, devfn))
		return NULL;

	entry = &root->lo;
	if (sm_supported(iommu)) {
		if (devfn >= 0x80) {
			devfn -= 0x80;
			entry = &root->hi;
		}
		devfn *= 2;
	}
	if (*entry & 1)
		context = phys_to_virt(*entry & VTD_PAGE_MASK);
	else {
		unsigned long phy_addr;
		if (!alloc)
			return NULL;

		context = alloc_pgtable_page(iommu->node);
		if (!context)
			return NULL;

		__iommu_flush_cache(iommu, (void *)context, CONTEXT_SIZE);
		phy_addr = virt_to_phys((void *)context);
		*entry = phy_addr | 1;
		__iommu_flush_cache(iommu, entry, sizeof(*entry));
	}
	return &context[devfn];
}

/**
 * is_downstream_to_pci_bridge - test if a device belongs to the PCI
 *				 sub-hierarchy of a candidate PCI-PCI bridge
 * @dev: candidate PCI device belonging to @bridge PCI sub-hierarchy
 * @bridge: the candidate PCI-PCI bridge
 *
 * Return: true if @dev belongs to @bridge PCI sub-hierarchy, else false.
 */
static bool
is_downstream_to_pci_bridge(struct device *dev, struct device *bridge)
{
	struct pci_dev *pdev, *pbridge;

	if (!dev_is_pci(dev) || !dev_is_pci(bridge))
		return false;

	pdev = to_pci_dev(dev);
	pbridge = to_pci_dev(bridge);

	if (pbridge->subordinate &&
	    pbridge->subordinate->number <= pdev->bus->number &&
	    pbridge->subordinate->busn_res.end >= pdev->bus->number)
		return true;

	return false;
}

static bool quirk_ioat_snb_local_iommu(struct pci_dev *pdev)
{
	struct dmar_drhd_unit *drhd;
	u32 vtbar;
	int rc;

	/* We know that this device on this chipset has its own IOMMU.
	 * If we find it under a different IOMMU, then the BIOS is lying
	 * to us. Hope that the IOMMU for this device is actually
	 * disabled, and it needs no translation...
	 */
	rc = pci_bus_read_config_dword(pdev->bus, PCI_DEVFN(0, 0), 0xb0, &vtbar);
	if (rc) {
		/* "can't" happen */
		dev_info(&pdev->dev, "failed to run vt-d quirk\n");
		return false;
	}
	vtbar &= 0xffff0000;

	/* we know that the this iommu should be at offset 0xa000 from vtbar */
	drhd = dmar_find_matched_drhd_unit(pdev);
	if (!drhd || drhd->reg_base_addr - vtbar != 0xa000) {
		pr_warn_once(FW_BUG "BIOS assigned incorrect VT-d unit for Intel(R) QuickData Technology device\n");
		add_taint(TAINT_FIRMWARE_WORKAROUND, LOCKDEP_STILL_OK);
		return true;
	}

	return false;
}

static bool iommu_is_dummy(struct intel_iommu *iommu, struct device *dev)
{
	if (!iommu || iommu->drhd->ignored)
		return true;

	if (dev_is_pci(dev)) {
		struct pci_dev *pdev = to_pci_dev(dev);

		if (pdev->vendor == PCI_VENDOR_ID_INTEL &&
		    pdev->device == PCI_DEVICE_ID_INTEL_IOAT_SNB &&
		    quirk_ioat_snb_local_iommu(pdev))
			return true;
	}

	return false;
}

struct intel_iommu *device_to_iommu(struct device *dev, u8 *bus, u8 *devfn)
{
	struct dmar_drhd_unit *drhd = NULL;
	struct pci_dev *pdev = NULL;
	struct intel_iommu *iommu;
	struct device *tmp;
	u16 segment = 0;
	int i;

	if (!dev)
		return NULL;

	if (dev_is_pci(dev)) {
		struct pci_dev *pf_pdev;

		pdev = pci_real_dma_dev(to_pci_dev(dev));

		/* VFs aren't listed in scope tables; we need to look up
		 * the PF instead to find the IOMMU. */
		pf_pdev = pci_physfn(pdev);
		dev = &pf_pdev->dev;
		segment = pci_domain_nr(pdev->bus);
	} else if (has_acpi_companion(dev))
		dev = &ACPI_COMPANION(dev)->dev;

	rcu_read_lock();
	for_each_iommu(iommu, drhd) {
		if (pdev && segment != drhd->segment)
			continue;

		for_each_active_dev_scope(drhd->devices,
					  drhd->devices_cnt, i, tmp) {
			if (tmp == dev) {
				/* For a VF use its original BDF# not that of the PF
				 * which we used for the IOMMU lookup. Strictly speaking
				 * we could do this for all PCI devices; we only need to
				 * get the BDF# from the scope table for ACPI matches. */
				if (pdev && pdev->is_virtfn)
					goto got_pdev;

				if (bus && devfn) {
					*bus = drhd->devices[i].bus;
					*devfn = drhd->devices[i].devfn;
				}
				goto out;
			}

			if (is_downstream_to_pci_bridge(dev, tmp))
				goto got_pdev;
		}

		if (pdev && drhd->include_all) {
got_pdev:
			if (bus && devfn) {
				*bus = pdev->bus->number;
				*devfn = pdev->devfn;
			}
			goto out;
		}
	}
	iommu = NULL;
out:
	if (iommu_is_dummy(iommu, dev))
		iommu = NULL;

	rcu_read_unlock();

	return iommu;
}

static void domain_flush_cache(struct dmar_domain *domain,
			       void *addr, int size)
{
	if (!domain->iommu_coherency)
		clflush_cache_range(addr, size);
}

static int device_context_mapped(struct intel_iommu *iommu, u8 bus, u8 devfn)
{
	struct context_entry *context;
	int ret = 0;

	spin_lock(&iommu->lock);
	context = iommu_context_addr(iommu, bus, devfn, 0);
	if (context)
		ret = context_present(context);
	spin_unlock(&iommu->lock);
	return ret;
}

static void free_context_table(struct intel_iommu *iommu)
{
	struct context_entry *context;
	int i;

	if (!iommu->root_entry)
		return;

	for (i = 0; i < ROOT_ENTRY_NR; i++) {
		context = iommu_context_addr(iommu, i, 0, 0);
		if (context)
			free_pgtable_page(context);

		if (!sm_supported(iommu))
			continue;

		context = iommu_context_addr(iommu, i, 0x80, 0);
		if (context)
			free_pgtable_page(context);
	}

	free_pgtable_page(iommu->root_entry);
	iommu->root_entry = NULL;
}

#ifdef CONFIG_DMAR_DEBUG
static void pgtable_walk(struct intel_iommu *iommu, unsigned long pfn,
			 u8 bus, u8 devfn, struct dma_pte *parent, int level)
{
	struct dma_pte *pte;
	int offset;

	while (1) {
		offset = pfn_level_offset(pfn, level);
		pte = &parent[offset];
		if (!pte || (dma_pte_superpage(pte) || !dma_pte_present(pte))) {
			pr_info("PTE not present at level %d\n", level);
			break;
		}

		pr_info("pte level: %d, pte value: 0x%016llx\n", level, pte->val);

		if (level == 1)
			break;

		parent = phys_to_virt(dma_pte_addr(pte));
		level--;
	}
}

void dmar_fault_dump_ptes(struct intel_iommu *iommu, u16 source_id,
			  unsigned long long addr, u32 pasid)
{
	struct pasid_dir_entry *dir, *pde;
	struct pasid_entry *entries, *pte;
	struct context_entry *ctx_entry;
	struct root_entry *rt_entry;
	int i, dir_index, index, level;
	u8 devfn = source_id & 0xff;
	u8 bus = source_id >> 8;
	struct dma_pte *pgtable;

	pr_info("Dump %s table entries for IOVA 0x%llx\n", iommu->name, addr);

	/* root entry dump */
	rt_entry = &iommu->root_entry[bus];
	if (!rt_entry) {
		pr_info("root table entry is not present\n");
		return;
	}

	if (sm_supported(iommu))
		pr_info("scalable mode root entry: hi 0x%016llx, low 0x%016llx\n",
			rt_entry->hi, rt_entry->lo);
	else
		pr_info("root entry: 0x%016llx", rt_entry->lo);

	/* context entry dump */
	ctx_entry = iommu_context_addr(iommu, bus, devfn, 0);
	if (!ctx_entry) {
		pr_info("context table entry is not present\n");
		return;
	}

	pr_info("context entry: hi 0x%016llx, low 0x%016llx\n",
		ctx_entry->hi, ctx_entry->lo);

	/* legacy mode does not require PASID entries */
	if (!sm_supported(iommu)) {
		level = agaw_to_level(ctx_entry->hi & 7);
		pgtable = phys_to_virt(ctx_entry->lo & VTD_PAGE_MASK);
		goto pgtable_walk;
	}

	/* get the pointer to pasid directory entry */
	dir = phys_to_virt(ctx_entry->lo & VTD_PAGE_MASK);
	if (!dir) {
		pr_info("pasid directory entry is not present\n");
		return;
	}
	/* For request-without-pasid, get the pasid from context entry */
	if (intel_iommu_sm && pasid == INVALID_IOASID)
		pasid = PASID_RID2PASID;

	dir_index = pasid >> PASID_PDE_SHIFT;
	pde = &dir[dir_index];
	pr_info("pasid dir entry: 0x%016llx\n", pde->val);

	/* get the pointer to the pasid table entry */
	entries = get_pasid_table_from_pde(pde);
	if (!entries) {
		pr_info("pasid table entry is not present\n");
		return;
	}
	index = pasid & PASID_PTE_MASK;
	pte = &entries[index];
	for (i = 0; i < ARRAY_SIZE(pte->val); i++)
		pr_info("pasid table entry[%d]: 0x%016llx\n", i, pte->val[i]);

	if (pasid_pte_get_pgtt(pte) == PASID_ENTRY_PGTT_FL_ONLY) {
		level = pte->val[2] & BIT_ULL(2) ? 5 : 4;
		pgtable = phys_to_virt(pte->val[2] & VTD_PAGE_MASK);
	} else {
		level = agaw_to_level((pte->val[0] >> 2) & 0x7);
		pgtable = phys_to_virt(pte->val[0] & VTD_PAGE_MASK);
	}

pgtable_walk:
	pgtable_walk(iommu, addr >> VTD_PAGE_SHIFT, bus, devfn, pgtable, level);
}
#endif

static struct dma_pte *pfn_to_dma_pte(struct dmar_domain *domain,
				      unsigned long pfn, int *target_level)
{
	struct dma_pte *parent, *pte;
	int level = agaw_to_level(domain->agaw);
	int offset;

	BUG_ON(!domain->pgd);

	if (!domain_pfn_supported(domain, pfn))
		/* Address beyond IOMMU's addressing capabilities. */
		return NULL;

	parent = domain->pgd;

	while (1) {
		void *tmp_page;

		offset = pfn_level_offset(pfn, level);
		pte = &parent[offset];
		if (!*target_level && (dma_pte_superpage(pte) || !dma_pte_present(pte)))
			break;
		if (level == *target_level)
			break;

		if (!dma_pte_present(pte)) {
			uint64_t pteval;

			tmp_page = alloc_pgtable_page(domain->nid);

			if (!tmp_page)
				return NULL;

			domain_flush_cache(domain, tmp_page, VTD_PAGE_SIZE);
			pteval = ((uint64_t)virt_to_dma_pfn(tmp_page) << VTD_PAGE_SHIFT) | DMA_PTE_READ | DMA_PTE_WRITE;
			if (domain_use_first_level(domain))
				pteval |= DMA_FL_PTE_XD | DMA_FL_PTE_US | DMA_FL_PTE_ACCESS;

			if (cmpxchg64(&pte->val, 0ULL, pteval))
				/* Someone else set it while we were thinking; use theirs. */
				free_pgtable_page(tmp_page);
			else
				domain_flush_cache(domain, pte, sizeof(*pte));
		}
		if (level == 1)
			break;

		parent = phys_to_virt(dma_pte_addr(pte));
		level--;
	}

	if (!*target_level)
		*target_level = level;

	return pte;
}

/* return address's pte at specific level */
static struct dma_pte *dma_pfn_level_pte(struct dmar_domain *domain,
					 unsigned long pfn,
					 int level, int *large_page)
{
	struct dma_pte *parent, *pte;
	int total = agaw_to_level(domain->agaw);
	int offset;

	parent = domain->pgd;
	while (level <= total) {
		offset = pfn_level_offset(pfn, total);
		pte = &parent[offset];
		if (level == total)
			return pte;

		if (!dma_pte_present(pte)) {
			*large_page = total;
			break;
		}

		if (dma_pte_superpage(pte)) {
			*large_page = total;
			return pte;
		}

		parent = phys_to_virt(dma_pte_addr(pte));
		total--;
	}
	return NULL;
}

/* clear last level pte, a tlb flush should be followed */
static void dma_pte_clear_range(struct dmar_domain *domain,
				unsigned long start_pfn,
				unsigned long last_pfn)
{
	unsigned int large_page;
	struct dma_pte *first_pte, *pte;

	BUG_ON(!domain_pfn_supported(domain, start_pfn));
	BUG_ON(!domain_pfn_supported(domain, last_pfn));
	BUG_ON(start_pfn > last_pfn);

	/* we don't need lock here; nobody else touches the iova range */
	do {
		large_page = 1;
		first_pte = pte = dma_pfn_level_pte(domain, start_pfn, 1, &large_page);
		if (!pte) {
			start_pfn = align_to_level(start_pfn + 1, large_page + 1);
			continue;
		}
		do {
			dma_clear_pte(pte);
			start_pfn += lvl_to_nr_pages(large_page);
			pte++;
		} while (start_pfn <= last_pfn && !first_pte_in_page(pte));

		domain_flush_cache(domain, first_pte,
				   (void *)pte - (void *)first_pte);

	} while (start_pfn && start_pfn <= last_pfn);
}

static void dma_pte_free_level(struct dmar_domain *domain, int level,
			       int retain_level, struct dma_pte *pte,
			       unsigned long pfn, unsigned long start_pfn,
			       unsigned long last_pfn)
{
	pfn = max(start_pfn, pfn);
	pte = &pte[pfn_level_offset(pfn, level)];

	do {
		unsigned long level_pfn;
		struct dma_pte *level_pte;

		if (!dma_pte_present(pte) || dma_pte_superpage(pte))
			goto next;

		level_pfn = pfn & level_mask(level);
		level_pte = phys_to_virt(dma_pte_addr(pte));

		if (level > 2) {
			dma_pte_free_level(domain, level - 1, retain_level,
					   level_pte, level_pfn, start_pfn,
					   last_pfn);
		}

		/*
		 * Free the page table if we're below the level we want to
		 * retain and the range covers the entire table.
		 */
		if (level < retain_level && !(start_pfn > level_pfn ||
		      last_pfn < level_pfn + level_size(level) - 1)) {
			dma_clear_pte(pte);
			domain_flush_cache(domain, pte, sizeof(*pte));
			free_pgtable_page(level_pte);
		}
next:
		pfn += level_size(level);
	} while (!first_pte_in_page(++pte) && pfn <= last_pfn);
}

/*
 * clear last level (leaf) ptes and free page table pages below the
 * level we wish to keep intact.
 */
static void dma_pte_free_pagetable(struct dmar_domain *domain,
				   unsigned long start_pfn,
				   unsigned long last_pfn,
				   int retain_level)
{
	dma_pte_clear_range(domain, start_pfn, last_pfn);

	/* We don't need lock here; nobody else touches the iova range */
	dma_pte_free_level(domain, agaw_to_level(domain->agaw), retain_level,
			   domain->pgd, 0, start_pfn, last_pfn);

	/* free pgd */
	if (start_pfn == 0 && last_pfn == DOMAIN_MAX_PFN(domain->gaw)) {
		free_pgtable_page(domain->pgd);
		domain->pgd = NULL;
	}
}

/* When a page at a given level is being unlinked from its parent, we don't
   need to *modify* it at all. All we need to do is make a list of all the
   pages which can be freed just as soon as we've flushed the IOTLB and we
   know the hardware page-walk will no longer touch them.
   The 'pte' argument is the *parent* PTE, pointing to the page that is to
   be freed. */
static void dma_pte_list_pagetables(struct dmar_domain *domain,
				    int level, struct dma_pte *pte,
				    struct list_head *freelist)
{
	struct page *pg;

	pg = pfn_to_page(dma_pte_addr(pte) >> PAGE_SHIFT);
	list_add_tail(&pg->lru, freelist);

	if (level == 1)
		return;

	pte = page_address(pg);
	do {
		if (dma_pte_present(pte) && !dma_pte_superpage(pte))
			dma_pte_list_pagetables(domain, level - 1, pte, freelist);
		pte++;
	} while (!first_pte_in_page(pte));
}

static void dma_pte_clear_level(struct dmar_domain *domain, int level,
				struct dma_pte *pte, unsigned long pfn,
				unsigned long start_pfn, unsigned long last_pfn,
				struct list_head *freelist)
{
	struct dma_pte *first_pte = NULL, *last_pte = NULL;

	pfn = max(start_pfn, pfn);
	pte = &pte[pfn_level_offset(pfn, level)];

	do {
		unsigned long level_pfn = pfn & level_mask(level);

		if (!dma_pte_present(pte))
			goto next;

		/* If range covers entire pagetable, free it */
		if (start_pfn <= level_pfn &&
		    last_pfn >= level_pfn + level_size(level) - 1) {
			/* These suborbinate page tables are going away entirely. Don't
			   bother to clear them; we're just going to *free* them. */
			if (level > 1 && !dma_pte_superpage(pte))
				dma_pte_list_pagetables(domain, level - 1, pte, freelist);

			dma_clear_pte(pte);
			if (!first_pte)
				first_pte = pte;
			last_pte = pte;
		} else if (level > 1) {
			/* Recurse down into a level that isn't *entirely* obsolete */
			dma_pte_clear_level(domain, level - 1,
					    phys_to_virt(dma_pte_addr(pte)),
					    level_pfn, start_pfn, last_pfn,
					    freelist);
		}
next:
		pfn = level_pfn + level_size(level);
	} while (!first_pte_in_page(++pte) && pfn <= last_pfn);

	if (first_pte)
		domain_flush_cache(domain, first_pte,
				   (void *)++last_pte - (void *)first_pte);
}

/* We can't just free the pages because the IOMMU may still be walking
   the page tables, and may have cached the intermediate levels. The
   pages can only be freed after the IOTLB flush has been done. */
static void domain_unmap(struct dmar_domain *domain, unsigned long start_pfn,
			 unsigned long last_pfn, struct list_head *freelist)
{
	BUG_ON(!domain_pfn_supported(domain, start_pfn));
	BUG_ON(!domain_pfn_supported(domain, last_pfn));
	BUG_ON(start_pfn > last_pfn);

	/* we don't need lock here; nobody else touches the iova range */
	dma_pte_clear_level(domain, agaw_to_level(domain->agaw),
			    domain->pgd, 0, start_pfn, last_pfn, freelist);

	/* free pgd */
	if (start_pfn == 0 && last_pfn == DOMAIN_MAX_PFN(domain->gaw)) {
		struct page *pgd_page = virt_to_page(domain->pgd);
		list_add_tail(&pgd_page->lru, freelist);
		domain->pgd = NULL;
	}
}

/* iommu handling */
static int iommu_alloc_root_entry(struct intel_iommu *iommu)
{
	struct root_entry *root;

	root = (struct root_entry *)alloc_pgtable_page(iommu->node);
	if (!root) {
		pr_err("Allocating root entry for %s failed\n",
			iommu->name);
		return -ENOMEM;
	}

	__iommu_flush_cache(iommu, root, ROOT_SIZE);
	iommu->root_entry = root;

	return 0;
}

static void iommu_set_root_entry(struct intel_iommu *iommu)
{
	u64 addr;
	u32 sts;
	unsigned long flag;

	addr = virt_to_phys(iommu->root_entry);
	if (sm_supported(iommu))
		addr |= DMA_RTADDR_SMT;

	raw_spin_lock_irqsave(&iommu->register_lock, flag);
	dmar_writeq(iommu->reg + DMAR_RTADDR_REG, addr);

	writel(iommu->gcmd | DMA_GCMD_SRTP, iommu->reg + DMAR_GCMD_REG);

	/* Make sure hardware complete it */
	IOMMU_WAIT_OP(iommu, DMAR_GSTS_REG,
		      readl, (sts & DMA_GSTS_RTPS), sts);

	raw_spin_unlock_irqrestore(&iommu->register_lock, flag);

	/*
	 * Hardware invalidates all DMA remapping hardware translation
	 * caches as part of SRTP flow.
	 */
	if (cap_esrtps(iommu->cap))
		return;

	iommu->flush.flush_context(iommu, 0, 0, 0, DMA_CCMD_GLOBAL_INVL);
	if (sm_supported(iommu))
		qi_flush_pasid_cache(iommu, 0, QI_PC_GLOBAL, 0);
	iommu->flush.flush_iotlb(iommu, 0, 0, 0, DMA_TLB_GLOBAL_FLUSH);
}

void iommu_flush_write_buffer(struct intel_iommu *iommu)
{
	u32 val;
	unsigned long flag;

	if (!rwbf_quirk && !cap_rwbf(iommu->cap))
		return;

	raw_spin_lock_irqsave(&iommu->register_lock, flag);
	writel(iommu->gcmd | DMA_GCMD_WBF, iommu->reg + DMAR_GCMD_REG);

	/* Make sure hardware complete it */
	IOMMU_WAIT_OP(iommu, DMAR_GSTS_REG,
		      readl, (!(val & DMA_GSTS_WBFS)), val);

	raw_spin_unlock_irqrestore(&iommu->register_lock, flag);
}

/* return value determine if we need a write buffer flush */
static void __iommu_flush_context(struct intel_iommu *iommu,
				  u16 did, u16 source_id, u8 function_mask,
				  u64 type)
{
	u64 val = 0;
	unsigned long flag;

	switch (type) {
	case DMA_CCMD_GLOBAL_INVL:
		val = DMA_CCMD_GLOBAL_INVL;
		break;
	case DMA_CCMD_DOMAIN_INVL:
		val = DMA_CCMD_DOMAIN_INVL|DMA_CCMD_DID(did);
		break;
	case DMA_CCMD_DEVICE_INVL:
		val = DMA_CCMD_DEVICE_INVL|DMA_CCMD_DID(did)
			| DMA_CCMD_SID(source_id) | DMA_CCMD_FM(function_mask);
		break;
	default:
		BUG();
	}
	val |= DMA_CCMD_ICC;

	raw_spin_lock_irqsave(&iommu->register_lock, flag);
	dmar_writeq(iommu->reg + DMAR_CCMD_REG, val);

	/* Make sure hardware complete it */
	IOMMU_WAIT_OP(iommu, DMAR_CCMD_REG,
		dmar_readq, (!(val & DMA_CCMD_ICC)), val);

	raw_spin_unlock_irqrestore(&iommu->register_lock, flag);
}

/* return value determine if we need a write buffer flush */
static void __iommu_flush_iotlb(struct intel_iommu *iommu, u16 did,
				u64 addr, unsigned int size_order, u64 type)
{
	int tlb_offset = ecap_iotlb_offset(iommu->ecap);
	u64 val = 0, val_iva = 0;
	unsigned long flag;

	switch (type) {
	case DMA_TLB_GLOBAL_FLUSH:
		/* global flush doesn't need set IVA_REG */
		val = DMA_TLB_GLOBAL_FLUSH|DMA_TLB_IVT;
		break;
	case DMA_TLB_DSI_FLUSH:
		val = DMA_TLB_DSI_FLUSH|DMA_TLB_IVT|DMA_TLB_DID(did);
		break;
	case DMA_TLB_PSI_FLUSH:
		val = DMA_TLB_PSI_FLUSH|DMA_TLB_IVT|DMA_TLB_DID(did);
		/* IH bit is passed in as part of address */
		val_iva = size_order | addr;
		break;
	default:
		BUG();
	}
	/* Note: set drain read/write */
#if 0
	/*
	 * This is probably to be super secure.. Looks like we can
	 * ignore it without any impact.
	 */
	if (cap_read_drain(iommu->cap))
		val |= DMA_TLB_READ_DRAIN;
#endif
	if (cap_write_drain(iommu->cap))
		val |= DMA_TLB_WRITE_DRAIN;

	raw_spin_lock_irqsave(&iommu->register_lock, flag);
	/* Note: Only uses first TLB reg currently */
	if (val_iva)
		dmar_writeq(iommu->reg + tlb_offset, val_iva);
	dmar_writeq(iommu->reg + tlb_offset + 8, val);

	/* Make sure hardware complete it */
	IOMMU_WAIT_OP(iommu, tlb_offset + 8,
		dmar_readq, (!(val & DMA_TLB_IVT)), val);

	raw_spin_unlock_irqrestore(&iommu->register_lock, flag);

	/* check IOTLB invalidation granularity */
	if (DMA_TLB_IAIG(val) == 0)
		pr_err("Flush IOTLB failed\n");
	if (DMA_TLB_IAIG(val) != DMA_TLB_IIRG(type))
		pr_debug("TLB flush request %Lx, actual %Lx\n",
			(unsigned long long)DMA_TLB_IIRG(type),
			(unsigned long long)DMA_TLB_IAIG(val));
}

static struct device_domain_info *
domain_lookup_dev_info(struct dmar_domain *domain,
		       struct intel_iommu *iommu, u8 bus, u8 devfn)
{
	struct device_domain_info *info;
	unsigned long flags;

	spin_lock_irqsave(&domain->lock, flags);
	list_for_each_entry(info, &domain->devices, link) {
		if (info->iommu == iommu && info->bus == bus &&
		    info->devfn == devfn) {
			spin_unlock_irqrestore(&domain->lock, flags);
			return info;
		}
	}
	spin_unlock_irqrestore(&domain->lock, flags);

	return NULL;
}

static void domain_update_iotlb(struct dmar_domain *domain)
{
	struct device_domain_info *info;
	bool has_iotlb_device = false;
	unsigned long flags;

	spin_lock_irqsave(&domain->lock, flags);
	list_for_each_entry(info, &domain->devices, link) {
		if (info->ats_enabled) {
			has_iotlb_device = true;
			break;
		}
	}
	domain->has_iotlb_device = has_iotlb_device;
	spin_unlock_irqrestore(&domain->lock, flags);
}

<<<<<<< HEAD
=======
/*
 * The extra devTLB flush quirk impacts those QAT devices with PCI device
 * IDs ranging from 0x4940 to 0x4943. It is exempted from risky_device()
 * check because it applies only to the built-in QAT devices and it doesn't
 * grant additional privileges.
 */
#define BUGGY_QAT_DEVID_MASK 0x4940
static bool dev_needs_extra_dtlb_flush(struct pci_dev *pdev)
{
	if (pdev->vendor != PCI_VENDOR_ID_INTEL)
		return false;

	if ((pdev->device & 0xfffc) != BUGGY_QAT_DEVID_MASK)
		return false;

	return true;
}

>>>>>>> 0ee29814
static void iommu_enable_pci_caps(struct device_domain_info *info)
{
	struct pci_dev *pdev;

	if (!info || !dev_is_pci(info->dev))
		return;

	pdev = to_pci_dev(info->dev);
	/* For IOMMU that supports device IOTLB throttling (DIT), we assign
	 * PFSID to the invalidation desc of a VF such that IOMMU HW can gauge
	 * queue depth at PF level. If DIT is not set, PFSID will be treated as
	 * reserved, which should be set to 0.
	 */
	if (!ecap_dit(info->iommu->ecap))
		info->pfsid = 0;
	else {
		struct pci_dev *pf_pdev;

		/* pdev will be returned if device is not a vf */
		pf_pdev = pci_physfn(pdev);
		info->pfsid = pci_dev_id(pf_pdev);
	}

	/* The PCIe spec, in its wisdom, declares that the behaviour of
	   the device if you enable PASID support after ATS support is
	   undefined. So always enable PASID support on devices which
	   have it, even if we can't yet know if we're ever going to
	   use it. */
	if (info->pasid_supported && !pci_enable_pasid(pdev, info->pasid_supported & ~1))
		info->pasid_enabled = 1;

	if (info->pri_supported &&
	    (info->pasid_enabled ? pci_prg_resp_pasid_required(pdev) : 1)  &&
	    !pci_reset_pri(pdev) && !pci_enable_pri(pdev, PRQ_DEPTH))
		info->pri_enabled = 1;

	if (info->ats_supported && pci_ats_page_aligned(pdev) &&
	    !pci_enable_ats(pdev, VTD_PAGE_SHIFT)) {
		info->ats_enabled = 1;
		domain_update_iotlb(info->domain);
		info->ats_qdep = pci_ats_queue_depth(pdev);
	}
}

static void iommu_disable_dev_iotlb(struct device_domain_info *info)
{
	struct pci_dev *pdev;

	if (!dev_is_pci(info->dev))
		return;

	pdev = to_pci_dev(info->dev);

	if (info->ats_enabled) {
		pci_disable_ats(pdev);
		info->ats_enabled = 0;
		domain_update_iotlb(info->domain);
	}

	if (info->pri_enabled) {
		pci_disable_pri(pdev);
		info->pri_enabled = 0;
	}

	if (info->pasid_enabled) {
		pci_disable_pasid(pdev);
		info->pasid_enabled = 0;
	}
}

static void __iommu_flush_dev_iotlb(struct device_domain_info *info,
				    u64 addr, unsigned int mask)
{
	u16 sid, qdep;

	if (!info || !info->ats_enabled)
		return;

	sid = info->bus << 8 | info->devfn;
	qdep = info->ats_qdep;
	qi_flush_dev_iotlb(info->iommu, sid, info->pfsid,
			   qdep, addr, mask);
	quirk_extra_dev_tlb_flush(info, addr, mask, PASID_RID2PASID, qdep);
}

static void iommu_flush_dev_iotlb(struct dmar_domain *domain,
				  u64 addr, unsigned mask)
{
	struct device_domain_info *info;
	unsigned long flags;

	if (!domain->has_iotlb_device)
		return;

	spin_lock_irqsave(&domain->lock, flags);
	list_for_each_entry(info, &domain->devices, link)
		__iommu_flush_dev_iotlb(info, addr, mask);
	spin_unlock_irqrestore(&domain->lock, flags);
}

static void iommu_flush_iotlb_psi(struct intel_iommu *iommu,
				  struct dmar_domain *domain,
				  unsigned long pfn, unsigned int pages,
				  int ih, int map)
{
	unsigned int aligned_pages = __roundup_pow_of_two(pages);
	unsigned int mask = ilog2(aligned_pages);
	uint64_t addr = (uint64_t)pfn << VTD_PAGE_SHIFT;
	u16 did = domain_id_iommu(domain, iommu);

	BUG_ON(pages == 0);

	if (ih)
		ih = 1 << 6;

	if (domain_use_first_level(domain)) {
		qi_flush_piotlb(iommu, did, PASID_RID2PASID, addr, pages, ih);
	} else {
		unsigned long bitmask = aligned_pages - 1;

		/*
		 * PSI masks the low order bits of the base address. If the
		 * address isn't aligned to the mask, then compute a mask value
		 * needed to ensure the target range is flushed.
		 */
		if (unlikely(bitmask & pfn)) {
			unsigned long end_pfn = pfn + pages - 1, shared_bits;

			/*
			 * Since end_pfn <= pfn + bitmask, the only way bits
			 * higher than bitmask can differ in pfn and end_pfn is
			 * by carrying. This means after masking out bitmask,
			 * high bits starting with the first set bit in
			 * shared_bits are all equal in both pfn and end_pfn.
			 */
			shared_bits = ~(pfn ^ end_pfn) & ~bitmask;
			mask = shared_bits ? __ffs(shared_bits) : BITS_PER_LONG;
		}

		/*
		 * Fallback to domain selective flush if no PSI support or
		 * the size is too big.
		 */
		if (!cap_pgsel_inv(iommu->cap) ||
		    mask > cap_max_amask_val(iommu->cap))
			iommu->flush.flush_iotlb(iommu, did, 0, 0,
							DMA_TLB_DSI_FLUSH);
		else
			iommu->flush.flush_iotlb(iommu, did, addr | ih, mask,
							DMA_TLB_PSI_FLUSH);
	}

	/*
	 * In caching mode, changes of pages from non-present to present require
	 * flush. However, device IOTLB doesn't need to be flushed in this case.
	 */
	if (!cap_caching_mode(iommu->cap) || !map)
		iommu_flush_dev_iotlb(domain, addr, mask);
}

/* Notification for newly created mappings */
static inline void __mapping_notify_one(struct intel_iommu *iommu,
					struct dmar_domain *domain,
					unsigned long pfn, unsigned int pages)
{
	/*
	 * It's a non-present to present mapping. Only flush if caching mode
	 * and second level.
	 */
	if (cap_caching_mode(iommu->cap) && !domain_use_first_level(domain))
		iommu_flush_iotlb_psi(iommu, domain, pfn, pages, 0, 1);
	else
		iommu_flush_write_buffer(iommu);
}

static void intel_flush_iotlb_all(struct iommu_domain *domain)
{
	struct dmar_domain *dmar_domain = to_dmar_domain(domain);
	struct iommu_domain_info *info;
	unsigned long idx;

	xa_for_each(&dmar_domain->iommu_array, idx, info) {
		struct intel_iommu *iommu = info->iommu;
		u16 did = domain_id_iommu(dmar_domain, iommu);

		if (domain_use_first_level(dmar_domain))
			qi_flush_piotlb(iommu, did, PASID_RID2PASID, 0, -1, 0);
		else
			iommu->flush.flush_iotlb(iommu, did, 0, 0,
						 DMA_TLB_DSI_FLUSH);

		if (!cap_caching_mode(iommu->cap))
			iommu_flush_dev_iotlb(dmar_domain, 0, MAX_AGAW_PFN_WIDTH);
	}
}

static void iommu_disable_protect_mem_regions(struct intel_iommu *iommu)
{
	u32 pmen;
	unsigned long flags;

	if (!cap_plmr(iommu->cap) && !cap_phmr(iommu->cap))
		return;

	raw_spin_lock_irqsave(&iommu->register_lock, flags);
	pmen = readl(iommu->reg + DMAR_PMEN_REG);
	pmen &= ~DMA_PMEN_EPM;
	writel(pmen, iommu->reg + DMAR_PMEN_REG);

	/* wait for the protected region status bit to clear */
	IOMMU_WAIT_OP(iommu, DMAR_PMEN_REG,
		readl, !(pmen & DMA_PMEN_PRS), pmen);

	raw_spin_unlock_irqrestore(&iommu->register_lock, flags);
}

static void iommu_enable_translation(struct intel_iommu *iommu)
{
	u32 sts;
	unsigned long flags;

	raw_spin_lock_irqsave(&iommu->register_lock, flags);
	iommu->gcmd |= DMA_GCMD_TE;
	writel(iommu->gcmd, iommu->reg + DMAR_GCMD_REG);

	/* Make sure hardware complete it */
	IOMMU_WAIT_OP(iommu, DMAR_GSTS_REG,
		      readl, (sts & DMA_GSTS_TES), sts);

	raw_spin_unlock_irqrestore(&iommu->register_lock, flags);
}

static void iommu_disable_translation(struct intel_iommu *iommu)
{
	u32 sts;
	unsigned long flag;

	if (iommu_skip_te_disable && iommu->drhd->gfx_dedicated &&
	    (cap_read_drain(iommu->cap) || cap_write_drain(iommu->cap)))
		return;

	raw_spin_lock_irqsave(&iommu->register_lock, flag);
	iommu->gcmd &= ~DMA_GCMD_TE;
	writel(iommu->gcmd, iommu->reg + DMAR_GCMD_REG);

	/* Make sure hardware complete it */
	IOMMU_WAIT_OP(iommu, DMAR_GSTS_REG,
		      readl, (!(sts & DMA_GSTS_TES)), sts);

	raw_spin_unlock_irqrestore(&iommu->register_lock, flag);
}

static int iommu_init_domains(struct intel_iommu *iommu)
{
	u32 ndomains;

	ndomains = cap_ndoms(iommu->cap);
	pr_debug("%s: Number of Domains supported <%d>\n",
		 iommu->name, ndomains);

	spin_lock_init(&iommu->lock);

	iommu->domain_ids = bitmap_zalloc(ndomains, GFP_KERNEL);
	if (!iommu->domain_ids)
		return -ENOMEM;

	/*
	 * If Caching mode is set, then invalid translations are tagged
	 * with domain-id 0, hence we need to pre-allocate it. We also
	 * use domain-id 0 as a marker for non-allocated domain-id, so
	 * make sure it is not used for a real domain.
	 */
	set_bit(0, iommu->domain_ids);

	/*
	 * Vt-d spec rev3.0 (section 6.2.3.1) requires that each pasid
	 * entry for first-level or pass-through translation modes should
	 * be programmed with a domain id different from those used for
	 * second-level or nested translation. We reserve a domain id for
	 * this purpose.
	 */
	if (sm_supported(iommu))
		set_bit(FLPT_DEFAULT_DID, iommu->domain_ids);

	return 0;
}

static void disable_dmar_iommu(struct intel_iommu *iommu)
{
	if (!iommu->domain_ids)
		return;

	/*
	 * All iommu domains must have been detached from the devices,
	 * hence there should be no domain IDs in use.
	 */
	if (WARN_ON(bitmap_weight(iommu->domain_ids, cap_ndoms(iommu->cap))
		    > NUM_RESERVED_DID))
		return;

	if (iommu->gcmd & DMA_GCMD_TE)
		iommu_disable_translation(iommu);
}

static void free_dmar_iommu(struct intel_iommu *iommu)
{
	if (iommu->domain_ids) {
		bitmap_free(iommu->domain_ids);
		iommu->domain_ids = NULL;
	}

	if (iommu->copied_tables) {
		bitmap_free(iommu->copied_tables);
		iommu->copied_tables = NULL;
	}

	/* free context mapping */
	free_context_table(iommu);

#ifdef CONFIG_INTEL_IOMMU_SVM
	if (pasid_supported(iommu)) {
		if (ecap_prs(iommu->ecap))
			intel_svm_finish_prq(iommu);
	}
	if (vccap_pasid(iommu->vccap))
		ioasid_unregister_allocator(&iommu->pasid_allocator);

#endif
}

/*
 * Check and return whether first level is used by default for
 * DMA translation.
 */
static bool first_level_by_default(unsigned int type)
{
	/* Only SL is available in legacy mode */
	if (!scalable_mode_support())
		return false;

	/* Only level (either FL or SL) is available, just use it */
	if (intel_cap_flts_sanity() ^ intel_cap_slts_sanity())
		return intel_cap_flts_sanity();

	/* Both levels are available, decide it based on domain type */
	return type != IOMMU_DOMAIN_UNMANAGED;
}

static struct dmar_domain *alloc_domain(unsigned int type)
{
	struct dmar_domain *domain;

	domain = kzalloc(sizeof(*domain), GFP_KERNEL);
	if (!domain)
		return NULL;

	domain->nid = NUMA_NO_NODE;
	if (first_level_by_default(type))
		domain->flags |= DOMAIN_FLAG_USE_FIRST_LEVEL;
	domain->has_iotlb_device = false;
	INIT_LIST_HEAD(&domain->devices);
	spin_lock_init(&domain->lock);
	xa_init(&domain->iommu_array);

	return domain;
}

static int domain_attach_iommu(struct dmar_domain *domain,
			       struct intel_iommu *iommu)
{
	struct iommu_domain_info *info, *curr;
	unsigned long ndomains;
	int num, ret = -ENOSPC;

	info = kzalloc(sizeof(*info), GFP_KERNEL);
	if (!info)
		return -ENOMEM;

	spin_lock(&iommu->lock);
	curr = xa_load(&domain->iommu_array, iommu->seq_id);
	if (curr) {
		curr->refcnt++;
		spin_unlock(&iommu->lock);
		kfree(info);
		return 0;
	}

	ndomains = cap_ndoms(iommu->cap);
	num = find_first_zero_bit(iommu->domain_ids, ndomains);
	if (num >= ndomains) {
		pr_err("%s: No free domain ids\n", iommu->name);
		goto err_unlock;
	}

	set_bit(num, iommu->domain_ids);
	info->refcnt	= 1;
	info->did	= num;
	info->iommu	= iommu;
	curr = xa_cmpxchg(&domain->iommu_array, iommu->seq_id,
			  NULL, info, GFP_ATOMIC);
	if (curr) {
		ret = xa_err(curr) ? : -EBUSY;
		goto err_clear;
	}
	domain_update_iommu_cap(domain);

	spin_unlock(&iommu->lock);
	return 0;

err_clear:
	clear_bit(info->did, iommu->domain_ids);
err_unlock:
	spin_unlock(&iommu->lock);
	kfree(info);
	return ret;
}

static void domain_detach_iommu(struct dmar_domain *domain,
				struct intel_iommu *iommu)
{
	struct iommu_domain_info *info;

	spin_lock(&iommu->lock);
	info = xa_load(&domain->iommu_array, iommu->seq_id);
	if (--info->refcnt == 0) {
		clear_bit(info->did, iommu->domain_ids);
		xa_erase(&domain->iommu_array, iommu->seq_id);
		domain->nid = NUMA_NO_NODE;
		domain_update_iommu_cap(domain);
		kfree(info);
	}
	spin_unlock(&iommu->lock);
}

static inline int guestwidth_to_adjustwidth(int gaw)
{
	int agaw;
	int r = (gaw - 12) % 9;

	if (r == 0)
		agaw = gaw;
	else
		agaw = gaw + 9 - r;
	if (agaw > 64)
		agaw = 64;
	return agaw;
}

static void domain_exit(struct dmar_domain *domain)
{
	if (domain->pgd) {
		LIST_HEAD(freelist);

		domain_unmap(domain, 0, DOMAIN_MAX_PFN(domain->gaw), &freelist);
		put_pages_list(&freelist);
	}

	if (WARN_ON(!list_empty(&domain->devices)))
		return;

	kfree(domain);
}

/*
 * Get the PASID directory size for scalable mode context entry.
 * Value of X in the PDTS field of a scalable mode context entry
 * indicates PASID directory with 2^(X + 7) entries.
 */
static inline unsigned long context_get_sm_pds(struct pasid_table *table)
{
	unsigned long pds, max_pde;

	max_pde = table->max_pasid >> PASID_PDE_SHIFT;
	pds = find_first_bit(&max_pde, MAX_NR_PASID_BITS);
	if (pds < 7)
		return 0;

	return pds - 7;
}

/*
 * Set the RID_PASID field of a scalable mode context entry. The
 * IOMMU hardware will use the PASID value set in this field for
 * DMA translations of DMA requests without PASID.
 */
static inline void
context_set_sm_rid2pasid(struct context_entry *context, unsigned long pasid)
{
	context->hi |= pasid & ((1 << 20) - 1);
}

/*
 * Set the DTE(Device-TLB Enable) field of a scalable mode context
 * entry.
 */
static inline void context_set_sm_dte(struct context_entry *context)
{
	context->lo |= (1 << 2);
}

/*
 * Set the PRE(Page Request Enable) field of a scalable mode context
 * entry.
 */
static inline void context_set_sm_pre(struct context_entry *context)
{
	context->lo |= (1 << 4);
}

/* Convert value to context PASID directory size field coding. */
#define context_pdts(pds)	(((pds) & 0x7) << 9)

static int domain_context_mapping_one(struct dmar_domain *domain,
				      struct intel_iommu *iommu,
				      struct pasid_table *table,
				      u8 bus, u8 devfn)
{
	struct device_domain_info *info =
			domain_lookup_dev_info(domain, iommu, bus, devfn);
	u16 did = domain_id_iommu(domain, iommu);
	int translation = CONTEXT_TT_MULTI_LEVEL;
	struct context_entry *context;
	int ret;

	WARN_ON(did == 0);

	if (hw_pass_through && domain_type_is_si(domain))
		translation = CONTEXT_TT_PASS_THROUGH;

	pr_debug("Set context mapping for %02x:%02x.%d\n",
		bus, PCI_SLOT(devfn), PCI_FUNC(devfn));

	BUG_ON(!domain->pgd);

	spin_lock(&iommu->lock);
	ret = -ENOMEM;
	context = iommu_context_addr(iommu, bus, devfn, 1);
	if (!context)
		goto out_unlock;

	ret = 0;
	if (context_present(context) && !context_copied(iommu, bus, devfn))
		goto out_unlock;

	/*
	 * For kdump cases, old valid entries may be cached due to the
	 * in-flight DMA and copied pgtable, but there is no unmapping
	 * behaviour for them, thus we need an explicit cache flush for
	 * the newly-mapped device. For kdump, at this point, the device
	 * is supposed to finish reset at its driver probe stage, so no
	 * in-flight DMA will exist, and we don't need to worry anymore
	 * hereafter.
	 */
	if (context_copied(iommu, bus, devfn)) {
		u16 did_old = context_domain_id(context);

		if (did_old < cap_ndoms(iommu->cap)) {
			iommu->flush.flush_context(iommu, did_old,
						   (((u16)bus) << 8) | devfn,
						   DMA_CCMD_MASK_NOBIT,
						   DMA_CCMD_DEVICE_INVL);
			iommu->flush.flush_iotlb(iommu, did_old, 0, 0,
						 DMA_TLB_DSI_FLUSH);
		}

		clear_context_copied(iommu, bus, devfn);
	}

	context_clear_entry(context);

	if (sm_supported(iommu)) {
		unsigned long pds;

		WARN_ON(!table);

		/* Setup the PASID DIR pointer: */
		pds = context_get_sm_pds(table);
		context->lo = (u64)virt_to_phys(table->table) |
				context_pdts(pds);

		/* Setup the RID_PASID field: */
		context_set_sm_rid2pasid(context, PASID_RID2PASID);

		/*
		 * Setup the Device-TLB enable bit and Page request
		 * Enable bit:
		 */
		if (info && info->ats_supported)
			context_set_sm_dte(context);
		if (info && info->pri_supported)
			context_set_sm_pre(context);
		if (info && info->pasid_supported)
			context_set_pasid(context);
	} else {
		struct dma_pte *pgd = domain->pgd;
		int agaw;

		context_set_domain_id(context, did);

		if (translation != CONTEXT_TT_PASS_THROUGH) {
			/*
			 * Skip top levels of page tables for iommu which has
			 * less agaw than default. Unnecessary for PT mode.
			 */
			for (agaw = domain->agaw; agaw > iommu->agaw; agaw--) {
				ret = -ENOMEM;
				pgd = phys_to_virt(dma_pte_addr(pgd));
				if (!dma_pte_present(pgd))
					goto out_unlock;
			}

			if (info && info->ats_supported)
				translation = CONTEXT_TT_DEV_IOTLB;
			else
				translation = CONTEXT_TT_MULTI_LEVEL;

			context_set_address_root(context, virt_to_phys(pgd));
			context_set_address_width(context, agaw);
		} else {
			/*
			 * In pass through mode, AW must be programmed to
			 * indicate the largest AGAW value supported by
			 * hardware. And ASR is ignored by hardware.
			 */
			context_set_address_width(context, iommu->msagaw);
		}

		context_set_translation_type(context, translation);
	}

	context_set_fault_enable(context);
	context_set_present(context);
	if (!ecap_coherent(iommu->ecap))
		clflush_cache_range(context, sizeof(*context));

	/*
	 * It's a non-present to present mapping. If hardware doesn't cache
	 * non-present entry we only need to flush the write-buffer. If the
	 * _does_ cache non-present entries, then it does so in the special
	 * domain #0, which we have to flush:
	 */
	if (cap_caching_mode(iommu->cap)) {
		iommu->flush.flush_context(iommu, 0,
					   (((u16)bus) << 8) | devfn,
					   DMA_CCMD_MASK_NOBIT,
					   DMA_CCMD_DEVICE_INVL);
		iommu->flush.flush_iotlb(iommu, did, 0, 0, DMA_TLB_DSI_FLUSH);
	} else {
		iommu_flush_write_buffer(iommu);
	}
	iommu_enable_pci_caps(info);

	ret = 0;

out_unlock:
	spin_unlock(&iommu->lock);

	return ret;
}

struct domain_context_mapping_data {
	struct dmar_domain *domain;
	struct intel_iommu *iommu;
	struct pasid_table *table;
};

static int domain_context_mapping_cb(struct pci_dev *pdev,
				     u16 alias, void *opaque)
{
	struct domain_context_mapping_data *data = opaque;

	return domain_context_mapping_one(data->domain, data->iommu,
					  data->table, PCI_BUS_NUM(alias),
					  alias & 0xff);
}

static int
domain_context_mapping(struct dmar_domain *domain, struct device *dev)
{
	struct domain_context_mapping_data data;
	struct pasid_table *table;
	struct intel_iommu *iommu;
	u8 bus, devfn;

	iommu = device_to_iommu(dev, &bus, &devfn);
	if (!iommu)
		return -ENODEV;

	table = intel_pasid_get_table(dev);

	if (!dev_is_pci(dev))
		return domain_context_mapping_one(domain, iommu, table,
						  bus, devfn);

	data.domain = domain;
	data.iommu = iommu;
	data.table = table;

	return pci_for_each_dma_alias(to_pci_dev(dev),
				      &domain_context_mapping_cb, &data);
}

static int domain_context_mapped_cb(struct pci_dev *pdev,
				    u16 alias, void *opaque)
{
	struct intel_iommu *iommu = opaque;

	return !device_context_mapped(iommu, PCI_BUS_NUM(alias), alias & 0xff);
}

static int domain_context_mapped(struct device *dev)
{
	struct intel_iommu *iommu;
	u8 bus, devfn;

	iommu = device_to_iommu(dev, &bus, &devfn);
	if (!iommu)
		return -ENODEV;

	if (!dev_is_pci(dev))
		return device_context_mapped(iommu, bus, devfn);

	return !pci_for_each_dma_alias(to_pci_dev(dev),
				       domain_context_mapped_cb, iommu);
}

/* Returns a number of VTD pages, but aligned to MM page size */
static inline unsigned long aligned_nrpages(unsigned long host_addr,
					    size_t size)
{
	host_addr &= ~PAGE_MASK;
	return PAGE_ALIGN(host_addr + size) >> VTD_PAGE_SHIFT;
}

/* Return largest possible superpage level for a given mapping */
static inline int hardware_largepage_caps(struct dmar_domain *domain,
					  unsigned long iov_pfn,
					  unsigned long phy_pfn,
					  unsigned long pages)
{
	int support, level = 1;
	unsigned long pfnmerge;

	support = domain->iommu_superpage;

	/* To use a large page, the virtual *and* physical addresses
	   must be aligned to 2MiB/1GiB/etc. Lower bits set in either
	   of them will mean we have to use smaller pages. So just
	   merge them and check both at once. */
	pfnmerge = iov_pfn | phy_pfn;

	while (support && !(pfnmerge & ~VTD_STRIDE_MASK)) {
		pages >>= VTD_STRIDE_SHIFT;
		if (!pages)
			break;
		pfnmerge >>= VTD_STRIDE_SHIFT;
		level++;
		support--;
	}
	return level;
}

/*
 * Ensure that old small page tables are removed to make room for superpage(s).
 * We're going to add new large pages, so make sure we don't remove their parent
 * tables. The IOTLB/devTLBs should be flushed if any PDE/PTEs are cleared.
 */
static void switch_to_super_page(struct dmar_domain *domain,
				 unsigned long start_pfn,
				 unsigned long end_pfn, int level)
{
	unsigned long lvl_pages = lvl_to_nr_pages(level);
	struct iommu_domain_info *info;
	struct dma_pte *pte = NULL;
	unsigned long i;

	while (start_pfn <= end_pfn) {
		if (!pte)
			pte = pfn_to_dma_pte(domain, start_pfn, &level);

		if (dma_pte_present(pte)) {
			dma_pte_free_pagetable(domain, start_pfn,
					       start_pfn + lvl_pages - 1,
					       level + 1);

			xa_for_each(&domain->iommu_array, i, info)
				iommu_flush_iotlb_psi(info->iommu, domain,
						      start_pfn, lvl_pages,
						      0, 0);
		}

		pte++;
		start_pfn += lvl_pages;
		if (first_pte_in_page(pte))
			pte = NULL;
	}
}

static int
__domain_mapping(struct dmar_domain *domain, unsigned long iov_pfn,
		 unsigned long phys_pfn, unsigned long nr_pages, int prot)
{
	struct dma_pte *first_pte = NULL, *pte = NULL;
	unsigned int largepage_lvl = 0;
	unsigned long lvl_pages = 0;
	phys_addr_t pteval;
	u64 attr;

	BUG_ON(!domain_pfn_supported(domain, iov_pfn + nr_pages - 1));

	if ((prot & (DMA_PTE_READ|DMA_PTE_WRITE)) == 0)
		return -EINVAL;

	attr = prot & (DMA_PTE_READ | DMA_PTE_WRITE | DMA_PTE_SNP);
	attr |= DMA_FL_PTE_PRESENT;
	if (domain_use_first_level(domain)) {
		attr |= DMA_FL_PTE_XD | DMA_FL_PTE_US | DMA_FL_PTE_ACCESS;
		if (prot & DMA_PTE_WRITE)
			attr |= DMA_FL_PTE_DIRTY;
	}

	pteval = ((phys_addr_t)phys_pfn << VTD_PAGE_SHIFT) | attr;

	while (nr_pages > 0) {
		uint64_t tmp;

		if (!pte) {
			largepage_lvl = hardware_largepage_caps(domain, iov_pfn,
					phys_pfn, nr_pages);

			pte = pfn_to_dma_pte(domain, iov_pfn, &largepage_lvl);
			if (!pte)
				return -ENOMEM;
			first_pte = pte;

			lvl_pages = lvl_to_nr_pages(largepage_lvl);

			/* It is large page*/
			if (largepage_lvl > 1) {
				unsigned long end_pfn;
				unsigned long pages_to_remove;

				pteval |= DMA_PTE_LARGE_PAGE;
				pages_to_remove = min_t(unsigned long, nr_pages,
							nr_pte_to_next_page(pte) * lvl_pages);
				end_pfn = iov_pfn + pages_to_remove - 1;
				switch_to_super_page(domain, iov_pfn, end_pfn, largepage_lvl);
			} else {
				pteval &= ~(uint64_t)DMA_PTE_LARGE_PAGE;
			}

		}
		/* We don't need lock here, nobody else
		 * touches the iova range
		 */
		tmp = cmpxchg64_local(&pte->val, 0ULL, pteval);
		if (tmp) {
			static int dumps = 5;
			pr_crit("ERROR: DMA PTE for vPFN 0x%lx already set (to %llx not %llx)\n",
				iov_pfn, tmp, (unsigned long long)pteval);
			if (dumps) {
				dumps--;
				debug_dma_dump_mappings(NULL);
			}
			WARN_ON(1);
		}

		nr_pages -= lvl_pages;
		iov_pfn += lvl_pages;
		phys_pfn += lvl_pages;
		pteval += lvl_pages * VTD_PAGE_SIZE;

		/* If the next PTE would be the first in a new page, then we
		 * need to flush the cache on the entries we've just written.
		 * And then we'll need to recalculate 'pte', so clear it and
		 * let it get set again in the if (!pte) block above.
		 *
		 * If we're done (!nr_pages) we need to flush the cache too.
		 *
		 * Also if we've been setting superpages, we may need to
		 * recalculate 'pte' and switch back to smaller pages for the
		 * end of the mapping, if the trailing size is not enough to
		 * use another superpage (i.e. nr_pages < lvl_pages).
		 */
		pte++;
		if (!nr_pages || first_pte_in_page(pte) ||
		    (largepage_lvl > 1 && nr_pages < lvl_pages)) {
			domain_flush_cache(domain, first_pte,
					   (void *)pte - (void *)first_pte);
			pte = NULL;
		}
	}

	return 0;
}

static void domain_context_clear_one(struct device_domain_info *info, u8 bus, u8 devfn)
{
	struct intel_iommu *iommu = info->iommu;
	struct context_entry *context;
	u16 did_old;

	if (!iommu)
		return;

	spin_lock(&iommu->lock);
	context = iommu_context_addr(iommu, bus, devfn, 0);
	if (!context) {
		spin_unlock(&iommu->lock);
		return;
	}

	if (sm_supported(iommu)) {
		if (hw_pass_through && domain_type_is_si(info->domain))
			did_old = FLPT_DEFAULT_DID;
		else
			did_old = domain_id_iommu(info->domain, iommu);
	} else {
		did_old = context_domain_id(context);
	}

	context_clear_entry(context);
	__iommu_flush_cache(iommu, context, sizeof(*context));
	spin_unlock(&iommu->lock);
	iommu->flush.flush_context(iommu,
				   did_old,
				   (((u16)bus) << 8) | devfn,
				   DMA_CCMD_MASK_NOBIT,
				   DMA_CCMD_DEVICE_INVL);

	if (sm_supported(iommu))
		qi_flush_pasid_cache(iommu, did_old, QI_PC_ALL_PASIDS, 0);

	iommu->flush.flush_iotlb(iommu,
				 did_old,
				 0,
				 0,
				 DMA_TLB_DSI_FLUSH);

	__iommu_flush_dev_iotlb(info, 0, MAX_AGAW_PFN_WIDTH);
}

static int domain_setup_first_level(struct intel_iommu *iommu,
				    struct dmar_domain *domain,
				    struct device *dev,
				    u32 pasid)
{
	struct dma_pte *pgd = domain->pgd;
	int agaw, level;
	int flags = 0;

	/*
	 * Skip top levels of page tables for iommu which has
	 * less agaw than default. Unnecessary for PT mode.
	 */
	for (agaw = domain->agaw; agaw > iommu->agaw; agaw--) {
		pgd = phys_to_virt(dma_pte_addr(pgd));
		if (!dma_pte_present(pgd))
			return -ENOMEM;
	}

	level = agaw_to_level(agaw);
	if (level != 4 && level != 5)
		return -EINVAL;

	if (pasid != PASID_RID2PASID)
		flags |= PASID_FLAG_SUPERVISOR_MODE;
	if (level == 5)
		flags |= PASID_FLAG_FL5LP;

	if (domain->force_snooping)
		flags |= PASID_FLAG_PAGE_SNOOP;

	return intel_pasid_setup_first_level(iommu, dev, (pgd_t *)pgd, pasid,
					     domain_id_iommu(domain, iommu),
					     flags);
}

static bool dev_is_real_dma_subdevice(struct device *dev)
{
	return dev && dev_is_pci(dev) &&
	       pci_real_dma_dev(to_pci_dev(dev)) != to_pci_dev(dev);
}

static int iommu_domain_identity_map(struct dmar_domain *domain,
				     unsigned long first_vpfn,
				     unsigned long last_vpfn)
{
	/*
	 * RMRR range might have overlap with physical memory range,
	 * clear it first
	 */
	dma_pte_clear_range(domain, first_vpfn, last_vpfn);

	return __domain_mapping(domain, first_vpfn,
				first_vpfn, last_vpfn - first_vpfn + 1,
				DMA_PTE_READ|DMA_PTE_WRITE);
}

static int md_domain_init(struct dmar_domain *domain, int guest_width);

static int __init si_domain_init(int hw)
{
	struct dmar_rmrr_unit *rmrr;
	struct device *dev;
	int i, nid, ret;

	si_domain = alloc_domain(IOMMU_DOMAIN_IDENTITY);
	if (!si_domain)
		return -EFAULT;

	if (md_domain_init(si_domain, DEFAULT_DOMAIN_ADDRESS_WIDTH)) {
		domain_exit(si_domain);
		si_domain = NULL;
		return -EFAULT;
	}

	if (hw)
		return 0;

	for_each_online_node(nid) {
		unsigned long start_pfn, end_pfn;
		int i;

		for_each_mem_pfn_range(i, nid, &start_pfn, &end_pfn, NULL) {
			ret = iommu_domain_identity_map(si_domain,
					mm_to_dma_pfn(start_pfn),
					mm_to_dma_pfn(end_pfn));
			if (ret)
				return ret;
		}
	}

	/*
	 * Identity map the RMRRs so that devices with RMRRs could also use
	 * the si_domain.
	 */
	for_each_rmrr_units(rmrr) {
		for_each_active_dev_scope(rmrr->devices, rmrr->devices_cnt,
					  i, dev) {
			unsigned long long start = rmrr->base_address;
			unsigned long long end = rmrr->end_address;

			if (WARN_ON(end < start ||
				    end >> agaw_to_width(si_domain->agaw)))
				continue;

			ret = iommu_domain_identity_map(si_domain,
					mm_to_dma_pfn(start >> PAGE_SHIFT),
					mm_to_dma_pfn(end >> PAGE_SHIFT));
			if (ret)
				return ret;
		}
	}

	return 0;
}

static int domain_add_dev_info(struct dmar_domain *domain, struct device *dev)
{
	struct device_domain_info *info = dev_iommu_priv_get(dev);
	struct intel_iommu *iommu;
	unsigned long flags;
	u8 bus, devfn;
	int ret;

	iommu = device_to_iommu(dev, &bus, &devfn);
	if (!iommu)
		return -ENODEV;

	ret = domain_attach_iommu(domain, iommu);
	if (ret)
		return ret;
	info->domain = domain;
	spin_lock_irqsave(&domain->lock, flags);
	list_add(&info->link, &domain->devices);
	spin_unlock_irqrestore(&domain->lock, flags);

	/* PASID table is mandatory for a PCI device in scalable mode. */
	if (sm_supported(iommu) && !dev_is_real_dma_subdevice(dev)) {
		ret = intel_pasid_alloc_table(dev);
		if (ret) {
			dev_err(dev, "PASID table allocation failed\n");
			dmar_remove_one_dev_info(dev);
			return ret;
		}

		/* Setup the PASID entry for requests without PASID: */
		if (hw_pass_through && domain_type_is_si(domain))
			ret = intel_pasid_setup_pass_through(iommu, domain,
					dev, PASID_RID2PASID);
		else if (domain_use_first_level(domain))
			ret = domain_setup_first_level(iommu, domain, dev,
					PASID_RID2PASID);
		else
			ret = intel_pasid_setup_second_level(iommu, domain,
					dev, PASID_RID2PASID);
		if (ret) {
			dev_err(dev, "Setup RID2PASID failed\n");
			dmar_remove_one_dev_info(dev);
			return ret;
		}
	}

	ret = domain_context_mapping(domain, dev);
	if (ret) {
		dev_err(dev, "Domain context map failed\n");
		dmar_remove_one_dev_info(dev);
		return ret;
	}

	return 0;
}

static bool device_has_rmrr(struct device *dev)
{
	struct dmar_rmrr_unit *rmrr;
	struct device *tmp;
	int i;

	rcu_read_lock();
	for_each_rmrr_units(rmrr) {
		/*
		 * Return TRUE if this RMRR contains the device that
		 * is passed in.
		 */
		for_each_active_dev_scope(rmrr->devices,
					  rmrr->devices_cnt, i, tmp)
			if (tmp == dev ||
			    is_downstream_to_pci_bridge(dev, tmp)) {
				rcu_read_unlock();
				return true;
			}
	}
	rcu_read_unlock();
	return false;
}

/**
 * device_rmrr_is_relaxable - Test whether the RMRR of this device
 * is relaxable (ie. is allowed to be not enforced under some conditions)
 * @dev: device handle
 *
 * We assume that PCI USB devices with RMRRs have them largely
 * for historical reasons and that the RMRR space is not actively used post
 * boot.  This exclusion may change if vendors begin to abuse it.
 *
 * The same exception is made for graphics devices, with the requirement that
 * any use of the RMRR regions will be torn down before assigning the device
 * to a guest.
 *
 * Return: true if the RMRR is relaxable, false otherwise
 */
static bool device_rmrr_is_relaxable(struct device *dev)
{
	struct pci_dev *pdev;

	if (!dev_is_pci(dev))
		return false;

	pdev = to_pci_dev(dev);
	if (IS_USB_DEVICE(pdev) || IS_GFX_DEVICE(pdev))
		return true;
	else
		return false;
}

/*
 * There are a couple cases where we need to restrict the functionality of
 * devices associated with RMRRs.  The first is when evaluating a device for
 * identity mapping because problems exist when devices are moved in and out
 * of domains and their respective RMRR information is lost.  This means that
 * a device with associated RMRRs will never be in a "passthrough" domain.
 * The second is use of the device through the IOMMU API.  This interface
 * expects to have full control of the IOVA space for the device.  We cannot
 * satisfy both the requirement that RMRR access is maintained and have an
 * unencumbered IOVA space.  We also have no ability to quiesce the device's
 * use of the RMRR space or even inform the IOMMU API user of the restriction.
 * We therefore prevent devices associated with an RMRR from participating in
 * the IOMMU API, which eliminates them from device assignment.
 *
 * In both cases, devices which have relaxable RMRRs are not concerned by this
 * restriction. See device_rmrr_is_relaxable comment.
 */
static bool device_is_rmrr_locked(struct device *dev)
{
	if (!device_has_rmrr(dev))
		return false;

	if (device_rmrr_is_relaxable(dev))
		return false;

	return true;
}

/*
 * Return the required default domain type for a specific device.
 *
 * @dev: the device in query
 * @startup: true if this is during early boot
 *
 * Returns:
 *  - IOMMU_DOMAIN_DMA: device requires a dynamic mapping domain
 *  - IOMMU_DOMAIN_IDENTITY: device requires an identical mapping domain
 *  - 0: both identity and dynamic domains work for this device
 */
static int device_def_domain_type(struct device *dev)
{
	if (dev_is_pci(dev)) {
		struct pci_dev *pdev = to_pci_dev(dev);

		if ((iommu_identity_mapping & IDENTMAP_AZALIA) && IS_AZALIA(pdev))
			return IOMMU_DOMAIN_IDENTITY;

		if ((iommu_identity_mapping & IDENTMAP_GFX) && IS_GFX_DEVICE(pdev))
			return IOMMU_DOMAIN_IDENTITY;
	}

	return 0;
}

static void intel_iommu_init_qi(struct intel_iommu *iommu)
{
	/*
	 * Start from the sane iommu hardware state.
	 * If the queued invalidation is already initialized by us
	 * (for example, while enabling interrupt-remapping) then
	 * we got the things already rolling from a sane state.
	 */
	if (!iommu->qi) {
		/*
		 * Clear any previous faults.
		 */
		dmar_fault(-1, iommu);
		/*
		 * Disable queued invalidation if supported and already enabled
		 * before OS handover.
		 */
		dmar_disable_qi(iommu);
	}

	if (dmar_enable_qi(iommu)) {
		/*
		 * Queued Invalidate not enabled, use Register Based Invalidate
		 */
		iommu->flush.flush_context = __iommu_flush_context;
		iommu->flush.flush_iotlb = __iommu_flush_iotlb;
		pr_info("%s: Using Register based invalidation\n",
			iommu->name);
	} else {
		iommu->flush.flush_context = qi_flush_context;
		iommu->flush.flush_iotlb = qi_flush_iotlb;
		pr_info("%s: Using Queued invalidation\n", iommu->name);
	}
}

static int copy_context_table(struct intel_iommu *iommu,
			      struct root_entry *old_re,
			      struct context_entry **tbl,
			      int bus, bool ext)
{
	int tbl_idx, pos = 0, idx, devfn, ret = 0, did;
	struct context_entry *new_ce = NULL, ce;
	struct context_entry *old_ce = NULL;
	struct root_entry re;
	phys_addr_t old_ce_phys;

	tbl_idx = ext ? bus * 2 : bus;
	memcpy(&re, old_re, sizeof(re));

	for (devfn = 0; devfn < 256; devfn++) {
		/* First calculate the correct index */
		idx = (ext ? devfn * 2 : devfn) % 256;

		if (idx == 0) {
			/* First save what we may have and clean up */
			if (new_ce) {
				tbl[tbl_idx] = new_ce;
				__iommu_flush_cache(iommu, new_ce,
						    VTD_PAGE_SIZE);
				pos = 1;
			}

			if (old_ce)
				memunmap(old_ce);

			ret = 0;
			if (devfn < 0x80)
				old_ce_phys = root_entry_lctp(&re);
			else
				old_ce_phys = root_entry_uctp(&re);

			if (!old_ce_phys) {
				if (ext && devfn == 0) {
					/* No LCTP, try UCTP */
					devfn = 0x7f;
					continue;
				} else {
					goto out;
				}
			}

			ret = -ENOMEM;
			old_ce = memremap(old_ce_phys, PAGE_SIZE,
					MEMREMAP_WB);
			if (!old_ce)
				goto out;

			new_ce = alloc_pgtable_page(iommu->node);
			if (!new_ce)
				goto out_unmap;

			ret = 0;
		}

		/* Now copy the context entry */
		memcpy(&ce, old_ce + idx, sizeof(ce));

		if (!context_present(&ce))
			continue;

		did = context_domain_id(&ce);
		if (did >= 0 && did < cap_ndoms(iommu->cap))
			set_bit(did, iommu->domain_ids);

		set_context_copied(iommu, bus, devfn);
		new_ce[idx] = ce;
	}

	tbl[tbl_idx + pos] = new_ce;

	__iommu_flush_cache(iommu, new_ce, VTD_PAGE_SIZE);

out_unmap:
	memunmap(old_ce);

out:
	return ret;
}

static int copy_translation_tables(struct intel_iommu *iommu)
{
	struct context_entry **ctxt_tbls;
	struct root_entry *old_rt;
	phys_addr_t old_rt_phys;
	int ctxt_table_entries;
	u64 rtaddr_reg;
	int bus, ret;
	bool new_ext, ext;

	rtaddr_reg = dmar_readq(iommu->reg + DMAR_RTADDR_REG);
	ext        = !!(rtaddr_reg & DMA_RTADDR_SMT);
	new_ext    = !!sm_supported(iommu);

	/*
	 * The RTT bit can only be changed when translation is disabled,
	 * but disabling translation means to open a window for data
	 * corruption. So bail out and don't copy anything if we would
	 * have to change the bit.
	 */
	if (new_ext != ext)
		return -EINVAL;

	iommu->copied_tables = bitmap_zalloc(BIT_ULL(16), GFP_KERNEL);
	if (!iommu->copied_tables)
		return -ENOMEM;

	old_rt_phys = rtaddr_reg & VTD_PAGE_MASK;
	if (!old_rt_phys)
		return -EINVAL;

	old_rt = memremap(old_rt_phys, PAGE_SIZE, MEMREMAP_WB);
	if (!old_rt)
		return -ENOMEM;

	/* This is too big for the stack - allocate it from slab */
	ctxt_table_entries = ext ? 512 : 256;
	ret = -ENOMEM;
	ctxt_tbls = kcalloc(ctxt_table_entries, sizeof(void *), GFP_KERNEL);
	if (!ctxt_tbls)
		goto out_unmap;

	for (bus = 0; bus < 256; bus++) {
		ret = copy_context_table(iommu, &old_rt[bus],
					 ctxt_tbls, bus, ext);
		if (ret) {
			pr_err("%s: Failed to copy context table for bus %d\n",
				iommu->name, bus);
			continue;
		}
	}

	spin_lock(&iommu->lock);

	/* Context tables are copied, now write them to the root_entry table */
	for (bus = 0; bus < 256; bus++) {
		int idx = ext ? bus * 2 : bus;
		u64 val;

		if (ctxt_tbls[idx]) {
			val = virt_to_phys(ctxt_tbls[idx]) | 1;
			iommu->root_entry[bus].lo = val;
		}

		if (!ext || !ctxt_tbls[idx + 1])
			continue;

		val = virt_to_phys(ctxt_tbls[idx + 1]) | 1;
		iommu->root_entry[bus].hi = val;
	}

	spin_unlock(&iommu->lock);

	kfree(ctxt_tbls);

	__iommu_flush_cache(iommu, iommu->root_entry, PAGE_SIZE);

	ret = 0;

out_unmap:
	memunmap(old_rt);

	return ret;
}

#ifdef CONFIG_INTEL_IOMMU_SVM
static ioasid_t intel_vcmd_ioasid_alloc(ioasid_t min, ioasid_t max, void *data)
{
	struct intel_iommu *iommu = data;
	ioasid_t ioasid;

	if (!iommu)
		return INVALID_IOASID;
	/*
	 * VT-d virtual command interface always uses the full 20 bit
	 * PASID range. Host can partition guest PASID range based on
	 * policies but it is out of guest's control.
	 */
	if (min < PASID_MIN || max > intel_pasid_max_id)
		return INVALID_IOASID;

	if (vcmd_alloc_pasid(iommu, &ioasid))
		return INVALID_IOASID;

	return ioasid;
}

static void intel_vcmd_ioasid_free(ioasid_t ioasid, void *data)
{
	struct intel_iommu *iommu = data;

	if (!iommu)
		return;
	/*
	 * Sanity check the ioasid owner is done at upper layer, e.g. VFIO
	 * We can only free the PASID when all the devices are unbound.
	 */
	if (ioasid_find(NULL, ioasid, NULL)) {
		pr_alert("Cannot free active IOASID %d\n", ioasid);
		return;
	}
	vcmd_free_pasid(iommu, ioasid);
}

static void register_pasid_allocator(struct intel_iommu *iommu)
{
	/*
	 * If we are running in the host, no need for custom allocator
	 * in that PASIDs are allocated from the host system-wide.
	 */
	if (!cap_caching_mode(iommu->cap))
		return;

	if (!sm_supported(iommu)) {
		pr_warn("VT-d Scalable Mode not enabled, no PASID allocation\n");
		return;
	}

	/*
	 * Register a custom PASID allocator if we are running in a guest,
	 * guest PASID must be obtained via virtual command interface.
	 * There can be multiple vIOMMUs in each guest but only one allocator
	 * is active. All vIOMMU allocators will eventually be calling the same
	 * host allocator.
	 */
	if (!vccap_pasid(iommu->vccap))
		return;

	pr_info("Register custom PASID allocator\n");
	iommu->pasid_allocator.alloc = intel_vcmd_ioasid_alloc;
	iommu->pasid_allocator.free = intel_vcmd_ioasid_free;
	iommu->pasid_allocator.pdata = (void *)iommu;
	if (ioasid_register_allocator(&iommu->pasid_allocator)) {
		pr_warn("Custom PASID allocator failed, scalable mode disabled\n");
		/*
		 * Disable scalable mode on this IOMMU if there
		 * is no custom allocator. Mixing SM capable vIOMMU
		 * and non-SM vIOMMU are not supported.
		 */
		intel_iommu_sm = 0;
	}
}
#endif

static int __init init_dmars(void)
{
	struct dmar_drhd_unit *drhd;
	struct intel_iommu *iommu;
	int ret;

	ret = intel_cap_audit(CAP_AUDIT_STATIC_DMAR, NULL);
	if (ret)
		goto free_iommu;

	for_each_iommu(iommu, drhd) {
		if (drhd->ignored) {
			iommu_disable_translation(iommu);
			continue;
		}

		/*
		 * Find the max pasid size of all IOMMU's in the system.
		 * We need to ensure the system pasid table is no bigger
		 * than the smallest supported.
		 */
		if (pasid_supported(iommu)) {
			u32 temp = 2 << ecap_pss(iommu->ecap);

			intel_pasid_max_id = min_t(u32, temp,
						   intel_pasid_max_id);
		}

		intel_iommu_init_qi(iommu);

		ret = iommu_init_domains(iommu);
		if (ret)
			goto free_iommu;

		init_translation_status(iommu);

		if (translation_pre_enabled(iommu) && !is_kdump_kernel()) {
			iommu_disable_translation(iommu);
			clear_translation_pre_enabled(iommu);
			pr_warn("Translation was enabled for %s but we are not in kdump mode\n",
				iommu->name);
		}

		/*
		 * TBD:
		 * we could share the same root & context tables
		 * among all IOMMU's. Need to Split it later.
		 */
		ret = iommu_alloc_root_entry(iommu);
		if (ret)
			goto free_iommu;

		if (translation_pre_enabled(iommu)) {
			pr_info("Translation already enabled - trying to copy translation structures\n");

			ret = copy_translation_tables(iommu);
			if (ret) {
				/*
				 * We found the IOMMU with translation
				 * enabled - but failed to copy over the
				 * old root-entry table. Try to proceed
				 * by disabling translation now and
				 * allocating a clean root-entry table.
				 * This might cause DMAR faults, but
				 * probably the dump will still succeed.
				 */
				pr_err("Failed to copy translation tables from previous kernel for %s\n",
				       iommu->name);
				iommu_disable_translation(iommu);
				clear_translation_pre_enabled(iommu);
			} else {
				pr_info("Copied translation tables from previous kernel for %s\n",
					iommu->name);
			}
		}

		if (!ecap_pass_through(iommu->ecap))
			hw_pass_through = 0;
		intel_svm_check(iommu);
	}

	/*
	 * Now that qi is enabled on all iommus, set the root entry and flush
	 * caches. This is required on some Intel X58 chipsets, otherwise the
	 * flush_context function will loop forever and the boot hangs.
	 */
	for_each_active_iommu(iommu, drhd) {
		iommu_flush_write_buffer(iommu);
#ifdef CONFIG_INTEL_IOMMU_SVM
		register_pasid_allocator(iommu);
#endif
		iommu_set_root_entry(iommu);
	}

#ifdef CONFIG_INTEL_IOMMU_BROKEN_GFX_WA
	dmar_map_gfx = 0;
#endif

	if (!dmar_map_gfx)
		iommu_identity_mapping |= IDENTMAP_GFX;

	check_tylersburg_isoch();

	ret = si_domain_init(hw_pass_through);
	if (ret)
		goto free_iommu;

	/*
	 * for each drhd
	 *   enable fault log
	 *   global invalidate context cache
	 *   global invalidate iotlb
	 *   enable translation
	 */
	for_each_iommu(iommu, drhd) {
		if (drhd->ignored) {
			/*
			 * we always have to disable PMRs or DMA may fail on
			 * this device
			 */
			if (force_on)
				iommu_disable_protect_mem_regions(iommu);
			continue;
		}

		iommu_flush_write_buffer(iommu);

#ifdef CONFIG_INTEL_IOMMU_SVM
		if (pasid_supported(iommu) && ecap_prs(iommu->ecap)) {
			/*
			 * Call dmar_alloc_hwirq() with dmar_global_lock held,
			 * could cause possible lock race condition.
			 */
			up_write(&dmar_global_lock);
			ret = intel_svm_enable_prq(iommu);
			down_write(&dmar_global_lock);
			if (ret)
				goto free_iommu;
		}
#endif
		ret = dmar_set_interrupt(iommu);
		if (ret)
			goto free_iommu;
	}

	return 0;

free_iommu:
	for_each_active_iommu(iommu, drhd) {
		disable_dmar_iommu(iommu);
		free_dmar_iommu(iommu);
	}
	if (si_domain) {
		domain_exit(si_domain);
		si_domain = NULL;
	}

	return ret;
}

static void __init init_no_remapping_devices(void)
{
	struct dmar_drhd_unit *drhd;
	struct device *dev;
	int i;

	for_each_drhd_unit(drhd) {
		if (!drhd->include_all) {
			for_each_active_dev_scope(drhd->devices,
						  drhd->devices_cnt, i, dev)
				break;
			/* ignore DMAR unit if no devices exist */
			if (i == drhd->devices_cnt)
				drhd->ignored = 1;
		}
	}

	for_each_active_drhd_unit(drhd) {
		if (drhd->include_all)
			continue;

		for_each_active_dev_scope(drhd->devices,
					  drhd->devices_cnt, i, dev)
			if (!dev_is_pci(dev) || !IS_GFX_DEVICE(to_pci_dev(dev)))
				break;
		if (i < drhd->devices_cnt)
			continue;

		/* This IOMMU has *only* gfx devices. Either bypass it or
		   set the gfx_mapped flag, as appropriate */
		drhd->gfx_dedicated = 1;
		if (!dmar_map_gfx)
			drhd->ignored = 1;
	}
}

#ifdef CONFIG_SUSPEND
static int init_iommu_hw(void)
{
	struct dmar_drhd_unit *drhd;
	struct intel_iommu *iommu = NULL;

	for_each_active_iommu(iommu, drhd)
		if (iommu->qi)
			dmar_reenable_qi(iommu);

	for_each_iommu(iommu, drhd) {
		if (drhd->ignored) {
			/*
			 * we always have to disable PMRs or DMA may fail on
			 * this device
			 */
			if (force_on)
				iommu_disable_protect_mem_regions(iommu);
			continue;
		}

		iommu_flush_write_buffer(iommu);
		iommu_set_root_entry(iommu);
		iommu_enable_translation(iommu);
		iommu_disable_protect_mem_regions(iommu);
	}

	return 0;
}

static void iommu_flush_all(void)
{
	struct dmar_drhd_unit *drhd;
	struct intel_iommu *iommu;

	for_each_active_iommu(iommu, drhd) {
		iommu->flush.flush_context(iommu, 0, 0, 0,
					   DMA_CCMD_GLOBAL_INVL);
		iommu->flush.flush_iotlb(iommu, 0, 0, 0,
					 DMA_TLB_GLOBAL_FLUSH);
	}
}

static int iommu_suspend(void)
{
	struct dmar_drhd_unit *drhd;
	struct intel_iommu *iommu = NULL;
	unsigned long flag;

	for_each_active_iommu(iommu, drhd) {
		iommu->iommu_state = kcalloc(MAX_SR_DMAR_REGS, sizeof(u32),
					     GFP_KERNEL);
		if (!iommu->iommu_state)
			goto nomem;
	}

	iommu_flush_all();

	for_each_active_iommu(iommu, drhd) {
		iommu_disable_translation(iommu);

		raw_spin_lock_irqsave(&iommu->register_lock, flag);

		iommu->iommu_state[SR_DMAR_FECTL_REG] =
			readl(iommu->reg + DMAR_FECTL_REG);
		iommu->iommu_state[SR_DMAR_FEDATA_REG] =
			readl(iommu->reg + DMAR_FEDATA_REG);
		iommu->iommu_state[SR_DMAR_FEADDR_REG] =
			readl(iommu->reg + DMAR_FEADDR_REG);
		iommu->iommu_state[SR_DMAR_FEUADDR_REG] =
			readl(iommu->reg + DMAR_FEUADDR_REG);

		raw_spin_unlock_irqrestore(&iommu->register_lock, flag);
	}
	return 0;

nomem:
	for_each_active_iommu(iommu, drhd)
		kfree(iommu->iommu_state);

	return -ENOMEM;
}

static void iommu_resume(void)
{
	struct dmar_drhd_unit *drhd;
	struct intel_iommu *iommu = NULL;
	unsigned long flag;

	if (init_iommu_hw()) {
		if (force_on)
			panic("tboot: IOMMU setup failed, DMAR can not resume!\n");
		else
			WARN(1, "IOMMU setup failed, DMAR can not resume!\n");
		return;
	}

	for_each_active_iommu(iommu, drhd) {

		raw_spin_lock_irqsave(&iommu->register_lock, flag);

		writel(iommu->iommu_state[SR_DMAR_FECTL_REG],
			iommu->reg + DMAR_FECTL_REG);
		writel(iommu->iommu_state[SR_DMAR_FEDATA_REG],
			iommu->reg + DMAR_FEDATA_REG);
		writel(iommu->iommu_state[SR_DMAR_FEADDR_REG],
			iommu->reg + DMAR_FEADDR_REG);
		writel(iommu->iommu_state[SR_DMAR_FEUADDR_REG],
			iommu->reg + DMAR_FEUADDR_REG);

		raw_spin_unlock_irqrestore(&iommu->register_lock, flag);
	}

	for_each_active_iommu(iommu, drhd)
		kfree(iommu->iommu_state);
}

static struct syscore_ops iommu_syscore_ops = {
	.resume		= iommu_resume,
	.suspend	= iommu_suspend,
};

static void __init init_iommu_pm_ops(void)
{
	register_syscore_ops(&iommu_syscore_ops);
}

#else
static inline void init_iommu_pm_ops(void) {}
#endif	/* CONFIG_PM */

static int __init rmrr_sanity_check(struct acpi_dmar_reserved_memory *rmrr)
{
	if (!IS_ALIGNED(rmrr->base_address, PAGE_SIZE) ||
	    !IS_ALIGNED(rmrr->end_address + 1, PAGE_SIZE) ||
	    rmrr->end_address <= rmrr->base_address ||
	    arch_rmrr_sanity_check(rmrr))
		return -EINVAL;

	return 0;
}

int __init dmar_parse_one_rmrr(struct acpi_dmar_header *header, void *arg)
{
	struct acpi_dmar_reserved_memory *rmrr;
	struct dmar_rmrr_unit *rmrru;

	rmrr = (struct acpi_dmar_reserved_memory *)header;
	if (rmrr_sanity_check(rmrr)) {
		pr_warn(FW_BUG
			   "Your BIOS is broken; bad RMRR [%#018Lx-%#018Lx]\n"
			   "BIOS vendor: %s; Ver: %s; Product Version: %s\n",
			   rmrr->base_address, rmrr->end_address,
			   dmi_get_system_info(DMI_BIOS_VENDOR),
			   dmi_get_system_info(DMI_BIOS_VERSION),
			   dmi_get_system_info(DMI_PRODUCT_VERSION));
		add_taint(TAINT_FIRMWARE_WORKAROUND, LOCKDEP_STILL_OK);
	}

	rmrru = kzalloc(sizeof(*rmrru), GFP_KERNEL);
	if (!rmrru)
		goto out;

	rmrru->hdr = header;

	rmrru->base_address = rmrr->base_address;
	rmrru->end_address = rmrr->end_address;

	rmrru->devices = dmar_alloc_dev_scope((void *)(rmrr + 1),
				((void *)rmrr) + rmrr->header.length,
				&rmrru->devices_cnt);
	if (rmrru->devices_cnt && rmrru->devices == NULL)
		goto free_rmrru;

	list_add(&rmrru->list, &dmar_rmrr_units);

	return 0;
free_rmrru:
	kfree(rmrru);
out:
	return -ENOMEM;
}

static struct dmar_atsr_unit *dmar_find_atsr(struct acpi_dmar_atsr *atsr)
{
	struct dmar_atsr_unit *atsru;
	struct acpi_dmar_atsr *tmp;

	list_for_each_entry_rcu(atsru, &dmar_atsr_units, list,
				dmar_rcu_check()) {
		tmp = (struct acpi_dmar_atsr *)atsru->hdr;
		if (atsr->segment != tmp->segment)
			continue;
		if (atsr->header.length != tmp->header.length)
			continue;
		if (memcmp(atsr, tmp, atsr->header.length) == 0)
			return atsru;
	}

	return NULL;
}

int dmar_parse_one_atsr(struct acpi_dmar_header *hdr, void *arg)
{
	struct acpi_dmar_atsr *atsr;
	struct dmar_atsr_unit *atsru;

	if (system_state >= SYSTEM_RUNNING && !intel_iommu_enabled)
		return 0;

	atsr = container_of(hdr, struct acpi_dmar_atsr, header);
	atsru = dmar_find_atsr(atsr);
	if (atsru)
		return 0;

	atsru = kzalloc(sizeof(*atsru) + hdr->length, GFP_KERNEL);
	if (!atsru)
		return -ENOMEM;

	/*
	 * If memory is allocated from slab by ACPI _DSM method, we need to
	 * copy the memory content because the memory buffer will be freed
	 * on return.
	 */
	atsru->hdr = (void *)(atsru + 1);
	memcpy(atsru->hdr, hdr, hdr->length);
	atsru->include_all = atsr->flags & 0x1;
	if (!atsru->include_all) {
		atsru->devices = dmar_alloc_dev_scope((void *)(atsr + 1),
				(void *)atsr + atsr->header.length,
				&atsru->devices_cnt);
		if (atsru->devices_cnt && atsru->devices == NULL) {
			kfree(atsru);
			return -ENOMEM;
		}
	}

	list_add_rcu(&atsru->list, &dmar_atsr_units);

	return 0;
}

static void intel_iommu_free_atsr(struct dmar_atsr_unit *atsru)
{
	dmar_free_dev_scope(&atsru->devices, &atsru->devices_cnt);
	kfree(atsru);
}

int dmar_release_one_atsr(struct acpi_dmar_header *hdr, void *arg)
{
	struct acpi_dmar_atsr *atsr;
	struct dmar_atsr_unit *atsru;

	atsr = container_of(hdr, struct acpi_dmar_atsr, header);
	atsru = dmar_find_atsr(atsr);
	if (atsru) {
		list_del_rcu(&atsru->list);
		synchronize_rcu();
		intel_iommu_free_atsr(atsru);
	}

	return 0;
}

int dmar_check_one_atsr(struct acpi_dmar_header *hdr, void *arg)
{
	int i;
	struct device *dev;
	struct acpi_dmar_atsr *atsr;
	struct dmar_atsr_unit *atsru;

	atsr = container_of(hdr, struct acpi_dmar_atsr, header);
	atsru = dmar_find_atsr(atsr);
	if (!atsru)
		return 0;

	if (!atsru->include_all && atsru->devices && atsru->devices_cnt) {
		for_each_active_dev_scope(atsru->devices, atsru->devices_cnt,
					  i, dev)
			return -EBUSY;
	}

	return 0;
}

static struct dmar_satc_unit *dmar_find_satc(struct acpi_dmar_satc *satc)
{
	struct dmar_satc_unit *satcu;
	struct acpi_dmar_satc *tmp;

	list_for_each_entry_rcu(satcu, &dmar_satc_units, list,
				dmar_rcu_check()) {
		tmp = (struct acpi_dmar_satc *)satcu->hdr;
		if (satc->segment != tmp->segment)
			continue;
		if (satc->header.length != tmp->header.length)
			continue;
		if (memcmp(satc, tmp, satc->header.length) == 0)
			return satcu;
	}

	return NULL;
}

int dmar_parse_one_satc(struct acpi_dmar_header *hdr, void *arg)
{
	struct acpi_dmar_satc *satc;
	struct dmar_satc_unit *satcu;

	if (system_state >= SYSTEM_RUNNING && !intel_iommu_enabled)
		return 0;

	satc = container_of(hdr, struct acpi_dmar_satc, header);
	satcu = dmar_find_satc(satc);
	if (satcu)
		return 0;

	satcu = kzalloc(sizeof(*satcu) + hdr->length, GFP_KERNEL);
	if (!satcu)
		return -ENOMEM;

	satcu->hdr = (void *)(satcu + 1);
	memcpy(satcu->hdr, hdr, hdr->length);
	satcu->atc_required = satc->flags & 0x1;
	satcu->devices = dmar_alloc_dev_scope((void *)(satc + 1),
					      (void *)satc + satc->header.length,
					      &satcu->devices_cnt);
	if (satcu->devices_cnt && !satcu->devices) {
		kfree(satcu);
		return -ENOMEM;
	}
	list_add_rcu(&satcu->list, &dmar_satc_units);

	return 0;
}

static int intel_iommu_add(struct dmar_drhd_unit *dmaru)
{
	int sp, ret;
	struct intel_iommu *iommu = dmaru->iommu;

	ret = intel_cap_audit(CAP_AUDIT_HOTPLUG_DMAR, iommu);
	if (ret)
		goto out;

	if (hw_pass_through && !ecap_pass_through(iommu->ecap)) {
		pr_warn("%s: Doesn't support hardware pass through.\n",
			iommu->name);
		return -ENXIO;
	}

	sp = domain_update_iommu_superpage(NULL, iommu) - 1;
	if (sp >= 0 && !(cap_super_page_val(iommu->cap) & (1 << sp))) {
		pr_warn("%s: Doesn't support large page.\n",
			iommu->name);
		return -ENXIO;
	}

	/*
	 * Disable translation if already enabled prior to OS handover.
	 */
	if (iommu->gcmd & DMA_GCMD_TE)
		iommu_disable_translation(iommu);

	ret = iommu_init_domains(iommu);
	if (ret == 0)
		ret = iommu_alloc_root_entry(iommu);
	if (ret)
		goto out;

	intel_svm_check(iommu);

	if (dmaru->ignored) {
		/*
		 * we always have to disable PMRs or DMA may fail on this device
		 */
		if (force_on)
			iommu_disable_protect_mem_regions(iommu);
		return 0;
	}

	intel_iommu_init_qi(iommu);
	iommu_flush_write_buffer(iommu);

#ifdef CONFIG_INTEL_IOMMU_SVM
	if (pasid_supported(iommu) && ecap_prs(iommu->ecap)) {
		ret = intel_svm_enable_prq(iommu);
		if (ret)
			goto disable_iommu;
	}
#endif
	ret = dmar_set_interrupt(iommu);
	if (ret)
		goto disable_iommu;

	iommu_set_root_entry(iommu);
	iommu_enable_translation(iommu);

	iommu_disable_protect_mem_regions(iommu);
	return 0;

disable_iommu:
	disable_dmar_iommu(iommu);
out:
	free_dmar_iommu(iommu);
	return ret;
}

int dmar_iommu_hotplug(struct dmar_drhd_unit *dmaru, bool insert)
{
	int ret = 0;
	struct intel_iommu *iommu = dmaru->iommu;

	if (!intel_iommu_enabled)
		return 0;
	if (iommu == NULL)
		return -EINVAL;

	if (insert) {
		ret = intel_iommu_add(dmaru);
	} else {
		disable_dmar_iommu(iommu);
		free_dmar_iommu(iommu);
	}

	return ret;
}

static void intel_iommu_free_dmars(void)
{
	struct dmar_rmrr_unit *rmrru, *rmrr_n;
	struct dmar_atsr_unit *atsru, *atsr_n;
	struct dmar_satc_unit *satcu, *satc_n;

	list_for_each_entry_safe(rmrru, rmrr_n, &dmar_rmrr_units, list) {
		list_del(&rmrru->list);
		dmar_free_dev_scope(&rmrru->devices, &rmrru->devices_cnt);
		kfree(rmrru);
	}

	list_for_each_entry_safe(atsru, atsr_n, &dmar_atsr_units, list) {
		list_del(&atsru->list);
		intel_iommu_free_atsr(atsru);
	}
	list_for_each_entry_safe(satcu, satc_n, &dmar_satc_units, list) {
		list_del(&satcu->list);
		dmar_free_dev_scope(&satcu->devices, &satcu->devices_cnt);
		kfree(satcu);
	}
}

static struct dmar_satc_unit *dmar_find_matched_satc_unit(struct pci_dev *dev)
{
	struct dmar_satc_unit *satcu;
	struct acpi_dmar_satc *satc;
	struct device *tmp;
	int i;

	dev = pci_physfn(dev);
	rcu_read_lock();

	list_for_each_entry_rcu(satcu, &dmar_satc_units, list) {
		satc = container_of(satcu->hdr, struct acpi_dmar_satc, header);
		if (satc->segment != pci_domain_nr(dev->bus))
			continue;
		for_each_dev_scope(satcu->devices, satcu->devices_cnt, i, tmp)
			if (to_pci_dev(tmp) == dev)
				goto out;
	}
	satcu = NULL;
out:
	rcu_read_unlock();
	return satcu;
}

static int dmar_ats_supported(struct pci_dev *dev, struct intel_iommu *iommu)
{
	int i, ret = 1;
	struct pci_bus *bus;
	struct pci_dev *bridge = NULL;
	struct device *tmp;
	struct acpi_dmar_atsr *atsr;
	struct dmar_atsr_unit *atsru;
	struct dmar_satc_unit *satcu;

	dev = pci_physfn(dev);
	satcu = dmar_find_matched_satc_unit(dev);
	if (satcu)
		/*
		 * This device supports ATS as it is in SATC table.
		 * When IOMMU is in legacy mode, enabling ATS is done
		 * automatically by HW for the device that requires
		 * ATS, hence OS should not enable this device ATS
		 * to avoid duplicated TLB invalidation.
		 */
		return !(satcu->atc_required && !sm_supported(iommu));

	for (bus = dev->bus; bus; bus = bus->parent) {
		bridge = bus->self;
		/* If it's an integrated device, allow ATS */
		if (!bridge)
			return 1;
		/* Connected via non-PCIe: no ATS */
		if (!pci_is_pcie(bridge) ||
		    pci_pcie_type(bridge) == PCI_EXP_TYPE_PCI_BRIDGE)
			return 0;
		/* If we found the root port, look it up in the ATSR */
		if (pci_pcie_type(bridge) == PCI_EXP_TYPE_ROOT_PORT)
			break;
	}

	rcu_read_lock();
	list_for_each_entry_rcu(atsru, &dmar_atsr_units, list) {
		atsr = container_of(atsru->hdr, struct acpi_dmar_atsr, header);
		if (atsr->segment != pci_domain_nr(dev->bus))
			continue;

		for_each_dev_scope(atsru->devices, atsru->devices_cnt, i, tmp)
			if (tmp == &bridge->dev)
				goto out;

		if (atsru->include_all)
			goto out;
	}
	ret = 0;
out:
	rcu_read_unlock();

	return ret;
}

int dmar_iommu_notify_scope_dev(struct dmar_pci_notify_info *info)
{
	int ret;
	struct dmar_rmrr_unit *rmrru;
	struct dmar_atsr_unit *atsru;
	struct dmar_satc_unit *satcu;
	struct acpi_dmar_atsr *atsr;
	struct acpi_dmar_reserved_memory *rmrr;
	struct acpi_dmar_satc *satc;

	if (!intel_iommu_enabled && system_state >= SYSTEM_RUNNING)
		return 0;

	list_for_each_entry(rmrru, &dmar_rmrr_units, list) {
		rmrr = container_of(rmrru->hdr,
				    struct acpi_dmar_reserved_memory, header);
		if (info->event == BUS_NOTIFY_ADD_DEVICE) {
			ret = dmar_insert_dev_scope(info, (void *)(rmrr + 1),
				((void *)rmrr) + rmrr->header.length,
				rmrr->segment, rmrru->devices,
				rmrru->devices_cnt);
			if (ret < 0)
				return ret;
		} else if (info->event == BUS_NOTIFY_REMOVED_DEVICE) {
			dmar_remove_dev_scope(info, rmrr->segment,
				rmrru->devices, rmrru->devices_cnt);
		}
	}

	list_for_each_entry(atsru, &dmar_atsr_units, list) {
		if (atsru->include_all)
			continue;

		atsr = container_of(atsru->hdr, struct acpi_dmar_atsr, header);
		if (info->event == BUS_NOTIFY_ADD_DEVICE) {
			ret = dmar_insert_dev_scope(info, (void *)(atsr + 1),
					(void *)atsr + atsr->header.length,
					atsr->segment, atsru->devices,
					atsru->devices_cnt);
			if (ret > 0)
				break;
			else if (ret < 0)
				return ret;
		} else if (info->event == BUS_NOTIFY_REMOVED_DEVICE) {
			if (dmar_remove_dev_scope(info, atsr->segment,
					atsru->devices, atsru->devices_cnt))
				break;
		}
	}
	list_for_each_entry(satcu, &dmar_satc_units, list) {
		satc = container_of(satcu->hdr, struct acpi_dmar_satc, header);
		if (info->event == BUS_NOTIFY_ADD_DEVICE) {
			ret = dmar_insert_dev_scope(info, (void *)(satc + 1),
					(void *)satc + satc->header.length,
					satc->segment, satcu->devices,
					satcu->devices_cnt);
			if (ret > 0)
				break;
			else if (ret < 0)
				return ret;
		} else if (info->event == BUS_NOTIFY_REMOVED_DEVICE) {
			if (dmar_remove_dev_scope(info, satc->segment,
					satcu->devices, satcu->devices_cnt))
				break;
		}
	}

	return 0;
}

static int intel_iommu_memory_notifier(struct notifier_block *nb,
				       unsigned long val, void *v)
{
	struct memory_notify *mhp = v;
	unsigned long start_vpfn = mm_to_dma_pfn(mhp->start_pfn);
	unsigned long last_vpfn = mm_to_dma_pfn(mhp->start_pfn +
			mhp->nr_pages - 1);

	switch (val) {
	case MEM_GOING_ONLINE:
		if (iommu_domain_identity_map(si_domain,
					      start_vpfn, last_vpfn)) {
			pr_warn("Failed to build identity map for [%lx-%lx]\n",
				start_vpfn, last_vpfn);
			return NOTIFY_BAD;
		}
		break;

	case MEM_OFFLINE:
	case MEM_CANCEL_ONLINE:
		{
			struct dmar_drhd_unit *drhd;
			struct intel_iommu *iommu;
			LIST_HEAD(freelist);

			domain_unmap(si_domain, start_vpfn, last_vpfn, &freelist);

			rcu_read_lock();
			for_each_active_iommu(iommu, drhd)
				iommu_flush_iotlb_psi(iommu, si_domain,
					start_vpfn, mhp->nr_pages,
					list_empty(&freelist), 0);
			rcu_read_unlock();
			put_pages_list(&freelist);
		}
		break;
	}

	return NOTIFY_OK;
}

static struct notifier_block intel_iommu_memory_nb = {
	.notifier_call = intel_iommu_memory_notifier,
	.priority = 0
};

static void intel_disable_iommus(void)
{
	struct intel_iommu *iommu = NULL;
	struct dmar_drhd_unit *drhd;

	for_each_iommu(iommu, drhd)
		iommu_disable_translation(iommu);
}

void intel_iommu_shutdown(void)
{
	struct dmar_drhd_unit *drhd;
	struct intel_iommu *iommu = NULL;

	if (no_iommu || dmar_disabled)
		return;

	down_write(&dmar_global_lock);

	/* Disable PMRs explicitly here. */
	for_each_iommu(iommu, drhd)
		iommu_disable_protect_mem_regions(iommu);

	/* Make sure the IOMMUs are switched off */
	intel_disable_iommus();

	up_write(&dmar_global_lock);
}

static inline struct intel_iommu *dev_to_intel_iommu(struct device *dev)
{
	struct iommu_device *iommu_dev = dev_to_iommu_device(dev);

	return container_of(iommu_dev, struct intel_iommu, iommu);
}

static ssize_t version_show(struct device *dev,
			    struct device_attribute *attr, char *buf)
{
	struct intel_iommu *iommu = dev_to_intel_iommu(dev);
	u32 ver = readl(iommu->reg + DMAR_VER_REG);
	return sprintf(buf, "%d:%d\n",
		       DMAR_VER_MAJOR(ver), DMAR_VER_MINOR(ver));
}
static DEVICE_ATTR_RO(version);

static ssize_t address_show(struct device *dev,
			    struct device_attribute *attr, char *buf)
{
	struct intel_iommu *iommu = dev_to_intel_iommu(dev);
	return sprintf(buf, "%llx\n", iommu->reg_phys);
}
static DEVICE_ATTR_RO(address);

static ssize_t cap_show(struct device *dev,
			struct device_attribute *attr, char *buf)
{
	struct intel_iommu *iommu = dev_to_intel_iommu(dev);
	return sprintf(buf, "%llx\n", iommu->cap);
}
static DEVICE_ATTR_RO(cap);

static ssize_t ecap_show(struct device *dev,
			 struct device_attribute *attr, char *buf)
{
	struct intel_iommu *iommu = dev_to_intel_iommu(dev);
	return sprintf(buf, "%llx\n", iommu->ecap);
}
static DEVICE_ATTR_RO(ecap);

static ssize_t domains_supported_show(struct device *dev,
				      struct device_attribute *attr, char *buf)
{
	struct intel_iommu *iommu = dev_to_intel_iommu(dev);
	return sprintf(buf, "%ld\n", cap_ndoms(iommu->cap));
}
static DEVICE_ATTR_RO(domains_supported);

static ssize_t domains_used_show(struct device *dev,
				 struct device_attribute *attr, char *buf)
{
	struct intel_iommu *iommu = dev_to_intel_iommu(dev);
	return sprintf(buf, "%d\n", bitmap_weight(iommu->domain_ids,
						  cap_ndoms(iommu->cap)));
}
static DEVICE_ATTR_RO(domains_used);

static struct attribute *intel_iommu_attrs[] = {
	&dev_attr_version.attr,
	&dev_attr_address.attr,
	&dev_attr_cap.attr,
	&dev_attr_ecap.attr,
	&dev_attr_domains_supported.attr,
	&dev_attr_domains_used.attr,
	NULL,
};

static struct attribute_group intel_iommu_group = {
	.name = "intel-iommu",
	.attrs = intel_iommu_attrs,
};

const struct attribute_group *intel_iommu_groups[] = {
	&intel_iommu_group,
	NULL,
};

static inline bool has_external_pci(void)
{
	struct pci_dev *pdev = NULL;

	for_each_pci_dev(pdev)
		if (pdev->external_facing) {
			pci_dev_put(pdev);
			return true;
		}

	return false;
}

static int __init platform_optin_force_iommu(void)
{
	if (!dmar_platform_optin() || no_platform_optin || !has_external_pci())
		return 0;

	if (no_iommu || dmar_disabled)
		pr_info("Intel-IOMMU force enabled due to platform opt in\n");

	/*
	 * If Intel-IOMMU is disabled by default, we will apply identity
	 * map for all devices except those marked as being untrusted.
	 */
	if (dmar_disabled)
		iommu_set_default_passthrough(false);

	dmar_disabled = 0;
	no_iommu = 0;

	return 1;
}

static int __init probe_acpi_namespace_devices(void)
{
	struct dmar_drhd_unit *drhd;
	/* To avoid a -Wunused-but-set-variable warning. */
	struct intel_iommu *iommu __maybe_unused;
	struct device *dev;
	int i, ret = 0;

	for_each_active_iommu(iommu, drhd) {
		for_each_active_dev_scope(drhd->devices,
					  drhd->devices_cnt, i, dev) {
			struct acpi_device_physical_node *pn;
			struct iommu_group *group;
			struct acpi_device *adev;

			if (dev->bus != &acpi_bus_type)
				continue;

			adev = to_acpi_device(dev);
			mutex_lock(&adev->physical_node_lock);
			list_for_each_entry(pn,
					    &adev->physical_node_list, node) {
				group = iommu_group_get(pn->dev);
				if (group) {
					iommu_group_put(group);
					continue;
				}

				ret = iommu_probe_device(pn->dev);
				if (ret)
					break;
			}
			mutex_unlock(&adev->physical_node_lock);

			if (ret)
				return ret;
		}
	}

	return 0;
}

static __init int tboot_force_iommu(void)
{
	if (!tboot_enabled())
		return 0;

	if (no_iommu || dmar_disabled)
		pr_warn("Forcing Intel-IOMMU to enabled\n");

	dmar_disabled = 0;
	no_iommu = 0;

	return 1;
}

int __init intel_iommu_init(void)
{
	int ret = -ENODEV;
	struct dmar_drhd_unit *drhd;
	struct intel_iommu *iommu;

	/*
	 * Intel IOMMU is required for a TXT/tboot launch or platform
	 * opt in, so enforce that.
	 */
	force_on = (!intel_iommu_tboot_noforce && tboot_force_iommu()) ||
		    platform_optin_force_iommu();

	down_write(&dmar_global_lock);
	if (dmar_table_init()) {
		if (force_on)
			panic("tboot: Failed to initialize DMAR table\n");
		goto out_free_dmar;
	}

	if (dmar_dev_scope_init() < 0) {
		if (force_on)
			panic("tboot: Failed to initialize DMAR device scope\n");
		goto out_free_dmar;
	}

	up_write(&dmar_global_lock);

	/*
	 * The bus notifier takes the dmar_global_lock, so lockdep will
	 * complain later when we register it under the lock.
	 */
	dmar_register_bus_notifier();

	down_write(&dmar_global_lock);

	if (!no_iommu)
		intel_iommu_debugfs_init();

	if (no_iommu || dmar_disabled) {
		/*
		 * We exit the function here to ensure IOMMU's remapping and
		 * mempool aren't setup, which means that the IOMMU's PMRs
		 * won't be disabled via the call to init_dmars(). So disable
		 * it explicitly here. The PMRs were setup by tboot prior to
		 * calling SENTER, but the kernel is expected to reset/tear
		 * down the PMRs.
		 */
		if (intel_iommu_tboot_noforce) {
			for_each_iommu(iommu, drhd)
				iommu_disable_protect_mem_regions(iommu);
		}

		/*
		 * Make sure the IOMMUs are switched off, even when we
		 * boot into a kexec kernel and the previous kernel left
		 * them enabled
		 */
		intel_disable_iommus();
		goto out_free_dmar;
	}

	if (list_empty(&dmar_rmrr_units))
		pr_info("No RMRR found\n");

	if (list_empty(&dmar_atsr_units))
		pr_info("No ATSR found\n");

	if (list_empty(&dmar_satc_units))
		pr_info("No SATC found\n");

	init_no_remapping_devices();

	ret = init_dmars();
	if (ret) {
		if (force_on)
			panic("tboot: Failed to initialize DMARs\n");
		pr_err("Initialization failed\n");
		goto out_free_dmar;
	}
	up_write(&dmar_global_lock);

	init_iommu_pm_ops();

	down_read(&dmar_global_lock);
	for_each_active_iommu(iommu, drhd) {
		/*
		 * The flush queue implementation does not perform
		 * page-selective invalidations that are required for efficient
		 * TLB flushes in virtual environments.  The benefit of batching
		 * is likely to be much lower than the overhead of synchronizing
		 * the virtual and physical IOMMU page-tables.
		 */
		if (cap_caching_mode(iommu->cap)) {
			pr_info_once("IOMMU batching disallowed due to virtualization\n");
			iommu_set_dma_strict();
		}
		iommu_device_sysfs_add(&iommu->iommu, NULL,
				       intel_iommu_groups,
				       "%s", iommu->name);
		iommu_device_register(&iommu->iommu, &intel_iommu_ops, NULL);
	}
	up_read(&dmar_global_lock);

	if (si_domain && !hw_pass_through)
		register_memory_notifier(&intel_iommu_memory_nb);

	down_read(&dmar_global_lock);
	if (probe_acpi_namespace_devices())
		pr_warn("ACPI name space devices didn't probe correctly\n");

	/* Finally, we enable the DMA remapping hardware. */
	for_each_iommu(iommu, drhd) {
		if (!drhd->ignored && !translation_pre_enabled(iommu))
			iommu_enable_translation(iommu);

		iommu_disable_protect_mem_regions(iommu);
	}
	up_read(&dmar_global_lock);

	pr_info("Intel(R) Virtualization Technology for Directed I/O\n");

	intel_iommu_enabled = 1;

	return 0;

out_free_dmar:
	intel_iommu_free_dmars();
	up_write(&dmar_global_lock);
	return ret;
}

static int domain_context_clear_one_cb(struct pci_dev *pdev, u16 alias, void *opaque)
{
	struct device_domain_info *info = opaque;

	domain_context_clear_one(info, PCI_BUS_NUM(alias), alias & 0xff);
	return 0;
}

/*
 * NB - intel-iommu lacks any sort of reference counting for the users of
 * dependent devices.  If multiple endpoints have intersecting dependent
 * devices, unbinding the driver from any one of them will possibly leave
 * the others unable to operate.
 */
static void domain_context_clear(struct device_domain_info *info)
{
	if (!info->iommu || !info->dev || !dev_is_pci(info->dev))
		return;

	pci_for_each_dma_alias(to_pci_dev(info->dev),
			       &domain_context_clear_one_cb, info);
}

static void dmar_remove_one_dev_info(struct device *dev)
{
	struct device_domain_info *info = dev_iommu_priv_get(dev);
	struct dmar_domain *domain = info->domain;
	struct intel_iommu *iommu = info->iommu;
	unsigned long flags;

	if (!dev_is_real_dma_subdevice(info->dev)) {
		if (dev_is_pci(info->dev) && sm_supported(iommu))
			intel_pasid_tear_down_entry(iommu, info->dev,
					PASID_RID2PASID, false);

		iommu_disable_dev_iotlb(info);
		domain_context_clear(info);
		intel_pasid_free_table(info->dev);
	}

	spin_lock_irqsave(&domain->lock, flags);
	list_del(&info->link);
	spin_unlock_irqrestore(&domain->lock, flags);

	domain_detach_iommu(domain, iommu);
	info->domain = NULL;
}

static int md_domain_init(struct dmar_domain *domain, int guest_width)
{
	int adjust_width;

	/* calculate AGAW */
	domain->gaw = guest_width;
	adjust_width = guestwidth_to_adjustwidth(guest_width);
	domain->agaw = width_to_agaw(adjust_width);

	domain->iommu_coherency = false;
	domain->iommu_superpage = 0;
	domain->max_addr = 0;

	/* always allocate the top pgd */
	domain->pgd = alloc_pgtable_page(domain->nid);
	if (!domain->pgd)
		return -ENOMEM;
	domain_flush_cache(domain, domain->pgd, PAGE_SIZE);
	return 0;
}

static struct iommu_domain *intel_iommu_domain_alloc(unsigned type)
{
	struct dmar_domain *dmar_domain;
	struct iommu_domain *domain;

	switch (type) {
	case IOMMU_DOMAIN_DMA:
	case IOMMU_DOMAIN_DMA_FQ:
	case IOMMU_DOMAIN_UNMANAGED:
		dmar_domain = alloc_domain(type);
		if (!dmar_domain) {
			pr_err("Can't allocate dmar_domain\n");
			return NULL;
		}
		if (md_domain_init(dmar_domain, DEFAULT_DOMAIN_ADDRESS_WIDTH)) {
			pr_err("Domain initialization failed\n");
			domain_exit(dmar_domain);
			return NULL;
		}

		domain = &dmar_domain->domain;
		domain->geometry.aperture_start = 0;
		domain->geometry.aperture_end   =
				__DOMAIN_MAX_ADDR(dmar_domain->gaw);
		domain->geometry.force_aperture = true;

		return domain;
	case IOMMU_DOMAIN_IDENTITY:
		return &si_domain->domain;
	default:
		return NULL;
	}

	return NULL;
}

static void intel_iommu_domain_free(struct iommu_domain *domain)
{
	if (domain != &si_domain->domain)
		domain_exit(to_dmar_domain(domain));
}

static int prepare_domain_attach_device(struct iommu_domain *domain,
					struct device *dev)
{
	struct dmar_domain *dmar_domain = to_dmar_domain(domain);
	struct intel_iommu *iommu;
	int addr_width;

	iommu = device_to_iommu(dev, NULL, NULL);
	if (!iommu)
		return -ENODEV;

	if (dmar_domain->force_snooping && !ecap_sc_support(iommu->ecap))
		return -EOPNOTSUPP;

	/* check if this iommu agaw is sufficient for max mapped address */
	addr_width = agaw_to_width(iommu->agaw);
	if (addr_width > cap_mgaw(iommu->cap))
		addr_width = cap_mgaw(iommu->cap);

	if (dmar_domain->max_addr > (1LL << addr_width)) {
		dev_err(dev, "%s: iommu width (%d) is not "
		        "sufficient for the mapped address (%llx)\n",
		        __func__, addr_width, dmar_domain->max_addr);
		return -EFAULT;
	}
	dmar_domain->gaw = addr_width;

	/*
	 * Knock out extra levels of page tables if necessary
	 */
	while (iommu->agaw < dmar_domain->agaw) {
		struct dma_pte *pte;

		pte = dmar_domain->pgd;
		if (dma_pte_present(pte)) {
			dmar_domain->pgd = phys_to_virt(dma_pte_addr(pte));
			free_pgtable_page(pte);
		}
		dmar_domain->agaw--;
	}

	return 0;
}

static int intel_iommu_attach_device(struct iommu_domain *domain,
				     struct device *dev)
{
	int ret;

	if (domain->type == IOMMU_DOMAIN_UNMANAGED &&
	    device_is_rmrr_locked(dev)) {
		dev_warn(dev, "Device is ineligible for IOMMU domain attach due to platform RMRR requirement.  Contact your platform vendor.\n");
		return -EPERM;
	}

	/* normally dev is not mapped */
	if (unlikely(domain_context_mapped(dev))) {
		struct device_domain_info *info = dev_iommu_priv_get(dev);

		if (info->domain)
			dmar_remove_one_dev_info(dev);
	}

	ret = prepare_domain_attach_device(domain, dev);
	if (ret)
		return ret;

	return domain_add_dev_info(to_dmar_domain(domain), dev);
}

static void intel_iommu_detach_device(struct iommu_domain *domain,
				      struct device *dev)
{
	dmar_remove_one_dev_info(dev);
}

static int intel_iommu_map(struct iommu_domain *domain,
			   unsigned long iova, phys_addr_t hpa,
			   size_t size, int iommu_prot, gfp_t gfp)
{
	struct dmar_domain *dmar_domain = to_dmar_domain(domain);
	u64 max_addr;
	int prot = 0;

	if (iommu_prot & IOMMU_READ)
		prot |= DMA_PTE_READ;
	if (iommu_prot & IOMMU_WRITE)
		prot |= DMA_PTE_WRITE;
	if (dmar_domain->set_pte_snp)
		prot |= DMA_PTE_SNP;

	max_addr = iova + size;
	if (dmar_domain->max_addr < max_addr) {
		u64 end;

		/* check if minimum agaw is sufficient for mapped address */
		end = __DOMAIN_MAX_ADDR(dmar_domain->gaw) + 1;
		if (end < max_addr) {
			pr_err("%s: iommu width (%d) is not "
			       "sufficient for the mapped address (%llx)\n",
			       __func__, dmar_domain->gaw, max_addr);
			return -EFAULT;
		}
		dmar_domain->max_addr = max_addr;
	}
	/* Round up size to next multiple of PAGE_SIZE, if it and
	   the low bits of hpa would take us onto the next page */
	size = aligned_nrpages(hpa, size);
	return __domain_mapping(dmar_domain, iova >> VTD_PAGE_SHIFT,
				hpa >> VTD_PAGE_SHIFT, size, prot);
}

static int intel_iommu_map_pages(struct iommu_domain *domain,
				 unsigned long iova, phys_addr_t paddr,
				 size_t pgsize, size_t pgcount,
				 int prot, gfp_t gfp, size_t *mapped)
{
	unsigned long pgshift = __ffs(pgsize);
	size_t size = pgcount << pgshift;
	int ret;

	if (pgsize != SZ_4K && pgsize != SZ_2M && pgsize != SZ_1G)
		return -EINVAL;

	if (!IS_ALIGNED(iova | paddr, pgsize))
		return -EINVAL;

	ret = intel_iommu_map(domain, iova, paddr, size, prot, gfp);
	if (!ret && mapped)
		*mapped = size;

	return ret;
}

static size_t intel_iommu_unmap(struct iommu_domain *domain,
				unsigned long iova, size_t size,
				struct iommu_iotlb_gather *gather)
{
	struct dmar_domain *dmar_domain = to_dmar_domain(domain);
	unsigned long start_pfn, last_pfn;
	int level = 0;

	/* Cope with horrid API which requires us to unmap more than the
	   size argument if it happens to be a large-page mapping. */
	BUG_ON(!pfn_to_dma_pte(dmar_domain, iova >> VTD_PAGE_SHIFT, &level));

	if (size < VTD_PAGE_SIZE << level_to_offset_bits(level))
		size = VTD_PAGE_SIZE << level_to_offset_bits(level);

	start_pfn = iova >> VTD_PAGE_SHIFT;
	last_pfn = (iova + size - 1) >> VTD_PAGE_SHIFT;

	domain_unmap(dmar_domain, start_pfn, last_pfn, &gather->freelist);

	if (dmar_domain->max_addr == iova + size)
		dmar_domain->max_addr = iova;

	iommu_iotlb_gather_add_page(domain, gather, iova, size);

	return size;
}

static size_t intel_iommu_unmap_pages(struct iommu_domain *domain,
				      unsigned long iova,
				      size_t pgsize, size_t pgcount,
				      struct iommu_iotlb_gather *gather)
{
	unsigned long pgshift = __ffs(pgsize);
	size_t size = pgcount << pgshift;

	return intel_iommu_unmap(domain, iova, size, gather);
}

static void intel_iommu_tlb_sync(struct iommu_domain *domain,
				 struct iommu_iotlb_gather *gather)
{
	struct dmar_domain *dmar_domain = to_dmar_domain(domain);
	unsigned long iova_pfn = IOVA_PFN(gather->start);
	size_t size = gather->end - gather->start;
	struct iommu_domain_info *info;
	unsigned long start_pfn;
	unsigned long nrpages;
	unsigned long i;

	nrpages = aligned_nrpages(gather->start, size);
	start_pfn = mm_to_dma_pfn(iova_pfn);

	xa_for_each(&dmar_domain->iommu_array, i, info)
		iommu_flush_iotlb_psi(info->iommu, dmar_domain,
				      start_pfn, nrpages,
				      list_empty(&gather->freelist), 0);

	put_pages_list(&gather->freelist);
}

static phys_addr_t intel_iommu_iova_to_phys(struct iommu_domain *domain,
					    dma_addr_t iova)
{
	struct dmar_domain *dmar_domain = to_dmar_domain(domain);
	struct dma_pte *pte;
	int level = 0;
	u64 phys = 0;

	pte = pfn_to_dma_pte(dmar_domain, iova >> VTD_PAGE_SHIFT, &level);
	if (pte && dma_pte_present(pte))
		phys = dma_pte_addr(pte) +
			(iova & (BIT_MASK(level_to_offset_bits(level) +
						VTD_PAGE_SHIFT) - 1));

	return phys;
}

static bool domain_support_force_snooping(struct dmar_domain *domain)
{
	struct device_domain_info *info;
	bool support = true;

	assert_spin_locked(&domain->lock);
	list_for_each_entry(info, &domain->devices, link) {
		if (!ecap_sc_support(info->iommu->ecap)) {
			support = false;
			break;
		}
	}

	return support;
}

static void domain_set_force_snooping(struct dmar_domain *domain)
{
	struct device_domain_info *info;

	assert_spin_locked(&domain->lock);
	/*
	 * Second level page table supports per-PTE snoop control. The
	 * iommu_map() interface will handle this by setting SNP bit.
	 */
	if (!domain_use_first_level(domain)) {
		domain->set_pte_snp = true;
		return;
	}

	list_for_each_entry(info, &domain->devices, link)
		intel_pasid_setup_page_snoop_control(info->iommu, info->dev,
						     PASID_RID2PASID);
}

static bool intel_iommu_enforce_cache_coherency(struct iommu_domain *domain)
{
	struct dmar_domain *dmar_domain = to_dmar_domain(domain);
	unsigned long flags;

	if (dmar_domain->force_snooping)
		return true;

	spin_lock_irqsave(&dmar_domain->lock, flags);
	if (!domain_support_force_snooping(dmar_domain)) {
		spin_unlock_irqrestore(&dmar_domain->lock, flags);
		return false;
	}

	domain_set_force_snooping(dmar_domain);
	dmar_domain->force_snooping = true;
	spin_unlock_irqrestore(&dmar_domain->lock, flags);

	return true;
}

static bool intel_iommu_capable(struct device *dev, enum iommu_cap cap)
{
	if (cap == IOMMU_CAP_CACHE_COHERENCY)
		return true;
	if (cap == IOMMU_CAP_INTR_REMAP)
		return irq_remapping_enabled == 1;
	if (cap == IOMMU_CAP_PRE_BOOT_PROTECTION)
		return dmar_platform_optin();

	return false;
}

static struct iommu_device *intel_iommu_probe_device(struct device *dev)
{
	struct pci_dev *pdev = dev_is_pci(dev) ? to_pci_dev(dev) : NULL;
	struct device_domain_info *info;
	struct intel_iommu *iommu;
	u8 bus, devfn;

	iommu = device_to_iommu(dev, &bus, &devfn);
	if (!iommu || !iommu->iommu.ops)
		return ERR_PTR(-ENODEV);

	info = kzalloc(sizeof(*info), GFP_KERNEL);
	if (!info)
		return ERR_PTR(-ENOMEM);

	if (dev_is_real_dma_subdevice(dev)) {
		info->bus = pdev->bus->number;
		info->devfn = pdev->devfn;
		info->segment = pci_domain_nr(pdev->bus);
	} else {
		info->bus = bus;
		info->devfn = devfn;
		info->segment = iommu->segment;
	}

	info->dev = dev;
	info->iommu = iommu;
	if (dev_is_pci(dev)) {
		if (ecap_dev_iotlb_support(iommu->ecap) &&
		    pci_ats_supported(pdev) &&
		    dmar_ats_supported(pdev, iommu)) {
			info->ats_supported = 1;
			info->dtlb_extra_inval = dev_needs_extra_dtlb_flush(pdev);
		}
		if (sm_supported(iommu)) {
			if (pasid_supported(iommu)) {
				int features = pci_pasid_features(pdev);

				if (features >= 0)
					info->pasid_supported = features | 1;
			}

			if (info->ats_supported && ecap_prs(iommu->ecap) &&
			    pci_pri_supported(pdev))
				info->pri_supported = 1;
		}
	}

	dev_iommu_priv_set(dev, info);

	return &iommu->iommu;
}

static void intel_iommu_release_device(struct device *dev)
{
	struct device_domain_info *info = dev_iommu_priv_get(dev);

	dmar_remove_one_dev_info(dev);
	dev_iommu_priv_set(dev, NULL);
	kfree(info);
	set_dma_ops(dev, NULL);
}

static void intel_iommu_probe_finalize(struct device *dev)
{
	set_dma_ops(dev, NULL);
	iommu_setup_dma_ops(dev, 0, U64_MAX);
}

static void intel_iommu_get_resv_regions(struct device *device,
					 struct list_head *head)
{
	int prot = DMA_PTE_READ | DMA_PTE_WRITE;
	struct iommu_resv_region *reg;
	struct dmar_rmrr_unit *rmrr;
	struct device *i_dev;
	int i;

	rcu_read_lock();
	for_each_rmrr_units(rmrr) {
		for_each_active_dev_scope(rmrr->devices, rmrr->devices_cnt,
					  i, i_dev) {
			struct iommu_resv_region *resv;
			enum iommu_resv_type type;
			size_t length;

			if (i_dev != device &&
			    !is_downstream_to_pci_bridge(device, i_dev))
				continue;

			length = rmrr->end_address - rmrr->base_address + 1;

			type = device_rmrr_is_relaxable(device) ?
				IOMMU_RESV_DIRECT_RELAXABLE : IOMMU_RESV_DIRECT;

			resv = iommu_alloc_resv_region(rmrr->base_address,
						       length, prot, type,
						       GFP_ATOMIC);
			if (!resv)
				break;

			list_add_tail(&resv->list, head);
		}
	}
	rcu_read_unlock();

#ifdef CONFIG_INTEL_IOMMU_FLOPPY_WA
	if (dev_is_pci(device)) {
		struct pci_dev *pdev = to_pci_dev(device);

		if ((pdev->class >> 8) == PCI_CLASS_BRIDGE_ISA) {
			reg = iommu_alloc_resv_region(0, 1UL << 24, prot,
					IOMMU_RESV_DIRECT_RELAXABLE,
					GFP_KERNEL);
			if (reg)
				list_add_tail(&reg->list, head);
		}
	}
#endif /* CONFIG_INTEL_IOMMU_FLOPPY_WA */

	reg = iommu_alloc_resv_region(IOAPIC_RANGE_START,
				      IOAPIC_RANGE_END - IOAPIC_RANGE_START + 1,
				      0, IOMMU_RESV_MSI, GFP_KERNEL);
	if (!reg)
		return;
	list_add_tail(&reg->list, head);
}

static struct iommu_group *intel_iommu_device_group(struct device *dev)
{
	if (dev_is_pci(dev))
		return pci_device_group(dev);
	return generic_device_group(dev);
}

static int intel_iommu_enable_sva(struct device *dev)
{
	struct device_domain_info *info = dev_iommu_priv_get(dev);
	struct intel_iommu *iommu;
	int ret;

	if (!info || dmar_disabled)
		return -EINVAL;

	iommu = info->iommu;
	if (!iommu)
		return -EINVAL;

	if (!(iommu->flags & VTD_FLAG_SVM_CAPABLE))
		return -ENODEV;

	if (!info->pasid_enabled || !info->pri_enabled || !info->ats_enabled)
		return -EINVAL;

	ret = iopf_queue_add_device(iommu->iopf_queue, dev);
	if (!ret)
		ret = iommu_register_device_fault_handler(dev, iommu_queue_iopf, dev);

	return ret;
}

static int intel_iommu_disable_sva(struct device *dev)
{
	struct device_domain_info *info = dev_iommu_priv_get(dev);
	struct intel_iommu *iommu = info->iommu;
	int ret;

	ret = iommu_unregister_device_fault_handler(dev);
	if (!ret)
		ret = iopf_queue_remove_device(iommu->iopf_queue, dev);

	return ret;
}

static int intel_iommu_enable_iopf(struct device *dev)
{
	struct device_domain_info *info = dev_iommu_priv_get(dev);

	if (info && info->pri_supported)
		return 0;

	return -ENODEV;
}

static int
intel_iommu_dev_enable_feat(struct device *dev, enum iommu_dev_features feat)
{
	switch (feat) {
	case IOMMU_DEV_FEAT_IOPF:
		return intel_iommu_enable_iopf(dev);

	case IOMMU_DEV_FEAT_SVA:
		return intel_iommu_enable_sva(dev);

	default:
		return -ENODEV;
	}
}

static int
intel_iommu_dev_disable_feat(struct device *dev, enum iommu_dev_features feat)
{
	switch (feat) {
	case IOMMU_DEV_FEAT_IOPF:
		return 0;

	case IOMMU_DEV_FEAT_SVA:
		return intel_iommu_disable_sva(dev);

	default:
		return -ENODEV;
	}
}

static bool intel_iommu_is_attach_deferred(struct device *dev)
{
	struct device_domain_info *info = dev_iommu_priv_get(dev);

	return translation_pre_enabled(info->iommu) && !info->domain;
}

/*
 * Check that the device does not live on an external facing PCI port that is
 * marked as untrusted. Such devices should not be able to apply quirks and
 * thus not be able to bypass the IOMMU restrictions.
 */
static bool risky_device(struct pci_dev *pdev)
{
	if (pdev->untrusted) {
		pci_info(pdev,
			 "Skipping IOMMU quirk for dev [%04X:%04X] on untrusted PCI link\n",
			 pdev->vendor, pdev->device);
		pci_info(pdev, "Please check with your BIOS/Platform vendor about this\n");
		return true;
	}
	return false;
}

static void intel_iommu_iotlb_sync_map(struct iommu_domain *domain,
				       unsigned long iova, size_t size)
{
	struct dmar_domain *dmar_domain = to_dmar_domain(domain);
	unsigned long pages = aligned_nrpages(iova, size);
	unsigned long pfn = iova >> VTD_PAGE_SHIFT;
	struct iommu_domain_info *info;
	unsigned long i;

	xa_for_each(&dmar_domain->iommu_array, i, info)
		__mapping_notify_one(info->iommu, dmar_domain, pfn, pages);
}

const struct iommu_ops intel_iommu_ops = {
	.capable		= intel_iommu_capable,
	.domain_alloc		= intel_iommu_domain_alloc,
	.probe_device		= intel_iommu_probe_device,
	.probe_finalize		= intel_iommu_probe_finalize,
	.release_device		= intel_iommu_release_device,
	.get_resv_regions	= intel_iommu_get_resv_regions,
	.device_group		= intel_iommu_device_group,
	.dev_enable_feat	= intel_iommu_dev_enable_feat,
	.dev_disable_feat	= intel_iommu_dev_disable_feat,
	.is_attach_deferred	= intel_iommu_is_attach_deferred,
	.def_domain_type	= device_def_domain_type,
	.pgsize_bitmap		= SZ_4K,
#ifdef CONFIG_INTEL_IOMMU_SVM
	.sva_bind		= intel_svm_bind,
	.sva_unbind		= intel_svm_unbind,
	.sva_get_pasid		= intel_svm_get_pasid,
	.page_response		= intel_svm_page_response,
#endif
	.default_domain_ops = &(const struct iommu_domain_ops) {
		.attach_dev		= intel_iommu_attach_device,
		.detach_dev		= intel_iommu_detach_device,
		.map_pages		= intel_iommu_map_pages,
		.unmap_pages		= intel_iommu_unmap_pages,
		.iotlb_sync_map		= intel_iommu_iotlb_sync_map,
		.flush_iotlb_all        = intel_flush_iotlb_all,
		.iotlb_sync		= intel_iommu_tlb_sync,
		.iova_to_phys		= intel_iommu_iova_to_phys,
		.free			= intel_iommu_domain_free,
		.enforce_cache_coherency = intel_iommu_enforce_cache_coherency,
	}
};

static void quirk_iommu_igfx(struct pci_dev *dev)
{
	if (risky_device(dev))
		return;

	pci_info(dev, "Disabling IOMMU for graphics on this chipset\n");
	dmar_map_gfx = 0;
}

/* G4x/GM45 integrated gfx dmar support is totally busted. */
DECLARE_PCI_FIXUP_HEADER(PCI_VENDOR_ID_INTEL, 0x2a40, quirk_iommu_igfx);
DECLARE_PCI_FIXUP_HEADER(PCI_VENDOR_ID_INTEL, 0x2e00, quirk_iommu_igfx);
DECLARE_PCI_FIXUP_HEADER(PCI_VENDOR_ID_INTEL, 0x2e10, quirk_iommu_igfx);
DECLARE_PCI_FIXUP_HEADER(PCI_VENDOR_ID_INTEL, 0x2e20, quirk_iommu_igfx);
DECLARE_PCI_FIXUP_HEADER(PCI_VENDOR_ID_INTEL, 0x2e30, quirk_iommu_igfx);
DECLARE_PCI_FIXUP_HEADER(PCI_VENDOR_ID_INTEL, 0x2e40, quirk_iommu_igfx);
DECLARE_PCI_FIXUP_HEADER(PCI_VENDOR_ID_INTEL, 0x2e90, quirk_iommu_igfx);

/* Broadwell igfx malfunctions with dmar */
DECLARE_PCI_FIXUP_HEADER(PCI_VENDOR_ID_INTEL, 0x1606, quirk_iommu_igfx);
DECLARE_PCI_FIXUP_HEADER(PCI_VENDOR_ID_INTEL, 0x160B, quirk_iommu_igfx);
DECLARE_PCI_FIXUP_HEADER(PCI_VENDOR_ID_INTEL, 0x160E, quirk_iommu_igfx);
DECLARE_PCI_FIXUP_HEADER(PCI_VENDOR_ID_INTEL, 0x1602, quirk_iommu_igfx);
DECLARE_PCI_FIXUP_HEADER(PCI_VENDOR_ID_INTEL, 0x160A, quirk_iommu_igfx);
DECLARE_PCI_FIXUP_HEADER(PCI_VENDOR_ID_INTEL, 0x160D, quirk_iommu_igfx);
DECLARE_PCI_FIXUP_HEADER(PCI_VENDOR_ID_INTEL, 0x1616, quirk_iommu_igfx);
DECLARE_PCI_FIXUP_HEADER(PCI_VENDOR_ID_INTEL, 0x161B, quirk_iommu_igfx);
DECLARE_PCI_FIXUP_HEADER(PCI_VENDOR_ID_INTEL, 0x161E, quirk_iommu_igfx);
DECLARE_PCI_FIXUP_HEADER(PCI_VENDOR_ID_INTEL, 0x1612, quirk_iommu_igfx);
DECLARE_PCI_FIXUP_HEADER(PCI_VENDOR_ID_INTEL, 0x161A, quirk_iommu_igfx);
DECLARE_PCI_FIXUP_HEADER(PCI_VENDOR_ID_INTEL, 0x161D, quirk_iommu_igfx);
DECLARE_PCI_FIXUP_HEADER(PCI_VENDOR_ID_INTEL, 0x1626, quirk_iommu_igfx);
DECLARE_PCI_FIXUP_HEADER(PCI_VENDOR_ID_INTEL, 0x162B, quirk_iommu_igfx);
DECLARE_PCI_FIXUP_HEADER(PCI_VENDOR_ID_INTEL, 0x162E, quirk_iommu_igfx);
DECLARE_PCI_FIXUP_HEADER(PCI_VENDOR_ID_INTEL, 0x1622, quirk_iommu_igfx);
DECLARE_PCI_FIXUP_HEADER(PCI_VENDOR_ID_INTEL, 0x162A, quirk_iommu_igfx);
DECLARE_PCI_FIXUP_HEADER(PCI_VENDOR_ID_INTEL, 0x162D, quirk_iommu_igfx);
DECLARE_PCI_FIXUP_HEADER(PCI_VENDOR_ID_INTEL, 0x1636, quirk_iommu_igfx);
DECLARE_PCI_FIXUP_HEADER(PCI_VENDOR_ID_INTEL, 0x163B, quirk_iommu_igfx);
DECLARE_PCI_FIXUP_HEADER(PCI_VENDOR_ID_INTEL, 0x163E, quirk_iommu_igfx);
DECLARE_PCI_FIXUP_HEADER(PCI_VENDOR_ID_INTEL, 0x1632, quirk_iommu_igfx);
DECLARE_PCI_FIXUP_HEADER(PCI_VENDOR_ID_INTEL, 0x163A, quirk_iommu_igfx);
DECLARE_PCI_FIXUP_HEADER(PCI_VENDOR_ID_INTEL, 0x163D, quirk_iommu_igfx);

static void quirk_iommu_rwbf(struct pci_dev *dev)
{
	if (risky_device(dev))
		return;

	/*
	 * Mobile 4 Series Chipset neglects to set RWBF capability,
	 * but needs it. Same seems to hold for the desktop versions.
	 */
	pci_info(dev, "Forcing write-buffer flush capability\n");
	rwbf_quirk = 1;
}

DECLARE_PCI_FIXUP_HEADER(PCI_VENDOR_ID_INTEL, 0x2a40, quirk_iommu_rwbf);
DECLARE_PCI_FIXUP_HEADER(PCI_VENDOR_ID_INTEL, 0x2e00, quirk_iommu_rwbf);
DECLARE_PCI_FIXUP_HEADER(PCI_VENDOR_ID_INTEL, 0x2e10, quirk_iommu_rwbf);
DECLARE_PCI_FIXUP_HEADER(PCI_VENDOR_ID_INTEL, 0x2e20, quirk_iommu_rwbf);
DECLARE_PCI_FIXUP_HEADER(PCI_VENDOR_ID_INTEL, 0x2e30, quirk_iommu_rwbf);
DECLARE_PCI_FIXUP_HEADER(PCI_VENDOR_ID_INTEL, 0x2e40, quirk_iommu_rwbf);
DECLARE_PCI_FIXUP_HEADER(PCI_VENDOR_ID_INTEL, 0x2e90, quirk_iommu_rwbf);

#define GGC 0x52
#define GGC_MEMORY_SIZE_MASK	(0xf << 8)
#define GGC_MEMORY_SIZE_NONE	(0x0 << 8)
#define GGC_MEMORY_SIZE_1M	(0x1 << 8)
#define GGC_MEMORY_SIZE_2M	(0x3 << 8)
#define GGC_MEMORY_VT_ENABLED	(0x8 << 8)
#define GGC_MEMORY_SIZE_2M_VT	(0x9 << 8)
#define GGC_MEMORY_SIZE_3M_VT	(0xa << 8)
#define GGC_MEMORY_SIZE_4M_VT	(0xb << 8)

static void quirk_calpella_no_shadow_gtt(struct pci_dev *dev)
{
	unsigned short ggc;

	if (risky_device(dev))
		return;

	if (pci_read_config_word(dev, GGC, &ggc))
		return;

	if (!(ggc & GGC_MEMORY_VT_ENABLED)) {
		pci_info(dev, "BIOS has allocated no shadow GTT; disabling IOMMU for graphics\n");
		dmar_map_gfx = 0;
	} else if (dmar_map_gfx) {
		/* we have to ensure the gfx device is idle before we flush */
		pci_info(dev, "Disabling batched IOTLB flush on Ironlake\n");
		iommu_set_dma_strict();
	}
}
DECLARE_PCI_FIXUP_HEADER(PCI_VENDOR_ID_INTEL, 0x0040, quirk_calpella_no_shadow_gtt);
DECLARE_PCI_FIXUP_HEADER(PCI_VENDOR_ID_INTEL, 0x0044, quirk_calpella_no_shadow_gtt);
DECLARE_PCI_FIXUP_HEADER(PCI_VENDOR_ID_INTEL, 0x0062, quirk_calpella_no_shadow_gtt);
DECLARE_PCI_FIXUP_HEADER(PCI_VENDOR_ID_INTEL, 0x006a, quirk_calpella_no_shadow_gtt);

static void quirk_igfx_skip_te_disable(struct pci_dev *dev)
{
	unsigned short ver;

	if (!IS_GFX_DEVICE(dev))
		return;

	ver = (dev->device >> 8) & 0xff;
	if (ver != 0x45 && ver != 0x46 && ver != 0x4c &&
	    ver != 0x4e && ver != 0x8a && ver != 0x98 &&
	    ver != 0x9a && ver != 0xa7)
		return;

	if (risky_device(dev))
		return;

	pci_info(dev, "Skip IOMMU disabling for graphics\n");
	iommu_skip_te_disable = 1;
}
DECLARE_PCI_FIXUP_HEADER(PCI_VENDOR_ID_INTEL, PCI_ANY_ID, quirk_igfx_skip_te_disable);

/* On Tylersburg chipsets, some BIOSes have been known to enable the
   ISOCH DMAR unit for the Azalia sound device, but not give it any
   TLB entries, which causes it to deadlock. Check for that.  We do
   this in a function called from init_dmars(), instead of in a PCI
   quirk, because we don't want to print the obnoxious "BIOS broken"
   message if VT-d is actually disabled.
*/
static void __init check_tylersburg_isoch(void)
{
	struct pci_dev *pdev;
	uint32_t vtisochctrl;

	/* If there's no Azalia in the system anyway, forget it. */
	pdev = pci_get_device(PCI_VENDOR_ID_INTEL, 0x3a3e, NULL);
	if (!pdev)
		return;

	if (risky_device(pdev)) {
		pci_dev_put(pdev);
		return;
	}

	pci_dev_put(pdev);

	/* System Management Registers. Might be hidden, in which case
	   we can't do the sanity check. But that's OK, because the
	   known-broken BIOSes _don't_ actually hide it, so far. */
	pdev = pci_get_device(PCI_VENDOR_ID_INTEL, 0x342e, NULL);
	if (!pdev)
		return;

	if (risky_device(pdev)) {
		pci_dev_put(pdev);
		return;
	}

	if (pci_read_config_dword(pdev, 0x188, &vtisochctrl)) {
		pci_dev_put(pdev);
		return;
	}

	pci_dev_put(pdev);

	/* If Azalia DMA is routed to the non-isoch DMAR unit, fine. */
	if (vtisochctrl & 1)
		return;

	/* Drop all bits other than the number of TLB entries */
	vtisochctrl &= 0x1c;

	/* If we have the recommended number of TLB entries (16), fine. */
	if (vtisochctrl == 0x10)
		return;

	/* Zero TLB entries? You get to ride the short bus to school. */
	if (!vtisochctrl) {
		WARN(1, "Your BIOS is broken; DMA routed to ISOCH DMAR unit but no TLB space.\n"
		     "BIOS vendor: %s; Ver: %s; Product Version: %s\n",
		     dmi_get_system_info(DMI_BIOS_VENDOR),
		     dmi_get_system_info(DMI_BIOS_VERSION),
		     dmi_get_system_info(DMI_PRODUCT_VERSION));
		iommu_identity_mapping |= IDENTMAP_AZALIA;
		return;
	}

	pr_warn("Recommended TLB entries for ISOCH unit is 16; your BIOS set %d\n",
	       vtisochctrl);
}

/*
 * Here we deal with a device TLB defect where device may inadvertently issue ATS
 * invalidation completion before posted writes initiated with translated address
 * that utilized translations matching the invalidation address range, violating
 * the invalidation completion ordering.
 * Therefore, any use cases that cannot guarantee DMA is stopped before unmap is
 * vulnerable to this defect. In other words, any dTLB invalidation initiated not
 * under the control of the trusted/privileged host device driver must use this
 * quirk.
 * Device TLBs are invalidated under the following six conditions:
 * 1. Device driver does DMA API unmap IOVA
 * 2. Device driver unbind a PASID from a process, sva_unbind_device()
 * 3. PASID is torn down, after PASID cache is flushed. e.g. process
 *    exit_mmap() due to crash
 * 4. Under SVA usage, called by mmu_notifier.invalidate_range() where
 *    VM has to free pages that were unmapped
 * 5. Userspace driver unmaps a DMA buffer
 * 6. Cache invalidation in vSVA usage (upcoming)
 *
 * For #1 and #2, device drivers are responsible for stopping DMA traffic
 * before unmap/unbind. For #3, iommu driver gets mmu_notifier to
 * invalidate TLB the same way as normal user unmap which will use this quirk.
 * The dTLB invalidation after PASID cache flush does not need this quirk.
 *
 * As a reminder, #6 will *NEED* this quirk as we enable nested translation.
 */
void quirk_extra_dev_tlb_flush(struct device_domain_info *info,
			       unsigned long address, unsigned long mask,
			       u32 pasid, u16 qdep)
{
	u16 sid;

	if (likely(!info->dtlb_extra_inval))
		return;

	sid = PCI_DEVID(info->bus, info->devfn);
	if (pasid == PASID_RID2PASID) {
		qi_flush_dev_iotlb(info->iommu, sid, info->pfsid,
				   qdep, address, mask);
	} else {
		qi_flush_dev_iotlb_pasid(info->iommu, sid, info->pfsid,
					 pasid, qdep, address, mask);
	}
}<|MERGE_RESOLUTION|>--- conflicted
+++ resolved
@@ -1396,8 +1396,6 @@
 	spin_unlock_irqrestore(&domain->lock, flags);
 }
 
-<<<<<<< HEAD
-=======
 /*
  * The extra devTLB flush quirk impacts those QAT devices with PCI device
  * IDs ranging from 0x4940 to 0x4943. It is exempted from risky_device()
@@ -1416,7 +1414,6 @@
 	return true;
 }
 
->>>>>>> 0ee29814
 static void iommu_enable_pci_caps(struct device_domain_info *info)
 {
 	struct pci_dev *pdev;
